{
  "name": "aries-framework",
  "private": true,
  "license": "Apache-2.0",
  "workspaces": [
  "packages/*",
  "demo",
  "samples/*"
  ],
  "repository": {
  "url": "https://github.com/hyperledger/aries-framework-javascript",
  "type": "git"
  },
  "scripts": {
  "check-types": "yarn check-types:build && yarn check-types:tests",
  "check-types:tests": "tsc -p tsconfig.test.json --noEmit",
  "check-types:build": "lerna exec tsc -- --noEmit",
  "prettier": "prettier --ignore-path .gitignore '**/*.+(js|json|ts|md|yml|yaml)'",
  "format": "yarn prettier --write",
  "check-format": "yarn prettier --list-different",
  "clean": "lerna run clean",
  "build": "lerna run build",
  "test": "jest",
  "lint": "eslint --ignore-path .gitignore .",
  "validate": "yarn lint && yarn check-types && yarn check-format",
  "prepare": "husky install",
  "run-mediator": "ts-node ./samples/mediator.ts"
  },
  "devDependencies": {
<<<<<<< HEAD
  "@types/cors": "^2.8.10",
  "@types/eslint": "^7.2.13",
  "@types/express": "^4.17.13",
  "@types/jest": "^26.0.23",
  "@types/node": "^15.14.4",
  "@types/uuid": "^8.3.1",
  "@types/ws": "^7.4.6",
  "@typescript-eslint/eslint-plugin": "^4.26.1",
  "@typescript-eslint/parser": "^4.26.1",
  "cors": "^2.8.5",
  "dotenv": "^10.0.0",
  "eslint": "^7.28.0",
  "eslint-config-prettier": "^8.3.0",
  "eslint-import-resolver-typescript": "^2.4.0",
  "eslint-plugin-import": "^2.23.4",
  "eslint-plugin-prettier": "^3.4.0",
  "express": "^4.17.1",
  "husky": "^7.0.1",
  "indy-sdk": "^1.16.0-dev-1636",
  "jest": "^27.0.4",
  "lerna": "^4.0.0",
  "prettier": "^2.3.1",
  "rxjs": "^7.2.0",
  "ts-jest": "^27.0.3",
  "ts-node": "^10.0.0",
  "tsconfig-paths": "^3.9.0",
  "typescript": "~4.3.0",
  "ws": "^7.4.6"
=======
    "@types/cors": "^2.8.10",
    "@types/eslint": "^7.2.13",
    "@types/express": "^4.17.13",
    "@types/jest": "^26.0.23",
    "@types/node": "^15.14.4",
    "@types/uuid": "^8.3.1",
    "@types/varint": "^6.0.0",
    "@types/ws": "^7.4.6",
    "@typescript-eslint/eslint-plugin": "^4.26.1",
    "@typescript-eslint/parser": "^4.26.1",
    "cors": "^2.8.5",
    "dotenv": "^10.0.0",
    "eslint": "^7.28.0",
    "eslint-config-prettier": "^8.3.0",
    "eslint-import-resolver-typescript": "^2.4.0",
    "eslint-plugin-import": "^2.23.4",
    "eslint-plugin-prettier": "^3.4.0",
    "express": "^4.17.1",
    "husky": "^7.0.1",
    "indy-sdk": "^1.16.0-dev-1636",
    "jest": "^27.0.4",
    "lerna": "^4.0.0",
    "prettier": "^2.3.1",
    "rxjs": "^7.2.0",
    "ts-jest": "^27.0.3",
    "ts-node": "^10.0.0",
    "tsconfig-paths": "^3.9.0",
    "tsyringe": "^4.6.0",
    "typescript": "~4.3.0",
    "ws": "^7.4.6"
>>>>>>> 6db2ae0b
  },
  "resolutions": {
  "@types/node": "^15.14.4"
  },
  "engines": {
  "node": ">= 12"
  }
  }<|MERGE_RESOLUTION|>--- conflicted
+++ resolved
@@ -27,36 +27,6 @@
   "run-mediator": "ts-node ./samples/mediator.ts"
   },
   "devDependencies": {
-<<<<<<< HEAD
-  "@types/cors": "^2.8.10",
-  "@types/eslint": "^7.2.13",
-  "@types/express": "^4.17.13",
-  "@types/jest": "^26.0.23",
-  "@types/node": "^15.14.4",
-  "@types/uuid": "^8.3.1",
-  "@types/ws": "^7.4.6",
-  "@typescript-eslint/eslint-plugin": "^4.26.1",
-  "@typescript-eslint/parser": "^4.26.1",
-  "cors": "^2.8.5",
-  "dotenv": "^10.0.0",
-  "eslint": "^7.28.0",
-  "eslint-config-prettier": "^8.3.0",
-  "eslint-import-resolver-typescript": "^2.4.0",
-  "eslint-plugin-import": "^2.23.4",
-  "eslint-plugin-prettier": "^3.4.0",
-  "express": "^4.17.1",
-  "husky": "^7.0.1",
-  "indy-sdk": "^1.16.0-dev-1636",
-  "jest": "^27.0.4",
-  "lerna": "^4.0.0",
-  "prettier": "^2.3.1",
-  "rxjs": "^7.2.0",
-  "ts-jest": "^27.0.3",
-  "ts-node": "^10.0.0",
-  "tsconfig-paths": "^3.9.0",
-  "typescript": "~4.3.0",
-  "ws": "^7.4.6"
-=======
     "@types/cors": "^2.8.10",
     "@types/eslint": "^7.2.13",
     "@types/express": "^4.17.13",
@@ -87,7 +57,6 @@
     "tsyringe": "^4.6.0",
     "typescript": "~4.3.0",
     "ws": "^7.4.6"
->>>>>>> 6db2ae0b
   },
   "resolutions": {
   "@types/node": "^15.14.4"
