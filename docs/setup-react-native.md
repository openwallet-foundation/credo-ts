--- conflicted
+++ resolved
@@ -92,15 +92,6 @@
 When using AFJ inside the React Native environment, temporarily, a dependency for creating keys, sigining and verifying
 with bbs keys must be swapped. Inside your package.json the following must be added:
 
-<<<<<<< HEAD
-```diff
-+   "resolutions": {
-+     "@mattrglobal/bbs-signatures": "react-native-bbs-signatures@0.1.0",
-+   },
-    "dependencies": {
-      ...
-+     "react-native-bbs-signatures": "0.1.0",
-=======
 #### yarn
 
 ```diff
@@ -122,17 +113,12 @@
     "dependencies": {
       ...
 +     "@animo-id/react-native-bbs-signatures": "0.1.0",
->>>>>>> f77ecab3
     }
 ```
 
 The resolution field says that any instance of `@mattrglobal/bbs-signatures` in any child dependency must be swapped
 with `react-native-bbs-signatures`.
 
-<<<<<<< HEAD
-The added dependency is required for autolinking and should be the same as the one used in the resolution.
-=======
 The added dependency is required for autolinking and should be the same as the one used in the resolution.
 
-[React Native Bbs Signature](https://github.com/animo/react-native-bbs-signatures) has some quirks with setting it up correctly. If any errors occur while using this library, please refer to their README for the installation guide.
->>>>>>> f77ecab3
+[React Native Bbs Signature](https://github.com/animo/react-native-bbs-signatures) has some quirks with setting it up correctly. If any errors occur while using this library, please refer to their README for the installation guide.