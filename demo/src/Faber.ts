--- conflicted
+++ resolved
@@ -1,23 +1,11 @@
-import type { ConnectionRecord } from '@aries-framework/core'
+import { ConnectionRecord, ProofAttributeInfo } from '@aries-framework/core'
 import type { CredDef, Schema } from 'indy-sdk'
 import type BottomBar from 'inquirer/lib/ui/bottom-bar'
 
-<<<<<<< HEAD
-import {
-  CredentialProtocolVersion,
-  V1CredentialPreview,
-  AttributeFilter,
-  ProofAttributeInfo,
-  utils,
-  ProofProtocolVersion,
-} from '@aries-framework/core'
-=======
 import { ProofProtocolVersion, utils, V1CredentialPreview } from '@aries-framework/core'
->>>>>>> c0d071ba
 import { ui } from 'inquirer'
 
 import { AttributeFilter } from '../../packages/core/src/modules/proofs/protocol/v1/models/AttributeFilter'
-import { ProofAttributeInfo } from '../../packages/core/src/modules/proofs/protocol/v1/models/ProofAttributeInfo'
 
 import { BaseAgent } from './BaseAgent'
 import { Color, greenText, Output, purpleText, redText } from './OutputClass'
