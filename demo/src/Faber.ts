--- conflicted
+++ resolved
@@ -3,19 +3,12 @@
 import type BottomBar from 'inquirer/lib/ui/bottom-bar'
 
 import {
-<<<<<<< HEAD
   AttributeFilter,
   ProofAttributeInfo,
   ProofProtocolVersion,
   utils,
   V1CredentialPreview,
-=======
-  V1CredentialPreview,
-  AttributeFilter,
-  ProofAttributeInfo,
-  utils,
   ConnectionEventTypes,
->>>>>>> c789081f
 } from '@aries-framework/core'
 import { ui } from 'inquirer'
 
