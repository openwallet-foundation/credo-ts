--- conflicted
+++ resolved
@@ -4,30 +4,15 @@
 import type { CredDef, Schema } from 'indy-sdk'
 import type BottomBar from 'inquirer/lib/ui/bottom-bar'
 import type { ConnectionRecord } from '@aries-framework/core'
+import {
+  AttributeFilter,
+  ProofAttributeInfo,
+  ProofProtocolVersion,
+  utils,
+  V1CredentialPreview,
+} from '@aries-framework/core'
 import { CredentialProtocolVersion } from '@aries-framework/core'
 
-<<<<<<< HEAD
-import {
-  AttributeFilter,
-  V1CredentialPreview,
-  ProofAttributeInfo,
-  utils,
-  ProofProtocolVersion,
-} from '@aries-framework/core'
-=======
-<<<<<<< HEAD
-// eslint-disable-next-line import/no-unresolved
-import { V1CredentialPreview, AttributeFilter, ProofAttributeInfo, utils } from '@aries-framework/core'
-=======
-import {
-  CredentialProtocolVersion,
-  V1CredentialPreview,
-  AttributeFilter,
-  ProofAttributeInfo,
-  utils,
-} from '@aries-framework/core'
->>>>>>> 1dfa32edc6029793588040de9b8b933a0615e926
->>>>>>> 46133b19
 import { ui } from 'inquirer'
 
 import { BaseAgent } from './BaseAgent'
