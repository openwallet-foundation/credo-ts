--- conflicted
+++ resolved
@@ -75,11 +75,6 @@
         { id: name, key: name }
       ),
     })
-<<<<<<< HEAD
-=======
-    this.agent.didcomm.registerInboundTransport(new DidCommHttpInboundTransport({ port }))
-    this.agent.didcomm.registerOutboundTransport(new DidCommHttpOutboundTransport())
->>>>>>> e23865d4
   }
 
   public async initializeAgent() {
