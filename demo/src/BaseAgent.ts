--- conflicted
+++ resolved
@@ -20,24 +20,12 @@
 } from '@credo-ts/cheqd'
 import { Agent, DidsModule } from '@credo-ts/core'
 import {
-<<<<<<< HEAD
-  AutoAcceptCredential,
-  AutoAcceptProof,
-  DidCommModule,
-  HttpOutboundTransport,
-  V2CredentialProtocol,
-  V2ProofProtocol,
-=======
   DidCommAutoAcceptCredential,
   DidCommAutoAcceptProof,
-  DidCommConnectionsModule,
   DidCommCredentialV2Protocol,
-  DidCommCredentialsModule,
   DidCommHttpOutboundTransport,
+  DidCommModule,
   DidCommProofV2Protocol,
-  DidCommProofsModule,
-  getDefaultDidcommModules,
->>>>>>> 494c4997
 } from '@credo-ts/didcomm'
 import { IndyVdrAnonCredsRegistry, IndyVdrIndyDidResolver, IndyVdrModule } from '@credo-ts/indy-vdr'
 import { DidCommHttpInboundTransport, agentDependencies } from '@credo-ts/node'
@@ -76,8 +64,8 @@
       dependencies: agentDependencies,
       modules: getAskarAnonCredsIndyModules({ endpoints: [`http://localhost:${this.port}`] }, { id: name, key: name }),
     })
-    this.agent.modules.didcomm.registerInboundTransport(new DidCommHttpInboundTransport({ port }))
-    this.agent.modules.didcomm.registerOutboundTransport(new DidCommHttpOutboundTransport())
+    this.agent.didcomm.registerInboundTransport(new DidCommHttpInboundTransport({ port }))
+    this.agent.didcomm.registerOutboundTransport(new DidCommHttpOutboundTransport())
   }
 
   public async initializeAgent() {
@@ -95,61 +83,33 @@
   const legacyIndyProofFormatService = new LegacyIndyDidCommProofFormatService()
 
   return {
-<<<<<<< HEAD
     didcomm: new DidCommModule({
       ...didcommConfig,
       connections: {
         autoAcceptConnections: true,
       },
       credentials: {
-        autoAcceptCredentials: AutoAcceptCredential.ContentApproved,
+        autoAcceptCredentials: DidCommAutoAcceptCredential.ContentApproved,
         credentialProtocols: [
-          new V1CredentialProtocol({
+          new DidCommCredentialV1Protocol({
             indyCredentialFormat: legacyIndyCredentialFormatService,
           }),
-          new V2CredentialProtocol({
-            credentialFormats: [legacyIndyCredentialFormatService, new AnonCredsCredentialFormatService()],
+          new DidCommCredentialV2Protocol({
+            credentialFormats: [legacyIndyCredentialFormatService, new AnonCredsDidCommCredentialFormatService()],
           }),
         ],
       },
       proofs: {
-        autoAcceptProofs: AutoAcceptProof.ContentApproved,
+        autoAcceptProofs: DidCommAutoAcceptProof.ContentApproved,
         proofProtocols: [
-          new V1ProofProtocol({
+          new DidCommProofV1Protocol({
             indyProofFormat: legacyIndyProofFormatService,
           }),
-          new V2ProofProtocol({
-            proofFormats: [legacyIndyProofFormatService, new AnonCredsProofFormatService()],
+          new DidCommProofV2Protocol({
+            proofFormats: [legacyIndyProofFormatService, new AnonCredsDidCommProofFormatService()],
           }),
         ],
       },
-=======
-    ...getDefaultDidcommModules(didcommConfig),
-    connections: new DidCommConnectionsModule({
-      autoAcceptConnections: true,
-    }),
-    credentials: new DidCommCredentialsModule({
-      autoAcceptCredentials: DidCommAutoAcceptCredential.ContentApproved,
-      credentialProtocols: [
-        new DidCommCredentialV1Protocol({
-          indyCredentialFormat: legacyIndyCredentialFormatService,
-        }),
-        new DidCommCredentialV2Protocol({
-          credentialFormats: [legacyIndyCredentialFormatService, new AnonCredsDidCommCredentialFormatService()],
-        }),
-      ],
-    }),
-    proofs: new DidCommProofsModule({
-      autoAcceptProofs: DidCommAutoAcceptProof.ContentApproved,
-      proofProtocols: [
-        new DidCommProofV1Protocol({
-          indyProofFormat: legacyIndyProofFormatService,
-        }),
-        new DidCommProofV2Protocol({
-          proofFormats: [legacyIndyProofFormatService, new AnonCredsDidCommProofFormatService()],
-        }),
-      ],
->>>>>>> 494c4997
     }),
     anoncreds: new AnonCredsModule({
       registries: [new IndyVdrAnonCredsRegistry(), new CheqdAnonCredsRegistry()],
