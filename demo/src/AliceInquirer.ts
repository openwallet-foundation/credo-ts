--- conflicted
+++ resolved
@@ -72,13 +72,9 @@
   public async acceptCredentialOffer(credentialExchangeRecord: DidCommCredentialExchangeRecord) {
     const confirm = await prompt([this.inquireConfirmation(Title.CredentialOfferTitle)])
     if (confirm.options === ConfirmOptions.No) {
-<<<<<<< HEAD
-      await this.alice.agent.didcomm.credentials.declineOffer(credentialRecord.id)
-=======
-      await this.alice.agent.modules.credentials.declineOffer({
+      await this.alice.agent.didcomm.credentials.declineOffer({
         credentialExchangeRecordId: credentialExchangeRecord.id,
       })
->>>>>>> 494c4997
     } else if (confirm.options === ConfirmOptions.Yes) {
       await this.alice.acceptCredentialOffer(credentialExchangeRecord)
     }
@@ -87,11 +83,7 @@
   public async acceptProofRequest(proofExchangeRecord: DidCommProofExchangeRecord) {
     const confirm = await prompt([this.inquireConfirmation(Title.ProofRequestTitle)])
     if (confirm.options === ConfirmOptions.No) {
-<<<<<<< HEAD
-      await this.alice.agent.didcomm.proofs.declineRequest({ proofRecordId: proofRecord.id })
-=======
-      await this.alice.agent.modules.proofs.declineRequest({ proofExchangeRecordId: proofExchangeRecord.id })
->>>>>>> 494c4997
+      await this.alice.agent.didcomm.proofs.declineRequest({ proofExchangeRecordId: proofExchangeRecord.id })
     } else if (confirm.options === ConfirmOptions.Yes) {
       await this.alice.acceptProofRequest(proofExchangeRecord)
     }
