import type { CredentialExchangeRecord, ProofRecord } from '@aries-framework/core'

import { clear } from 'console'
import { textSync } from 'figlet'
import { prompt } from 'inquirer'

import { Alice } from './Alice'
import { BaseInquirer, ConfirmOptions } from './BaseInquirer'
import { Listener } from './Listener'
import { Title } from './OutputClass'

export const runAlice = async () => {
  clear()
  console.log(textSync('Alice', { horizontalLayout: 'full' }))
  const alice = await AliceInquirer.build()
  await alice.processAnswer()
}

enum PromptOptions {
  ReceiveConnectionUrl = 'Receive connection invitation',
  SendMessage = 'Send message',
  Exit = 'Exit',
  Restart = 'Restart',
}

export class AliceInquirer extends BaseInquirer {
  public alice: Alice
  public promptOptionsString: string[]
  public listener: Listener

  public constructor(alice: Alice) {
    super()
    this.alice = alice
    this.listener = new Listener()
    this.promptOptionsString = Object.values(PromptOptions)
    this.listener.messageListener(this.alice.agent, this.alice.name)
  }

  public static async build(): Promise<AliceInquirer> {
    const alice = await Alice.build()
    return new AliceInquirer(alice)
  }

  private async getPromptChoice() {
    if (this.alice.connectionRecordFaberId) return prompt([this.inquireOptions(this.promptOptionsString)])

<<<<<<< HEAD
    const reducedOption = [PromptOptions.CreateConnection, PromptOptions.Exit, PromptOptions.Restart]
    return prompt([this.inquireOptions(reducedOption)])
=======
    const reducedOption = [PromptOptions.ReceiveConnectionUrl, PromptOptions.Exit, PromptOptions.Restart]
    return inquirer.prompt([this.inquireOptions(reducedOption)])
>>>>>>> 0d14a715
  }

  public async processAnswer() {
    const choice = await this.getPromptChoice()
    if (this.listener.on) return

    switch (choice.options) {
      case PromptOptions.ReceiveConnectionUrl:
        await this.connection()
        break
      case PromptOptions.SendMessage:
        await this.message()
        break
      case PromptOptions.Exit:
        await this.exit()
        break
      case PromptOptions.Restart:
        await this.restart()
        return
    }
    await this.processAnswer()
  }

<<<<<<< HEAD
  public async acceptCredentialOffer(credentialRecord: CredentialRecord) {
    const confirm = await prompt([this.inquireConfirmation(Title.CredentialOfferTitle)])
=======
  public async acceptCredentialOffer(credentialRecord: CredentialExchangeRecord) {
    const confirm = await inquirer.prompt([this.inquireConfirmation(Title.CredentialOfferTitle)])
>>>>>>> 0d14a715
    if (confirm.options === ConfirmOptions.No) {
      await this.alice.agent.credentials.declineOffer(credentialRecord.id)
    } else if (confirm.options === ConfirmOptions.Yes) {
      await this.alice.acceptCredentialOffer(credentialRecord)
    }
  }

  public async acceptProofRequest(proofRecord: ProofRecord) {
    const confirm = await prompt([this.inquireConfirmation(Title.ProofRequestTitle)])
    if (confirm.options === ConfirmOptions.No) {
      await this.alice.agent.proofs.declineRequest(proofRecord.id)
    } else if (confirm.options === ConfirmOptions.Yes) {
      await this.alice.acceptProofRequest(proofRecord)
    }
  }

  public async connection() {
    const title = Title.InvitationTitle
    const getUrl = await inquirer.prompt([this.inquireInput(title)])
    await this.alice.acceptConnection(getUrl.input)
    if (!this.alice.connected) return

    this.listener.credentialOfferListener(this.alice, this)
    this.listener.proofRequestListener(this.alice, this)
  }

  public async message() {
    const message = await this.inquireMessage()
    if (!message) return

    await this.alice.sendMessage(message)
  }

  public async exit() {
    const confirm = await prompt([this.inquireConfirmation(Title.ConfirmTitle)])
    if (confirm.options === ConfirmOptions.No) {
      return
    } else if (confirm.options === ConfirmOptions.Yes) {
      await this.alice.exit()
    }
  }

  public async restart() {
    const confirm = await prompt([this.inquireConfirmation(Title.ConfirmTitle)])
    if (confirm.options === ConfirmOptions.No) {
      await this.processAnswer()
      return
    } else if (confirm.options === ConfirmOptions.Yes) {
      await this.alice.restart()
      await runAlice()
    }
  }
}

void runAlice()<|MERGE_RESOLUTION|>--- conflicted
+++ resolved
@@ -44,13 +44,8 @@
   private async getPromptChoice() {
     if (this.alice.connectionRecordFaberId) return prompt([this.inquireOptions(this.promptOptionsString)])
 
-<<<<<<< HEAD
-    const reducedOption = [PromptOptions.CreateConnection, PromptOptions.Exit, PromptOptions.Restart]
+    const reducedOption = [PromptOptions.ReceiveConnectionUrl, PromptOptions.Exit, PromptOptions.Restart]
     return prompt([this.inquireOptions(reducedOption)])
-=======
-    const reducedOption = [PromptOptions.ReceiveConnectionUrl, PromptOptions.Exit, PromptOptions.Restart]
-    return inquirer.prompt([this.inquireOptions(reducedOption)])
->>>>>>> 0d14a715
   }
 
   public async processAnswer() {
@@ -74,13 +69,8 @@
     await this.processAnswer()
   }
 
-<<<<<<< HEAD
-  public async acceptCredentialOffer(credentialRecord: CredentialRecord) {
+  public async acceptCredentialOffer(credentialRecord: CredentialExchangeRecord) {
     const confirm = await prompt([this.inquireConfirmation(Title.CredentialOfferTitle)])
-=======
-  public async acceptCredentialOffer(credentialRecord: CredentialExchangeRecord) {
-    const confirm = await inquirer.prompt([this.inquireConfirmation(Title.CredentialOfferTitle)])
->>>>>>> 0d14a715
     if (confirm.options === ConfirmOptions.No) {
       await this.alice.agent.credentials.declineOffer(credentialRecord.id)
     } else if (confirm.options === ConfirmOptions.Yes) {
@@ -99,7 +89,7 @@
 
   public async connection() {
     const title = Title.InvitationTitle
-    const getUrl = await inquirer.prompt([this.inquireInput(title)])
+    const getUrl = await prompt([this.inquireInput(title)])
     await this.alice.acceptConnection(getUrl.input)
     if (!this.alice.connected) return
 
