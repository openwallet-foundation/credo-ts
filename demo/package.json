--- conflicted
+++ resolved
@@ -15,13 +15,8 @@
   },
   "dependencies": {
     "@hyperledger/indy-vdr-nodejs": "^0.2.0-dev.6",
-<<<<<<< HEAD
     "@hyperledger/anoncreds-nodejs": "^0.2.0-dev.10",
-    "@hyperledger/aries-askar-nodejs": "^0.2.0-dev.5",
-=======
-    "@hyperledger/anoncreds-nodejs": "^0.2.0-dev.9",
     "@hyperledger/aries-askar-nodejs": "^0.2.0-dev.6",
->>>>>>> e4b99a86
     "inquirer": "^8.2.5"
   },
   "devDependencies": {
