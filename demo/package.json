--- conflicted
+++ resolved
@@ -14,13 +14,8 @@
     "refresh": "rm -rf ./node_modules ./yarn.lock && yarn"
   },
   "dependencies": {
-<<<<<<< HEAD
-    "@hyperledger/indy-vdr-nodejs": "^0.2.0-dev.5",
+    "@hyperledger/indy-vdr-nodejs": "^0.2.0-dev.6",
     "@hyperledger/anoncreds-nodejs": "^0.2.0-dev.8",
-=======
-    "@hyperledger/indy-vdr-nodejs": "^0.2.0-dev.6",
-    "@hyperledger/anoncreds-nodejs": "^0.2.0-dev.5",
->>>>>>> 22d5bffc
     "@hyperledger/aries-askar-nodejs": "^0.2.0-dev.5",
     "inquirer": "^8.2.5"
   },
