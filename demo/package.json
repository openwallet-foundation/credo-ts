{
  "name": "afj-demo",
  "version": "1.0.0",
  "private": true,
  "repository": {
    "type": "git",
    "url": "https://github.com/hyperledger/aries-framework-javascript",
    "directory": "demo/"
  },
  "license": "Apache-2.0",
  "scripts": {
    "alice": "ts-node src/AliceInquirer.ts",
    "faber": "ts-node src/FaberInquirer.ts",
    "refresh": "rm -rf ./node_modules ./yarn.lock && yarn"
  },
  "dependencies": {
    "@hyperledger/indy-vdr-nodejs": "^0.1.0-dev.14",
    "@hyperledger/anoncreds-nodejs": "^0.1.0-dev.15",
    "@hyperledger/aries-askar-nodejs": "^0.1.0-dev.8",
    "inquirer": "^8.2.5"
  },
  "devDependencies": {
    "@aries-framework/anoncreds": "*",
    "@aries-framework/anoncreds-rs": "*",
    "@aries-framework/askar": "*",
    "@aries-framework/core": "*",
    "@aries-framework/indy-sdk": "*",
    "@aries-framework/indy-vdr": "*",
    "@aries-framework/cheqd": "*",
    "@aries-framework/node": "*",
    "@aries-framework/didcomm-v2": "*",
    "@types/figlet": "^1.5.4",
    "@types/indy-sdk": "^1.16.26",
    "@types/inquirer": "^8.2.6",
    "clear": "^0.1.0",
<<<<<<< HEAD
    "commander": "^8.3.0",
    "didcomm-node": "0.3.4",
=======
>>>>>>> 61daf0cb
    "figlet": "^1.5.2",
    "ts-node": "^10.4.0"
  }
}<|MERGE_RESOLUTION|>--- conflicted
+++ resolved
@@ -28,16 +28,10 @@
     "@aries-framework/indy-vdr": "*",
     "@aries-framework/cheqd": "*",
     "@aries-framework/node": "*",
-    "@aries-framework/didcomm-v2": "*",
     "@types/figlet": "^1.5.4",
     "@types/indy-sdk": "^1.16.26",
     "@types/inquirer": "^8.2.6",
     "clear": "^0.1.0",
-<<<<<<< HEAD
-    "commander": "^8.3.0",
-    "didcomm-node": "0.3.4",
-=======
->>>>>>> 61daf0cb
     "figlet": "^1.5.2",
     "ts-node": "^10.4.0"
   }
