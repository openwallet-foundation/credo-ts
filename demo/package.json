--- conflicted
+++ resolved
@@ -14,34 +14,19 @@
     "refresh": "rm -rf ./node_modules ./yarn.lock && yarn"
   },
   "dependencies": {
-<<<<<<< HEAD
-    "@hyperledger/indy-vdr-nodejs": "^0.2.0-dev.5",
-=======
     "@hyperledger/indy-vdr-nodejs": "^0.2.0-dev.6",
->>>>>>> 6f088673
     "@hyperledger/anoncreds-nodejs": "^0.2.0-dev.5",
     "@hyperledger/aries-askar-nodejs": "^0.2.0-dev.5",
     "inquirer": "^8.2.5"
   },
   "devDependencies": {
-<<<<<<< HEAD
-    "@aries-framework/anoncreds": "*",
-    "@aries-framework/anoncreds-rs": "*",
-    "@aries-framework/askar": "*",
-    "@aries-framework/core": "*",
-    "@aries-framework/indy-vdr": "*",
-    "@aries-framework/cheqd": "*",
-    "@aries-framework/node": "*",
-=======
     "@credo-ts/anoncreds": "*",
     "@credo-ts/anoncreds-rs": "*",
     "@credo-ts/askar": "*",
     "@credo-ts/core": "*",
-    "@credo-ts/indy-sdk": "*",
     "@credo-ts/indy-vdr": "*",
     "@credo-ts/cheqd": "*",
     "@credo-ts/node": "*",
->>>>>>> 6f088673
     "@types/figlet": "^1.5.4",
     "@types/inquirer": "^8.2.6",
     "clear": "^0.1.0",
