--- conflicted
+++ resolved
@@ -1,8 +1,8 @@
 {
   "extends": "./tsconfig.build.json",
-<<<<<<< HEAD
   "ts-node": {
-    "require": ["tsconfig-paths/register"]
+    "require": ["tsconfig-paths/register"],
+    "files": true
   },
   "compilerOptions": {
     "baseUrl": ".",
@@ -12,14 +12,4 @@
     "types": ["jest", "node"]
   },
   "exclude": ["node_modules", "build"]
-=======
-  "compilerOptions": {
-    "types": ["jest"]
-  },
-  "ts-node": {
-    "files": true
-  },
-  "include": ["src", "types", "tests", "samples", "*.config.js"],
-  "exclude": ["node_modules", "build", "**/node_modules", "**/node_modules/**"]
->>>>>>> 2465d4d8
 }