--- conflicted
+++ resolved
@@ -28,30 +28,10 @@
   rxjs: ^7.8.2
   tsyringe: ^4.10.0
   typescript: ~5.9.3
-<<<<<<< HEAD
-  vitest: ^3.2.4
+  vitest: ^4.0.8
+  "@vitest/coverage-v8": ^4.0.8
   ws: ^8.18.3
   zod: ^4.1.12
-=======
-  "@stablelib/ed25519": ^2.0.2
-  zod: ^4.1.12
-  nock: ^14.0.10
-  express: ^5.1.0
-  "@openwallet-foundation/askar-nodejs": ^0.4.2
-  "@openwallet-foundation/askar-shared": ^0.4.2
-  "@hyperledger/indy-vdr-nodejs": ^0.2.2
-  "@hyperledger/indy-vdr-shared": ^0.2.2
-  "@hyperledger/anoncreds-nodejs": ^0.3.3
-  "@hyperledger/anoncreds-shared": ^0.3.3
-  "@astronautlabs/jsonpath": ^1.1.2
-  "@sphereon/pex-models": ^2.3.2
-  "@animo-id/pex": ^6.1.1
-  "@types/express": ^5.0.3
-  "@types/ws": ^8.18.1
-  ws: ^8.18.2
-  vitest: ^4.0.8
-  "@vitest/coverage-v8": ^4.0.8
->>>>>>> 84efbe08
 
 ignoredBuiltDependencies:
   - es5-ext
