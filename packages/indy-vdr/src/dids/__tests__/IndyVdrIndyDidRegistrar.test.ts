--- conflicted
+++ resolved
@@ -205,9 +205,9 @@
       indyVdrIndyDidRegistrar,
       'createRegisterDidWriteRequest'
     )
+    // @ts-ignore type check fails because method is private
     createRegisterDidWriteRequest.mockImplementationOnce(() => Promise.resolve())
 
-    // eslint-disable-next-line @typescript-eslint/ban-ts-comment
     // @ts-ignore - method is private
     const registerPublicDidSpy = jest.spyOn<undefined, undefined>(indyVdrIndyDidRegistrar, 'registerPublicDid')
     // @ts-ignore type check fails because method is private
@@ -281,22 +281,17 @@
 
   test('creates a did:indy document by passing did', async () => {
     // @ts-ignore - method is private
-<<<<<<< HEAD
-    // eslint-disable-next-line @typescript-eslint/ban-ts-comment
     // @ts-ignore - method is private
     const createRegisterDidWriteRequest = jest.spyOn<undefined, undefined>(
       indyVdrIndyDidRegistrar,
       'createRegisterDidWriteRequest'
     )
+    // @ts-ignore type check fails because method is private
     createRegisterDidWriteRequest.mockImplementationOnce(() => Promise.resolve())
 
-    // eslint-disable-next-line @typescript-eslint/ban-ts-comment
     // @ts-ignore - method is private
     const registerPublicDidSpy = jest.spyOn<undefined, undefined>(indyVdrIndyDidRegistrar, 'registerPublicDid')
-=======
-    const registerPublicDidSpy = jest.spyOn(indyVdrIndyDidRegistrar, 'registerPublicDid')
-    // @ts-ignore type check fails because method is private
->>>>>>> b35fec43
+    // @ts-ignore type check fails because method is private
     registerPublicDidSpy.mockImplementationOnce(() => Promise.resolve())
 
     const result = await indyVdrIndyDidRegistrar.create(agentContext, {
@@ -368,23 +363,18 @@
     const privateKey = TypedArrayEncoder.fromString('96213c3d7fc8d4d6754c712fd969598e')
 
     // @ts-ignore - method is private
-<<<<<<< HEAD
     const createRegisterDidWriteRequestSpy = jest.spyOn<undefined, undefined>(
       indyVdrIndyDidRegistrar,
       'createRegisterDidWriteRequest'
     )
+    // @ts-ignore type check fails because method is private
     createRegisterDidWriteRequestSpy.mockImplementationOnce(() => Promise.resolve())
 
-    // eslint-disable-next-line @typescript-eslint/ban-ts-comment
     // @ts-ignore - method is private
     const registerPublicDidSpy = jest.spyOn<undefined, undefined>(indyVdrIndyDidRegistrar, 'registerPublicDid')
-=======
-    const registerPublicDidSpy = jest.spyOn(indyVdrIndyDidRegistrar, 'registerPublicDid')
-    // @ts-ignore type check fails because method is private
->>>>>>> b35fec43
+    // @ts-ignore type check fails because method is private
     registerPublicDidSpy.mockImplementationOnce(() => Promise.resolve())
 
-    // eslint-disable-next-line @typescript-eslint/ban-ts-comment
     // @ts-ignore - method is private
     const setEndpointsForDidSpy = jest.spyOn<undefined, undefined>(indyVdrIndyDidRegistrar, 'setEndpointsForDid')
 
@@ -556,9 +546,9 @@
       indyVdrIndyDidRegistrar,
       'createRegisterDidWriteRequest'
     )
+    // @ts-ignore type check fails because method is private
     createRegisterDidWriteRequestSpy.mockImplementationOnce(() => Promise.resolve())
 
-    // eslint-disable-next-line @typescript-eslint/ban-ts-comment
     // @ts-ignore - method is private
     const registerPublicDidSpy = jest.spyOn<undefined, undefined>(indyVdrIndyDidRegistrar, 'registerPublicDid')
     // @ts-ignore type check fails because method is private
@@ -569,9 +559,9 @@
       indyVdrIndyDidRegistrar,
       'createSetDidEndpointsRequest'
     )
+    // @ts-ignore type check fails because method is private
     createSetDidEndpointsRequestSpy.mockImplementationOnce(() => Promise.resolve(undefined))
 
-    // eslint-disable-next-line @typescript-eslint/ban-ts-comment
     // @ts-ignore - method is private
     const setEndpointsForDidSpy = jest.spyOn<undefined, undefined>(indyVdrIndyDidRegistrar, 'setEndpointsForDid')
     // @ts-ignore type check fails because method is private
@@ -722,9 +712,9 @@
       indyVdrIndyDidRegistrar,
       'createRegisterDidWriteRequest'
     )
+    // @ts-ignore type check fails because method is private
     createRegisterDidWriteRequestSpy.mockImplementationOnce(() => Promise.resolve())
 
-    // eslint-disable-next-line @typescript-eslint/ban-ts-comment
     // @ts-ignore - method is private
     const registerPublicDidSpy = jest.spyOn<undefined, undefined>(indyVdrIndyDidRegistrar, 'registerPublicDid')
     // @ts-ignore type check fails because method is private
