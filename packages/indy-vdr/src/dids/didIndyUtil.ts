--- conflicted
+++ resolved
@@ -4,9 +4,7 @@
 
 import { parseIndyDid } from '@aries-framework/anoncreds'
 import {
-  getKeyFromVerificationMethod,
   AriesFrameworkError,
-  convertPublicKeyToX25519,
   DidDocument,
   DidDocumentBuilder,
   DidsApi,
@@ -15,17 +13,15 @@
   Key,
   KeyType,
   TypedArrayEncoder,
+  convertPublicKeyToX25519,
+  getKeyFromVerificationMethod,
 } from '@aries-framework/core'
 import { GetAttribRequest, GetNymRequest } from '@hyperledger/indy-vdr-shared'
 
-<<<<<<< HEAD
 import { IndyVdrError, IndyVdrNotFoundError } from '../error'
-import { DID_INDY_REGEX } from '../utils/did'
 
 import { addServicesFromEndpointsAttrib, getFullVerkey } from './didSovUtil'
 
-=======
->>>>>>> 8a933c05
 // Create a base DIDDoc template according to https://hyperledger.github.io/indy-did-method/#base-diddoc-template
 export function indyDidDocumentFromDid(did: string, verKeyBase58: string) {
   const verificationMethodId = `${did}#verkey`
