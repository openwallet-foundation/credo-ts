--- conflicted
+++ resolved
@@ -185,8 +185,6 @@
       const revocationStatusList = [0, 0, 0, 0, 0, 1, 1, 1, 1, 1]
 
       expect(() => indyVdrCreateLatestRevocationDelta(accum, revocationStatusList, delta)).toThrow()
-<<<<<<< HEAD
-=======
     })
 
     test('unrevoking a credential adds its index to issued', () => {
@@ -247,7 +245,6 @@
       const { issued, revoked } = indyVdrCreateLatestRevocationDelta(accum, revocationStatusList, delta)
       expect(issued).toStrictEqual([])
       expect(revoked).toStrictEqual([])
->>>>>>> df7580c2
     })
   })
 })