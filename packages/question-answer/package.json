{
  "name": "@credo-ts/question-answer",
  "main": "build/index",
  "types": "build/index",
<<<<<<< HEAD
  "version": "0.5.1",
=======
  "version": "0.5.2",
>>>>>>> 7ea616be
  "files": [
    "build"
  ],
  "license": "Apache-2.0",
  "publishConfig": {
    "access": "public"
  },
  "homepage": "https://github.com/openwallet-foundation/credo-ts/tree/main/packages/question-answer",
  "repository": {
    "type": "git",
    "url": "https://github.com/openwallet-foundation/credo-ts",
    "directory": "packages/question-answer"
  },
  "scripts": {
    "build": "yarn run clean && yarn run compile",
    "clean": "rimraf ./build",
    "compile": "tsc -p tsconfig.build.json",
    "prepublishOnly": "yarn run build",
    "test": "jest"
  },
  "dependencies": {
<<<<<<< HEAD
    "@credo-ts/core": "0.5.1",
=======
    "@credo-ts/core": "0.5.2",
>>>>>>> 7ea616be
    "class-transformer": "0.5.1",
    "class-validator": "0.14.1",
    "rxjs": "^7.8.0"
  },
  "devDependencies": {
<<<<<<< HEAD
    "@credo-ts/node": "0.5.1",
=======
    "@credo-ts/node": "0.5.2",
>>>>>>> 7ea616be
    "reflect-metadata": "^0.1.13",
    "rimraf": "^4.4.0",
    "typescript": "~4.9.5"
  }
}<|MERGE_RESOLUTION|>--- conflicted
+++ resolved
@@ -2,11 +2,7 @@
   "name": "@credo-ts/question-answer",
   "main": "build/index",
   "types": "build/index",
-<<<<<<< HEAD
-  "version": "0.5.1",
-=======
   "version": "0.5.2",
->>>>>>> 7ea616be
   "files": [
     "build"
   ],
@@ -28,21 +24,13 @@
     "test": "jest"
   },
   "dependencies": {
-<<<<<<< HEAD
-    "@credo-ts/core": "0.5.1",
-=======
     "@credo-ts/core": "0.5.2",
->>>>>>> 7ea616be
     "class-transformer": "0.5.1",
     "class-validator": "0.14.1",
     "rxjs": "^7.8.0"
   },
   "devDependencies": {
-<<<<<<< HEAD
-    "@credo-ts/node": "0.5.1",
-=======
     "@credo-ts/node": "0.5.2",
->>>>>>> 7ea616be
     "reflect-metadata": "^0.1.13",
     "rimraf": "^4.4.0",
     "typescript": "~4.9.5"
