--- conflicted
+++ resolved
@@ -2,18 +2,7 @@
 import type { QuestionAnswerRecord } from './repository'
 
 import { AgentContext, injectable } from '@credo-ts/core'
-<<<<<<< HEAD
-import { ConnectionService, MessageSender, getOutboundMessageContext } from '@credo-ts/didcomm'
-=======
-import {
-  DidCommConnectionService,
-  DidCommMessageHandlerRegistry,
-  DidCommMessageSender,
-  getOutboundDidCommMessageContext,
-} from '@credo-ts/didcomm'
-
-import { AnswerMessageHandler, QuestionMessageHandler } from './handlers'
->>>>>>> 494c4997
+import { DidCommConnectionService, DidCommMessageSender, getOutboundDidCommMessageContext } from '@credo-ts/didcomm'
 import { ValidResponse } from './models'
 import { QuestionAnswerService } from './services'
 
@@ -34,16 +23,6 @@
     this.messageSender = messageSender
     this.connectionService = connectionService
     this.agentContext = agentContext
-<<<<<<< HEAD
-=======
-
-    this.agentContext.dependencyManager
-      .resolve(DidCommMessageHandlerRegistry)
-      .registerMessageHandlers([
-        new QuestionMessageHandler(this.questionAnswerService),
-        new AnswerMessageHandler(this.questionAnswerService),
-      ])
->>>>>>> 494c4997
   }
 
   /**
