--- conflicted
+++ resolved
@@ -19,21 +19,13 @@
 const messageHandlerRegistry = new DidCommMessageHandlerRegistry()
 
 const dependencyManager = {
-<<<<<<< HEAD
   registerInstance: vi.fn(),
   registerSingleton: vi.fn(),
   registerContextScoped: vi.fn(),
-  resolve: () => {
-    return featureRegistry
-=======
-  registerInstance: jest.fn(),
-  registerSingleton: jest.fn(),
-  registerContextScoped: jest.fn(),
   resolve: (token: unknown) => {
     if (token === DidCommFeatureRegistry) return featureRegistry
     if (token === DidCommMessageHandlerRegistry) return messageHandlerRegistry
     return {}
->>>>>>> e23865d4
   },
 } as unknown as DependencyManager
 
