import type { AgentContext, DependencyManager, Module } from '@credo-ts/core'

<<<<<<< HEAD
import { FeatureRegistry, MessageHandlerRegistry, Protocol } from '@credo-ts/didcomm'
=======
import { DidCommFeatureRegistry, DidCommProtocol } from '@credo-ts/didcomm'
>>>>>>> 494c4997

import { QuestionAnswerApi } from './QuestionAnswerApi'
import { QuestionAnswerRole } from './QuestionAnswerRole'
import { AnswerMessageHandler, QuestionMessageHandler } from './handlers'
import { QuestionAnswerRepository } from './repository'
import { QuestionAnswerService } from './services'

export class QuestionAnswerModule implements Module {
  public readonly api = QuestionAnswerApi

  /**
   * Registers the dependencies of the question answer module on the dependency manager.
   */
  public register(dependencyManager: DependencyManager) {
    // Services
    dependencyManager.registerSingleton(QuestionAnswerService)

    // Repositories
    dependencyManager.registerSingleton(QuestionAnswerRepository)
  }

  public async initialize(agentContext: AgentContext) {
<<<<<<< HEAD
    const featureRegistry = agentContext.resolve(FeatureRegistry)
    const messageHandlerRegistry = agentContext.resolve(MessageHandlerRegistry)
    const questionAnswerService = agentContext.resolve(QuestionAnswerService)

    messageHandlerRegistry.registerMessageHandlers([
      new QuestionMessageHandler(questionAnswerService),
      new AnswerMessageHandler(questionAnswerService),
    ])
=======
    // Feature Registry
    const featureRegistry = agentContext.dependencyManager.resolve(DidCommFeatureRegistry)
>>>>>>> 494c4997
    featureRegistry.register(
      new DidCommProtocol({
        id: 'https://didcomm.org/questionanswer/1.0',
        roles: [QuestionAnswerRole.Questioner, QuestionAnswerRole.Responder],
      })
    )
  }
}<|MERGE_RESOLUTION|>--- conflicted
+++ resolved
@@ -1,10 +1,6 @@
 import type { AgentContext, DependencyManager, Module } from '@credo-ts/core'
 
-<<<<<<< HEAD
-import { FeatureRegistry, MessageHandlerRegistry, Protocol } from '@credo-ts/didcomm'
-=======
-import { DidCommFeatureRegistry, DidCommProtocol } from '@credo-ts/didcomm'
->>>>>>> 494c4997
+import { DidCommFeatureRegistry, DidCommMessageHandlerRegistry, DidCommProtocol } from '@credo-ts/didcomm'
 
 import { QuestionAnswerApi } from './QuestionAnswerApi'
 import { QuestionAnswerRole } from './QuestionAnswerRole'
@@ -27,19 +23,16 @@
   }
 
   public async initialize(agentContext: AgentContext) {
-<<<<<<< HEAD
-    const featureRegistry = agentContext.resolve(FeatureRegistry)
-    const messageHandlerRegistry = agentContext.resolve(MessageHandlerRegistry)
+    // Feature Registry
+    const featureRegistry = agentContext.dependencyManager.resolve(DidCommFeatureRegistry)
+    const messageHandlerRegistry = agentContext.resolve(DidCommMessageHandlerRegistry)
     const questionAnswerService = agentContext.resolve(QuestionAnswerService)
 
     messageHandlerRegistry.registerMessageHandlers([
       new QuestionMessageHandler(questionAnswerService),
       new AnswerMessageHandler(questionAnswerService),
     ])
-=======
-    // Feature Registry
-    const featureRegistry = agentContext.dependencyManager.resolve(DidCommFeatureRegistry)
->>>>>>> 494c4997
+
     featureRegistry.register(
       new DidCommProtocol({
         id: 'https://didcomm.org/questionanswer/1.0',
