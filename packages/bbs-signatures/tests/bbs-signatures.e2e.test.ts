import type { W3cCredentialRepository } from '../../core/src/modules/vc/repository'
import type { AgentContext } from '@aries-framework/core'

import {
  VERIFICATION_METHOD_TYPE_ED25519_VERIFICATION_KEY_2018,
  KeyType,
  JsonTransformer,
  DidKey,
<<<<<<< HEAD
  Key,
  KeyProviderRegistry,
=======
  SigningProviderRegistry,
>>>>>>> 5a6e40a8
  W3cVerifiableCredential,
  W3cCredentialService,
  W3cCredential,
  CredentialIssuancePurpose,
  VERIFICATION_METHOD_TYPE_BLS12381G2_KEY_2020,
  orArrayToArray,
  vcLibraries,
  LinkedDataProof,
  W3cPresentation,
  W3cVerifiablePresentation,
  IndyWallet,
  Ed25519Signature2018,
} from '@aries-framework/core'

import { SignatureSuiteRegistry } from '../../core/src/modules/vc/SignatureSuiteRegistry'
import { W3cVcModuleConfig } from '../../core/src/modules/vc/W3cVcModuleConfig'
import { customDocumentLoader } from '../../core/src/modules/vc/__tests__/documentLoader'
import { getAgentConfig, getAgentContext } from '../../core/tests/helpers'
import { BbsBlsSignature2020, BbsBlsSignatureProof2020, Bls12381g2KeyProvider } from '../src'

import { BbsBlsSignature2020Fixtures } from './fixtures'
import { describeSkipNode17And18 } from './util'

const { jsonldSignatures } = vcLibraries
const { purposes } = jsonldSignatures

const signatureSuiteRegistry = new SignatureSuiteRegistry([
  {
    suiteClass: BbsBlsSignature2020,
    proofType: 'BbsBlsSignature2020',
    verificationMethodTypes: [VERIFICATION_METHOD_TYPE_BLS12381G2_KEY_2020],
    keyTypes: [KeyType.Bls12381g2],
  },
  {
    suiteClass: BbsBlsSignatureProof2020,
    proofType: 'BbsBlsSignatureProof2020',
    verificationMethodTypes: [VERIFICATION_METHOD_TYPE_BLS12381G2_KEY_2020],
    keyTypes: [KeyType.Bls12381g2],
  },
  {
    suiteClass: Ed25519Signature2018,
    proofType: 'Ed25519Signature2018',
    verificationMethodTypes: [VERIFICATION_METHOD_TYPE_ED25519_VERIFICATION_KEY_2018],
    keyTypes: [KeyType.Ed25519],
  },
])

const keyProviderRegistry = new KeyProviderRegistry([new Bls12381g2KeyProvider()])

const agentConfig = getAgentConfig('BbsSignaturesE2eTest')

describeSkipNode17And18('BBS W3cCredentialService', () => {
  let wallet: IndyWallet
  let agentContext: AgentContext
  let w3cCredentialService: W3cCredentialService
  const seed = 'testseed000000000000000000000001'

  beforeAll(async () => {
    wallet = new IndyWallet(agentConfig.agentDependencies, agentConfig.logger, keyProviderRegistry)
    // eslint-disable-next-line @typescript-eslint/no-non-null-assertion
    await wallet.createAndOpen(agentConfig.walletConfig!)
    agentContext = getAgentContext({
      agentConfig,
      wallet,
    })
    w3cCredentialService = new W3cCredentialService(
      {} as unknown as W3cCredentialRepository,
      signatureSuiteRegistry,
      new W3cVcModuleConfig({
        documentLoader: customDocumentLoader,
      })
    )
  })

  afterAll(async () => {
    await wallet.delete()
  })

  describe('Utility methods', () => {
    describe('getKeyTypesByProofType', () => {
      it('should return the correct key types for BbsBlsSignature2020 proof type', async () => {
        const keyTypes = w3cCredentialService.getKeyTypesByProofType('BbsBlsSignature2020')
        expect(keyTypes).toEqual([KeyType.Bls12381g2])
      })
      it('should return the correct key types for BbsBlsSignatureProof2020 proof type', async () => {
        const keyTypes = w3cCredentialService.getKeyTypesByProofType('BbsBlsSignatureProof2020')
        expect(keyTypes).toEqual([KeyType.Bls12381g2])
      })
    })

    describe('getVerificationMethodTypesByProofType', () => {
      it('should return the correct key types for BbsBlsSignature2020 proof type', async () => {
        const verificationMethodTypes =
          w3cCredentialService.getVerificationMethodTypesByProofType('BbsBlsSignature2020')
        expect(verificationMethodTypes).toEqual([VERIFICATION_METHOD_TYPE_BLS12381G2_KEY_2020])
      })
      it('should return the correct key types for BbsBlsSignatureProof2020 proof type', async () => {
        const verificationMethodTypes =
          w3cCredentialService.getVerificationMethodTypesByProofType('BbsBlsSignatureProof2020')
        expect(verificationMethodTypes).toEqual([VERIFICATION_METHOD_TYPE_BLS12381G2_KEY_2020])
      })
    })
  })

  describe('BbsBlsSignature2020', () => {
    let issuerDidKey: DidKey
    let verificationMethod: string

    beforeAll(async () => {
      const key = await wallet.createKey({ keyType: KeyType.Bls12381g2, seed })
      issuerDidKey = new DidKey(key)
      verificationMethod = `${issuerDidKey.did}#${issuerDidKey.key.fingerprint}`
    })

    describe('signCredential', () => {
      it('should return a successfully signed credential bbs', async () => {
        const credentialJson = BbsBlsSignature2020Fixtures.TEST_LD_DOCUMENT
        credentialJson.issuer = issuerDidKey.did

        const credential = JsonTransformer.fromJSON(credentialJson, W3cCredential)

        const vc = await w3cCredentialService.signCredential(agentContext, {
          credential,
          proofType: 'BbsBlsSignature2020',
          verificationMethod: verificationMethod,
        })

        expect(vc).toBeInstanceOf(W3cVerifiableCredential)
        expect(vc.issuer).toEqual(issuerDidKey.did)
        expect(Array.isArray(vc.proof)).toBe(false)
        expect(vc.proof).toBeInstanceOf(LinkedDataProof)

        vc.proof = vc.proof as LinkedDataProof
        expect(vc.proof.verificationMethod).toEqual(verificationMethod)
      })
    })

    describe('verifyCredential', () => {
      it('should verify the credential successfully', async () => {
        const result = await w3cCredentialService.verifyCredential(agentContext, {
          credential: JsonTransformer.fromJSON(
            BbsBlsSignature2020Fixtures.TEST_LD_DOCUMENT_SIGNED,
            W3cVerifiableCredential
          ),
          proofPurpose: new purposes.AssertionProofPurpose(),
        })

        expect(result.verified).toEqual(true)
      })
    })

    describe('deriveProof', () => {
      it('should derive proof successfully', async () => {
        const credentialJson = BbsBlsSignature2020Fixtures.TEST_LD_DOCUMENT_SIGNED

        const vc = JsonTransformer.fromJSON(credentialJson, W3cVerifiableCredential)

        const revealDocument = {
          '@context': [
            'https://www.w3.org/2018/credentials/v1',
            'https://w3id.org/citizenship/v1',
            'https://w3id.org/security/bbs/v1',
          ],
          type: ['VerifiableCredential', 'PermanentResidentCard'],
          credentialSubject: {
            '@explicit': true,
            type: ['PermanentResident', 'Person'],
            givenName: {},
            familyName: {},
            gender: {},
          },
        }

        const result = await w3cCredentialService.deriveProof(agentContext, {
          credential: vc,
          revealDocument: revealDocument,
          verificationMethod: verificationMethod,
        })

        // result.proof = result.proof as LinkedDataProof
        expect(orArrayToArray(result.proof)[0].verificationMethod).toBe(
          'did:key:zUC74VEqqhEHQcgv4zagSPkqFJxuNWuoBPKjJuHETEUeHLoSqWt92viSsmaWjy82y2cgguc8e9hsGBifnVK67pQ4gve3m6iSboDkmJjxVEb1d6mRAx5fpMAejooNzNqqbTMVeUN#zUC74VEqqhEHQcgv4zagSPkqFJxuNWuoBPKjJuHETEUeHLoSqWt92viSsmaWjy82y2cgguc8e9hsGBifnVK67pQ4gve3m6iSboDkmJjxVEb1d6mRAx5fpMAejooNzNqqbTMVeUN'
        )
      })
    })

    describe('verifyDerived', () => {
      it('should verify the derived proof successfully', async () => {
        const result = await w3cCredentialService.verifyCredential(agentContext, {
          credential: JsonTransformer.fromJSON(BbsBlsSignature2020Fixtures.TEST_VALID_DERIVED, W3cVerifiableCredential),
          proofPurpose: new purposes.AssertionProofPurpose(),
        })
        expect(result.verified).toEqual(true)
      })
    })

    describe('createPresentation', () => {
      it('should create a presentation successfully', async () => {
        const vc = JsonTransformer.fromJSON(BbsBlsSignature2020Fixtures.TEST_VALID_DERIVED, W3cVerifiableCredential)
        const result = await w3cCredentialService.createPresentation({ credentials: vc })

        expect(result).toBeInstanceOf(W3cPresentation)

        expect(result.type).toEqual(expect.arrayContaining(['VerifiablePresentation']))

        expect(result.verifiableCredential).toHaveLength(1)
        expect(result.verifiableCredential).toEqual(expect.arrayContaining([vc]))
      })
    })

    describe('signPresentation', () => {
      it('should sign the presentation successfully', async () => {
        const signingKey = await wallet.createKey({ seed, keyType: KeyType.Ed25519 })
        const signingDidKey = new DidKey(signingKey)
        const verificationMethod = `${signingDidKey.did}#${signingDidKey.key.fingerprint}`
        const presentation = JsonTransformer.fromJSON(BbsBlsSignature2020Fixtures.TEST_VP_DOCUMENT, W3cPresentation)

        const purpose = new CredentialIssuancePurpose({
          controller: {
            id: 'did:key:z6Mkgg342Ycpuk263R9d8Aq6MUaxPn1DDeHyGo38EefXmgDL#z6Mkgg342Ycpuk263R9d8Aq6MUaxPn1DDeHyGo38EefXmgDL',
          },
          date: new Date().toISOString(),
        })

        const verifiablePresentation = await w3cCredentialService.signPresentation(agentContext, {
          presentation: presentation,
          purpose: purpose,
          signatureType: 'Ed25519Signature2018',
          challenge: 'e950bfe5-d7ec-4303-ad61-6983fb976ac9',
          verificationMethod: verificationMethod,
        })

        expect(verifiablePresentation).toBeInstanceOf(W3cVerifiablePresentation)
      })
    })

    describe('verifyPresentation', () => {
      it('should successfully verify a presentation containing a single verifiable credential bbs', async () => {
        const vp = JsonTransformer.fromJSON(
          BbsBlsSignature2020Fixtures.TEST_VP_DOCUMENT_SIGNED,
          W3cVerifiablePresentation
        )

        const result = await w3cCredentialService.verifyPresentation(agentContext, {
          presentation: vp,
          proofType: 'Ed25519Signature2018',
          challenge: 'e950bfe5-d7ec-4303-ad61-6983fb976ac9',
          verificationMethod:
            'did:key:z6Mkgg342Ycpuk263R9d8Aq6MUaxPn1DDeHyGo38EefXmgDL#z6Mkgg342Ycpuk263R9d8Aq6MUaxPn1DDeHyGo38EefXmgDL',
        })

        expect(result.verified).toBe(true)
      })
    })
  })
})<|MERGE_RESOLUTION|>--- conflicted
+++ resolved
@@ -6,12 +6,7 @@
   KeyType,
   JsonTransformer,
   DidKey,
-<<<<<<< HEAD
-  Key,
   KeyProviderRegistry,
-=======
-  SigningProviderRegistry,
->>>>>>> 5a6e40a8
   W3cVerifiableCredential,
   W3cCredentialService,
   W3cCredential,
