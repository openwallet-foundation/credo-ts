--- conflicted
+++ resolved
@@ -3,18 +3,7 @@
 import type { DrpcRecord } from './repository/DrpcRecord'
 
 import { AgentContext, injectable } from '@credo-ts/core'
-<<<<<<< HEAD
-import { ConnectionService, MessageSender, OutboundMessageContext } from '@credo-ts/didcomm'
-=======
-import {
-  DidCommConnectionService,
-  DidCommMessageHandlerRegistry,
-  DidCommMessageSender,
-  DidCommOutboundMessageContext,
-} from '@credo-ts/didcomm'
-
-import { DrpcRequestHandler, DrpcResponseHandler } from './handlers'
->>>>>>> 494c4997
+import { DidCommConnectionService, DidCommMessageSender, DidCommOutboundMessageContext } from '@credo-ts/didcomm'
 import { DrpcRole } from './models'
 import { DrpcService } from './services'
 
@@ -26,10 +15,6 @@
   private agentContext: AgentContext
 
   public constructor(
-<<<<<<< HEAD
-=======
-    messageHandlerRegistry: DidCommMessageHandlerRegistry,
->>>>>>> 494c4997
     drpcMessageService: DrpcService,
     messageSender: DidCommMessageSender,
     connectionService: DidCommConnectionService,
@@ -182,12 +167,4 @@
     })
     await this.messageSender.sendMessage(outboundMessageContext)
   }
-<<<<<<< HEAD
-=======
-
-  private registerMessageHandlers(messageHandlerRegistry: DidCommMessageHandlerRegistry) {
-    messageHandlerRegistry.registerMessageHandler(new DrpcRequestHandler(this.drpcMessageService))
-    messageHandlerRegistry.registerMessageHandler(new DrpcResponseHandler(this.drpcMessageService))
-  }
->>>>>>> 494c4997
 }