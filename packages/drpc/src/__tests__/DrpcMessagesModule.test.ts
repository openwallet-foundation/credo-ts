--- conflicted
+++ resolved
@@ -1,10 +1,6 @@
 import type { DependencyManager } from '../../../core/src/plugins/DependencyManager'
 
-<<<<<<< HEAD
-import { FeatureRegistry, MessageHandlerRegistry, Protocol } from '@credo-ts/didcomm'
-=======
 import { DidCommFeatureRegistry, DidCommProtocol } from '@credo-ts/didcomm'
->>>>>>> 494c4997
 
 import { getAgentConfig, getAgentContext } from '../../../core/tests'
 import { DrpcModule } from '../DrpcModule'
@@ -31,24 +27,8 @@
   })
 
   test('registers features on the feature registry', async () => {
-<<<<<<< HEAD
-    const featureRegistry = new FeatureRegistry()
-    const agentContext = getAgentContext({
-      registerInstances: [
-        [FeatureRegistry, featureRegistry],
-        [DrpcService, {} as DrpcService],
-        [
-          MessageHandlerRegistry,
-          {
-            registerMessageHandler: jest.fn(),
-          } as unknown as MessageHandlerRegistry,
-        ],
-      ],
-    })
-=======
     const featureRegistry = new DidCommFeatureRegistry()
     const agentContext = getAgentContext({ registerInstances: [[DidCommFeatureRegistry, featureRegistry]] })
->>>>>>> 494c4997
     await new DrpcModule().initialize(agentContext)
 
     expect(featureRegistry.query({ featureType: 'protocol', match: '*' })).toEqual([
