--- conflicted
+++ resolved
@@ -105,16 +105,10 @@
 
     verifier = (await createAgentFromModules(
       {
-<<<<<<< HEAD
-        openId4VcVerifier: new OpenId4VcVerifierModule({
-          baseUrl: verificationBaseUrl,
-          federation: {},
-=======
         openid4vc: new OpenId4VcModule({
           verifier: {
             baseUrl: verificationBaseUrl,
           },
->>>>>>> 6c8ab947
         }),
         inMemory: new InMemoryWalletModule({ enableStorage: false }),
         verifierDrizzleModule,
@@ -2322,248 +2316,6 @@
         },
       ],
       descriptors: expect.any(Array),
-    })
-  })
-
-  it('e2e flow with tenants and federation, verifier endpoints verifying a jwt-vc', async () => {
-    const holderTenant = await holder.agent.modules.tenants.getTenantAgent({ tenantId: holder1.tenantId })
-    const verifierTenant1 = await verifier.agent.modules.tenants.getTenantAgent({ tenantId: verifier1.tenantId })
-    const verifierTenant2 = await verifier.agent.modules.tenants.getTenantAgent({ tenantId: verifier2.tenantId })
-
-    const openIdVerifierTenant1 = await verifierTenant1.modules.openId4VcVerifier.createVerifier()
-    const openIdVerifierTenant2 = await verifierTenant2.modules.openId4VcVerifier.createVerifier()
-
-    const signedCredential1 = await verifier.agent.w3cCredentials.signCredential({
-      format: ClaimFormat.JwtVc,
-      credential: new W3cCredential({
-        type: ['VerifiableCredential', 'OpenBadgeCredential'],
-        issuer: new W3cIssuer({ id: verifier.did }),
-        credentialSubject: new W3cCredentialSubject({ id: holder1.did }),
-        issuanceDate: w3cDate(Date.now()),
-      }),
-      alg: Kms.KnownJwaSignatureAlgorithms.EdDSA,
-      verificationMethod: verifier.verificationMethod.id,
-    })
-
-    const signedCredential2 = await verifier.agent.w3cCredentials.signCredential({
-      format: ClaimFormat.JwtVc,
-      credential: new W3cCredential({
-        type: ['VerifiableCredential', 'UniversityDegreeCredential'],
-        issuer: new W3cIssuer({ id: verifier.did }),
-        credentialSubject: new W3cCredentialSubject({ id: holder1.did }),
-        issuanceDate: w3cDate(Date.now()),
-      }),
-      alg: Kms.KnownJwaSignatureAlgorithms.EdDSA,
-      verificationMethod: verifier.verificationMethod.id,
-    })
-
-    await holderTenant.w3cCredentials.storeCredential({ credential: signedCredential1 })
-    await holderTenant.w3cCredentials.storeCredential({ credential: signedCredential2 })
-
-    const { authorizationRequest: authorizationRequestUri1, verificationSession: verificationSession1 } =
-      await verifierTenant1.modules.openId4VcVerifier.createAuthorizationRequest({
-        verifierId: openIdVerifierTenant1.verifierId,
-        requestSigner: {
-          method: 'federation',
-        },
-        presentationExchange: {
-          definition: openBadgePresentationDefinition,
-        },
-        version: 'v1.draft24',
-      })
-
-    expect(authorizationRequestUri1).toEqual(
-      `openid4vp://?client_id=${encodeURIComponent(
-        `http://localhost:1234/oid4vp/${openIdVerifierTenant1.verifierId}`
-      )}&request_uri=${encodeURIComponent(verificationSession1.authorizationRequestUri as string)}`
-    )
-
-    const { authorizationRequest: authorizationRequestUri2, verificationSession: verificationSession2 } =
-      await verifierTenant2.modules.openId4VcVerifier.createAuthorizationRequest({
-        requestSigner: {
-          method: 'federation',
-        },
-        presentationExchange: {
-          definition: universityDegreePresentationDefinition,
-        },
-        verifierId: openIdVerifierTenant2.verifierId,
-        version: 'v1.draft24',
-      })
-
-    expect(authorizationRequestUri2).toEqual(
-      `openid4vp://?client_id=${encodeURIComponent(
-        `http://localhost:1234/oid4vp/${openIdVerifierTenant2.verifierId}`
-      )}&request_uri=${encodeURIComponent(verificationSession2.authorizationRequestUri as string)}`
-    )
-
-    await verifierTenant1.endSession()
-    await verifierTenant2.endSession()
-
-    const resolvedProofRequest1 = await holderTenant.modules.openId4VcHolder.resolveOpenId4VpAuthorizationRequest(
-      authorizationRequestUri1,
-      {
-        trustedFederationEntityIds: [`http://localhost:1234/oid4vp/${openIdVerifierTenant1.verifierId}`],
-      }
-    )
-
-    expect(resolvedProofRequest1.presentationExchange?.credentialsForRequest).toMatchObject({
-      areRequirementsSatisfied: true,
-      requirements: [
-        {
-          submissionEntry: [
-            {
-              verifiableCredentials: [
-                {
-                  claimFormat: ClaimFormat.JwtVc,
-                  credentialRecord: {
-                    credential: {
-                      type: ['VerifiableCredential', 'OpenBadgeCredential'],
-                    },
-                  },
-                },
-              ],
-            },
-          ],
-        },
-      ],
-    })
-
-    const resolvedProofRequest2 = await holderTenant.modules.openId4VcHolder.resolveOpenId4VpAuthorizationRequest(
-      authorizationRequestUri2,
-      {
-        trustedFederationEntityIds: [`http://localhost:1234/oid4vp/${openIdVerifierTenant2.verifierId}`],
-      }
-    )
-
-    expect(resolvedProofRequest2.presentationExchange?.credentialsForRequest).toMatchObject({
-      areRequirementsSatisfied: true,
-      requirements: [
-        {
-          submissionEntry: [
-            {
-              verifiableCredentials: [
-                {
-                  claimFormat: ClaimFormat.JwtVc,
-                  credentialRecord: {
-                    credential: {
-                      type: ['VerifiableCredential', 'UniversityDegreeCredential'],
-                    },
-                  },
-                },
-              ],
-            },
-          ],
-        },
-      ],
-    })
-
-    if (!resolvedProofRequest1.presentationExchange || !resolvedProofRequest2.presentationExchange) {
-      throw new Error('Presentation exchange not defined')
-    }
-
-    const selectedCredentials = holderTenant.modules.openId4VcHolder.selectCredentialsForPresentationExchangeRequest(
-      resolvedProofRequest1.presentationExchange.credentialsForRequest
-    )
-
-    const { authorizationResponsePayload, serverResponse: serverResponse1 } =
-      await holderTenant.modules.openId4VcHolder.acceptOpenId4VpAuthorizationRequest({
-        authorizationRequestPayload: resolvedProofRequest1.authorizationRequestPayload,
-        presentationExchange: {
-          credentials: selectedCredentials,
-        },
-      })
-
-    expect(authorizationResponsePayload).toEqual({
-      presentation_submission: {
-        definition_id: 'OpenBadgeCredential',
-        descriptor_map: [
-          {
-            format: 'jwt_vp',
-            id: 'OpenBadgeCredentialDescriptor',
-            path: '$',
-            path_nested: {
-              format: 'jwt_vc',
-              id: 'OpenBadgeCredentialDescriptor',
-              path: '$.vp.verifiableCredential[0]',
-            },
-          },
-        ],
-        id: expect.any(String),
-      },
-      state: expect.any(String),
-      vp_token: expect.any(String),
-    })
-    expect(serverResponse1).toMatchObject({
-      status: 200,
-    })
-
-    // The RP MUST validate that the aud (audience) Claim contains the value of the client_id
-    // that the RP sent in the Authorization Request as an audience.
-    // When the request has been signed, the value might be an HTTPS URL, or a Decentralized Identifier.
-    const verifierTenant1_2 = await verifier.agent.modules.tenants.getTenantAgent({ tenantId: verifier1.tenantId })
-    await waitForVerificationSessionRecordSubject(verifier.replaySubject, {
-      contextCorrelationId: verifierTenant1_2.context.contextCorrelationId,
-      state: OpenId4VcVerificationSessionState.ResponseVerified,
-      verificationSessionId: verificationSession1.id,
-    })
-
-    const { presentationExchange: presentationExchange1 } =
-      await verifierTenant1_2.modules.openId4VcVerifier.getVerifiedAuthorizationResponse(verificationSession1.id)
-
-    expect(presentationExchange1).toMatchObject({
-      definition: openBadgePresentationDefinition,
-      submission: {
-        definition_id: 'OpenBadgeCredential',
-      },
-      presentations: [
-        {
-          verifiableCredential: [
-            {
-              type: ['VerifiableCredential', 'OpenBadgeCredential'],
-            },
-          ],
-        },
-      ],
-    })
-
-    const selectedCredentials2 = holderTenant.modules.openId4VcHolder.selectCredentialsForPresentationExchangeRequest(
-      resolvedProofRequest2.presentationExchange.credentialsForRequest
-    )
-
-    const { serverResponse: serverResponse2 } =
-      await holderTenant.modules.openId4VcHolder.acceptOpenId4VpAuthorizationRequest({
-        authorizationRequestPayload: resolvedProofRequest2.authorizationRequestPayload,
-        presentationExchange: {
-          credentials: selectedCredentials2,
-        },
-      })
-    expect(serverResponse2).toMatchObject({
-      status: 200,
-    })
-
-    const verifierTenant2_2 = await verifier.agent.modules.tenants.getTenantAgent({ tenantId: verifier2.tenantId })
-    await waitForVerificationSessionRecordSubject(verifier.replaySubject, {
-      contextCorrelationId: verifierTenant2_2.context.contextCorrelationId,
-      state: OpenId4VcVerificationSessionState.ResponseVerified,
-      verificationSessionId: verificationSession2.id,
-    })
-    const { presentationExchange: presentationExchange2 } =
-      await verifierTenant2_2.modules.openId4VcVerifier.getVerifiedAuthorizationResponse(verificationSession2.id)
-
-    expect(presentationExchange2).toMatchObject({
-      definition: universityDegreePresentationDefinition,
-      submission: {
-        definition_id: 'UniversityDegreeCredential',
-      },
-      presentations: [
-        {
-          verifiableCredential: [
-            {
-              type: ['VerifiableCredential', 'UniversityDegreeCredential'],
-            },
-          ],
-        },
-      ],
     })
   })
 
