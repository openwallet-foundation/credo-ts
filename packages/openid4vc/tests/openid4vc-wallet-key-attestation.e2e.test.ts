import type { AgentType } from './utils'

import { ClaimFormat, CredoError, Kms } from '@credo-ts/core'
import express, { type Express } from 'express'

import { setupNockToExpress } from '../../../tests/nockToExpress'
import {
  OpenId4VcIssuanceSessionState,
  OpenId4VcIssuerModuleConfigOptions,
  OpenId4VcIssuerRecord,
  OpenId4VcModule,
  OpenId4VcVerifierModuleConfigOptions,
  OpenId4VciCredentialConfigurationSupportedWithFormats,
  OpenId4VciCredentialFormatProfile,
} from '../src'

import { Jwk } from '@openid4vc/oauth2'
import { AuthorizationFlow, Openid4vciWalletProvider } from '@openid4vc/openid4vci'
import { InMemoryWalletModule } from '../../../tests/InMemoryWalletModule'
import { getOid4vcCallbacks } from '../src/shared/callbacks'
import { addSecondsToDate } from '../src/shared/utils'
import { createAgentFromModules, waitForCredentialIssuanceSessionRecordSubject } from './utils'

const universityDegreeCredentialConfigurationSupportedMdoc = {
  format: OpenId4VciCredentialFormatProfile.MsoMdoc,
  scope: 'UniversityDegreeCredential',
  doctype: 'UniversityDegreeCredential',
  proof_types_supported: {
    jwt: {
      proof_signing_alg_values_supported: ['ES256', 'EdDSA'],
      key_attestations_required: {
        // TODO: enum for iso enum values
        key_storage: ['iso_18045_high'],
        user_authentication: ['iso_18045_high'],
      },
    },
  },
  cryptographic_binding_methods_supported: ['jwk'],
} satisfies OpenId4VciCredentialConfigurationSupportedWithFormats

const baseUrl = 'http://localhost:3991'
const issuerBaseUrl = `${baseUrl}/oid4vci`
const verifierBaseUrl = `${baseUrl}/oid4vp`

describe('OpenId4Vc Wallet and Key Attestations', () => {
  let expressApp: Express
  let clearNock: () => void

  let issuer: AgentType<{
    openid4vc: OpenId4VcModule<OpenId4VcIssuerModuleConfigOptions, OpenId4VcVerifierModuleConfigOptions>
  }>
  let issuerRecord: OpenId4VcIssuerRecord

  let holder: AgentType<{
    openid4vc: OpenId4VcModule
  }>

  let keyAttestationJwt: string
  let attestedKeys: Kms.PublicJwk[]
  let walletAttestationJwt: string

  beforeEach(async () => {
    expressApp = express()

<<<<<<< HEAD
    issuer = await createAgentFromModules('issuer', {
      openid4vc: new OpenId4VcModule({
        issuer: {
          baseUrl: issuerBaseUrl,
          getVerificationSessionForIssuanceSessionAuthorization: async ({ issuanceSession, scopes }) => {
            if (scopes.includes(universityDegreeCredentialConfigurationSupportedMdoc.scope)) {
              const createRequestReturn = await issuer.agent.openid4vc.verifier.createAuthorizationRequest({
                verifierId: issuanceSession.issuerId,
                requestSigner: {
                  method: 'x5c',
                  x5c: [issuer.certificate],
                },
                responseMode: 'direct_post.jwt',
                dcql: {
                  query: {
                    credentials: [
                      {
                        id: 'e498bd12-be8f-4884-8ffe-2704176b99be',
                        format: 'vc+sd-jwt',
                        claims: [
                          {
                            path: ['given_name'],
                          },
                          {
                            path: ['family_name'],
                          },
                        ],
                        meta: {
                          vct_values: ['urn:eu.europa.ec.eudi:pid:1'],
=======
    issuer = await createAgentFromModules({
      openId4VcVerifier: new OpenId4VcVerifierModule({
        baseUrl: verifierBaseUrl,
      }),
      openId4VcIssuer: new OpenId4VcIssuerModule({
        baseUrl: issuerBaseUrl,
        getVerificationSessionForIssuanceSessionAuthorization: async ({ issuanceSession, scopes }) => {
          if (scopes.includes(universityDegreeCredentialConfigurationSupportedMdoc.scope)) {
            const createRequestReturn = await issuer.agent.modules.openId4VcVerifier.createAuthorizationRequest({
              verifierId: issuanceSession.issuerId,
              requestSigner: {
                method: 'x5c',
                x5c: [issuer.certificate],
              },
              responseMode: 'direct_post.jwt',
              dcql: {
                query: {
                  credentials: [
                    {
                      id: 'e498bd12-be8f-4884-8ffe-2704176b99be',
                      format: 'vc+sd-jwt',
                      claims: [
                        {
                          path: ['given_name'],
                        },
                        {
                          path: ['family_name'],
>>>>>>> 81e35717
                        },
                      },
                    ],
                  },
                },
              })

              return {
                ...createRequestReturn,
                scopes: [universityDegreeCredentialConfigurationSupportedMdoc.scope],
              }
            }

            throw new Error('Unsupported scope values')
          },
          credentialRequestToCredentialMapper: async ({ holderBinding, credentialConfiguration }) => {
            if (credentialConfiguration.format === OpenId4VciCredentialFormatProfile.MsoMdoc) {
              if (holderBinding.bindingMethod !== 'jwk') {
                throw new CredoError('Expected jwk binding method')
              }
              expect(holderBinding.keyAttestation?.payload.attested_keys).toHaveLength(10)
              expect(holderBinding.keyAttestation).toEqual({
                payload: {
                  iat: expect.any(Number),
                  exp: expect.any(Number),
                  attested_keys: expect.any(Array),
                  key_storage: ['iso_18045_high'],
                  user_authentication: ['iso_18045_high'],
                },
                header: {
                  alg: 'ES256',
                  typ: 'keyattestation+jwt',
                  x5c: [expect.any(String)],
                },
                signer: {
                  method: 'x5c',
                  x5c: [expect.any(String)],
                  alg: Kms.KnownJwaSignatureAlgorithms.ES256,
                  publicJwk: expect.any(Object),
                },
              })

              return {
                type: 'credentials',
                format: OpenId4VciCredentialFormatProfile.MsoMdoc,
                credentials: holderBinding.keys.map((holderBinding, index) => ({
                  docType: credentialConfiguration.doctype,
                  holderKey: holderBinding.jwk,
                  issuerCertificate: issuer.certificate,
                  namespaces: {
                    [credentialConfiguration.doctype]: {
                      index,
                    },
                  },
                  validityInfo: {
                    validFrom: new Date('2024-01-01'),
                    validUntil: new Date('2050-01-01'),
                  },
                })),
              }
            }

            throw new Error('not supported')
          },
        },
        verifier: {
          baseUrl: verifierBaseUrl,
        },
      }),
      inMemory: new InMemoryWalletModule({}),
    })

<<<<<<< HEAD
    holder = await createAgentFromModules('holder', {
      openid4vc: new OpenId4VcModule(),
=======
    holder = await createAgentFromModules({
      openId4VcHolder: new OpenId4VcHolderModule(),
>>>>>>> 81e35717
      inMemory: new InMemoryWalletModule({}),
    })

    const walletProviderCertificate = await holder.agent.x509.createCertificate({
      authorityKey: Kms.PublicJwk.fromPublicJwk(
        (await holder.agent.kms.createKey({ type: { kty: 'EC', crv: 'P-256' } })).publicJwk
      ),
      issuer: {
        commonName: 'Credo Wallet Provider',
      },
    })

    const walletProvider = new Openid4vciWalletProvider({ callbacks: getOid4vcCallbacks(holder.agent.context) })
    walletAttestationJwt = await walletProvider.createWalletAttestationJwt({
      clientId: 'wallet',
      confirmation: {
        jwk: (await holder.agent.kms.createKey({ type: { kty: 'EC', crv: 'P-256' } })).publicJwk as Jwk,
      },
      issuer: 'https://wallet-provider.com',
      signer: {
        method: 'x5c',
        alg: Kms.KnownJwaSignatureAlgorithms.ES256,
        x5c: [walletProviderCertificate.toString('base64url')],
        kid: walletProviderCertificate.publicJwk.keyId,
      },
      walletName: 'Credo Wallet',
      walletLink: 'https://credo.js.org',
      // 5 minutes
      expiresAt: addSecondsToDate(new Date(), 300),
    })

    attestedKeys = await Promise.all(
      new Array(10)
        .fill(0)
        .map(async () =>
          Kms.PublicJwk.fromPublicJwk(
            (await holder.agent.kms.createKey({ type: { kty: 'EC', crv: 'P-256' } })).publicJwk
          )
        )
    )

    keyAttestationJwt = await walletProvider.createKeyAttestationJwt({
      attestedKeys: attestedKeys.map((key) => key.toJson() as Jwk),
      signer: {
        method: 'x5c',
        alg: Kms.KnownJwaSignatureAlgorithms.ES256,
        x5c: [walletProviderCertificate.toString('base64url')],
        kid: walletProviderCertificate.publicJwk.keyId,
      },
      use: 'proof_type.jwt',
      keyStorage: ['iso_18045_high'],
      userAuthentication: ['iso_18045_high'],
      // 5 minutes
      expiresAt: addSecondsToDate(new Date(), 300),
    })

    // Trust wallet provider
    issuer.agent.x509.config.setTrustedCertificatesForVerification((_agentContext, { verification }) => {
      if (verification.type === 'oauth2ClientAttestation' || verification.type === 'openId4VciKeyAttestation') {
        return [walletProviderCertificate.toString('pem')]
      }

      // Use global trusted certificates
      return undefined
    })

    // Pre-store identity credential
    const holderIdentityCredential = await issuer.agent.sdJwtVc.sign({
      issuer: {
        method: 'x5c',
        x5c: [issuer.certificate],
        issuer: baseUrl,
      },
      payload: {
        vct: 'urn:eu.europa.ec.eudi:pid:1',
        given_name: 'Erika',
        family_name: 'Powerstar',
      },
      disclosureFrame: {
        _sd: ['given_name', 'family_name'],
      },
      holder: {
        method: 'jwk',
        jwk: holder.jwk,
      },
    })
    await holder.agent.sdJwtVc.store(holderIdentityCredential.compact)

    holder.agent.x509.config.addTrustedCertificate(issuer.certificate)
    issuer.agent.x509.config.addTrustedCertificate(issuer.certificate)

    issuerRecord = await issuer.agent.openid4vc.issuer.createIssuer({
      issuerId: '2f9c0385-7191-4c50-aa22-40cf5839d52b',
      dpopSigningAlgValuesSupported: [Kms.KnownJwaSignatureAlgorithms.ES256],
      batchCredentialIssuance: {
        batchSize: 10,
      },
      credentialConfigurationsSupported: {
        universityDegree: universityDegreeCredentialConfigurationSupportedMdoc,
      },
    })

    await issuer.agent.openid4vc.verifier.createVerifier({
      verifierId: issuerRecord.issuerId,
    })

    // We let AFJ create the router, so we have a fresh one each time
    expressApp.use('/oid4vci', issuer.agent.openid4vc.issuer.config.router)
    expressApp.use('/oid4vp', issuer.agent.openid4vc.verifier.config.router)
    clearNock = setupNockToExpress(baseUrl, expressApp)
  })

  afterEach(async () => {
    clearNock()
    await issuer.agent.shutdown()

    await holder.agent.shutdown()
  })

  it('e2e flow issuing a batch of mdoc based on wallet and key attestation', async () => {
    // Create offer for university degree
    const { issuanceSession, credentialOffer } = await issuer.agent.openid4vc.issuer.createCredentialOffer({
      issuerId: issuerRecord.issuerId,
      credentialConfigurationIds: ['universityDegree'],
      preAuthorizedCodeFlowConfig: {},

      // Require DPoP and wallet attestations
      authorization: {
        requireDpop: true,
        requireWalletAttestation: true,
      },
    })

    // Resolve offer
    const resolvedCredentialOffer = await holder.agent.openid4vc.holder.resolveCredentialOffer(credentialOffer)

    // Request access token
    const tokenResponse = await holder.agent.openid4vc.holder.requestToken({
      resolvedCredentialOffer,
      walletAttestationJwt,
      clientId: 'wallet',
    })

    // Request credentials
    const credentialResponse = await holder.agent.openid4vc.holder.requestCredentials({
      resolvedCredentialOffer,
      ...tokenResponse,
      credentialBindingResolver: () => ({
        method: 'attestation',
        keyAttestationJwt,
      }),
    })

    await waitForCredentialIssuanceSessionRecordSubject(issuer.replaySubject, {
      state: OpenId4VcIssuanceSessionState.Completed,
      issuanceSessionId: issuanceSession.id,
    })

    expect(credentialResponse.credentials).toHaveLength(1)
    expect(credentialResponse.credentials[0].credentials).toHaveLength(10)
    const credentials = credentialResponse.credentials[0].credentials

    for (const credentialIndex in credentials) {
      const credential = credentials[credentialIndex]
      if (credential.claimFormat !== ClaimFormat.MsoMdoc) {
        throw new Error('Expected mdoc')
      }

      expect(credential.deviceKey?.fingerprint).toEqual(attestedKeys[credentialIndex].fingerprint)
    }
  })

  it('e2e flow with presentation during issuance, issuing a batch of mdoc based on wallet and key attestation', async () => {
    // Create offer for university degree
    const { issuanceSession, credentialOffer } = await issuer.agent.openid4vc.issuer.createCredentialOffer({
      issuerId: issuerRecord.issuerId,
      credentialConfigurationIds: ['universityDegree'],
      authorizationCodeFlowConfig: {
        requirePresentationDuringIssuance: true,
      },

      // Require DPoP and wallet attestations
      authorization: {
        requireDpop: true,
        requireWalletAttestation: true,
      },
    })

    // Resolve offer
    const resolvedCredentialOffer = await holder.agent.openid4vc.holder.resolveCredentialOffer(credentialOffer)

    const resolvedAuthorizationRequest = await holder.agent.openid4vc.holder.resolveOpenId4VciAuthorizationRequest(
      resolvedCredentialOffer,
      {
        clientId: 'wallet',
        redirectUri: 'something',
        walletAttestationJwt,
      }
    )

    if (resolvedAuthorizationRequest.authorizationFlow !== AuthorizationFlow.PresentationDuringIssuance) {
      throw new Error('expected presentation during issuance')
    }

    const resolvedPresentationRequest = await holder.agent.openid4vc.holder.resolveOpenId4VpAuthorizationRequest(
      resolvedAuthorizationRequest.openid4vpRequestUrl
    )
    if (!resolvedPresentationRequest.dcql) {
      throw new Error('Missing dcql')
    }

    // Submit presentation
    const selectedCredentials = holder.agent.openid4vc.holder.selectCredentialsForDcqlRequest(
      resolvedPresentationRequest.dcql.queryResult
    )
    const openId4VpResult = await holder.agent.openid4vc.holder.acceptOpenId4VpAuthorizationRequest({
      authorizationRequestPayload: resolvedPresentationRequest.authorizationRequestPayload,
      dcql: {
        credentials: selectedCredentials,
      },
    })
    if (!openId4VpResult.ok) {
      throw new Error('not ok')
    }

    // Request authorization code
    const { authorizationCode, dpop } = await holder.agent.openid4vc.holder.retrieveAuthorizationCodeUsingPresentation({
      authSession: resolvedAuthorizationRequest.authSession,
      resolvedCredentialOffer,
      presentationDuringIssuanceSession: openId4VpResult.presentationDuringIssuanceSession,
      dpop: resolvedAuthorizationRequest.dpop,

      // TODO: should we dynamically retrieve the wallet attestation JWT based on a callback?
      walletAttestationJwt,
    })

    // Request access token
    const tokenResponse = await holder.agent.openid4vc.holder.requestToken({
      resolvedCredentialOffer,
      code: authorizationCode,
      dpop,
      walletAttestationJwt,
      clientId: 'wallet',
    })

    // Request credentials
    const credentialResponse = await holder.agent.openid4vc.holder.requestCredentials({
      resolvedCredentialOffer,
      clientId: 'wallet',
      ...tokenResponse,
      credentialBindingResolver: () => ({
        method: 'attestation',
        keyAttestationJwt,
      }),
    })

    await waitForCredentialIssuanceSessionRecordSubject(issuer.replaySubject, {
      state: OpenId4VcIssuanceSessionState.Completed,
      issuanceSessionId: issuanceSession.id,
    })

    expect(credentialResponse.credentials).toHaveLength(1)
    expect(credentialResponse.credentials[0].credentials).toHaveLength(10)
  })

  it('throws error if wallet attestation required but not provided', async () => {
    // Create offer for university degree
    const { credentialOffer } = await issuer.agent.openid4vc.issuer.createCredentialOffer({
      issuerId: issuerRecord.issuerId,
      credentialConfigurationIds: ['universityDegree'],
      authorizationCodeFlowConfig: {},
      preAuthorizedCodeFlowConfig: {},

      // Require DPoP and wallet attestations
      authorization: {
        requireDpop: true,
        requireWalletAttestation: true,
      },
    })

    // Resolve offer
    const resolvedCredentialOffer = await holder.agent.openid4vc.holder.resolveCredentialOffer(credentialOffer)

    await expect(
      holder.agent.openid4vc.holder.resolveOpenId4VciAuthorizationRequest(resolvedCredentialOffer, {
        clientId: 'wallet',
        redirectUri: 'something',
      })
    ).rejects.toThrow('Missing required client attestation parameters in pushed authorization request')

    // Request pre-auth access token
    await expect(
      holder.agent.openid4vc.holder.requestToken({
        resolvedCredentialOffer,
        clientId: 'wallet',
      })
    ).rejects.toThrow('Missing required client attestation parameters in access token request')

    const resolvedAuthorizationRequest = await holder.agent.openid4vc.holder.resolveOpenId4VciAuthorizationRequest(
      resolvedCredentialOffer,
      {
        clientId: 'wallet',
        redirectUri: 'something',
        walletAttestationJwt,
      }
    )

    if (resolvedAuthorizationRequest.authorizationFlow !== AuthorizationFlow.PresentationDuringIssuance) {
      throw new Error('expected presentation during issuance')
    }

    const resolvedPresentationRequest = await holder.agent.openid4vc.holder.resolveOpenId4VpAuthorizationRequest(
      resolvedAuthorizationRequest.openid4vpRequestUrl
    )
    if (!resolvedPresentationRequest.dcql) {
      throw new Error('Missing dcql')
    }

    // Submit presentation
    const selectedCredentials = holder.agent.openid4vc.holder.selectCredentialsForDcqlRequest(
      resolvedPresentationRequest.dcql.queryResult
    )
    const openId4VpResult = await holder.agent.openid4vc.holder.acceptOpenId4VpAuthorizationRequest({
      authorizationRequestPayload: resolvedPresentationRequest.authorizationRequestPayload,
      dcql: {
        credentials: selectedCredentials,
      },
    })
    if (!openId4VpResult.ok) {
      throw new Error('not ok')
    }

    await expect(
      holder.agent.openid4vc.holder.retrieveAuthorizationCodeUsingPresentation({
        authSession: resolvedAuthorizationRequest.authSession,
        resolvedCredentialOffer,
        presentationDuringIssuanceSession: openId4VpResult.presentationDuringIssuanceSession,
        dpop: resolvedAuthorizationRequest.dpop,
      })
    ).rejects.toThrow('Missing required client attestation parameters in pushed authorization request')

    // Request authorization code
    const { authorizationCode, dpop } = await holder.agent.openid4vc.holder.retrieveAuthorizationCodeUsingPresentation({
      authSession: resolvedAuthorizationRequest.authSession,
      resolvedCredentialOffer,
      presentationDuringIssuanceSession: openId4VpResult.presentationDuringIssuanceSession,
      dpop: resolvedAuthorizationRequest.dpop,

      // TODO: should we dynamically retrieve the wallet attestation JWT based on a callback?
      walletAttestationJwt,
    })

    await expect(
      holder.agent.openid4vc.holder.requestToken({
        resolvedCredentialOffer,
        code: authorizationCode,
        dpop,
        clientId: 'wallet',
      })
    ).rejects.toThrow('Missing required client attestation parameters in access token request')

    // Request access token
    await expect(
      holder.agent.openid4vc.holder.requestToken({
        resolvedCredentialOffer,
        code: authorizationCode,
        dpop,
        walletAttestationJwt,
        clientId: 'wallet',
      })
    ).resolves.toMatchObject({
      accessToken: expect.any(String),
    })
  })

  it('throws error if key attestation required but not provided', async () => {
    // Create offer for university degree
    const { credentialOffer } = await issuer.agent.openid4vc.issuer.createCredentialOffer({
      issuerId: issuerRecord.issuerId,
      credentialConfigurationIds: ['universityDegree'],
      preAuthorizedCodeFlowConfig: {},

      // Require DPoP and wallet attestations
      authorization: {
        requireDpop: true,
        requireWalletAttestation: false,
      },
    })

    // Resolve offer
    const resolvedCredentialOffer = await holder.agent.openid4vc.holder.resolveCredentialOffer(credentialOffer)

    // Request access token
    const tokenResponse = await holder.agent.openid4vc.holder.requestToken({
      resolvedCredentialOffer,
      clientId: 'wallet',
    })

    // Request credentials (client error)
    await expect(
      holder.agent.openid4vc.holder.requestCredentials({
        resolvedCredentialOffer,
        ...tokenResponse,
        credentialBindingResolver: () => ({
          method: 'jwk',
          keys: attestedKeys,
        }),
      })
    ).rejects.toThrow(
      // NOTE: this is a client error
      `Credential binding returned list of JWK keys, but credential configuration 'universityDegree' requires key attestations. Return a key attestation with binding method 'attestation'`
    )

    // Modify metadata to avoid client error
    const credentialConfigurationId = Object.keys(resolvedCredentialOffer.offeredCredentialConfigurations)[0]
    const proofsTypesSupported =
      resolvedCredentialOffer.metadata.credentialIssuer.credential_configurations_supported[credentialConfigurationId]
        .proof_types_supported
    if (proofsTypesSupported?.jwt) {
      proofsTypesSupported.jwt.key_attestations_required = undefined
    }

    // Request credentials (server error)
    await expect(
      holder.agent.openid4vc.holder.requestCredentials({
        resolvedCredentialOffer,
        ...tokenResponse,
        credentialBindingResolver: () => ({
          method: 'jwk',
          keys: attestedKeys,
        }),
      })
    ).rejects.toThrow(
      `Missing required key attestation. Key attestations are required for proof type 'jwt' in credentail configuration 'universityDegree'`
    )
  })
})<|MERGE_RESOLUTION|>--- conflicted
+++ resolved
@@ -62,8 +62,7 @@
   beforeEach(async () => {
     expressApp = express()
 
-<<<<<<< HEAD
-    issuer = await createAgentFromModules('issuer', {
+    issuer = await createAgentFromModules({
       openid4vc: new OpenId4VcModule({
         issuer: {
           baseUrl: issuerBaseUrl,
@@ -92,35 +91,6 @@
                         ],
                         meta: {
                           vct_values: ['urn:eu.europa.ec.eudi:pid:1'],
-=======
-    issuer = await createAgentFromModules({
-      openId4VcVerifier: new OpenId4VcVerifierModule({
-        baseUrl: verifierBaseUrl,
-      }),
-      openId4VcIssuer: new OpenId4VcIssuerModule({
-        baseUrl: issuerBaseUrl,
-        getVerificationSessionForIssuanceSessionAuthorization: async ({ issuanceSession, scopes }) => {
-          if (scopes.includes(universityDegreeCredentialConfigurationSupportedMdoc.scope)) {
-            const createRequestReturn = await issuer.agent.modules.openId4VcVerifier.createAuthorizationRequest({
-              verifierId: issuanceSession.issuerId,
-              requestSigner: {
-                method: 'x5c',
-                x5c: [issuer.certificate],
-              },
-              responseMode: 'direct_post.jwt',
-              dcql: {
-                query: {
-                  credentials: [
-                    {
-                      id: 'e498bd12-be8f-4884-8ffe-2704176b99be',
-                      format: 'vc+sd-jwt',
-                      claims: [
-                        {
-                          path: ['given_name'],
-                        },
-                        {
-                          path: ['family_name'],
->>>>>>> 81e35717
                         },
                       },
                     ],
@@ -193,13 +163,8 @@
       inMemory: new InMemoryWalletModule({}),
     })
 
-<<<<<<< HEAD
-    holder = await createAgentFromModules('holder', {
+    holder = await createAgentFromModules({
       openid4vc: new OpenId4VcModule(),
-=======
-    holder = await createAgentFromModules({
-      openId4VcHolder: new OpenId4VcHolderModule(),
->>>>>>> 81e35717
       inMemory: new InMemoryWalletModule({}),
     })
 
