import type { AuthorizationServerMetadata } from '@animo-id/oauth2'
import type { DifPresentationExchangeDefinitionV2, JwkJson, Mdoc, MdocDeviceResponse, SdJwtVc } from '@credo-ts/core'
<<<<<<< HEAD
import type { Server } from 'http'
import type { OpenId4VciSignMdocCredentials } from '../src'
import type { OpenId4VciCredentialBindingResolver } from '../src/openid4vc-holder'
import type { AgentType, TenantType } from './utils'
=======
>>>>>>> edd2edc0

import {
  calculateJwkThumbprint,
  clientAuthenticationNone,
  HashAlgorithm,
  Oauth2AuthorizationServer,
  preAuthorizedCodeGrantIdentifier,
} from '@animo-id/oauth2'
import { AuthorizationFlow } from '@animo-id/oid4vci'
import {
  ClaimFormat,
  CredoError,
  DidsApi,
  DifPresentationExchangeService,
  getJwkFromKey,
  getKeyFromVerificationMethod,
  Hasher,
  JwaSignatureAlgorithm,
  Jwk,
  JwsService,
  Jwt,
  JwtPayload,
  KeyType,
  parseDid,
  W3cCredential,
  W3cCredentialSubject,
  w3cDate,
  W3cIssuer,
  X509Module,
  X509ModuleConfig,
  X509Service
} from '@credo-ts/core'
import { ResponseMode } from '@sphereon/did-auth-siop'
import express, { type Express } from 'express'

import { setupNockToExpress } from '../../../tests/nockToExpress'
import { AskarModule } from '../../askar/src'
import { askarModuleConfig } from '../../askar/tests/helpers'
import { TenantsModule } from '../../tenants/src'
import {
  OpenId4VcHolderModule,
  OpenId4VcIssuanceSessionState,
  OpenId4VcIssuerModule,
  OpenId4VcVerificationSessionState,
  OpenId4VcVerifierModule,
} from '../src'
import { getOid4vciCallbacks } from '../src/shared/callbacks'

import {
  createAgentFromModules,
  createTenantForAgent,
  waitForCredentialIssuanceSessionRecordSubject,
  waitForVerificationSessionRecordSubject,
} from './utils'
import {
  universityDegreeCredentialConfigurationSupported,
  universityDegreeCredentialConfigurationSupportedMdoc,
  universityDegreeCredentialSdJwt2,
} from './utilsVci'
import { openBadgePresentationDefinition, universityDegreePresentationDefinition } from './utilsVp'

const serverPort = 1234
const baseUrl = `http://localhost:${serverPort}`
const issuanceBaseUrl = `${baseUrl}/oid4vci`
const verificationBaseUrl = `${baseUrl}/oid4vp`

describe('OpenId4Vc', () => {
  let expressApp: Express
  let cleanupMockServer: () => void

  let issuer: AgentType<{
    openId4VcIssuer: OpenId4VcIssuerModule
    tenants: TenantsModule<{ openId4VcIssuer: OpenId4VcIssuerModule }>
    x509: X509Module
  }>
  let issuer1: TenantType
  let issuer2: TenantType

  let holder: AgentType<{
    openId4VcHolder: OpenId4VcHolderModule
    tenants: TenantsModule<{ openId4VcHolder: OpenId4VcHolderModule }>
  }>
  let holder1: TenantType

  let verifier: AgentType<{
    openId4VcVerifier: OpenId4VcVerifierModule
    tenants: TenantsModule<{ openId4VcVerifier: OpenId4VcVerifierModule }>
  }>
  let verifier1: TenantType
  let verifier2: TenantType

  beforeEach(async () => {
    expressApp = express()

    issuer = (await createAgentFromModules(
      'issuer',
      {
        x509: new X509Module(),
        openId4VcIssuer: new OpenId4VcIssuerModule({
          baseUrl: issuanceBaseUrl,
          credentialRequestToCredentialMapper: async ({
            agentContext,
            credentialRequest,
            holderBindings,
            credentialConfigurationIds,
          }) => {
            // We sign the request with the first did:key did we have
            const didsApi = agentContext.dependencyManager.resolve(DidsApi)
            const [firstDidKeyDid] = await didsApi.getCreatedDids({ method: 'key' })
            const didDocument = await didsApi.resolveDidDocument(firstDidKeyDid.did)
            const verificationMethod = didDocument.verificationMethod?.[0]
            if (!verificationMethod) {
              throw new Error('No verification method found')
            }
            const credentialConfigurationId = credentialConfigurationIds[0]

            if (credentialRequest.format === 'vc+sd-jwt') {
              return {
                credentialConfigurationId,
                format: credentialRequest.format,
                credentials: holderBindings.map((holderBinding) => ({
                  payload: { vct: credentialRequest.vct, university: 'innsbruck', degree: 'bachelor' },
                  holder: holderBinding,
                  issuer: {
                    method: 'did',
                    didUrl: verificationMethod.id,
                  },
                  disclosureFrame: { _sd: ['university', 'degree'] },
                })),
              }
            } else if (credentialRequest.format === 'mso_mdoc') {
              const trustedCertificates = agentContext.dependencyManager.resolve(X509ModuleConfig).trustedCertificates
              if (trustedCertificates?.length !== 1) {
                throw new Error('Expected exactly one trusted certificate. Received 0.')
              }

              return {
                credentialConfigurationId,
                format: ClaimFormat.MsoMdoc,
                credentials: holderBindings.map((holderBinding) => ({
                  docType: universityDegreeCredentialConfigurationSupportedMdoc.doctype,
                  issuerCertificate: trustedCertificates[0],
                  holderKey: holderBinding.key,
                  namespaces: {
                    'Leopold-Franzens-University': {
                      degree: 'bachelor',
                    },
                  },
                })),
              } satisfies OpenId4VciSignMdocCredentials
            } else {
              throw new Error('Invalid request')
            }
          },
        }),
        askar: new AskarModule(askarModuleConfig),
        tenants: new TenantsModule(),
      },
      '96213c3d7fc8d4d6754c7a0fd969598g'
    )) as unknown as typeof issuer
    issuer1 = await createTenantForAgent(issuer.agent, 'iTenant1')
    issuer2 = await createTenantForAgent(issuer.agent, 'iTenant2')

    holder = (await createAgentFromModules(
      'holder',
      {
        openId4VcHolder: new OpenId4VcHolderModule(),
        askar: new AskarModule(askarModuleConfig),
        tenants: new TenantsModule(),
        x509: new X509Module(),
      },
      '96213c3d7fc8d4d6754c7a0fd969598e'
    )) as unknown as typeof holder
    holder1 = await createTenantForAgent(holder.agent, 'hTenant1')

    verifier = (await createAgentFromModules(
      'verifier',
      {
        openId4VcVerifier: new OpenId4VcVerifierModule({
          baseUrl: verificationBaseUrl,
        }),
        askar: new AskarModule(askarModuleConfig),
        tenants: new TenantsModule(),
      },
      '96213c3d7fc8d4d6754c7a0fd969598f'
    )) as unknown as typeof verifier
    verifier1 = await createTenantForAgent(verifier.agent, 'vTenant1')
    verifier2 = await createTenantForAgent(verifier.agent, 'vTenant2')

    // We let AFJ create the router, so we have a fresh one each time
    expressApp.use('/oid4vci', issuer.agent.modules.openId4VcIssuer.config.router)
    expressApp.use('/oid4vp', verifier.agent.modules.openId4VcVerifier.config.router)

    cleanupMockServer = setupNockToExpress(baseUrl, expressApp)
  })

  afterEach(async () => {
    cleanupMockServer()

    await issuer.agent.shutdown()
    await issuer.agent.wallet.delete()

    await holder.agent.shutdown()
    await holder.agent.wallet.delete()

    await verifier.agent.shutdown()
    await verifier.agent.wallet.delete()
  })

  const credentialBindingResolver: OpenId4VciCredentialBindingResolver = ({ supportsJwk, supportedDidMethods }) => {
    // prefer did:key
    if (supportedDidMethods?.includes('did:key')) {
      return {
        method: 'did',
        didUrl: holder1.verificationMethod.id,
      }
    }

    // otherwise fall back to JWK
    if (supportsJwk) {
      return {
        method: 'jwk',
        jwk: getJwkFromKey(getKeyFromVerificationMethod(holder1.verificationMethod)),
      }
    }

    // otherwise throw an error
    throw new CredoError('Issuer does not support did:key or JWK for credential binding')
  }

  it('e2e flow with tenants, issuer endpoints requesting a sd-jwt-vc', async () => {
    const issuerTenant1 = await issuer.agent.modules.tenants.getTenantAgent({ tenantId: issuer1.tenantId })
    const issuerTenant2 = await issuer.agent.modules.tenants.getTenantAgent({ tenantId: issuer2.tenantId })

    const openIdIssuerTenant1 = await issuerTenant1.modules.openId4VcIssuer.createIssuer({
      dpopSigningAlgValuesSupported: [JwaSignatureAlgorithm.EdDSA],
      credentialConfigurationsSupported: {
        universityDegree: universityDegreeCredentialConfigurationSupported,
      },
    })
    const issuer1Record = await issuerTenant1.modules.openId4VcIssuer.getIssuerByIssuerId(openIdIssuerTenant1.issuerId)
    expect(issuer1Record.dpopSigningAlgValuesSupported).toEqual(['EdDSA'])
    expect(issuer1Record.credentialConfigurationsSupported).toEqual({
      universityDegree: {
        format: 'vc+sd-jwt',
        cryptographic_binding_methods_supported: ['did:key', 'jwk'],
        proof_types_supported: {
          jwt: {
            proof_signing_alg_values_supported: ['EdDSA', 'ES256'],
          },
        },
        vct: universityDegreeCredentialConfigurationSupported.vct,
        scope: universityDegreeCredentialConfigurationSupported.scope,
      },
    })
    const openIdIssuerTenant2 = await issuerTenant2.modules.openId4VcIssuer.createIssuer({
      dpopSigningAlgValuesSupported: [JwaSignatureAlgorithm.EdDSA],
      credentialConfigurationsSupported: {
        [universityDegreeCredentialSdJwt2.id]: universityDegreeCredentialSdJwt2,
      },
    })

    const { issuanceSession: issuanceSession1, credentialOffer: credentialOffer1 } =
      await issuerTenant1.modules.openId4VcIssuer.createCredentialOffer({
        issuerId: openIdIssuerTenant1.issuerId,
        offeredCredentials: ['universityDegree'],
        preAuthorizedCodeFlowConfig: {
          txCode: {
            input_mode: 'numeric',
            length: 4,
          },
        },
        version: 'v1.draft13',
      })

    const { issuanceSession: issuanceSession2, credentialOffer: credentialOffer2 } =
      await issuerTenant2.modules.openId4VcIssuer.createCredentialOffer({
        issuerId: openIdIssuerTenant2.issuerId,
        offeredCredentials: [universityDegreeCredentialSdJwt2.id],
        preAuthorizedCodeFlowConfig: {
          txCode: {},
        },
        version: 'v1.draft11-13',
      })

    await issuerTenant2.endSession()

    await waitForCredentialIssuanceSessionRecordSubject(issuer.replaySubject, {
      state: OpenId4VcIssuanceSessionState.OfferCreated,
      issuanceSessionId: issuanceSession1.id,
      contextCorrelationId: issuer1.tenantId,
    })
    await waitForCredentialIssuanceSessionRecordSubject(issuer.replaySubject, {
      state: OpenId4VcIssuanceSessionState.OfferCreated,
      issuanceSessionId: issuanceSession2.id,
      contextCorrelationId: issuer2.tenantId,
    })

    const holderTenant1 = await holder.agent.modules.tenants.getTenantAgent({ tenantId: holder1.tenantId })

    const resolvedCredentialOffer1 = await holderTenant1.modules.openId4VcHolder.resolveCredentialOffer(
      credentialOffer1
    )

    expect(resolvedCredentialOffer1.metadata.credentialIssuer?.dpop_signing_alg_values_supported).toEqual(['EdDSA'])
    expect(resolvedCredentialOffer1.offeredCredentialConfigurations).toEqual({
      universityDegree: {
        format: 'vc+sd-jwt',
        cryptographic_binding_methods_supported: ['did:key', 'jwk'],
        proof_types_supported: {
          jwt: {
            proof_signing_alg_values_supported: ['EdDSA', 'ES256'],
          },
        },
        vct: universityDegreeCredentialConfigurationSupported.vct,
        scope: universityDegreeCredentialConfigurationSupported.scope,
      },
    })

    expect(resolvedCredentialOffer1.credentialOfferPayload.credential_issuer).toEqual(
      `${issuanceBaseUrl}/${openIdIssuerTenant1.issuerId}`
    )
    expect(resolvedCredentialOffer1.metadata.credentialIssuer?.token_endpoint).toEqual(
      `${issuanceBaseUrl}/${openIdIssuerTenant1.issuerId}/token`
    )
    expect(resolvedCredentialOffer1.metadata.credentialIssuer?.credential_endpoint).toEqual(
      `${issuanceBaseUrl}/${openIdIssuerTenant1.issuerId}/credential`
    )

    // Bind to JWK
    const tokenResponseTenant1 = await holderTenant1.modules.openId4VcHolder.requestToken({
      resolvedCredentialOffer: resolvedCredentialOffer1,
      txCode: issuanceSession1.userPin,
    })

    const expectedSubject = (await issuerTenant1.modules.openId4VcIssuer.getIssuanceSessionById(issuanceSession1.id))
      .authorization?.subject
    await issuerTenant1.endSession()

    expect(tokenResponseTenant1.accessToken).toBeDefined()
    expect(tokenResponseTenant1.dpop?.jwk).toBeInstanceOf(Jwk)
    const { payload } = Jwt.fromSerializedJwt(tokenResponseTenant1.accessToken)
    expect(payload.toJson()).toEqual({
      cnf: {
        jkt: await calculateJwkThumbprint({
          hashAlgorithm: HashAlgorithm.Sha256,
          hashCallback: getOid4vciCallbacks(holderTenant1.context).hash,
          jwk: tokenResponseTenant1.dpop?.jwk.toJson() as JwkJson,
        }),
      },
      'pre-authorized_code': expect.any(String),
      aud: `http://localhost:1234/oid4vci/${openIdIssuerTenant1.issuerId}`,
      exp: expect.any(Number),
      iat: expect.any(Number),
      iss: `http://localhost:1234/oid4vci/${openIdIssuerTenant1.issuerId}`,
      jti: expect.any(String),
      nbf: undefined,
      sub: expectedSubject,
    })

    const credentialsTenant1 = await holderTenant1.modules.openId4VcHolder.requestCredentials({
      resolvedCredentialOffer: resolvedCredentialOffer1,
      ...tokenResponseTenant1,
      credentialBindingResolver,
    })

    // Wait for all events
    await waitForCredentialIssuanceSessionRecordSubject(issuer.replaySubject, {
      state: OpenId4VcIssuanceSessionState.AccessTokenRequested,
      issuanceSessionId: issuanceSession1.id,
      contextCorrelationId: issuer1.tenantId,
    })
    await waitForCredentialIssuanceSessionRecordSubject(issuer.replaySubject, {
      state: OpenId4VcIssuanceSessionState.AccessTokenCreated,
      issuanceSessionId: issuanceSession1.id,
      contextCorrelationId: issuer1.tenantId,
    })
    await waitForCredentialIssuanceSessionRecordSubject(issuer.replaySubject, {
      state: OpenId4VcIssuanceSessionState.CredentialRequestReceived,
      issuanceSessionId: issuanceSession1.id,
      contextCorrelationId: issuer1.tenantId,
    })
    await waitForCredentialIssuanceSessionRecordSubject(issuer.replaySubject, {
      state: OpenId4VcIssuanceSessionState.Completed,
      issuanceSessionId: issuanceSession1.id,
      contextCorrelationId: issuer1.tenantId,
    })

    expect(credentialsTenant1.credentials).toHaveLength(1)
    const compactSdJwtVcTenant1 = (credentialsTenant1.credentials[0].credentials[0] as SdJwtVc).compact
    const sdJwtVcTenant1 = holderTenant1.sdJwtVc.fromCompact(compactSdJwtVcTenant1)
    expect(sdJwtVcTenant1.payload.vct).toEqual('UniversityDegreeCredential')

    const resolvedCredentialOffer2 = await holderTenant1.modules.openId4VcHolder.resolveCredentialOffer(
      credentialOffer2
    )

    await waitForCredentialIssuanceSessionRecordSubject(issuer.replaySubject, {
      state: OpenId4VcIssuanceSessionState.OfferUriRetrieved,
      issuanceSessionId: issuanceSession2.id,
      contextCorrelationId: issuer2.tenantId,
    })

    expect(resolvedCredentialOffer2.credentialOfferPayload.credential_issuer).toEqual(
      `${issuanceBaseUrl}/${openIdIssuerTenant2.issuerId}`
    )
    expect(resolvedCredentialOffer2.metadata.credentialIssuer?.token_endpoint).toEqual(
      `${issuanceBaseUrl}/${openIdIssuerTenant2.issuerId}/token`
    )
    expect(resolvedCredentialOffer2.metadata.credentialIssuer?.credential_endpoint).toEqual(
      `${issuanceBaseUrl}/${openIdIssuerTenant2.issuerId}/credential`
    )

    // Bind to did
    const tokenResponseTenant2 = await holderTenant1.modules.openId4VcHolder.requestToken({
      resolvedCredentialOffer: resolvedCredentialOffer2,
      txCode: issuanceSession2.userPin,
    })

    const credentialsTenant2 = await holderTenant1.modules.openId4VcHolder.requestCredentials({
      resolvedCredentialOffer: resolvedCredentialOffer2,
      ...tokenResponseTenant2,
      credentialBindingResolver,
    })

    // Wait for all events
    await waitForCredentialIssuanceSessionRecordSubject(issuer.replaySubject, {
      state: OpenId4VcIssuanceSessionState.AccessTokenRequested,
      issuanceSessionId: issuanceSession2.id,
      contextCorrelationId: issuer2.tenantId,
    })
    await waitForCredentialIssuanceSessionRecordSubject(issuer.replaySubject, {
      state: OpenId4VcIssuanceSessionState.AccessTokenCreated,
      issuanceSessionId: issuanceSession2.id,
      contextCorrelationId: issuer2.tenantId,
    })
    await waitForCredentialIssuanceSessionRecordSubject(issuer.replaySubject, {
      state: OpenId4VcIssuanceSessionState.CredentialRequestReceived,
      issuanceSessionId: issuanceSession2.id,
      contextCorrelationId: issuer2.tenantId,
    })
    await waitForCredentialIssuanceSessionRecordSubject(issuer.replaySubject, {
      state: OpenId4VcIssuanceSessionState.Completed,
      issuanceSessionId: issuanceSession2.id,
      contextCorrelationId: issuer2.tenantId,
    })

    expect(credentialsTenant2.credentials).toHaveLength(1)
    const compactSdJwtVcTenant2 = (credentialsTenant2.credentials[0].credentials[0] as SdJwtVc).compact
    const sdJwtVcTenant2 = holderTenant1.sdJwtVc.fromCompact(compactSdJwtVcTenant2)
    expect(sdJwtVcTenant2.payload.vct).toEqual('UniversityDegreeCredential2')

    await holderTenant1.endSession()
  })

  it('e2e flow with tenants, issuer endpoints requesting a sd-jwt-vc using authorization code flow', async () => {
    const issuerTenant = await issuer.agent.modules.tenants.getTenantAgent({ tenantId: issuer1.tenantId })
    const holderTenant = await holder.agent.modules.tenants.getTenantAgent({ tenantId: holder1.tenantId })

    const authorizationServerKey = await issuer.agent.wallet.createKey({
      keyType: KeyType.P256,
    })
    const authorizationServerJwk = getJwkFromKey(authorizationServerKey).toJson()
    const authorizationServer = new Oauth2AuthorizationServer({
      callbacks: {
        clientAuthentication: clientAuthenticationNone(),
        generateRandom: issuer.agent.context.wallet.getRandomValues,
        hash: Hasher.hash,
        fetch: issuer.agent.config.agentDependencies.fetch,
        verifyJwt: () => {
          throw new Error('not implemented')
        },
        signJwt: async (signer, { header, payload }) => {
          const jwsService = issuer.agent.dependencyManager.resolve(JwsService)
          const compact = await jwsService.createJwsCompact(issuer.agent.context, {
            key: authorizationServerKey,
            payload: JwtPayload.fromJson(payload),
            protectedHeaderOptions: {
              ...header,
              jwk: undefined,
              alg: 'ES256',
              kid: 'first',
            },
          })

            return {
            jwt: compact,
            signerJwk: authorizationServerJwk,
          }
        },
      },
    })

    const app = express()
    app.get('/.well-known/oauth-authorization-server', (req, res) =>
      res.json({
        jwks_uri: 'http://localhost:4747/jwks.json',
        issuer: 'http://localhost:4747',
        token_endpoint: 'http://localhost:4747/token',
        authorization_endpoint: 'http://localhost:4747/authorize',
      } satisfies AuthorizationServerMetadata)
    )
    app.get('/jwks.json', (req, res) =>
      res.setHeader('Content-Type', 'application/jwk-set+json').send(
        JSON.stringify({
          keys: [{ ...authorizationServerJwk, kid: 'first' }],
        })
      )
    )
    app.post('/token', async (req, res) =>
      res.json(
        await authorizationServer.createAccessTokenResponse({
          authorizationServer: 'http://localhost:4747',
          audience: 'http://localhost:1234/oid4vci/8bc91672-6a32-466c-96ec-6efca8760068',
          expiresInSeconds: 5000,
          subject: 'something',
          scope: 'UniversityDegreeCredential',
          additionalAccessTokenPayload: {
            issuer_state: 'dbf99eea-0131-48b0-9022-17f7ebe25ea7',
          },
          signer: {
            method: 'jwk',
            publicJwk: authorizationServerJwk,
            alg: 'ES256',
          },
        })
      )
    )
    const server = app.listen(4747)

    const openIdIssuerTenant = await issuerTenant.modules.openId4VcIssuer.createIssuer({
      issuerId: '8bc91672-6a32-466c-96ec-6efca8760068',
      credentialConfigurationsSupported: {
        universityDegree: universityDegreeCredentialConfigurationSupported,
      },
      authorizationServerConfigs: [
        {
          issuer: 'http://localhost:4747',
        },
      ],
    })

    const { issuanceSession, credentialOffer } = await issuerTenant.modules.openId4VcIssuer.createCredentialOffer({
      issuerId: openIdIssuerTenant.issuerId,
      offeredCredentials: ['universityDegree'],
      authorizationCodeFlowConfig: {
        authorizationServerUrl: 'http://localhost:4747',
        issuerState: 'dbf99eea-0131-48b0-9022-17f7ebe25ea7',
      },
      version: 'v1.draft13',
    })

    await issuerTenant.endSession()

    const resolvedCredentialOffer = await holderTenant.modules.openId4VcHolder.resolveCredentialOffer(credentialOffer)
    const resolvedAuthorization = await holderTenant.modules.openId4VcHolder.resolveIssuanceAuthorizationRequest(
      resolvedCredentialOffer,
      {
        clientId: 'foo',
        redirectUri: 'http://localhost:1234/redirect',
        scope: ['UniversityDegreeCredential'],
      }
    )
    if (resolvedAuthorization.authorizationFlow === AuthorizationFlow.PresentationDuringIssuance) {
      throw new Error('Not supported')
    }

    // Bind to JWK
    const tokenResponseTenant = await holderTenant.modules.openId4VcHolder.requestToken({
      resolvedCredentialOffer,
      // Mock the authorization code flow part,
      code: 'some-authorization-code',
      clientId: 'foo',
      redirectUri: 'http://localhost:1234/redirect',
      codeVerifier: resolvedAuthorization.codeVerifier,
    })
    const credentialResponse = await holderTenant.modules.openId4VcHolder.requestCredentials({
      resolvedCredentialOffer,
      ...tokenResponseTenant,
      credentialBindingResolver,
    })

    await waitForCredentialIssuanceSessionRecordSubject(issuer.replaySubject, {
      state: OpenId4VcIssuanceSessionState.Completed,
      issuanceSessionId: issuanceSession.id,
      contextCorrelationId: issuer1.tenantId,
    })

    expect(credentialResponse.credentials).toHaveLength(1)
    const compactSdJwtVcTenant1 = (credentialResponse.credentials[0].credentials[0] as SdJwtVc).compact
    const sdJwtVcTenant1 = holderTenant.sdJwtVc.fromCompact(compactSdJwtVcTenant1)
    expect(sdJwtVcTenant1.payload.vct).toEqual('UniversityDegreeCredential')

    await holderTenant.endSession()
    server.close()
  })


  it('e2e flow with tenants, verifier endpoints verifying a jwt-vc', async () => {
    const holderTenant = await holder.agent.modules.tenants.getTenantAgent({ tenantId: holder1.tenantId })
    const verifierTenant1 = await verifier.agent.modules.tenants.getTenantAgent({ tenantId: verifier1.tenantId })
    const verifierTenant2 = await verifier.agent.modules.tenants.getTenantAgent({ tenantId: verifier2.tenantId })

    const openIdVerifierTenant1 = await verifierTenant1.modules.openId4VcVerifier.createVerifier()
    const openIdVerifierTenant2 = await verifierTenant2.modules.openId4VcVerifier.createVerifier()

    const signedCredential1 = await issuer.agent.w3cCredentials.signCredential({
      format: ClaimFormat.JwtVc,
      credential: new W3cCredential({
        type: ['VerifiableCredential', 'OpenBadgeCredential'],
        issuer: new W3cIssuer({ id: issuer.did }),
        credentialSubject: new W3cCredentialSubject({ id: holder1.did }),
        issuanceDate: w3cDate(Date.now()),
      }),
      alg: JwaSignatureAlgorithm.EdDSA,
      verificationMethod: issuer.verificationMethod.id,
    })

    const signedCredential2 = await issuer.agent.w3cCredentials.signCredential({
      format: ClaimFormat.JwtVc,
      credential: new W3cCredential({
        type: ['VerifiableCredential', 'UniversityDegreeCredential'],
        issuer: new W3cIssuer({ id: issuer.did }),
        credentialSubject: new W3cCredentialSubject({ id: holder1.did }),
        issuanceDate: w3cDate(Date.now()),
      }),
      alg: JwaSignatureAlgorithm.EdDSA,
      verificationMethod: issuer.verificationMethod.id,
    })

    await holderTenant.w3cCredentials.storeCredential({ credential: signedCredential1 })
    await holderTenant.w3cCredentials.storeCredential({ credential: signedCredential2 })

    const { authorizationRequest: authorizationRequestUri1, verificationSession: verificationSession1 } =
      await verifierTenant1.modules.openId4VcVerifier.createAuthorizationRequest({
        verifierId: openIdVerifierTenant1.verifierId,
        requestSigner: {
          method: 'did',
          didUrl: verifier1.verificationMethod.id,
        },
        presentationExchange: {
          definition: openBadgePresentationDefinition,
        },
      })

    expect(authorizationRequestUri1).toEqual(
      `openid4vp://?client_id=did%3A${encodeURIComponent(verifier1.did)}&request_uri=${encodeURIComponent(
        verificationSession1.authorizationRequestUri
      )}`
    )

    const { authorizationRequest: authorizationRequestUri2, verificationSession: verificationSession2 } =
      await verifierTenant2.modules.openId4VcVerifier.createAuthorizationRequest({
        requestSigner: {
          method: 'did',
          didUrl: verifier2.verificationMethod.id,
        },
        presentationExchange: {
          definition: universityDegreePresentationDefinition,
        },
        verifierId: openIdVerifierTenant2.verifierId,
      })

    expect(authorizationRequestUri2).toEqual(
      `openid4vp://?client_id=did%3A${encodeURIComponent(verifier2.did)}&request_uri=${encodeURIComponent(
        verificationSession2.authorizationRequestUri
      )}`
    )

    await verifierTenant1.endSession()
    await verifierTenant2.endSession()

    const resolvedProofRequest1 = await holderTenant.modules.openId4VcHolder.resolveSiopAuthorizationRequest(
      authorizationRequestUri1
    )

    expect(resolvedProofRequest1.presentationExchange?.credentialsForRequest).toMatchObject({
      areRequirementsSatisfied: true,
      requirements: [
        {
          submissionEntry: [
            {
              verifiableCredentials: [
                {
                  type: ClaimFormat.JwtVc,
                  credentialRecord: {
                    credential: {
                      type: ['VerifiableCredential', 'OpenBadgeCredential'],
                    },
                  },
                },
              ],
            },
          ],
        },
      ],
    })

    const resolvedProofRequest2 = await holderTenant.modules.openId4VcHolder.resolveSiopAuthorizationRequest(
      authorizationRequestUri2
    )

    expect(resolvedProofRequest2.presentationExchange?.credentialsForRequest).toMatchObject({
      areRequirementsSatisfied: true,
      requirements: [
        {
          submissionEntry: [
            {
              verifiableCredentials: [
                {
                  type: ClaimFormat.JwtVc,
                  credentialRecord: {
                    credential: {
                      type: ['VerifiableCredential', 'UniversityDegreeCredential'],
                    },
                  },
                },
              ],
            },
          ],
        },
      ],
    })

    if (!resolvedProofRequest1.presentationExchange || !resolvedProofRequest2.presentationExchange) {
      throw new Error('Presentation exchange not defined')
    }

    const presentationExchangeService = holderTenant.dependencyManager.resolve(DifPresentationExchangeService)
    const selectedCredentials = presentationExchangeService.selectCredentialsForRequest(
      resolvedProofRequest1.presentationExchange.credentialsForRequest
    )

    const { submittedResponse: submittedResponse1, serverResponse: serverResponse1 } =
      await holderTenant.modules.openId4VcHolder.acceptSiopAuthorizationRequest({
        authorizationRequest: resolvedProofRequest1.authorizationRequest,
        presentationExchange: {
          credentials: selectedCredentials,
        },
      })

    expect(submittedResponse1).toEqual({
      presentation_submission: {
        definition_id: 'OpenBadgeCredential',
        descriptor_map: [
          {
            format: 'jwt_vp',
            id: 'OpenBadgeCredentialDescriptor',
            path: '$',
            path_nested: {
              format: 'jwt_vc',
              id: 'OpenBadgeCredentialDescriptor',
              path: '$.vp.verifiableCredential[0]',
            },
          },
        ],
        id: expect.any(String),
      },
      state: expect.any(String),
      vp_token: expect.any(String),
    })
    expect(serverResponse1).toMatchObject({
      status: 200,
    })

    // The RP MUST validate that the aud (audience) Claim contains the value of the client_id
    // that the RP sent in the Authorization Request as an audience.
    // When the request has been signed, the value might be an HTTPS URL, or a Decentralized Identifier.
    const verifierTenant1_2 = await verifier.agent.modules.tenants.getTenantAgent({ tenantId: verifier1.tenantId })
    await waitForVerificationSessionRecordSubject(verifier.replaySubject, {
      contextCorrelationId: verifierTenant1_2.context.contextCorrelationId,
      state: OpenId4VcVerificationSessionState.ResponseVerified,
      verificationSessionId: verificationSession1.id,
    })

    const { idToken: idToken1, presentationExchange: presentationExchange1 } =
      await verifierTenant1_2.modules.openId4VcVerifier.getVerifiedAuthorizationResponse(verificationSession1.id)

    expect(idToken1).toBeUndefined()
    expect(presentationExchange1).toMatchObject({
      definition: openBadgePresentationDefinition,
      submission: {
        definition_id: 'OpenBadgeCredential',
      },
      presentations: [
        {
          verifiableCredential: [
            {
              type: ['VerifiableCredential', 'OpenBadgeCredential'],
            },
          ],
        },
      ],
    })

    const selectedCredentials2 = presentationExchangeService.selectCredentialsForRequest(
      resolvedProofRequest2.presentationExchange.credentialsForRequest
    )

    const { serverResponse: serverResponse2 } =
      await holderTenant.modules.openId4VcHolder.acceptSiopAuthorizationRequest({
        authorizationRequest: resolvedProofRequest2.authorizationRequest,
        presentationExchange: {
          credentials: selectedCredentials2,
        },
      })
    expect(serverResponse2).toMatchObject({
      status: 200,
    })

    // The RP MUST validate that the aud (audience) Claim contains the value of the client_id
    // that the RP sent in the Authorization Request as an audience.
    // When the request has been signed, the value might be an HTTPS URL, or a Decentralized Identifier.
    const verifierTenant2_2 = await verifier.agent.modules.tenants.getTenantAgent({ tenantId: verifier2.tenantId })
    await waitForVerificationSessionRecordSubject(verifier.replaySubject, {
      contextCorrelationId: verifierTenant2_2.context.contextCorrelationId,
      state: OpenId4VcVerificationSessionState.ResponseVerified,
      verificationSessionId: verificationSession2.id,
    })
    const { idToken: idToken2, presentationExchange: presentationExchange2 } =
      await verifierTenant2_2.modules.openId4VcVerifier.getVerifiedAuthorizationResponse(verificationSession2.id)
    expect(idToken2).toBeUndefined()

    expect(presentationExchange2).toMatchObject({
      definition: universityDegreePresentationDefinition,
      submission: {
        definition_id: 'UniversityDegreeCredential',
      },
      presentations: [
        {
          verifiableCredential: [
            {
              type: ['VerifiableCredential', 'UniversityDegreeCredential'],
            },
          ],
        },
      ],
    })
  })

  it('e2e flow (jarm) with verifier endpoints verifying a sd-jwt-vc with selective disclosure', async () => {
    const openIdVerifier = await verifier.agent.modules.openId4VcVerifier.createVerifier()

    const signedSdJwtVc = await issuer.agent.sdJwtVc.sign({
      holder: { method: 'did', didUrl: holder.kid },
      issuer: {
        method: 'did',
        didUrl: issuer.kid,
      },
      payload: {
        vct: 'OpenBadgeCredential',
        university: 'innsbruck',
        degree: 'bachelor',
        name: 'John Doe',
      },
      disclosureFrame: {
        _sd: ['university', 'name'],
      },
    })

    const certificate = await verifier.agent.x509.createSelfSignedCertificate({
      key: await verifier.agent.wallet.createKey({ keyType: KeyType.Ed25519 }),
      extensions: [[{ type: 'dns', value: `localhost:${serverPort}` }]],
    })

    const rawCertificate = certificate.toString('base64')
    await holder.agent.sdJwtVc.store(signedSdJwtVc.compact)

    await holder.agent.x509.addTrustedCertificate(rawCertificate)
    await verifier.agent.x509.addTrustedCertificate(rawCertificate)

    const presentationDefinition = {
      id: 'OpenBadgeCredential',
      input_descriptors: [
        {
          id: 'OpenBadgeCredentialDescriptor',
          format: {
            'vc+sd-jwt': {
              'sd-jwt_alg_values': ['EdDSA'],
            },
          },
          constraints: {
            limit_disclosure: 'required',
            fields: [
              {
                path: ['$.vct'],
                filter: {
                  type: 'string',
                  const: 'OpenBadgeCredential',
                },
              },
              {
                path: ['$.university'],
              },
            ],
          },
        },
      ],
    } satisfies DifPresentationExchangeDefinitionV2

    const { authorizationRequest, verificationSession } =
      await verifier.agent.modules.openId4VcVerifier.createAuthorizationRequest({
        verifierId: openIdVerifier.verifierId,
        responseMode: 'direct_post.jwt',
        requestSigner: {
          method: 'x5c',
          x5c: [rawCertificate],
          issuer: 'https://example.com/hakuna/matadata',
        },
        presentationExchange: {
          definition: presentationDefinition,
        },
      })

    expect(authorizationRequest).toEqual(
      `openid4vp://?client_id=x509_san_dns%3Alocalhost%3A1234&request_uri=${encodeURIComponent(
        verificationSession.authorizationRequestUri
      )}`
    )

    const resolvedAuthorizationRequest = await holder.agent.modules.openId4VcHolder.resolveSiopAuthorizationRequest(
      authorizationRequest
    )
    expect(resolvedAuthorizationRequest.authorizationRequest.request?.response_mode).toEqual('direct_post.jwt')

    expect(resolvedAuthorizationRequest.presentationExchange?.credentialsForRequest).toEqual({
      areRequirementsSatisfied: true,
      name: undefined,
      purpose: undefined,
      requirements: [
        {
          isRequirementSatisfied: true,
          needsCount: 1,
          rule: 'pick',
          submissionEntry: [
            {
              name: undefined,
              purpose: undefined,
              inputDescriptorId: 'OpenBadgeCredentialDescriptor',
              verifiableCredentials: [
                {
                  type: ClaimFormat.SdJwtVc,
                  credentialRecord: expect.objectContaining({
                    compactSdJwtVc: signedSdJwtVc.compact,
                  }),
                  // Name is NOT in here
                  disclosedPayload: {
                    cnf: {
                      kid: 'did:key:z6MkpGR4gs4Rc3Zph4vj8wRnjnAxgAPSxcR8MAVKutWspQzc#z6MkpGR4gs4Rc3Zph4vj8wRnjnAxgAPSxcR8MAVKutWspQzc',
                    },
                    degree: 'bachelor',
                    iat: expect.any(Number),
                    iss: 'did:key:z6MkrzQPBr4pyqC776KKtrz13SchM5ePPbssuPuQZb5t4uKQ',
                    university: 'innsbruck',
                    vct: 'OpenBadgeCredential',
                  },
                },
              ],
            },
          ],
        },
      ],
    })

    if (!resolvedAuthorizationRequest.presentationExchange) {
      throw new Error('Presentation exchange not defined')
    }

    const selectedCredentials = holder.agent.modules.openId4VcHolder.selectCredentialsForRequest(
      resolvedAuthorizationRequest.presentationExchange.credentialsForRequest
    )

    const { serverResponse, submittedResponse } =
      await holder.agent.modules.openId4VcHolder.acceptSiopAuthorizationRequest({
        authorizationRequest: resolvedAuthorizationRequest.authorizationRequest,
        presentationExchange: {
          credentials: selectedCredentials,
        },
      })

    // path_nested should not be used for sd-jwt
    expect(submittedResponse.presentation_submission?.descriptor_map[0].path_nested).toBeUndefined()
    expect(submittedResponse).toEqual({
      presentation_submission: {
        definition_id: 'OpenBadgeCredential',
        descriptor_map: [
          {
            format: 'vc+sd-jwt',
            id: 'OpenBadgeCredentialDescriptor',
            path: '$',
          },
        ],
        id: expect.any(String),
      },
      state: expect.any(String),
      vp_token: expect.any(String),
    })
    expect(serverResponse).toMatchObject({
      status: 200,
    })

    // The RP MUST validate that the aud (audience) Claim contains the value of the client_id
    // that the RP sent in the Authorization Request as an audience.
    // When the request has been signed, the value might be an HTTPS URL, or a Decentralized Identifier.
    await waitForVerificationSessionRecordSubject(verifier.replaySubject, {
      contextCorrelationId: verifier.agent.context.contextCorrelationId,
      state: OpenId4VcVerificationSessionState.ResponseVerified,
      verificationSessionId: verificationSession.id,
    })
    const { idToken, presentationExchange } =
      await verifier.agent.modules.openId4VcVerifier.getVerifiedAuthorizationResponse(verificationSession.id)

    expect(idToken).toBeUndefined()

    const presentation = presentationExchange?.presentations[0] as SdJwtVc

    // name SHOULD NOT be disclosed
    expect(presentation.prettyClaims).not.toHaveProperty('name')

    // university and name SHOULD NOT be in the signed payload
    expect(presentation.payload).not.toHaveProperty('university')
    expect(presentation.payload).not.toHaveProperty('name')

    expect(presentationExchange).toEqual({
      definition: presentationDefinition,
      submission: {
        definition_id: 'OpenBadgeCredential',
        descriptor_map: [
          {
            format: 'vc+sd-jwt',
            id: 'OpenBadgeCredentialDescriptor',
            path: '$',
          },
        ],
        id: expect.any(String),
      },
      presentations: [
        {
          compact: expect.any(String),
          header: {
            alg: 'EdDSA',
            kid: '#z6MkrzQPBr4pyqC776KKtrz13SchM5ePPbssuPuQZb5t4uKQ',
            typ: 'vc+sd-jwt',
          },
          payload: {
            _sd: [expect.any(String), expect.any(String)],
            _sd_alg: 'sha-256',
            cnf: {
              kid: 'did:key:z6MkpGR4gs4Rc3Zph4vj8wRnjnAxgAPSxcR8MAVKutWspQzc#z6MkpGR4gs4Rc3Zph4vj8wRnjnAxgAPSxcR8MAVKutWspQzc',
            },
            iat: expect.any(Number),
            iss: 'did:key:z6MkrzQPBr4pyqC776KKtrz13SchM5ePPbssuPuQZb5t4uKQ',
            vct: 'OpenBadgeCredential',
            degree: 'bachelor',
          },
          // university SHOULD be disclosed
          prettyClaims: {
            cnf: {
              kid: 'did:key:z6MkpGR4gs4Rc3Zph4vj8wRnjnAxgAPSxcR8MAVKutWspQzc#z6MkpGR4gs4Rc3Zph4vj8wRnjnAxgAPSxcR8MAVKutWspQzc',
            },
            iat: expect.any(Number),
            iss: 'did:key:z6MkrzQPBr4pyqC776KKtrz13SchM5ePPbssuPuQZb5t4uKQ',
            vct: 'OpenBadgeCredential',
            degree: 'bachelor',
            university: 'innsbruck',
          },
        },
      ],
      descriptors: expect.any(Array),
    })
  })

  it('e2e flow with verifier endpoints verifying a sd-jwt-vc with selective disclosure', async () => {
    const openIdVerifier = await verifier.agent.modules.openId4VcVerifier.createVerifier()

    const signedSdJwtVc = await issuer.agent.sdJwtVc.sign({
      holder: { method: 'did', didUrl: holder.kid },
      issuer: {
        method: 'did',
        didUrl: issuer.kid,
      },
      payload: {
        vct: 'OpenBadgeCredential',
        university: 'innsbruck',
        degree: 'bachelor',
        name: 'John Doe',
      },
      disclosureFrame: {
        _sd: ['university', 'name'],
      },
    })

    const certificate = await verifier.agent.x509.createSelfSignedCertificate({
      key: await verifier.agent.wallet.createKey({ keyType: KeyType.Ed25519 }),
      extensions: [[{ type: 'dns', value: `localhost:${serverPort}` }]],
    })

    const rawCertificate = certificate.toString('base64')
    await holder.agent.sdJwtVc.store(signedSdJwtVc.compact)

    await holder.agent.x509.addTrustedCertificate(rawCertificate)
    await verifier.agent.x509.addTrustedCertificate(rawCertificate)

    const presentationDefinition = {
      id: 'OpenBadgeCredential',
      input_descriptors: [
        {
          id: 'OpenBadgeCredentialDescriptor',
          format: {
            'vc+sd-jwt': {
              'sd-jwt_alg_values': ['EdDSA'],
            },
          },
          constraints: {
            limit_disclosure: 'required',
            fields: [
              {
                path: ['$.vct'],
                filter: {
                  type: 'string',
                  const: 'OpenBadgeCredential',
                },
              },
              {
                path: ['$.university'],
              },
            ],
          },
        },
      ],
    } satisfies DifPresentationExchangeDefinitionV2

    const { authorizationRequest, verificationSession } =
      await verifier.agent.modules.openId4VcVerifier.createAuthorizationRequest({
        verifierId: openIdVerifier.verifierId,
        requestSigner: {
          method: 'x5c',
          x5c: [rawCertificate],
          issuer: 'https://example.com/hakuna/matadata',
        },
        presentationExchange: {
          definition: presentationDefinition,
        },
      })

    expect(authorizationRequest).toEqual(
      `openid4vp://?client_id=x509_san_dns%3Alocalhost%3A1234&request_uri=${encodeURIComponent(
        verificationSession.authorizationRequestUri
      )}`
    )

    const resolvedAuthorizationRequest = await holder.agent.modules.openId4VcHolder.resolveSiopAuthorizationRequest(
      authorizationRequest
    )

    expect(resolvedAuthorizationRequest.presentationExchange?.credentialsForRequest).toEqual({
      areRequirementsSatisfied: true,
      name: undefined,
      purpose: undefined,
      requirements: [
        {
          isRequirementSatisfied: true,
          needsCount: 1,
          rule: 'pick',
          submissionEntry: [
            {
              name: undefined,
              purpose: undefined,
              inputDescriptorId: 'OpenBadgeCredentialDescriptor',
              verifiableCredentials: [
                {
                  type: ClaimFormat.SdJwtVc,
                  credentialRecord: expect.objectContaining({
                    compactSdJwtVc: signedSdJwtVc.compact,
                  }),
                  // Name is NOT in here
                  disclosedPayload: {
                    cnf: {
                      kid: 'did:key:z6MkpGR4gs4Rc3Zph4vj8wRnjnAxgAPSxcR8MAVKutWspQzc#z6MkpGR4gs4Rc3Zph4vj8wRnjnAxgAPSxcR8MAVKutWspQzc',
                    },
                    degree: 'bachelor',
                    iat: expect.any(Number),
                    iss: 'did:key:z6MkrzQPBr4pyqC776KKtrz13SchM5ePPbssuPuQZb5t4uKQ',
                    university: 'innsbruck',
                    vct: 'OpenBadgeCredential',
                  },
                },
              ],
            },
          ],
        },
      ],
    })

    if (!resolvedAuthorizationRequest.presentationExchange) {
      throw new Error('Presentation exchange not defined')
    }

    const selectedCredentials = holder.agent.modules.openId4VcHolder.selectCredentialsForRequest(
      resolvedAuthorizationRequest.presentationExchange.credentialsForRequest
    )

    const { serverResponse, submittedResponse } =
      await holder.agent.modules.openId4VcHolder.acceptSiopAuthorizationRequest({
        authorizationRequest: resolvedAuthorizationRequest.authorizationRequest,
        presentationExchange: {
          credentials: selectedCredentials,
        },
      })

    // path_nested should not be used for sd-jwt
    expect(submittedResponse.presentation_submission?.descriptor_map[0].path_nested).toBeUndefined()
    expect(submittedResponse).toEqual({
      presentation_submission: {
        definition_id: 'OpenBadgeCredential',
        descriptor_map: [
          {
            format: 'vc+sd-jwt',
            id: 'OpenBadgeCredentialDescriptor',
            path: '$',
          },
        ],
        id: expect.any(String),
      },
      state: expect.any(String),
      vp_token: expect.any(String),
    })
    expect(serverResponse).toMatchObject({
      status: 200,
    })

    // The RP MUST validate that the aud (audience) Claim contains the value of the client_id
    // that the RP sent in the Authorization Request as an audience.
    // When the request has been signed, the value might be an HTTPS URL, or a Decentralized Identifier.
    await waitForVerificationSessionRecordSubject(verifier.replaySubject, {
      contextCorrelationId: verifier.agent.context.contextCorrelationId,
      state: OpenId4VcVerificationSessionState.ResponseVerified,
      verificationSessionId: verificationSession.id,
    })
    const { idToken, presentationExchange } =
      await verifier.agent.modules.openId4VcVerifier.getVerifiedAuthorizationResponse(verificationSession.id)

    expect(idToken).toBeUndefined()

    const presentation = presentationExchange?.presentations[0] as SdJwtVc

    // name SHOULD NOT be disclosed
    expect(presentation.prettyClaims).not.toHaveProperty('name')

    // university and name SHOULD NOT be in the signed payload
    expect(presentation.payload).not.toHaveProperty('university')
    expect(presentation.payload).not.toHaveProperty('name')

    expect(presentationExchange).toEqual({
      definition: presentationDefinition,
      submission: {
        definition_id: 'OpenBadgeCredential',
        descriptor_map: [
          {
            format: 'vc+sd-jwt',
            id: 'OpenBadgeCredentialDescriptor',
            path: '$',
          },
        ],
        id: expect.any(String),
      },
      presentations: [
        {
          compact: expect.any(String),
          header: {
            alg: 'EdDSA',
            kid: '#z6MkrzQPBr4pyqC776KKtrz13SchM5ePPbssuPuQZb5t4uKQ',
            typ: 'vc+sd-jwt',
          },
          payload: {
            _sd: [expect.any(String), expect.any(String)],
            _sd_alg: 'sha-256',
            cnf: {
              kid: 'did:key:z6MkpGR4gs4Rc3Zph4vj8wRnjnAxgAPSxcR8MAVKutWspQzc#z6MkpGR4gs4Rc3Zph4vj8wRnjnAxgAPSxcR8MAVKutWspQzc',
            },
            iat: expect.any(Number),
            iss: 'did:key:z6MkrzQPBr4pyqC776KKtrz13SchM5ePPbssuPuQZb5t4uKQ',
            vct: 'OpenBadgeCredential',
            degree: 'bachelor',
          },
          // university SHOULD be disclosed
          prettyClaims: {
            cnf: {
              kid: 'did:key:z6MkpGR4gs4Rc3Zph4vj8wRnjnAxgAPSxcR8MAVKutWspQzc#z6MkpGR4gs4Rc3Zph4vj8wRnjnAxgAPSxcR8MAVKutWspQzc',
            },
            iat: expect.any(Number),
            iss: 'did:key:z6MkrzQPBr4pyqC776KKtrz13SchM5ePPbssuPuQZb5t4uKQ',
            vct: 'OpenBadgeCredential',
            degree: 'bachelor',
            university: 'innsbruck',
          },
        },
      ],
      descriptors: expect.any(Array),
    })
  })

  it('e2e flow with verifier endpoints verifying two sd-jwt-vcs with selective disclosure', async () => {
    const openIdVerifier = await verifier.agent.modules.openId4VcVerifier.createVerifier()

    const signedSdJwtVc = await issuer.agent.sdJwtVc.sign({
      holder: { method: 'did', didUrl: holder.kid },
      issuer: {
        method: 'did',
        didUrl: issuer.kid,
      },
      payload: {
        vct: 'OpenBadgeCredential',
        university: 'innsbruck',
        degree: 'bachelor',
        name: 'John Doe',
      },
      disclosureFrame: {
        _sd: ['university', 'name'],
      },
    })

    const signedSdJwtVc2 = await issuer.agent.sdJwtVc.sign({
      holder: { method: 'did', didUrl: holder.kid },
      issuer: {
        method: 'did',
        didUrl: issuer.kid,
      },
      payload: {
        vct: 'OpenBadgeCredential2',
        university: 'innsbruck2',
        degree: 'bachelor2',
        name: 'John Doe2',
      },
      disclosureFrame: {
        _sd: ['university', 'name'],
      },
    })

    const certificate = await verifier.agent.x509.createSelfSignedCertificate({
      key: await verifier.agent.wallet.createKey({ keyType: KeyType.Ed25519 }),
      extensions: [[{ type: 'dns', value: `localhost:${serverPort}` }]],
    })

    const rawCertificate = certificate.toString('base64')
    await holder.agent.sdJwtVc.store(signedSdJwtVc.compact)
    await holder.agent.sdJwtVc.store(signedSdJwtVc2.compact)

    await holder.agent.x509.addTrustedCertificate(rawCertificate)
    await verifier.agent.x509.addTrustedCertificate(rawCertificate)

    const presentationDefinition = {
      id: 'OpenBadgeCredentials',
      input_descriptors: [
        {
          id: 'OpenBadgeCredentialDescriptor',
          format: {
            'vc+sd-jwt': {
              'sd-jwt_alg_values': ['EdDSA'],
            },
          },
          constraints: {
            limit_disclosure: 'required',
            fields: [
              {
                path: ['$.vct'],
                filter: {
                  type: 'string',
                  const: 'OpenBadgeCredential',
                },
              },
              {
                path: ['$.university'],
              },
            ],
          },
        },
        {
          id: 'OpenBadgeCredentialDescriptor2',
          format: {
            'vc+sd-jwt': {
              'sd-jwt_alg_values': ['EdDSA'],
            },
          },
          constraints: {
            limit_disclosure: 'required',
            fields: [
              {
                path: ['$.vct'],
                filter: {
                  type: 'string',
                  const: 'OpenBadgeCredential2',
                },
              },
              {
                path: ['$.name'],
              },
            ],
          },
        },
      ],
    } satisfies DifPresentationExchangeDefinitionV2

    const { authorizationRequest, verificationSession } =
      await verifier.agent.modules.openId4VcVerifier.createAuthorizationRequest({
        verifierId: openIdVerifier.verifierId,

        requestSigner: {
          method: 'x5c',
          x5c: [rawCertificate],
        },
        presentationExchange: {
          definition: presentationDefinition,
        },
      })

    expect(authorizationRequest).toEqual(
      `openid4vp://?client_id=x509_san_dns%3Alocalhost%3A1234&request_uri=${encodeURIComponent(
        verificationSession.authorizationRequestUri
      )}`
    )

    const resolvedAuthorizationRequest = await holder.agent.modules.openId4VcHolder.resolveSiopAuthorizationRequest(
      authorizationRequest
    )

    expect(resolvedAuthorizationRequest.presentationExchange?.credentialsForRequest).toEqual({
      areRequirementsSatisfied: true,
      name: undefined,
      purpose: undefined,
      requirements: expect.arrayContaining([
        {
          isRequirementSatisfied: true,
          needsCount: 1,
          rule: 'pick',
          submissionEntry: [
            {
              name: undefined,
              purpose: undefined,
              inputDescriptorId: 'OpenBadgeCredentialDescriptor',
              verifiableCredentials: [
                {
                  type: ClaimFormat.SdJwtVc,
                  credentialRecord: expect.objectContaining({
                    compactSdJwtVc: signedSdJwtVc.compact,
                  }),
                  // Name is NOT in here
                  disclosedPayload: {
                    cnf: {
                      kid: 'did:key:z6MkpGR4gs4Rc3Zph4vj8wRnjnAxgAPSxcR8MAVKutWspQzc#z6MkpGR4gs4Rc3Zph4vj8wRnjnAxgAPSxcR8MAVKutWspQzc',
                    },
                    degree: 'bachelor',
                    iat: expect.any(Number),
                    iss: 'did:key:z6MkrzQPBr4pyqC776KKtrz13SchM5ePPbssuPuQZb5t4uKQ',
                    university: 'innsbruck',
                    vct: 'OpenBadgeCredential',
                  },
                },
              ],
            },
          ],
        },
        {
          isRequirementSatisfied: true,
          needsCount: 1,
          rule: 'pick',
          submissionEntry: [
            {
              name: undefined,
              purpose: undefined,
              inputDescriptorId: 'OpenBadgeCredentialDescriptor2',
              verifiableCredentials: [
                {
                  type: ClaimFormat.SdJwtVc,
                  credentialRecord: expect.objectContaining({
                    compactSdJwtVc: signedSdJwtVc2.compact,
                  }),
                  disclosedPayload: {
                    cnf: {
                      kid: 'did:key:z6MkpGR4gs4Rc3Zph4vj8wRnjnAxgAPSxcR8MAVKutWspQzc#z6MkpGR4gs4Rc3Zph4vj8wRnjnAxgAPSxcR8MAVKutWspQzc',
                    },
                    iat: expect.any(Number),
                    iss: 'did:key:z6MkrzQPBr4pyqC776KKtrz13SchM5ePPbssuPuQZb5t4uKQ',
                    vct: 'OpenBadgeCredential2',
                    degree: 'bachelor2',
                    name: 'John Doe2',
                  },
                },
              ],
            },
          ],
        },
      ]),
    })

    if (!resolvedAuthorizationRequest.presentationExchange) {
      throw new Error('Presentation exchange not defined')
    }

    const selectedCredentials = holder.agent.modules.openId4VcHolder.selectCredentialsForRequest(
      resolvedAuthorizationRequest.presentationExchange.credentialsForRequest
    )

    const { serverResponse, submittedResponse } =
      await holder.agent.modules.openId4VcHolder.acceptSiopAuthorizationRequest({
        authorizationRequest: resolvedAuthorizationRequest.authorizationRequest,
        presentationExchange: {
          credentials: selectedCredentials,
        },
      })

    // path_nested should not be used for sd-jwt
    expect(submittedResponse.presentation_submission?.descriptor_map[0].path_nested).toBeUndefined()
    expect(submittedResponse).toEqual({
      presentation_submission: {
        definition_id: 'OpenBadgeCredentials',
        descriptor_map: [
          {
            format: 'vc+sd-jwt',
            id: 'OpenBadgeCredentialDescriptor',
            path: '$[0]',
          },
          {
            format: 'vc+sd-jwt',
            id: 'OpenBadgeCredentialDescriptor2',
            path: '$[1]',
          },
        ],
        id: expect.any(String),
      },
      state: expect.any(String),
      vp_token: [expect.any(String), expect.any(String)],
    })
    expect(serverResponse).toMatchObject({
      status: 200,
    })

    // The RP MUST validate that the aud (audience) Claim contains the value of the client_id
    // that the RP sent in the Authorization Request as an audience.
    // When the request has been signed, the value might be an HTTPS URL, or a Decentralized Identifier.
    await waitForVerificationSessionRecordSubject(verifier.replaySubject, {
      contextCorrelationId: verifier.agent.context.contextCorrelationId,
      state: OpenId4VcVerificationSessionState.ResponseVerified,
      verificationSessionId: verificationSession.id,
    })
    const { idToken, presentationExchange } =
      await verifier.agent.modules.openId4VcVerifier.getVerifiedAuthorizationResponse(verificationSession.id)

    expect(idToken).toBeUndefined()

    const presentation = presentationExchange?.presentations[0] as SdJwtVc

    // name SHOULD NOT be disclosed
    expect(presentation.prettyClaims).not.toHaveProperty('name')

    // university and name SHOULD NOT be in the signed payload
    expect(presentation.payload).not.toHaveProperty('university')
    expect(presentation.payload).not.toHaveProperty('name')

    expect(presentationExchange).toEqual({
      definition: presentationDefinition,
      submission: {
        definition_id: 'OpenBadgeCredentials',
        descriptor_map: [
          {
            format: 'vc+sd-jwt',
            id: 'OpenBadgeCredentialDescriptor',
            path: '$[0]',
          },
          {
            format: 'vc+sd-jwt',
            id: 'OpenBadgeCredentialDescriptor2',
            path: '$[1]',
          },
        ],
        id: expect.any(String),
      },
      presentations: [
        {
          compact: expect.any(String),
          header: {
            alg: 'EdDSA',
            kid: '#z6MkrzQPBr4pyqC776KKtrz13SchM5ePPbssuPuQZb5t4uKQ',
            typ: 'vc+sd-jwt',
          },
          payload: {
            _sd: [expect.any(String), expect.any(String)],
            _sd_alg: 'sha-256',
            cnf: {
              kid: 'did:key:z6MkpGR4gs4Rc3Zph4vj8wRnjnAxgAPSxcR8MAVKutWspQzc#z6MkpGR4gs4Rc3Zph4vj8wRnjnAxgAPSxcR8MAVKutWspQzc',
            },
            iat: expect.any(Number),
            iss: 'did:key:z6MkrzQPBr4pyqC776KKtrz13SchM5ePPbssuPuQZb5t4uKQ',
            vct: 'OpenBadgeCredential',
            degree: 'bachelor',
          },
          // university SHOULD be disclosed
          prettyClaims: {
            cnf: {
              kid: 'did:key:z6MkpGR4gs4Rc3Zph4vj8wRnjnAxgAPSxcR8MAVKutWspQzc#z6MkpGR4gs4Rc3Zph4vj8wRnjnAxgAPSxcR8MAVKutWspQzc',
            },
            iat: expect.any(Number),
            iss: 'did:key:z6MkrzQPBr4pyqC776KKtrz13SchM5ePPbssuPuQZb5t4uKQ',
            vct: 'OpenBadgeCredential',
            degree: 'bachelor',
            university: 'innsbruck',
          },
        },
        {
          compact: expect.any(String),
          header: {
            alg: 'EdDSA',
            kid: '#z6MkrzQPBr4pyqC776KKtrz13SchM5ePPbssuPuQZb5t4uKQ',
            typ: 'vc+sd-jwt',
          },
          payload: {
            _sd: [expect.any(String), expect.any(String)],
            _sd_alg: 'sha-256',
            cnf: {
              kid: 'did:key:z6MkpGR4gs4Rc3Zph4vj8wRnjnAxgAPSxcR8MAVKutWspQzc#z6MkpGR4gs4Rc3Zph4vj8wRnjnAxgAPSxcR8MAVKutWspQzc',
            },
            iat: expect.any(Number),
            iss: 'did:key:z6MkrzQPBr4pyqC776KKtrz13SchM5ePPbssuPuQZb5t4uKQ',
            vct: 'OpenBadgeCredential2',
            degree: 'bachelor2',
          },
          prettyClaims: {
            cnf: {
              kid: 'did:key:z6MkpGR4gs4Rc3Zph4vj8wRnjnAxgAPSxcR8MAVKutWspQzc#z6MkpGR4gs4Rc3Zph4vj8wRnjnAxgAPSxcR8MAVKutWspQzc',
            },
            iat: expect.any(Number),
            iss: 'did:key:z6MkrzQPBr4pyqC776KKtrz13SchM5ePPbssuPuQZb5t4uKQ',
            vct: 'OpenBadgeCredential2',
            name: 'John Doe2',
            degree: 'bachelor2',
          },
        },
      ],
      descriptors: expect.any(Array),
    })
  })

  it('e2e flow with tenants, issuer endpoints requesting a mdoc', async () => {
    const issuerTenant1 = await issuer.agent.modules.tenants.getTenantAgent({ tenantId: issuer1.tenantId })

    const selfSignedIssuerCertificate = await issuerTenant1.x509.createSelfSignedCertificate({
      key: await issuerTenant1.wallet.createKey({ keyType: KeyType.P256 }),
      extensions: [],
      name: 'C=DE',
    })
    const selfSignedIssuerCertPem = selfSignedIssuerCertificate.toString('pem')
    await issuerTenant1.x509.setTrustedCertificates([selfSignedIssuerCertPem])

    const openIdIssuerTenant1 = await issuerTenant1.modules.openId4VcIssuer.createIssuer({
      dpopSigningAlgValuesSupported: [JwaSignatureAlgorithm.ES256],
      credentialConfigurationsSupported: {
        universityDegree: universityDegreeCredentialConfigurationSupportedMdoc,
      },
    })
    const issuer1Record = await issuerTenant1.modules.openId4VcIssuer.getIssuerByIssuerId(openIdIssuerTenant1.issuerId)
    expect(issuer1Record.dpopSigningAlgValuesSupported).toEqual(['ES256'])

    expect(issuer1Record.credentialConfigurationsSupported).toEqual({
      universityDegree: {
        format: 'mso_mdoc',
        cryptographic_binding_methods_supported: ['did:key', 'jwk'],
        proof_types_supported: {
          jwt: {
            proof_signing_alg_values_supported: ['ES256', 'EdDSA'],
          },
        },
        doctype: universityDegreeCredentialConfigurationSupportedMdoc.doctype,
        scope: universityDegreeCredentialConfigurationSupportedMdoc.scope,
      },
    })

    const { issuanceSession: issuanceSession1, credentialOffer: credentialOffer1 } =
      await issuerTenant1.modules.openId4VcIssuer.createCredentialOffer({
        issuerId: openIdIssuerTenant1.issuerId,
        offeredCredentials: ['universityDegree'],
        preAuthorizedCodeFlowConfig: {},
        version: 'v1.draft13',
      })

    await issuerTenant1.endSession()

    await waitForCredentialIssuanceSessionRecordSubject(issuer.replaySubject, {
      state: OpenId4VcIssuanceSessionState.OfferCreated,
      issuanceSessionId: issuanceSession1.id,
      contextCorrelationId: issuer1.tenantId,
    })

    const holderTenant1 = await holder.agent.modules.tenants.getTenantAgent({ tenantId: holder1.tenantId })
    await holderTenant1.x509.setTrustedCertificates([selfSignedIssuerCertPem])

    const resolvedCredentialOffer1 = await holderTenant1.modules.openId4VcHolder.resolveCredentialOffer(
      credentialOffer1
    )

    expect(resolvedCredentialOffer1.metadata.credentialIssuer?.dpop_signing_alg_values_supported).toEqual(['ES256'])
    expect(resolvedCredentialOffer1.offeredCredentialConfigurations).toEqual({
      universityDegree: {
        doctype: 'UniversityDegreeCredential',
        cryptographic_binding_methods_supported: ['did:key', 'jwk'],
        format: 'mso_mdoc',
        scope: universityDegreeCredentialConfigurationSupportedMdoc.scope,
        proof_types_supported: {
          jwt: {
            proof_signing_alg_values_supported: ['ES256', 'EdDSA'],
          },
        },
      },
    })

    expect(resolvedCredentialOffer1.credentialOfferPayload.credential_issuer).toEqual(
      `${issuanceBaseUrl}/${openIdIssuerTenant1.issuerId}`
    )
    expect(resolvedCredentialOffer1.metadata.credentialIssuer?.token_endpoint).toEqual(
      `${issuanceBaseUrl}/${openIdIssuerTenant1.issuerId}/token`
    )
    expect(resolvedCredentialOffer1.metadata.credentialIssuer?.credential_endpoint).toEqual(
      `${issuanceBaseUrl}/${openIdIssuerTenant1.issuerId}/credential`
    )

    // Bind to JWK
    const tokenResponseTenant1 = await holderTenant1.modules.openId4VcHolder.requestToken({
      resolvedCredentialOffer: resolvedCredentialOffer1,
    })

    expect(tokenResponseTenant1.accessToken).toBeDefined()
    expect(tokenResponseTenant1.dpop?.jwk).toBeInstanceOf(Jwk)
    const { payload } = Jwt.fromSerializedJwt(tokenResponseTenant1.accessToken)

    expect(payload.toJson()).toEqual({
      cnf: {
        jkt: await calculateJwkThumbprint({
          hashAlgorithm: HashAlgorithm.Sha256,
          hashCallback: getOid4vciCallbacks(holderTenant1.context).hash,
          jwk: tokenResponseTenant1.dpop?.jwk.toJson() as JwkJson,
        }),
      },
      'pre-authorized_code':
        resolvedCredentialOffer1.credentialOfferPayload.grants?.[preAuthorizedCodeGrantIdentifier]?.[
          'pre-authorized_code'
        ],

      aud: `http://localhost:1234/oid4vci/${openIdIssuerTenant1.issuerId}`,
      exp: expect.any(Number),
      iat: expect.any(Number),
      iss: `http://localhost:1234/oid4vci/${openIdIssuerTenant1.issuerId}`,
      jti: expect.any(String),
      nbf: undefined,
      sub: expect.stringContaining('credo:'),
    })

    const credentialsTenant1 = await holderTenant1.modules.openId4VcHolder.requestCredentials({
      resolvedCredentialOffer: resolvedCredentialOffer1,
      ...tokenResponseTenant1,
      credentialBindingResolver,
    })

    // Wait for all events
    await waitForCredentialIssuanceSessionRecordSubject(issuer.replaySubject, {
      state: OpenId4VcIssuanceSessionState.AccessTokenRequested,
      issuanceSessionId: issuanceSession1.id,
      contextCorrelationId: issuer1.tenantId,
    })
    await waitForCredentialIssuanceSessionRecordSubject(issuer.replaySubject, {
      state: OpenId4VcIssuanceSessionState.AccessTokenCreated,
      issuanceSessionId: issuanceSession1.id,
      contextCorrelationId: issuer1.tenantId,
    })
    await waitForCredentialIssuanceSessionRecordSubject(issuer.replaySubject, {
      state: OpenId4VcIssuanceSessionState.CredentialRequestReceived,
      issuanceSessionId: issuanceSession1.id,
      contextCorrelationId: issuer1.tenantId,
    })
    await waitForCredentialIssuanceSessionRecordSubject(issuer.replaySubject, {
      state: OpenId4VcIssuanceSessionState.Completed,
      issuanceSessionId: issuanceSession1.id,
      contextCorrelationId: issuer1.tenantId,
    })

    expect(credentialsTenant1.credentials).toHaveLength(1)
    const mdocBase64Url = (credentialsTenant1.credentials[0].credentials[0] as Mdoc).base64Url
    const mdoc = holderTenant1.mdoc.fromBase64Url(mdocBase64Url)
    expect(mdoc.docType).toEqual('UniversityDegreeCredential')

    await holderTenant1.endSession()
  })

  it('e2e flow with verifier endpoints verifying a mdoc fails without direct_post.jwt', async () => {
    const openIdVerifier = await verifier.agent.modules.openId4VcVerifier.createVerifier()

    const selfSignedCertificate = await X509Service.createSelfSignedCertificate(issuer.agent.context, {
      key: await issuer.agent.context.wallet.createKey({ keyType: KeyType.P256 }),
      extensions: [],
      name: 'C=DE',
    })

    await verifier.agent.x509.setTrustedCertificates([selfSignedCertificate.toString('pem')])

    const holderKey = await holder.agent.context.wallet.createKey({ keyType: KeyType.P256 })
    const signedMdoc = await issuer.agent.mdoc.sign({
      docType: 'org.eu.university',
      holderKey,
      issuerCertificate: selfSignedCertificate.toString('pem'),
      namespaces: {
        'eu.europa.ec.eudi.pid.1': {
          university: 'innsbruck',
          degree: 'bachelor',
          name: 'John Doe',
          not: 'disclosed',
        },
      },
    })

    const certificate = await verifier.agent.x509.createSelfSignedCertificate({
      key: await verifier.agent.wallet.createKey({ keyType: KeyType.Ed25519 }),
      extensions: [[{ type: 'dns', value: 'localhost:1234' }]],
    })

    const rawCertificate = certificate.toString('base64')
    await holder.agent.mdoc.store(signedMdoc)

    await holder.agent.x509.addTrustedCertificate(rawCertificate)
    await verifier.agent.x509.addTrustedCertificate(rawCertificate)

    const presentationDefinition = {
      id: 'mDL-sample-req',
      input_descriptors: [
        {
          id: 'org.eu.university',
          format: {
            mso_mdoc: {
              alg: ['ES256', 'ES384', 'ES512', 'EdDSA', 'ESB256', 'ESB320', 'ESB384', 'ESB512'],
            },
          },
          constraints: {
            fields: [
              {
                path: ["$['eu.europa.ec.eudi.pid.1']['name']"],
                intent_to_retain: false,
              },
              {
                path: ["$['eu.europa.ec.eudi.pid.1']['degree']"],
                intent_to_retain: false,
              },
            ],
            limit_disclosure: 'required',
          },
        },
      ],
    } satisfies DifPresentationExchangeDefinitionV2

    const { authorizationRequest } = await verifier.agent.modules.openId4VcVerifier.createAuthorizationRequest({
      responseMode: 'direct_post.jwt',
      verifierId: openIdVerifier.verifierId,
      requestSigner: {
        method: 'x5c',
        x5c: [rawCertificate],
        issuer: 'https://example.com/hakuna/matadata',
      },
      presentationExchange: { definition: presentationDefinition },
    })

    const resolvedAuthorizationRequest = await holder.agent.modules.openId4VcHolder.resolveSiopAuthorizationRequest(
      authorizationRequest
    )

    if (!resolvedAuthorizationRequest.presentationExchange) {
      throw new Error('Presentation exchange not defined')
    }

    const selectedCredentials = holder.agent.modules.openId4VcHolder.selectCredentialsForRequest(
      resolvedAuthorizationRequest.presentationExchange.credentialsForRequest
    )

    const requestPayload =
      await resolvedAuthorizationRequest.authorizationRequest.request
    if (!requestPayload) {
      throw new Error('No payload')
    }

    // setting this to direct_post to simulate the result of sending a non encrypted response to an authorization request that requires enryption
    requestPayload.response_mode = ResponseMode.DIRECT_POST

      const result = await holder.agent.modules.openId4VcHolder.acceptSiopAuthorizationRequest({
        authorizationRequest: resolvedAuthorizationRequest.authorizationRequest,
        presentationExchange: {
          credentials: selectedCredentials,
        },
      })

      expect(result.ok).toBe(false)
      expect(result.serverResponse.body).toMatchObject({
        error: 'invalid_request',
        error_description: `JARM response is required for JWT response mode 'direct_post.jwt'.`,
      })
  })

  it('e2e flow with verifier endpoints verifying a mdoc and sd-jwt (jarm)', async () => {
    const openIdVerifier = await verifier.agent.modules.openId4VcVerifier.createVerifier()

    const signedSdJwtVc = await issuer.agent.sdJwtVc.sign({
      holder: { method: 'did', didUrl: holder.kid },
      issuer: {
        method: 'did',
        didUrl: issuer.kid,
      },
      payload: {
        vct: 'OpenBadgeCredential',
        university: 'innsbruck',
        degree: 'bachelor',
        name: 'John Doe',
      },
      disclosureFrame: {
        _sd: ['university', 'name'],
      },
    })
    await holder.agent.sdJwtVc.store(signedSdJwtVc.compact)

    const selfSignedCertificate = await X509Service.createSelfSignedCertificate(issuer.agent.context, {
      key: await issuer.agent.context.wallet.createKey({ keyType: KeyType.P256 }),
      extensions: [],
      name: 'C=DE',
    })

    await verifier.agent.x509.setTrustedCertificates([selfSignedCertificate.toString('pem')])

    const parsedDid = parseDid(issuer.kid)
    if (!parsedDid.fragment) {
      throw new Error(`didUrl '${parsedDid.didUrl}' does not contain a '#'. Unable to derive key from did document.`)
    }

    const holderKey = await holder.agent.context.wallet.createKey({ keyType: KeyType.P256 })

    const signedMdoc = await issuer.agent.mdoc.sign({
      docType: 'org.eu.university',
      holderKey,
      issuerCertificate: selfSignedCertificate.toString('pem'),
      namespaces: {
        'eu.europa.ec.eudi.pid.1': {
          university: 'innsbruck',
          degree: 'bachelor',
          name: 'John Doe',
          not: 'disclosed',
        },
      },
    })

    const certificate = await verifier.agent.x509.createSelfSignedCertificate({
      key: await verifier.agent.wallet.createKey({ keyType: KeyType.Ed25519 }),
      extensions: [[{ type: 'dns', value: 'localhost:1234' }]],
    })

    const rawCertificate = certificate.toString('base64')
    await holder.agent.mdoc.store(signedMdoc)

    await holder.agent.x509.addTrustedCertificate(rawCertificate)
    await verifier.agent.x509.addTrustedCertificate(rawCertificate)

    const presentationDefinition = {
      id: 'mDL-sample-req',
      input_descriptors: [
        {
          id: 'org.eu.university',
          format: {
            mso_mdoc: {
              alg: ['ES256', 'ES384', 'ES512', 'EdDSA', 'ESB256', 'ESB320', 'ESB384', 'ESB512'],
            },
          },
          constraints: {
            fields: [
              {
                path: ["$['eu.europa.ec.eudi.pid.1']['name']"],
                intent_to_retain: false,
              },
              {
                path: ["$['eu.europa.ec.eudi.pid.1']['degree']"],
                intent_to_retain: false,
              },
            ],
            limit_disclosure: 'required',
          },
        },
        {
          id: 'OpenBadgeCredentialDescriptor',
          format: {
            'vc+sd-jwt': {
              'sd-jwt_alg_values': ['EdDSA'],
            },
          },
          constraints: {
            limit_disclosure: 'required',
            fields: [
              {
                path: ['$.vct'],
                filter: {
                  type: 'string',
                  const: 'OpenBadgeCredential',
                },
              },
              {
                path: ['$.university'],
              },
            ],
          },
        },
      ],
    } satisfies DifPresentationExchangeDefinitionV2

    const { authorizationRequest, verificationSession } =
      await verifier.agent.modules.openId4VcVerifier.createAuthorizationRequest({
        responseMode: 'direct_post.jwt',
        verifierId: openIdVerifier.verifierId,
        requestSigner: {
          method: 'x5c',
          x5c: [rawCertificate],
          issuer: 'https://example.com/hakuna/matadata',
        },
        presentationExchange: {
          definition: presentationDefinition,
        },
      })

    expect(authorizationRequest).toEqual(
      `openid4vp://?client_id=x509_san_dns%3Alocalhost%3A1234&request_uri=${encodeURIComponent(
        verificationSession.authorizationRequestUri
      )}`
    )

    const resolvedAuthorizationRequest = await holder.agent.modules.openId4VcHolder.resolveSiopAuthorizationRequest(
      authorizationRequest
    )

    expect(resolvedAuthorizationRequest.presentationExchange?.credentialsForRequest).toEqual({
      areRequirementsSatisfied: true,
      name: undefined,
      purpose: undefined,
      requirements: expect.arrayContaining([
        {
          isRequirementSatisfied: true,
          needsCount: 1,
          rule: 'pick',
          submissionEntry: [
            {
              name: undefined,
              purpose: undefined,
              inputDescriptorId: 'org.eu.university',
              verifiableCredentials: [
                {
                  type: ClaimFormat.MsoMdoc,
                  credentialRecord: expect.objectContaining({
                    base64Url: expect.any(String),
                  }),
                  // Name is NOT in here
                  disclosedPayload: {
                    'eu.europa.ec.eudi.pid.1': {
                      degree: 'bachelor',
                      name: 'John Doe',
                    },
                  },
                },
              ],
            },
          ],
        },

        {
          isRequirementSatisfied: true,
          needsCount: 1,
          rule: 'pick',
          submissionEntry: [
            {
              name: undefined,
              purpose: undefined,
              inputDescriptorId: 'OpenBadgeCredentialDescriptor',
              verifiableCredentials: [
                {
                  type: ClaimFormat.SdJwtVc,
                  credentialRecord: expect.objectContaining({
                    compactSdJwtVc: signedSdJwtVc.compact,
                  }),
                  // Name is NOT in here
                  disclosedPayload: {
                    cnf: {
                      kid: 'did:key:z6MkpGR4gs4Rc3Zph4vj8wRnjnAxgAPSxcR8MAVKutWspQzc#z6MkpGR4gs4Rc3Zph4vj8wRnjnAxgAPSxcR8MAVKutWspQzc',
                    },
                    degree: 'bachelor',
                    iat: expect.any(Number),
                    iss: 'did:key:z6MkrzQPBr4pyqC776KKtrz13SchM5ePPbssuPuQZb5t4uKQ',
                    university: 'innsbruck',
                    vct: 'OpenBadgeCredential',
                  },
                },
              ],
            },
          ],
        },
      ]),
    })

    if (!resolvedAuthorizationRequest.presentationExchange) {
      throw new Error('Presentation exchange not defined')
    }

    const selectedCredentials = holder.agent.modules.openId4VcHolder.selectCredentialsForRequest(
      resolvedAuthorizationRequest.presentationExchange.credentialsForRequest
    )

    const { serverResponse, submittedResponse } =
      await holder.agent.modules.openId4VcHolder.acceptSiopAuthorizationRequest({
        authorizationRequest: resolvedAuthorizationRequest.authorizationRequest,
        presentationExchange: {
          credentials: selectedCredentials,
        },
      })

    // path_nested should not be used for sd-jwt
    expect(submittedResponse.presentation_submission?.descriptor_map[0].path_nested).toBeUndefined()
    expect(submittedResponse).toEqual({
      presentation_submission: {
        id: expect.any(String),
        definition_id: 'mDL-sample-req',
        descriptor_map: [
          {
            id: 'org.eu.university',
            format: 'mso_mdoc',
            path: '$[0]',
          },
          {
            format: 'vc+sd-jwt',
            id: 'OpenBadgeCredentialDescriptor',
            path: '$[1]',
          },
        ],
      },
      state: expect.any(String),
      vp_token: expect.any(Array<string>),
    })
    expect(serverResponse).toMatchObject({
      status: 200,
    })

    // The RP MUST validate that the aud (audience) Claim contains the value of the client_id
    // that the RP sent in the Authorization Request as an audience.
    // When the request has been signed, the value might be an HTTPS URL, or a Decentralized Identifier.
    await waitForVerificationSessionRecordSubject(verifier.replaySubject, {
      contextCorrelationId: verifier.agent.context.contextCorrelationId,
      state: OpenId4VcVerificationSessionState.ResponseVerified,
      verificationSessionId: verificationSession.id,
    })
    const { idToken, presentationExchange } =
      await verifier.agent.modules.openId4VcVerifier.getVerifiedAuthorizationResponse(verificationSession.id)

    expect(idToken).toBeUndefined()

    const presentation = presentationExchange?.presentations[0] as MdocDeviceResponse
    expect(presentation.documents).toHaveLength(1)

    const mdocResponse = presentation.documents[0]

    // name SHOULD NOT be disclosed
    expect(mdocResponse.issuerSignedNamespaces).toStrictEqual({
      'eu.europa.ec.eudi.pid.1': {
        degree: 'bachelor',
        name: 'John Doe',
      },
    })

    expect(presentationExchange).toEqual({
      definition: presentationDefinition,
      submission: {
        id: expect.any(String),
        definition_id: 'mDL-sample-req',
        descriptor_map: [
          {
            id: 'org.eu.university',
            format: 'mso_mdoc',
            path: '$[0]',
          },
          {
            id: 'OpenBadgeCredentialDescriptor',
            format: 'vc+sd-jwt',
            path: '$[1]',
          },
        ],
      },
      presentations: [
        {
          base64Url: expect.any(String),
          documents: [
            {
              issuerSignedDocument: {
                docType: 'org.eu.university',
                issuerSigned: {
                  nameSpaces: new Map([['eu.europa.ec.eudi.pid.1', [{}, {}]]]),
                  issuerAuth: expect.any(Object),
                },
                deviceSigned: expect.any(Object),
              },
              base64Url: expect.any(String),
            },
          ],
        },
        {
          compact: expect.any(String),
          header: {
            alg: 'EdDSA',
            kid: '#z6MkrzQPBr4pyqC776KKtrz13SchM5ePPbssuPuQZb5t4uKQ',
            typ: 'vc+sd-jwt',
          },
          payload: {
            _sd: [expect.any(String), expect.any(String)],
            _sd_alg: 'sha-256',
            cnf: {
              kid: 'did:key:z6MkpGR4gs4Rc3Zph4vj8wRnjnAxgAPSxcR8MAVKutWspQzc#z6MkpGR4gs4Rc3Zph4vj8wRnjnAxgAPSxcR8MAVKutWspQzc',
            },
            iat: expect.any(Number),
            iss: 'did:key:z6MkrzQPBr4pyqC776KKtrz13SchM5ePPbssuPuQZb5t4uKQ',
            vct: 'OpenBadgeCredential',
            degree: 'bachelor',
          },
          // university SHOULD be disclosed
          prettyClaims: {
            cnf: {
              kid: 'did:key:z6MkpGR4gs4Rc3Zph4vj8wRnjnAxgAPSxcR8MAVKutWspQzc#z6MkpGR4gs4Rc3Zph4vj8wRnjnAxgAPSxcR8MAVKutWspQzc',
            },
            iat: expect.any(Number),
            iss: 'did:key:z6MkrzQPBr4pyqC776KKtrz13SchM5ePPbssuPuQZb5t4uKQ',
            vct: 'OpenBadgeCredential',
            degree: 'bachelor',
            university: 'innsbruck',
          },
        },
      ],
      descriptors: expect.any(Array),
    })
  })

  it('e2e flow with verifier endpoints verifying two sd-jwt-vcs with selective disclosure', async () => {
    const openIdVerifier = await verifier.agent.modules.openId4VcVerifier.createVerifier()

    const signedSdJwtVc = await issuer.agent.sdJwtVc.sign({
      holder: { method: 'did', didUrl: holder.kid },
      issuer: {
        method: 'did',
        didUrl: issuer.kid,
      },
      payload: {
        vct: 'OpenBadgeCredential',
        university: 'innsbruck',
        degree: 'bachelor',
        name: 'John Doe',
      },
      disclosureFrame: {
        _sd: ['university', 'name'],
      },
    })

    const signedSdJwtVc2 = await issuer.agent.sdJwtVc.sign({
      holder: { method: 'did', didUrl: holder.kid },
      issuer: {
        method: 'did',
        didUrl: issuer.kid,
      },
      payload: {
        vct: 'OpenBadgeCredential2',
        university: 'innsbruck2',
        degree: 'bachelor2',
        name: 'John Doe2',
      },
      disclosureFrame: {
        _sd: ['university', 'name'],
      },
    })

    const certificate = await verifier.agent.x509.createSelfSignedCertificate({
      key: await verifier.agent.wallet.createKey({ keyType: KeyType.Ed25519 }),
      extensions: [[{ type: 'dns', value: 'localhost:1234' }]],
    })

    const rawCertificate = certificate.toString('base64')
    await holder.agent.sdJwtVc.store(signedSdJwtVc.compact)
    await holder.agent.sdJwtVc.store(signedSdJwtVc2.compact)

    await holder.agent.x509.addTrustedCertificate(rawCertificate)
    await verifier.agent.x509.addTrustedCertificate(rawCertificate)

    const presentationDefinition = {
      id: 'OpenBadgeCredentials',
      input_descriptors: [
        {
          id: 'OpenBadgeCredentialDescriptor',
          format: {
            'vc+sd-jwt': {
              'sd-jwt_alg_values': ['EdDSA'],
            },
          },
          constraints: {
            limit_disclosure: 'required',
            fields: [
              {
                path: ['$.vct'],
                filter: {
                  type: 'string',
                  const: 'OpenBadgeCredential',
                },
              },
              {
                path: ['$.university'],
              },
            ],
          },
        },
        {
          id: 'OpenBadgeCredentialDescriptor2',
          format: {
            'vc+sd-jwt': {
              'sd-jwt_alg_values': ['EdDSA'],
            },
          },
          constraints: {
            limit_disclosure: 'required',
            fields: [
              {
                path: ['$.vct'],
                filter: {
                  type: 'string',
                  const: 'OpenBadgeCredential2',
                },
              },
              {
                path: ['$.name'],
              },
            ],
          },
        },
      ],
    } satisfies DifPresentationExchangeDefinitionV2

    const { authorizationRequest, verificationSession } =
      await verifier.agent.modules.openId4VcVerifier.createAuthorizationRequest({
        verifierId: openIdVerifier.verifierId,

        requestSigner: {
          method: 'x5c',
          x5c: [rawCertificate],
        },
        presentationExchange: {
          definition: presentationDefinition,
        },
      })

    expect(authorizationRequest).toEqual(
      `openid4vp://?client_id=x509_san_dns%3Alocalhost%3A1234&request_uri=${encodeURIComponent(
        verificationSession.authorizationRequestUri
      )}`
    )

    const resolvedAuthorizationRequest = await holder.agent.modules.openId4VcHolder.resolveSiopAuthorizationRequest(
      authorizationRequest
    )

    expect(resolvedAuthorizationRequest.presentationExchange?.credentialsForRequest).toEqual({
      areRequirementsSatisfied: true,
      name: undefined,
      purpose: undefined,
      requirements: expect.arrayContaining([
        {
          isRequirementSatisfied: true,
          needsCount: 1,
          rule: 'pick',
          submissionEntry: [
            {
              name: undefined,
              purpose: undefined,
              inputDescriptorId: 'OpenBadgeCredentialDescriptor',
              verifiableCredentials: [
                {
                  type: ClaimFormat.SdJwtVc,
                  credentialRecord: expect.objectContaining({
                    compactSdJwtVc: signedSdJwtVc.compact,
                  }),
                  // Name is NOT in here
                  disclosedPayload: {
                    cnf: {
                      kid: 'did:key:z6MkpGR4gs4Rc3Zph4vj8wRnjnAxgAPSxcR8MAVKutWspQzc#z6MkpGR4gs4Rc3Zph4vj8wRnjnAxgAPSxcR8MAVKutWspQzc',
                    },
                    degree: 'bachelor',
                    iat: expect.any(Number),
                    iss: 'did:key:z6MkrzQPBr4pyqC776KKtrz13SchM5ePPbssuPuQZb5t4uKQ',
                    university: 'innsbruck',
                    vct: 'OpenBadgeCredential',
                  },
                },
              ],
            },
          ],
        },
        {
          isRequirementSatisfied: true,
          needsCount: 1,
          rule: 'pick',
          submissionEntry: [
            {
              name: undefined,
              purpose: undefined,
              inputDescriptorId: 'OpenBadgeCredentialDescriptor2',
              verifiableCredentials: [
                {
                  type: ClaimFormat.SdJwtVc,
                  credentialRecord: expect.objectContaining({
                    compactSdJwtVc: signedSdJwtVc2.compact,
                  }),
                  disclosedPayload: {
                    cnf: {
                      kid: 'did:key:z6MkpGR4gs4Rc3Zph4vj8wRnjnAxgAPSxcR8MAVKutWspQzc#z6MkpGR4gs4Rc3Zph4vj8wRnjnAxgAPSxcR8MAVKutWspQzc',
                    },
                    iat: expect.any(Number),
                    iss: 'did:key:z6MkrzQPBr4pyqC776KKtrz13SchM5ePPbssuPuQZb5t4uKQ',
                    vct: 'OpenBadgeCredential2',
                    degree: 'bachelor2',
                    name: 'John Doe2',
                  },
                },
              ],
            },
          ],
        },
      ]),
    })

    if (!resolvedAuthorizationRequest.presentationExchange) {
      throw new Error('Presentation exchange not defined')
    }

    const selectedCredentials = holder.agent.modules.openId4VcHolder.selectCredentialsForRequest(
      resolvedAuthorizationRequest.presentationExchange.credentialsForRequest
    )

    const { serverResponse, submittedResponse } =
      await holder.agent.modules.openId4VcHolder.acceptSiopAuthorizationRequest({
        authorizationRequest: resolvedAuthorizationRequest.authorizationRequest,
        presentationExchange: {
          credentials: selectedCredentials,
        },
      })

    // path_nested should not be used for sd-jwt
    expect(submittedResponse.presentation_submission?.descriptor_map[0].path_nested).toBeUndefined()
    expect(submittedResponse).toEqual({
      presentation_submission: {
        definition_id: 'OpenBadgeCredentials',
        descriptor_map: [
          {
            format: 'vc+sd-jwt',
            id: 'OpenBadgeCredentialDescriptor',
            path: '$[0]',
          },
          {
            format: 'vc+sd-jwt',
            id: 'OpenBadgeCredentialDescriptor2',
            path: '$[1]',
          },
        ],
        id: expect.any(String),
      },
      state: expect.any(String),
      vp_token: [expect.any(String), expect.any(String)],
    })
    expect(serverResponse).toMatchObject({
      status: 200,
    })

    // The RP MUST validate that the aud (audience) Claim contains the value of the client_id
    // that the RP sent in the Authorization Request as an audience.
    // When the request has been signed, the value might be an HTTPS URL, or a Decentralized Identifier.
    await waitForVerificationSessionRecordSubject(verifier.replaySubject, {
      contextCorrelationId: verifier.agent.context.contextCorrelationId,
      state: OpenId4VcVerificationSessionState.ResponseVerified,
      verificationSessionId: verificationSession.id,
    })
    const { idToken, presentationExchange } =
      await verifier.agent.modules.openId4VcVerifier.getVerifiedAuthorizationResponse(verificationSession.id)

    expect(idToken).toBeUndefined()

    const presentation = presentationExchange?.presentations[0] as SdJwtVc

    // name SHOULD NOT be disclosed
    expect(presentation.prettyClaims).not.toHaveProperty('name')

    // university and name SHOULD NOT be in the signed payload
    expect(presentation.payload).not.toHaveProperty('university')
    expect(presentation.payload).not.toHaveProperty('name')

    expect(presentationExchange).toEqual({
      definition: presentationDefinition,
      submission: {
        definition_id: 'OpenBadgeCredentials',
        descriptor_map: [
          {
            format: 'vc+sd-jwt',
            id: 'OpenBadgeCredentialDescriptor',
            path: '$[0]',
          },
          {
            format: 'vc+sd-jwt',
            id: 'OpenBadgeCredentialDescriptor2',
            path: '$[1]',
          },
        ],
        id: expect.any(String),
      },
      presentations: [
        {
          compact: expect.any(String),
          header: {
            alg: 'EdDSA',
            kid: '#z6MkrzQPBr4pyqC776KKtrz13SchM5ePPbssuPuQZb5t4uKQ',
            typ: 'vc+sd-jwt',
          },
          payload: {
            _sd: [expect.any(String), expect.any(String)],
            _sd_alg: 'sha-256',
            cnf: {
              kid: 'did:key:z6MkpGR4gs4Rc3Zph4vj8wRnjnAxgAPSxcR8MAVKutWspQzc#z6MkpGR4gs4Rc3Zph4vj8wRnjnAxgAPSxcR8MAVKutWspQzc',
            },
            iat: expect.any(Number),
            iss: 'did:key:z6MkrzQPBr4pyqC776KKtrz13SchM5ePPbssuPuQZb5t4uKQ',
            vct: 'OpenBadgeCredential',
            degree: 'bachelor',
          },
          // university SHOULD be disclosed
          prettyClaims: {
            cnf: {
              kid: 'did:key:z6MkpGR4gs4Rc3Zph4vj8wRnjnAxgAPSxcR8MAVKutWspQzc#z6MkpGR4gs4Rc3Zph4vj8wRnjnAxgAPSxcR8MAVKutWspQzc',
            },
            iat: expect.any(Number),
            iss: 'did:key:z6MkrzQPBr4pyqC776KKtrz13SchM5ePPbssuPuQZb5t4uKQ',
            vct: 'OpenBadgeCredential',
            degree: 'bachelor',
            university: 'innsbruck',
          },
        },
        {
          compact: expect.any(String),
          header: {
            alg: 'EdDSA',
            kid: '#z6MkrzQPBr4pyqC776KKtrz13SchM5ePPbssuPuQZb5t4uKQ',
            typ: 'vc+sd-jwt',
          },
          payload: {
            _sd: [expect.any(String), expect.any(String)],
            _sd_alg: 'sha-256',
            cnf: {
              kid: 'did:key:z6MkpGR4gs4Rc3Zph4vj8wRnjnAxgAPSxcR8MAVKutWspQzc#z6MkpGR4gs4Rc3Zph4vj8wRnjnAxgAPSxcR8MAVKutWspQzc',
            },
            iat: expect.any(Number),
            iss: 'did:key:z6MkrzQPBr4pyqC776KKtrz13SchM5ePPbssuPuQZb5t4uKQ',
            vct: 'OpenBadgeCredential2',
            degree: 'bachelor2',
          },
          prettyClaims: {
            cnf: {
              kid: 'did:key:z6MkpGR4gs4Rc3Zph4vj8wRnjnAxgAPSxcR8MAVKutWspQzc#z6MkpGR4gs4Rc3Zph4vj8wRnjnAxgAPSxcR8MAVKutWspQzc',
            },
            iat: expect.any(Number),
            iss: 'did:key:z6MkrzQPBr4pyqC776KKtrz13SchM5ePPbssuPuQZb5t4uKQ',
            vct: 'OpenBadgeCredential2',
            name: 'John Doe2',
            degree: 'bachelor2',
          },
        },
      ],
      descriptors: expect.any(Array),
    })
  })
})<|MERGE_RESOLUTION|>--- conflicted
+++ resolved
@@ -1,12 +1,8 @@
 import type { AuthorizationServerMetadata } from '@animo-id/oauth2'
 import type { DifPresentationExchangeDefinitionV2, JwkJson, Mdoc, MdocDeviceResponse, SdJwtVc } from '@credo-ts/core'
-<<<<<<< HEAD
-import type { Server } from 'http'
 import type { OpenId4VciSignMdocCredentials } from '../src'
 import type { OpenId4VciCredentialBindingResolver } from '../src/openid4vc-holder'
 import type { AgentType, TenantType } from './utils'
-=======
->>>>>>> edd2edc0
 
 import {
   calculateJwkThumbprint,
