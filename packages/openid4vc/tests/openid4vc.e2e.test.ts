import type {
  DcqlQuery,
  DifPresentationExchangeDefinitionV2,
  JwkJson,
  Mdoc,
  MdocDeviceResponse,
  SdJwtVc,
} from '@credo-ts/core'
import type { AuthorizationServerMetadata } from '@openid4vc/oauth2'
import type { OpenId4VciSignMdocCredentials } from '../src'
import type { OpenId4VciCredentialBindingResolver } from '../src/openid4vc-holder'
import type { AgentType, TenantType } from './utils'

import {
  ClaimFormat,
  CredoError,
  DateOnly,
  DidsApi,
  JwaSignatureAlgorithm,
  Jwk,
  JwsService,
  Jwt,
  JwtPayload,
  KeyType,
  MdocRecord,
  SdJwtVcRecord,
  W3cCredential,
  W3cCredentialSubject,
  W3cIssuer,
  X509Module,
  X509ModuleConfig,
  X509Service,
  getJwkFromKey,
  getKeyFromVerificationMethod,
  parseDid,
  w3cDate,
} from '@credo-ts/core'
import {
  HashAlgorithm,
  Oauth2AuthorizationServer,
  calculateJwkThumbprint,
  preAuthorizedCodeGrantIdentifier,
} from '@openid4vc/oauth2'
import { AuthorizationFlow } from '@openid4vc/openid4vci'
import express, { type Express } from 'express'

import { AskarModule } from '../../askar/src'
import { askarModuleConfig } from '../../askar/tests/helpers'
import { TenantsModule } from '../../tenants/src'
import {
  OpenId4VcHolderModule,
  OpenId4VcIssuanceSessionState,
  OpenId4VcIssuerExpressModule,
  OpenId4VcVerificationSessionState,
  OpenId4VcVerifierModule,
} from '../src'
<<<<<<< HEAD
import { getOid4vciCallbacks } from '../src/shared/callbacks'
=======
import { getOid4vcCallbacks } from '../src/shared/callbacks'

import { setupNockToExpress } from '../../../tests/nockToExpress'
>>>>>>> 2e1875e8
import {
  createAgentFromModules,
  createTenantForAgent,
  waitForCredentialIssuanceSessionRecordSubject,
  waitForVerificationSessionRecordSubject,
} from './utils'
import {
  universityDegreeCredentialConfigurationSupported,
  universityDegreeCredentialConfigurationSupportedMdoc,
  universityDegreeCredentialSdJwt2,
} from './utilsVci'
import { openBadgePresentationDefinition, universityDegreePresentationDefinition } from './utilsVp'

const serverPort = 1234
const baseUrl = `http://localhost:${serverPort}`
const issuanceBaseUrl = `${baseUrl}/oid4vci`
const verificationBaseUrl = `${baseUrl}/oid4vp`

describe('OpenId4Vc', () => {
  let expressApp: Express
  let clearNock: () => void

  let issuer: AgentType<{
    openId4VcIssuer: OpenId4VcIssuerExpressModule
    tenants: TenantsModule<{ openId4VcIssuer: OpenId4VcIssuerExpressModule }>
    x509: X509Module
  }>
  let issuer1: TenantType
  let issuer2: TenantType

  let holder: AgentType<{
    openId4VcHolder: OpenId4VcHolderModule
    tenants: TenantsModule<{ openId4VcHolder: OpenId4VcHolderModule }>
  }>
  let holder1: TenantType

  let verifier: AgentType<{
    openId4VcVerifier: OpenId4VcVerifierModule
    tenants: TenantsModule<{ openId4VcVerifier: OpenId4VcVerifierModule }>
  }>
  let verifier1: TenantType
  let verifier2: TenantType

  beforeEach(async () => {
    expressApp = express()

    issuer = (await createAgentFromModules(
      'issuer',
      {
        x509: new X509Module(),
        openId4VcIssuer: new OpenId4VcIssuerExpressModule({
          baseUrl: issuanceBaseUrl,

          credentialRequestToCredentialMapper: async ({
            agentContext,
            credentialRequest,
            holderBindings,
            credentialConfigurationIds,
          }) => {
            // We sign the request with the first did:key did we have
            const didsApi = agentContext.dependencyManager.resolve(DidsApi)
            const [firstDidKeyDid] = await didsApi.getCreatedDids({ method: 'key' })
            const didDocument = await didsApi.resolveDidDocument(firstDidKeyDid.did)
            const verificationMethod = didDocument.verificationMethod?.[0]
            if (!verificationMethod) {
              throw new Error('No verification method found')
            }
            const credentialConfigurationId = credentialConfigurationIds[0]

            if (credentialRequest.format === 'vc+sd-jwt') {
              return {
                credentialConfigurationId,
                format: credentialRequest.format,
                credentials: holderBindings.map((holderBinding) => ({
                  payload: { vct: credentialRequest.vct, university: 'innsbruck', degree: 'bachelor' },
                  holder: holderBinding,
                  issuer: {
                    method: 'did',
                    didUrl: verificationMethod.id,
                  },
                  disclosureFrame: { _sd: ['university', 'degree'] },
                })),
              }
            }
            if (credentialRequest.format === 'mso_mdoc') {
              const trustedCertificates = agentContext.dependencyManager.resolve(X509ModuleConfig).trustedCertificates
              if (trustedCertificates?.length !== 1) {
                throw new Error('Expected exactly one trusted certificate. Received 0.')
              }

              return {
                credentialConfigurationId,
                format: ClaimFormat.MsoMdoc,
                credentials: holderBindings.map((holderBinding) => ({
                  docType: universityDegreeCredentialConfigurationSupportedMdoc.doctype,
                  issuerCertificate: trustedCertificates[0],
                  holderKey: holderBinding.key,
                  namespaces: {
                    'Leopold-Franzens-University': {
                      degree: 'bachelor',
                    },
                  },
                })),
              } satisfies OpenId4VciSignMdocCredentials
            }
            throw new Error('Invalid request')
          },
        }),
        askar: new AskarModule(askarModuleConfig),
        tenants: new TenantsModule(),
      },
      '96213c3d7fc8d4d6754c7a0fd969598g',
      global.fetch
    )) as unknown as typeof issuer
    issuer1 = await createTenantForAgent(issuer.agent, 'iTenant1')
    issuer2 = await createTenantForAgent(issuer.agent, 'iTenant2')

    holder = (await createAgentFromModules(
      'holder',
      {
        openId4VcHolder: new OpenId4VcHolderModule(),
        askar: new AskarModule(askarModuleConfig),
        tenants: new TenantsModule(),
        x509: new X509Module(),
      },
      '96213c3d7fc8d4d6754c7a0fd969598e',
      global.fetch
    )) as unknown as typeof holder
    holder1 = await createTenantForAgent(holder.agent, 'hTenant1')

    verifier = (await createAgentFromModules(
      'verifier',
      {
        openId4VcVerifier: new OpenId4VcVerifierModule({
          baseUrl: verificationBaseUrl,
        }),
        askar: new AskarModule(askarModuleConfig),
        tenants: new TenantsModule(),
      },
      '96213c3d7fc8d4d6754c7a0fd969598f',
      global.fetch
    )) as unknown as typeof verifier
    verifier1 = await createTenantForAgent(verifier.agent, 'vTenant1')
    verifier2 = await createTenantForAgent(verifier.agent, 'vTenant2')

    // We let AFJ create the router, so we have a fresh one each time
    expressApp.use('/oid4vci', issuer.agent.modules.openId4VcIssuer.config.router)
    expressApp.use('/oid4vp', verifier.agent.modules.openId4VcVerifier.config.router)

    clearNock = setupNockToExpress(baseUrl, expressApp)
  })

  afterEach(async () => {
    clearNock()

    await issuer.agent.shutdown()
    await issuer.agent.wallet.delete()

    await holder.agent.shutdown()
    await holder.agent.wallet.delete()

    await verifier.agent.shutdown()
    await verifier.agent.wallet.delete()
  })

  const credentialBindingResolver: OpenId4VciCredentialBindingResolver = ({ supportsJwk, supportedDidMethods }) => {
    // prefer did:key
    if (supportedDidMethods?.includes('did:key')) {
      return {
        method: 'did',
        didUrl: holder1.verificationMethod.id,
      }
    }

    // otherwise fall back to JWK
    if (supportsJwk) {
      return {
        method: 'jwk',
        jwk: getJwkFromKey(getKeyFromVerificationMethod(holder1.verificationMethod)),
      }
    }

    // otherwise throw an error
    throw new CredoError('Issuer does not support did:key or JWK for credential binding')
  }

  it('e2e flow with tenants, issuer endpoints requesting a sd-jwt-vc', async () => {
    const issuerTenant1 = await issuer.agent.modules.tenants.getTenantAgent({ tenantId: issuer1.tenantId })
    const issuerTenant2 = await issuer.agent.modules.tenants.getTenantAgent({ tenantId: issuer2.tenantId })

    const openIdIssuerTenant1 = await issuerTenant1.modules.openId4VcIssuer.createIssuer({
      dpopSigningAlgValuesSupported: [JwaSignatureAlgorithm.EdDSA],
      credentialConfigurationsSupported: {
        universityDegree: universityDegreeCredentialConfigurationSupported,
      },
    })
    const issuer1Record = await issuerTenant1.modules.openId4VcIssuer.getIssuerByIssuerId(openIdIssuerTenant1.issuerId)
    expect(issuer1Record.dpopSigningAlgValuesSupported).toEqual(['EdDSA'])
    expect(issuer1Record.credentialConfigurationsSupported).toEqual({
      universityDegree: {
        format: 'vc+sd-jwt',
        cryptographic_binding_methods_supported: ['did:key', 'jwk'],
        proof_types_supported: {
          jwt: {
            proof_signing_alg_values_supported: ['EdDSA', 'ES256'],
          },
        },
        vct: universityDegreeCredentialConfigurationSupported.vct,
        scope: universityDegreeCredentialConfigurationSupported.scope,
      },
    })
    const openIdIssuerTenant2 = await issuerTenant2.modules.openId4VcIssuer.createIssuer({
      dpopSigningAlgValuesSupported: [JwaSignatureAlgorithm.EdDSA],
      credentialConfigurationsSupported: {
        [universityDegreeCredentialSdJwt2.id]: universityDegreeCredentialSdJwt2,
      },
    })

    const { issuanceSession: issuanceSession1, credentialOffer: credentialOffer1 } =
      await issuerTenant1.modules.openId4VcIssuer.createCredentialOffer({
        issuerId: openIdIssuerTenant1.issuerId,
        offeredCredentials: ['universityDegree'],
        preAuthorizedCodeFlowConfig: {
          txCode: {
            input_mode: 'numeric',
            length: 4,
          },
        },
        version: 'v1.draft13',
      })

    const { issuanceSession: issuanceSession2, credentialOffer: credentialOffer2 } =
      await issuerTenant2.modules.openId4VcIssuer.createCredentialOffer({
        issuerId: openIdIssuerTenant2.issuerId,
        offeredCredentials: [universityDegreeCredentialSdJwt2.id],
        preAuthorizedCodeFlowConfig: {
          txCode: {},
        },
        version: 'v1.draft11-13',
      })

    await issuerTenant2.endSession()

    await waitForCredentialIssuanceSessionRecordSubject(issuer.replaySubject, {
      state: OpenId4VcIssuanceSessionState.OfferCreated,
      issuanceSessionId: issuanceSession1.id,
      contextCorrelationId: issuer1.tenantId,
    })
    await waitForCredentialIssuanceSessionRecordSubject(issuer.replaySubject, {
      state: OpenId4VcIssuanceSessionState.OfferCreated,
      issuanceSessionId: issuanceSession2.id,
      contextCorrelationId: issuer2.tenantId,
    })

    const holderTenant1 = await holder.agent.modules.tenants.getTenantAgent({ tenantId: holder1.tenantId })

    const resolvedCredentialOffer1 =
      await holderTenant1.modules.openId4VcHolder.resolveCredentialOffer(credentialOffer1)

    expect(resolvedCredentialOffer1.metadata.credentialIssuer?.dpop_signing_alg_values_supported).toEqual(['EdDSA'])
    expect(resolvedCredentialOffer1.offeredCredentialConfigurations).toEqual({
      universityDegree: {
        format: 'vc+sd-jwt',
        cryptographic_binding_methods_supported: ['did:key', 'jwk'],
        proof_types_supported: {
          jwt: {
            proof_signing_alg_values_supported: ['EdDSA', 'ES256'],
          },
        },
        vct: universityDegreeCredentialConfigurationSupported.vct,
        scope: universityDegreeCredentialConfigurationSupported.scope,
      },
    })

    expect(resolvedCredentialOffer1.credentialOfferPayload.credential_issuer).toEqual(
      `${issuanceBaseUrl}/${openIdIssuerTenant1.issuerId}`
    )
    expect(resolvedCredentialOffer1.metadata.credentialIssuer?.token_endpoint).toEqual(
      `${issuanceBaseUrl}/${openIdIssuerTenant1.issuerId}/token`
    )
    expect(resolvedCredentialOffer1.metadata.credentialIssuer?.credential_endpoint).toEqual(
      `${issuanceBaseUrl}/${openIdIssuerTenant1.issuerId}/credential`
    )

    // Bind to JWK
    const tokenResponseTenant1 = await holderTenant1.modules.openId4VcHolder.requestToken({
      resolvedCredentialOffer: resolvedCredentialOffer1,
      txCode: issuanceSession1.userPin,
    })

    const expectedSubject = (await issuerTenant1.modules.openId4VcIssuer.getIssuanceSessionById(issuanceSession1.id))
      .authorization?.subject
    await issuerTenant1.endSession()

    expect(tokenResponseTenant1.accessToken).toBeDefined()
    expect(tokenResponseTenant1.dpop?.jwk).toBeInstanceOf(Jwk)
    const { payload } = Jwt.fromSerializedJwt(tokenResponseTenant1.accessToken)
    expect(payload.toJson()).toEqual({
      cnf: {
        jkt: await calculateJwkThumbprint({
          hashAlgorithm: HashAlgorithm.Sha256,
          hashCallback: getOid4vcCallbacks(holderTenant1.context).hash,
          jwk: tokenResponseTenant1.dpop?.jwk.toJson() as JwkJson,
        }),
      },
      'pre-authorized_code': expect.any(String),
      aud: `http://localhost:1234/oid4vci/${openIdIssuerTenant1.issuerId}`,
      exp: expect.any(Number),
      iat: expect.any(Number),
      iss: `http://localhost:1234/oid4vci/${openIdIssuerTenant1.issuerId}`,
      jti: expect.any(String),
      nbf: undefined,
      sub: expectedSubject,
    })

    const credentialsTenant1 = await holderTenant1.modules.openId4VcHolder.requestCredentials({
      resolvedCredentialOffer: resolvedCredentialOffer1,
      ...tokenResponseTenant1,
      credentialBindingResolver,
    })

    // Wait for all events
    await waitForCredentialIssuanceSessionRecordSubject(issuer.replaySubject, {
      state: OpenId4VcIssuanceSessionState.AccessTokenRequested,
      issuanceSessionId: issuanceSession1.id,
      contextCorrelationId: issuer1.tenantId,
    })
    await waitForCredentialIssuanceSessionRecordSubject(issuer.replaySubject, {
      state: OpenId4VcIssuanceSessionState.AccessTokenCreated,
      issuanceSessionId: issuanceSession1.id,
      contextCorrelationId: issuer1.tenantId,
    })
    await waitForCredentialIssuanceSessionRecordSubject(issuer.replaySubject, {
      state: OpenId4VcIssuanceSessionState.CredentialRequestReceived,
      issuanceSessionId: issuanceSession1.id,
      contextCorrelationId: issuer1.tenantId,
    })
    await waitForCredentialIssuanceSessionRecordSubject(issuer.replaySubject, {
      state: OpenId4VcIssuanceSessionState.Completed,
      issuanceSessionId: issuanceSession1.id,
      contextCorrelationId: issuer1.tenantId,
    })

    expect(credentialsTenant1.credentials).toHaveLength(1)
    const compactSdJwtVcTenant1 = (credentialsTenant1.credentials[0].credentials[0] as SdJwtVc).compact
    const sdJwtVcTenant1 = holderTenant1.sdJwtVc.fromCompact(compactSdJwtVcTenant1)
    expect(sdJwtVcTenant1.payload.vct).toEqual('UniversityDegreeCredential')

    const resolvedCredentialOffer2 =
      await holderTenant1.modules.openId4VcHolder.resolveCredentialOffer(credentialOffer2)

    await waitForCredentialIssuanceSessionRecordSubject(issuer.replaySubject, {
      state: OpenId4VcIssuanceSessionState.OfferUriRetrieved,
      issuanceSessionId: issuanceSession2.id,
      contextCorrelationId: issuer2.tenantId,
    })

    expect(resolvedCredentialOffer2.credentialOfferPayload.credential_issuer).toEqual(
      `${issuanceBaseUrl}/${openIdIssuerTenant2.issuerId}`
    )
    expect(resolvedCredentialOffer2.metadata.credentialIssuer?.token_endpoint).toEqual(
      `${issuanceBaseUrl}/${openIdIssuerTenant2.issuerId}/token`
    )
    expect(resolvedCredentialOffer2.metadata.credentialIssuer?.credential_endpoint).toEqual(
      `${issuanceBaseUrl}/${openIdIssuerTenant2.issuerId}/credential`
    )

    // Bind to did
    const tokenResponseTenant2 = await holderTenant1.modules.openId4VcHolder.requestToken({
      resolvedCredentialOffer: resolvedCredentialOffer2,
      txCode: issuanceSession2.userPin,
    })

    const credentialsTenant2 = await holderTenant1.modules.openId4VcHolder.requestCredentials({
      resolvedCredentialOffer: resolvedCredentialOffer2,
      ...tokenResponseTenant2,
      credentialBindingResolver,
    })

    // Wait for all events
    await waitForCredentialIssuanceSessionRecordSubject(issuer.replaySubject, {
      state: OpenId4VcIssuanceSessionState.AccessTokenRequested,
      issuanceSessionId: issuanceSession2.id,
      contextCorrelationId: issuer2.tenantId,
    })
    await waitForCredentialIssuanceSessionRecordSubject(issuer.replaySubject, {
      state: OpenId4VcIssuanceSessionState.AccessTokenCreated,
      issuanceSessionId: issuanceSession2.id,
      contextCorrelationId: issuer2.tenantId,
    })
    await waitForCredentialIssuanceSessionRecordSubject(issuer.replaySubject, {
      state: OpenId4VcIssuanceSessionState.CredentialRequestReceived,
      issuanceSessionId: issuanceSession2.id,
      contextCorrelationId: issuer2.tenantId,
    })
    await waitForCredentialIssuanceSessionRecordSubject(issuer.replaySubject, {
      state: OpenId4VcIssuanceSessionState.Completed,
      issuanceSessionId: issuanceSession2.id,
      contextCorrelationId: issuer2.tenantId,
    })

    expect(credentialsTenant2.credentials).toHaveLength(1)
    const compactSdJwtVcTenant2 = (credentialsTenant2.credentials[0].credentials[0] as SdJwtVc).compact
    const sdJwtVcTenant2 = holderTenant1.sdJwtVc.fromCompact(compactSdJwtVcTenant2)
    expect(sdJwtVcTenant2.payload.vct).toEqual('UniversityDegreeCredential2')

    await holderTenant1.endSession()
  })

  it('e2e flow with tenants, issuer endpoints requesting a sd-jwt-vc using authorization code flow', async () => {
    const issuerTenant = await issuer.agent.modules.tenants.getTenantAgent({ tenantId: issuer1.tenantId })
    const holderTenant = await holder.agent.modules.tenants.getTenantAgent({ tenantId: holder1.tenantId })

    const authorizationServerKey = await issuer.agent.wallet.createKey({
      keyType: KeyType.P256,
    })
    const authorizationServerJwk = getJwkFromKey(authorizationServerKey).toJson()
    const authorizationServer = new Oauth2AuthorizationServer({
      callbacks: {
        ...getOid4vcCallbacks(issuer.agent.context),

        signJwt: async (_signer, { header, payload }) => {
          const jwsService = issuer.agent.dependencyManager.resolve(JwsService)
          const compact = await jwsService.createJwsCompact(issuer.agent.context, {
            key: authorizationServerKey,
            payload: JwtPayload.fromJson(payload),
            protectedHeaderOptions: {
              ...header,
              jwk: undefined,
              alg: 'ES256',
              kid: 'first',
            },
          })

          return {
            jwt: compact,
            signerJwk: authorizationServerJwk,
          }
        },
      },
    })

    const app = express()
    app.get('/.well-known/oauth-authorization-server', (_req, res) =>
      res.json({
        jwks_uri: 'http://localhost:4747/jwks.json',
        issuer: 'http://localhost:4747',
        token_endpoint: 'http://localhost:4747/token',
        authorization_endpoint: 'http://localhost:4747/authorize',
      } satisfies AuthorizationServerMetadata)
    )
    app.get('/jwks.json', (_req, res) =>
      res.setHeader('Content-Type', 'application/jwk-set+json').send(
        JSON.stringify({
          keys: [{ ...authorizationServerJwk, kid: 'first' }],
        })
      )
    )
    app.post('/token', async (_req, res) =>
      res.json(
        await authorizationServer.createAccessTokenResponse({
          authorizationServer: 'http://localhost:4747',
          audience: 'http://localhost:1234/oid4vci/8bc91672-6a32-466c-96ec-6efca8760068',
          expiresInSeconds: 5000,
          subject: 'something',
          scope: 'UniversityDegreeCredential',
          additionalAccessTokenPayload: {
            issuer_state: 'dbf99eea-0131-48b0-9022-17f7ebe25ea7',
          },
          signer: {
            method: 'jwk',
            publicJwk: authorizationServerJwk,
            alg: 'ES256',
          },
        })
      )
    )

    const clearNock = setupNockToExpress('http://localhost:4747', app)

    const openIdIssuerTenant = await issuerTenant.modules.openId4VcIssuer.createIssuer({
      issuerId: '8bc91672-6a32-466c-96ec-6efca8760068',
      credentialConfigurationsSupported: {
        universityDegree: universityDegreeCredentialConfigurationSupported,
      },
      authorizationServerConfigs: [
        {
          issuer: 'http://localhost:4747',
        },
      ],
    })

    const { issuanceSession, credentialOffer } = await issuerTenant.modules.openId4VcIssuer.createCredentialOffer({
      issuerId: openIdIssuerTenant.issuerId,
      offeredCredentials: ['universityDegree'],
      authorizationCodeFlowConfig: {
        authorizationServerUrl: 'http://localhost:4747',
        issuerState: 'dbf99eea-0131-48b0-9022-17f7ebe25ea7',
      },
      version: 'v1.draft13',
    })

    await issuerTenant.endSession()

    const resolvedCredentialOffer = await holderTenant.modules.openId4VcHolder.resolveCredentialOffer(credentialOffer)
    const resolvedAuthorization = await holderTenant.modules.openId4VcHolder.resolveOpenId4VciAuthorizationRequest(
      resolvedCredentialOffer,
      {
        clientId: 'foo',
        redirectUri: 'http://localhost:1234/redirect',
        scope: ['UniversityDegreeCredential'],
      }
    )
    if (resolvedAuthorization.authorizationFlow === AuthorizationFlow.PresentationDuringIssuance) {
      throw new Error('Not supported')
    }

    // Bind to JWK
    const tokenResponseTenant = await holderTenant.modules.openId4VcHolder.requestToken({
      resolvedCredentialOffer,
      // Mock the authorization code flow part,
      code: 'some-authorization-code',
      clientId: 'foo',
      redirectUri: 'http://localhost:1234/redirect',
      codeVerifier: resolvedAuthorization.codeVerifier,
    })
    const credentialResponse = await holderTenant.modules.openId4VcHolder.requestCredentials({
      resolvedCredentialOffer,
      ...tokenResponseTenant,
      credentialBindingResolver,
    })

    await waitForCredentialIssuanceSessionRecordSubject(issuer.replaySubject, {
      state: OpenId4VcIssuanceSessionState.Completed,
      issuanceSessionId: issuanceSession.id,
      contextCorrelationId: issuer1.tenantId,
    })

    expect(credentialResponse.credentials).toHaveLength(1)
    const compactSdJwtVcTenant1 = (credentialResponse.credentials[0].credentials[0] as SdJwtVc).compact
    const sdJwtVcTenant1 = holderTenant.sdJwtVc.fromCompact(compactSdJwtVcTenant1)
    expect(sdJwtVcTenant1.payload.vct).toEqual('UniversityDegreeCredential')

    await holderTenant.endSession()
    clearNock()
  })

  it('e2e flow with tenants, verifier endpoints verifying a jwt-vc', async () => {
    const holderTenant = await holder.agent.modules.tenants.getTenantAgent({ tenantId: holder1.tenantId })
    const verifierTenant1 = await verifier.agent.modules.tenants.getTenantAgent({ tenantId: verifier1.tenantId })
    const verifierTenant2 = await verifier.agent.modules.tenants.getTenantAgent({ tenantId: verifier2.tenantId })

    const openIdVerifierTenant1 = await verifierTenant1.modules.openId4VcVerifier.createVerifier()
    const openIdVerifierTenant2 = await verifierTenant2.modules.openId4VcVerifier.createVerifier()

    const signedCredential1 = await issuer.agent.w3cCredentials.signCredential({
      format: ClaimFormat.JwtVc,
      credential: new W3cCredential({
        type: ['VerifiableCredential', 'OpenBadgeCredential'],
        issuer: new W3cIssuer({ id: issuer.did }),
        credentialSubject: new W3cCredentialSubject({ id: holder1.did }),
        issuanceDate: w3cDate(Date.now()),
      }),
      alg: JwaSignatureAlgorithm.EdDSA,
      verificationMethod: issuer.verificationMethod.id,
    })

    const signedCredential2 = await issuer.agent.w3cCredentials.signCredential({
      format: ClaimFormat.JwtVc,
      credential: new W3cCredential({
        type: ['VerifiableCredential', 'UniversityDegreeCredential'],
        issuer: new W3cIssuer({ id: issuer.did }),
        credentialSubject: new W3cCredentialSubject({ id: holder1.did }),
        issuanceDate: w3cDate(Date.now()),
      }),
      alg: JwaSignatureAlgorithm.EdDSA,
      verificationMethod: issuer.verificationMethod.id,
    })

    await holderTenant.w3cCredentials.storeCredential({ credential: signedCredential1 })
    await holderTenant.w3cCredentials.storeCredential({ credential: signedCredential2 })

    const { authorizationRequest: authorizationRequestUri1, verificationSession: verificationSession1 } =
      await verifierTenant1.modules.openId4VcVerifier.createAuthorizationRequest({
        verifierId: openIdVerifierTenant1.verifierId,
        requestSigner: {
          method: 'did',
          didUrl: verifier1.verificationMethod.id,
        },
        presentationExchange: {
          definition: openBadgePresentationDefinition,
        },
      })

    expect(authorizationRequestUri1).toEqual(
      `openid4vp://?client_id=${encodeURIComponent(verifier1.did)}&request_uri=${encodeURIComponent(
        verificationSession1.authorizationRequestUri as string
      )}`
    )

    const { authorizationRequest: authorizationRequestUri2, verificationSession: verificationSession2 } =
      await verifierTenant2.modules.openId4VcVerifier.createAuthorizationRequest({
        requestSigner: {
          method: 'did',
          didUrl: verifier2.verificationMethod.id,
        },
        presentationExchange: {
          definition: universityDegreePresentationDefinition,
        },
        verifierId: openIdVerifierTenant2.verifierId,
      })

    expect(authorizationRequestUri2).toEqual(
      `openid4vp://?client_id=${encodeURIComponent(verifier2.did)}&request_uri=${encodeURIComponent(
        verificationSession2.authorizationRequestUri as string
      )}`
    )

    await verifierTenant1.endSession()
    await verifierTenant2.endSession()

    const resolvedProofRequest1 =
      await holderTenant.modules.openId4VcHolder.resolveOpenId4VpAuthorizationRequest(authorizationRequestUri1)

    expect(resolvedProofRequest1.presentationExchange?.credentialsForRequest).toMatchObject({
      areRequirementsSatisfied: true,
      requirements: [
        {
          submissionEntry: [
            {
              verifiableCredentials: [
                {
                  claimFormat: ClaimFormat.JwtVc,
                  credentialRecord: {
                    credential: {
                      type: ['VerifiableCredential', 'OpenBadgeCredential'],
                    },
                  },
                },
              ],
            },
          ],
        },
      ],
    })

    const resolvedProofRequest2 =
      await holderTenant.modules.openId4VcHolder.resolveOpenId4VpAuthorizationRequest(authorizationRequestUri2)

    expect(resolvedProofRequest2.presentationExchange?.credentialsForRequest).toMatchObject({
      areRequirementsSatisfied: true,
      requirements: [
        {
          submissionEntry: [
            {
              verifiableCredentials: [
                {
                  claimFormat: ClaimFormat.JwtVc,
                  credentialRecord: {
                    credential: {
                      type: ['VerifiableCredential', 'UniversityDegreeCredential'],
                    },
                  },
                },
              ],
            },
          ],
        },
      ],
    })

    if (!resolvedProofRequest1.presentationExchange || !resolvedProofRequest2.presentationExchange) {
      throw new Error('Presentation exchange not defined')
    }

    const selectedCredentials = holder.agent.modules.openId4VcHolder.selectCredentialsForPresentationExchangeRequest(
      resolvedProofRequest1.presentationExchange.credentialsForRequest
    )

    const { authorizationResponsePayload: authorizationREsponsePayload1, serverResponse: serverResponse1 } =
      await holderTenant.modules.openId4VcHolder.acceptOpenId4VpAuthorizationRequest({
        authorizationRequestPayload: resolvedProofRequest1.authorizationRequestPayload,
        presentationExchange: {
          credentials: selectedCredentials,
        },
      })

    expect(authorizationREsponsePayload1).toEqual({
      presentation_submission: {
        definition_id: 'OpenBadgeCredential',
        descriptor_map: [
          {
            format: 'jwt_vp',
            id: 'OpenBadgeCredentialDescriptor',
            path: '$',
            path_nested: {
              format: 'jwt_vc',
              id: 'OpenBadgeCredentialDescriptor',
              path: '$.vp.verifiableCredential[0]',
            },
          },
        ],
        id: expect.any(String),
      },
      state: expect.any(String),
      vp_token: expect.any(String),
    })
    expect(serverResponse1).toMatchObject({
      status: 200,
    })

    // The RP MUST validate that the aud (audience) Claim contains the value of the client_id
    // that the RP sent in the Authorization Request as an audience.
    // When the request has been signed, the value might be an HTTPS URL, or a Decentralized Identifier.
    const verifierTenant1_2 = await verifier.agent.modules.tenants.getTenantAgent({ tenantId: verifier1.tenantId })
    await waitForVerificationSessionRecordSubject(verifier.replaySubject, {
      contextCorrelationId: verifierTenant1_2.context.contextCorrelationId,
      state: OpenId4VcVerificationSessionState.ResponseVerified,
      verificationSessionId: verificationSession1.id,
    })

    const { presentationExchange: presentationExchange1 } =
      await verifierTenant1_2.modules.openId4VcVerifier.getVerifiedAuthorizationResponse(verificationSession1.id)

    expect(presentationExchange1).toMatchObject({
      definition: openBadgePresentationDefinition,
      submission: {
        definition_id: 'OpenBadgeCredential',
      },
      presentations: [
        {
          verifiableCredential: [
            {
              type: ['VerifiableCredential', 'OpenBadgeCredential'],
            },
          ],
        },
      ],
    })

    const selectedCredentials2 = holder.agent.modules.openId4VcHolder.selectCredentialsForPresentationExchangeRequest(
      resolvedProofRequest2.presentationExchange.credentialsForRequest
    )

    const { serverResponse: serverResponse2 } =
      await holderTenant.modules.openId4VcHolder.acceptOpenId4VpAuthorizationRequest({
        authorizationRequestPayload: resolvedProofRequest2.authorizationRequestPayload,
        presentationExchange: {
          credentials: selectedCredentials2,
        },
      })
    expect(serverResponse2).toMatchObject({
      status: 200,
    })

    // The RP MUST validate that the aud (audience) Claim contains the value of the client_id
    // that the RP sent in the Authorization Request as an audience.
    // When the request has been signed, the value might be an HTTPS URL, or a Decentralized Identifier.
    const verifierTenant2_2 = await verifier.agent.modules.tenants.getTenantAgent({ tenantId: verifier2.tenantId })
    await waitForVerificationSessionRecordSubject(verifier.replaySubject, {
      contextCorrelationId: verifierTenant2_2.context.contextCorrelationId,
      state: OpenId4VcVerificationSessionState.ResponseVerified,
      verificationSessionId: verificationSession2.id,
    })
    const { presentationExchange: presentationExchange2 } =
      await verifierTenant2_2.modules.openId4VcVerifier.getVerifiedAuthorizationResponse(verificationSession2.id)

    expect(presentationExchange2).toMatchObject({
      definition: universityDegreePresentationDefinition,
      submission: {
        definition_id: 'UniversityDegreeCredential',
      },
      presentations: [
        {
          verifiableCredential: [
            {
              type: ['VerifiableCredential', 'UniversityDegreeCredential'],
            },
          ],
        },
      ],
    })
  })

  it('e2e flow (jarm) with verifier endpoints verifying a sd-jwt-vc with selective disclosure (transaction data)', async () => {
    const openIdVerifier = await verifier.agent.modules.openId4VcVerifier.createVerifier()

    const signedSdJwtVc = await issuer.agent.sdJwtVc.sign({
      holder: { method: 'did', didUrl: holder.kid },
      issuer: {
        method: 'did',
        didUrl: issuer.kid,
      },
      payload: {
        vct: 'OpenBadgeCredential',
        university: 'innsbruck',
        degree: 'bachelor',
        name: 'John Doe',
      },
      disclosureFrame: {
        _sd: ['university', 'name'],
      },
    })

    const certificate = await verifier.agent.x509.createCertificate({
      issuer: { commonName: 'Credo', countryName: 'NL' },
      authorityKey: await verifier.agent.wallet.createKey({ keyType: KeyType.Ed25519 }),
      extensions: { subjectAlternativeName: { name: [{ type: 'dns', value: 'localhost' }] } },
    })

    const rawCertificate = certificate.toString('base64')
    await holder.agent.sdJwtVc.store(signedSdJwtVc.compact)

    holder.agent.x509.addTrustedCertificate(rawCertificate)
    verifier.agent.x509.addTrustedCertificate(rawCertificate)

    const presentationDefinition = {
      id: 'OpenBadgeCredential',
      input_descriptors: [
        {
          id: 'OpenBadgeCredentialDescriptor',
          format: {
            'vc+sd-jwt': {
              'sd-jwt_alg_values': ['EdDSA'],
            },
          },
          constraints: {
            limit_disclosure: 'required',
            fields: [
              {
                path: ['$.vct'],
                filter: {
                  type: 'string',
                  const: 'OpenBadgeCredential',
                },
              },
              {
                path: ['$.university'],
              },
            ],
          },
        },
      ],
    } satisfies DifPresentationExchangeDefinitionV2

    const { authorizationRequest, verificationSession } =
      await verifier.agent.modules.openId4VcVerifier.createAuthorizationRequest({
        verifierId: openIdVerifier.verifierId,
        responseMode: 'direct_post.jwt',
        requestSigner: {
          method: 'x5c',
          x5c: [rawCertificate],
        },
        transactionData: [
          {
            type: 'OpenBadgeTx',
            credential_ids: ['OpenBadgeCredentialDescriptor'],
            transaction_data_hashes_alg: ['sha-256'],
            some_extra_prop: 'is_allowed',
          },
        ],
        presentationExchange: {
          definition: presentationDefinition,
        },
      })

    expect(authorizationRequest).toEqual(
      `openid4vp://?client_id=x509_san_dns%3Alocalhost&request_uri=${encodeURIComponent(
        verificationSession.authorizationRequestUri as string
      )}`
    )

    const resolvedAuthorizationRequest =
      await holder.agent.modules.openId4VcHolder.resolveOpenId4VpAuthorizationRequest(authorizationRequest)
    expect(resolvedAuthorizationRequest.authorizationRequestPayload.response_mode).toEqual('direct_post.jwt')

    expect(resolvedAuthorizationRequest.presentationExchange?.credentialsForRequest).toEqual({
      areRequirementsSatisfied: true,
      name: undefined,
      purpose: undefined,
      requirements: [
        {
          isRequirementSatisfied: true,
          needsCount: 1,
          rule: 'pick',
          submissionEntry: [
            {
              name: undefined,
              purpose: undefined,
              inputDescriptorId: 'OpenBadgeCredentialDescriptor',
              verifiableCredentials: [
                {
                  claimFormat: ClaimFormat.SdJwtVc,
                  credentialRecord: expect.objectContaining({
                    compactSdJwtVc: signedSdJwtVc.compact,
                  }),
                  // Name is NOT in here
                  disclosedPayload: {
                    cnf: {
                      kid: 'did:key:z6MkpGR4gs4Rc3Zph4vj8wRnjnAxgAPSxcR8MAVKutWspQzc#z6MkpGR4gs4Rc3Zph4vj8wRnjnAxgAPSxcR8MAVKutWspQzc',
                    },
                    degree: 'bachelor',
                    iat: expect.any(Number),
                    iss: 'did:key:z6MkrzQPBr4pyqC776KKtrz13SchM5ePPbssuPuQZb5t4uKQ',
                    university: 'innsbruck',
                    vct: 'OpenBadgeCredential',
                  },
                },
              ],
            },
          ],
        },
      ],
    })

    if (!resolvedAuthorizationRequest.presentationExchange) {
      throw new Error('Presentation exchange not defined')
    }

    const selectedCredentials = holder.agent.modules.openId4VcHolder.selectCredentialsForPresentationExchangeRequest(
      resolvedAuthorizationRequest.presentationExchange.credentialsForRequest
    )

    const { serverResponse, authorizationResponsePayload } =
      await holder.agent.modules.openId4VcHolder.acceptOpenId4VpAuthorizationRequest({
        authorizationRequestPayload: resolvedAuthorizationRequest.authorizationRequestPayload,
        presentationExchange: {
          credentials: selectedCredentials,
        },
        transactionData: [{ credentialId: 'OpenBadgeCredentialDescriptor' }],
      })

    // path_nested should not be used for sd-jwt
    expect(authorizationResponsePayload.presentation_submission?.descriptor_map[0].path_nested).toBeUndefined()
    expect(authorizationResponsePayload).toEqual({
      presentation_submission: {
        definition_id: 'OpenBadgeCredential',
        descriptor_map: [
          {
            format: 'vc+sd-jwt',
            id: 'OpenBadgeCredentialDescriptor',
            path: '$',
          },
        ],
        id: expect.any(String),
      },
      state: expect.any(String),
      vp_token: expect.any(String),
    })
    expect(serverResponse).toMatchObject({
      status: 200,
    })

    // The RP MUST validate that the aud (audience) Claim contains the value of the client_id
    // that the RP sent in the Authorization Request as an audience.
    // When the request has been signed, the value might be an HTTPS URL, or a Decentralized Identifier.
    await waitForVerificationSessionRecordSubject(verifier.replaySubject, {
      contextCorrelationId: verifier.agent.context.contextCorrelationId,
      state: OpenId4VcVerificationSessionState.ResponseVerified,
      verificationSessionId: verificationSession.id,
    })
    const { presentationExchange, transactionData: _transactionData } =
      await verifier.agent.modules.openId4VcVerifier.getVerifiedAuthorizationResponse(verificationSession.id)

    const presentation = presentationExchange?.presentations[0] as SdJwtVc
    expect(_transactionData).toEqual([
      {
        credentialHashIndex: 0,
        credentialId: 'OpenBadgeCredentialDescriptor',
        decoded: {
          credential_ids: ['OpenBadgeCredentialDescriptor'],
          transaction_data_hashes_alg: ['sha-256'],
          type: 'OpenBadgeTx',
          some_extra_prop: 'is_allowed',
        },
        encoded:
          'eyJ0eXBlIjoiT3BlbkJhZGdlVHgiLCJjcmVkZW50aWFsX2lkcyI6WyJPcGVuQmFkZ2VDcmVkZW50aWFsRGVzY3JpcHRvciJdLCJ0cmFuc2FjdGlvbl9kYXRhX2hhc2hlc19hbGciOlsic2hhLTI1NiJdLCJzb21lX2V4dHJhX3Byb3AiOiJpc19hbGxvd2VkIn0',
        hash: 'PJEyHCQYjSKqKyd1mIpBPWs8ocD5GvBhxvAR_opoM0Y',
        hashAlg: 'sha-256',
        transactionDataIndex: 0,
      },
    ])

    const signedTransactionDataHashes = {
      transaction_data_hashes: ['PJEyHCQYjSKqKyd1mIpBPWs8ocD5GvBhxvAR_opoM0Y'],
      transaction_data_hashes_alg: 'sha-256',
    }
    expect(presentation?.kbJwt?.payload).toMatchObject(signedTransactionDataHashes)

    // name SHOULD NOT be disclosed
    expect(presentation.prettyClaims).not.toHaveProperty('name')

    // university and name SHOULD NOT be in the signed payload
    expect(presentation.payload).not.toHaveProperty('university')
    expect(presentation.payload).not.toHaveProperty('name')

    expect(presentationExchange).toEqual({
      definition: presentationDefinition,
      submission: {
        definition_id: 'OpenBadgeCredential',
        descriptor_map: [
          {
            format: 'vc+sd-jwt',
            id: 'OpenBadgeCredentialDescriptor',
            path: '$',
          },
        ],
        id: expect.any(String),
      },
      presentations: [
        {
          encoded: expect.any(String),
          claimFormat: ClaimFormat.SdJwtVc,
          compact: expect.any(String),
          header: {
            alg: 'EdDSA',
            kid: '#z6MkrzQPBr4pyqC776KKtrz13SchM5ePPbssuPuQZb5t4uKQ',
            typ: 'vc+sd-jwt',
          },
          payload: {
            _sd: [expect.any(String), expect.any(String)],
            _sd_alg: 'sha-256',
            cnf: {
              kid: 'did:key:z6MkpGR4gs4Rc3Zph4vj8wRnjnAxgAPSxcR8MAVKutWspQzc#z6MkpGR4gs4Rc3Zph4vj8wRnjnAxgAPSxcR8MAVKutWspQzc',
            },
            iat: expect.any(Number),
            iss: 'did:key:z6MkrzQPBr4pyqC776KKtrz13SchM5ePPbssuPuQZb5t4uKQ',
            vct: 'OpenBadgeCredential',
            degree: 'bachelor',
          },
          kbJwt: {
            header: {
              alg: 'EdDSA',
              typ: 'kb+jwt',
            },
            payload: {
              aud: 'x509_san_dns:localhost',
              iat: expect.any(Number),
              nonce: verificationSession.requestPayload.nonce,
              sd_hash: expect.any(String),
              transaction_data_hashes: ['PJEyHCQYjSKqKyd1mIpBPWs8ocD5GvBhxvAR_opoM0Y'],
              transaction_data_hashes_alg: 'sha-256',
            },
          },
          // university SHOULD be disclosed
          prettyClaims: {
            cnf: {
              kid: 'did:key:z6MkpGR4gs4Rc3Zph4vj8wRnjnAxgAPSxcR8MAVKutWspQzc#z6MkpGR4gs4Rc3Zph4vj8wRnjnAxgAPSxcR8MAVKutWspQzc',
            },
            iat: expect.any(Number),
            iss: 'did:key:z6MkrzQPBr4pyqC776KKtrz13SchM5ePPbssuPuQZb5t4uKQ',
            vct: 'OpenBadgeCredential',
            degree: 'bachelor',
            university: 'innsbruck',
          },
        },
      ],
      descriptors: expect.any(Array),
    })
  })

  it('e2e flow with verifier endpoints verifying a sd-jwt-vc with selective disclosure', async () => {
    const openIdVerifier = await verifier.agent.modules.openId4VcVerifier.createVerifier()

    const signedSdJwtVc = await issuer.agent.sdJwtVc.sign({
      holder: { method: 'did', didUrl: holder.kid },
      issuer: {
        method: 'did',
        didUrl: issuer.kid,
      },
      payload: {
        vct: 'OpenBadgeCredential',
        university: 'innsbruck',
        degree: 'bachelor',
        name: 'John Doe',
      },
      disclosureFrame: {
        _sd: ['university', 'name'],
      },
    })

    const certificate = await verifier.agent.x509.createCertificate({
      issuer: { commonName: 'Credo', countryName: 'NL' },
      authorityKey: await verifier.agent.wallet.createKey({ keyType: KeyType.Ed25519 }),
      extensions: { subjectAlternativeName: { name: [{ type: 'dns', value: 'localhost' }] } },
    })

    const rawCertificate = certificate.toString('base64')
    await holder.agent.sdJwtVc.store(signedSdJwtVc.compact)

    holder.agent.x509.addTrustedCertificate(rawCertificate)
    verifier.agent.x509.addTrustedCertificate(rawCertificate)

    const presentationDefinition = {
      id: 'OpenBadgeCredential',
      input_descriptors: [
        {
          id: 'OpenBadgeCredentialDescriptor',
          format: {
            'vc+sd-jwt': {
              'sd-jwt_alg_values': ['EdDSA'],
            },
          },
          constraints: {
            limit_disclosure: 'required',
            fields: [
              {
                path: ['$.vct'],
                filter: {
                  type: 'string',
                  const: 'OpenBadgeCredential',
                },
              },
              {
                path: ['$.university'],
              },
            ],
          },
        },
      ],
    } satisfies DifPresentationExchangeDefinitionV2

    const { authorizationRequest, verificationSession } =
      await verifier.agent.modules.openId4VcVerifier.createAuthorizationRequest({
        verifierId: openIdVerifier.verifierId,
        requestSigner: {
          method: 'x5c',
          x5c: [rawCertificate],
        },
        transactionData: [
          {
            type: 'OpenBadgeTx',
            credential_ids: ['OpenBadgeCredentialDescriptor'],
            transaction_data_hashes_alg: ['sha-256'],
          },
        ],
        presentationExchange: {
          definition: presentationDefinition,
        },
      })

    expect(authorizationRequest).toEqual(
      `openid4vp://?client_id=x509_san_dns%3Alocalhost&request_uri=${encodeURIComponent(
        verificationSession.authorizationRequestUri as string
      )}`
    )

    const resolvedAuthorizationRequest =
      await holder.agent.modules.openId4VcHolder.resolveOpenId4VpAuthorizationRequest(authorizationRequest)

    expect(resolvedAuthorizationRequest.presentationExchange?.credentialsForRequest).toEqual({
      areRequirementsSatisfied: true,
      name: undefined,
      purpose: undefined,
      requirements: [
        {
          isRequirementSatisfied: true,
          needsCount: 1,
          rule: 'pick',
          submissionEntry: [
            {
              name: undefined,
              purpose: undefined,
              inputDescriptorId: 'OpenBadgeCredentialDescriptor',
              verifiableCredentials: [
                {
                  claimFormat: ClaimFormat.SdJwtVc,
                  credentialRecord: expect.objectContaining({
                    compactSdJwtVc: signedSdJwtVc.compact,
                  }),
                  // Name is NOT in here
                  disclosedPayload: {
                    cnf: {
                      kid: 'did:key:z6MkpGR4gs4Rc3Zph4vj8wRnjnAxgAPSxcR8MAVKutWspQzc#z6MkpGR4gs4Rc3Zph4vj8wRnjnAxgAPSxcR8MAVKutWspQzc',
                    },
                    degree: 'bachelor',
                    iat: expect.any(Number),
                    iss: 'did:key:z6MkrzQPBr4pyqC776KKtrz13SchM5ePPbssuPuQZb5t4uKQ',
                    university: 'innsbruck',
                    vct: 'OpenBadgeCredential',
                  },
                },
              ],
            },
          ],
        },
      ],
    })

    if (!resolvedAuthorizationRequest.presentationExchange) {
      throw new Error('Presentation exchange not defined')
    }

    const selectedCredentials = holder.agent.modules.openId4VcHolder.selectCredentialsForPresentationExchangeRequest(
      resolvedAuthorizationRequest.presentationExchange.credentialsForRequest
    )

    const { serverResponse, authorizationResponsePayload } =
      await holder.agent.modules.openId4VcHolder.acceptOpenId4VpAuthorizationRequest({
        authorizationRequestPayload: resolvedAuthorizationRequest.authorizationRequestPayload,
        presentationExchange: {
          credentials: selectedCredentials,
        },
        transactionData: [{ credentialId: 'OpenBadgeCredentialDescriptor' }],
      })

    // path_nested should not be used for sd-jwt
    expect(authorizationResponsePayload.presentation_submission?.descriptor_map[0].path_nested).toBeUndefined()
    expect(authorizationResponsePayload).toEqual({
      presentation_submission: {
        definition_id: 'OpenBadgeCredential',
        descriptor_map: [
          {
            format: 'vc+sd-jwt',
            id: 'OpenBadgeCredentialDescriptor',
            path: '$',
          },
        ],
        id: expect.any(String),
      },
      state: expect.any(String),
      vp_token: expect.any(String),
    })
    expect(serverResponse).toMatchObject({
      status: 200,
    })

    // The RP MUST validate that the aud (audience) Claim contains the value of the client_id
    // that the RP sent in the Authorization Request as an audience.
    // When the request has been signed, the value might be an HTTPS URL, or a Decentralized Identifier.
    await waitForVerificationSessionRecordSubject(verifier.replaySubject, {
      contextCorrelationId: verifier.agent.context.contextCorrelationId,
      state: OpenId4VcVerificationSessionState.ResponseVerified,
      verificationSessionId: verificationSession.id,
    })
    const { presentationExchange } = await verifier.agent.modules.openId4VcVerifier.getVerifiedAuthorizationResponse(
      verificationSession.id
    )

    const presentation = presentationExchange?.presentations[0] as SdJwtVc

    const signedTransactionDataHashes = {
      transaction_data_hashes: ['XwyVd7wFREdVWLpni5QNHggNWXo2J4Ln58t2_ecJ73s'],
      transaction_data_hashes_alg: 'sha-256',
    }
    expect(presentation.kbJwt?.payload).toMatchObject(signedTransactionDataHashes)

    // name SHOULD NOT be disclosed
    expect(presentation.prettyClaims).not.toHaveProperty('name')

    // university and name SHOULD NOT be in the signed payload
    expect(presentation.payload).not.toHaveProperty('university')
    expect(presentation.payload).not.toHaveProperty('name')

    expect(presentationExchange).toEqual({
      definition: presentationDefinition,
      submission: {
        definition_id: 'OpenBadgeCredential',
        descriptor_map: [
          {
            format: 'vc+sd-jwt',
            id: 'OpenBadgeCredentialDescriptor',
            path: '$',
          },
        ],
        id: expect.any(String),
      },
      presentations: [
        {
          encoded: expect.any(String),
          claimFormat: ClaimFormat.SdJwtVc,
          compact: expect.any(String),
          header: {
            alg: 'EdDSA',
            kid: '#z6MkrzQPBr4pyqC776KKtrz13SchM5ePPbssuPuQZb5t4uKQ',
            typ: 'vc+sd-jwt',
          },
          kbJwt: {
            header: {
              alg: 'EdDSA',
              typ: 'kb+jwt',
            },
            payload: {
              aud: 'x509_san_dns:localhost',
              iat: expect.any(Number),
              nonce: verificationSession.requestPayload.nonce,
              sd_hash: expect.any(String),
              transaction_data_hashes: ['XwyVd7wFREdVWLpni5QNHggNWXo2J4Ln58t2_ecJ73s'],
              transaction_data_hashes_alg: 'sha-256',
            },
          },
          payload: {
            _sd: [expect.any(String), expect.any(String)],
            _sd_alg: 'sha-256',
            cnf: {
              kid: 'did:key:z6MkpGR4gs4Rc3Zph4vj8wRnjnAxgAPSxcR8MAVKutWspQzc#z6MkpGR4gs4Rc3Zph4vj8wRnjnAxgAPSxcR8MAVKutWspQzc',
            },
            iat: expect.any(Number),
            iss: 'did:key:z6MkrzQPBr4pyqC776KKtrz13SchM5ePPbssuPuQZb5t4uKQ',
            vct: 'OpenBadgeCredential',
            degree: 'bachelor',
          },
          // university SHOULD be disclosed
          prettyClaims: {
            cnf: {
              kid: 'did:key:z6MkpGR4gs4Rc3Zph4vj8wRnjnAxgAPSxcR8MAVKutWspQzc#z6MkpGR4gs4Rc3Zph4vj8wRnjnAxgAPSxcR8MAVKutWspQzc',
            },
            iat: expect.any(Number),
            iss: 'did:key:z6MkrzQPBr4pyqC776KKtrz13SchM5ePPbssuPuQZb5t4uKQ',
            vct: 'OpenBadgeCredential',
            degree: 'bachelor',
            university: 'innsbruck',
          },
        },
      ],
      descriptors: expect.any(Array),
    })
  })

  it('e2e flow with verifier endpoints verifying two sd-jwt-vcs with selective disclosure', async () => {
    const openIdVerifier = await verifier.agent.modules.openId4VcVerifier.createVerifier()

    const signedSdJwtVc = await issuer.agent.sdJwtVc.sign({
      holder: { method: 'did', didUrl: holder.kid },
      issuer: {
        method: 'did',
        didUrl: issuer.kid,
      },
      payload: {
        vct: 'OpenBadgeCredential',
        university: 'innsbruck',
        degree: 'bachelor',
        name: 'John Doe',
      },
      disclosureFrame: {
        _sd: ['university', 'name'],
      },
    })

    const signedSdJwtVc2 = await issuer.agent.sdJwtVc.sign({
      holder: { method: 'did', didUrl: holder.kid },
      issuer: {
        method: 'did',
        didUrl: issuer.kid,
      },
      payload: {
        vct: 'OpenBadgeCredential2',
        university: 'innsbruck2',
        degree: 'bachelor2',
        name: 'John Doe2',
      },
      disclosureFrame: {
        _sd: ['university', 'name'],
      },
    })

    const certificate = await verifier.agent.x509.createCertificate({
      issuer: { commonName: 'Credo', countryName: 'NL' },
      authorityKey: await verifier.agent.wallet.createKey({ keyType: KeyType.Ed25519 }),
      extensions: { subjectAlternativeName: { name: [{ type: 'dns', value: 'localhost' }] } },
    })

    const rawCertificate = certificate.toString('base64')
    await holder.agent.sdJwtVc.store(signedSdJwtVc.compact)
    await holder.agent.sdJwtVc.store(signedSdJwtVc2.compact)

    holder.agent.x509.addTrustedCertificate(rawCertificate)
    verifier.agent.x509.addTrustedCertificate(rawCertificate)

    const presentationDefinition = {
      id: 'OpenBadgeCredentials',
      input_descriptors: [
        {
          id: 'OpenBadgeCredentialDescriptor',
          format: {
            'vc+sd-jwt': {
              'sd-jwt_alg_values': ['EdDSA'],
            },
          },
          constraints: {
            limit_disclosure: 'required',
            fields: [
              {
                path: ['$.vct'],
                filter: {
                  type: 'string',
                  const: 'OpenBadgeCredential',
                },
              },
              {
                path: ['$.university'],
              },
            ],
          },
        },
        {
          id: 'OpenBadgeCredentialDescriptor2',
          format: {
            'vc+sd-jwt': {
              'sd-jwt_alg_values': ['EdDSA'],
            },
          },
          constraints: {
            limit_disclosure: 'required',
            fields: [
              {
                path: ['$.vct'],
                filter: {
                  type: 'string',
                  const: 'OpenBadgeCredential2',
                },
              },
              {
                path: ['$.name'],
              },
            ],
          },
        },
      ],
    } satisfies DifPresentationExchangeDefinitionV2

    const { authorizationRequest, verificationSession } =
      await verifier.agent.modules.openId4VcVerifier.createAuthorizationRequest({
        verifierId: openIdVerifier.verifierId,

        requestSigner: {
          method: 'x5c',
          x5c: [rawCertificate],
        },
        presentationExchange: {
          definition: presentationDefinition,
        },
        transactionData: [
          { type: 'type1', credential_ids: ['OpenBadgeCredentialDescriptor'] },
          { type: 'type2', credential_ids: ['OpenBadgeCredentialDescriptor2'] },
        ],
      })

    expect(authorizationRequest).toEqual(
      `openid4vp://?client_id=x509_san_dns%3Alocalhost&request_uri=${encodeURIComponent(
        verificationSession.authorizationRequestUri as string
      )}`
    )

    const resolvedAuthorizationRequest =
      await holder.agent.modules.openId4VcHolder.resolveOpenId4VpAuthorizationRequest(authorizationRequest)

    expect(resolvedAuthorizationRequest.transactionData).toEqual([
      {
        matchedCredentialIds: ['OpenBadgeCredentialDescriptor'],
        entry: {
          encoded: 'eyJ0eXBlIjoidHlwZTEiLCJjcmVkZW50aWFsX2lkcyI6WyJPcGVuQmFkZ2VDcmVkZW50aWFsRGVzY3JpcHRvciJdfQ',
          transactionData: {
            credential_ids: ['OpenBadgeCredentialDescriptor'],
            type: 'type1',
          },
          transactionDataIndex: 0,
        },
      },
      {
        entry: {
          encoded: 'eyJ0eXBlIjoidHlwZTIiLCJjcmVkZW50aWFsX2lkcyI6WyJPcGVuQmFkZ2VDcmVkZW50aWFsRGVzY3JpcHRvcjIiXX0',
          transactionData: {
            credential_ids: ['OpenBadgeCredentialDescriptor2'],
            type: 'type2',
          },
          transactionDataIndex: 1,
        },
        matchedCredentialIds: ['OpenBadgeCredentialDescriptor2'],
      },
    ])

    expect(resolvedAuthorizationRequest.presentationExchange?.credentialsForRequest).toEqual({
      areRequirementsSatisfied: true,
      name: undefined,
      purpose: undefined,
      requirements: expect.arrayContaining([
        {
          isRequirementSatisfied: true,
          needsCount: 1,
          rule: 'pick',
          submissionEntry: [
            {
              name: undefined,
              purpose: undefined,
              inputDescriptorId: 'OpenBadgeCredentialDescriptor',
              verifiableCredentials: [
                {
                  claimFormat: ClaimFormat.SdJwtVc,
                  credentialRecord: expect.objectContaining({
                    compactSdJwtVc: signedSdJwtVc.compact,
                  }),
                  // Name is NOT in here
                  disclosedPayload: {
                    cnf: {
                      kid: 'did:key:z6MkpGR4gs4Rc3Zph4vj8wRnjnAxgAPSxcR8MAVKutWspQzc#z6MkpGR4gs4Rc3Zph4vj8wRnjnAxgAPSxcR8MAVKutWspQzc',
                    },
                    degree: 'bachelor',
                    iat: expect.any(Number),
                    iss: 'did:key:z6MkrzQPBr4pyqC776KKtrz13SchM5ePPbssuPuQZb5t4uKQ',
                    university: 'innsbruck',
                    vct: 'OpenBadgeCredential',
                  },
                },
              ],
            },
          ],
        },
        {
          isRequirementSatisfied: true,
          needsCount: 1,
          rule: 'pick',
          submissionEntry: [
            {
              name: undefined,
              purpose: undefined,
              inputDescriptorId: 'OpenBadgeCredentialDescriptor2',
              verifiableCredentials: [
                {
                  claimFormat: ClaimFormat.SdJwtVc,
                  credentialRecord: expect.objectContaining({
                    compactSdJwtVc: signedSdJwtVc2.compact,
                  }),
                  disclosedPayload: {
                    cnf: {
                      kid: 'did:key:z6MkpGR4gs4Rc3Zph4vj8wRnjnAxgAPSxcR8MAVKutWspQzc#z6MkpGR4gs4Rc3Zph4vj8wRnjnAxgAPSxcR8MAVKutWspQzc',
                    },
                    iat: expect.any(Number),
                    iss: 'did:key:z6MkrzQPBr4pyqC776KKtrz13SchM5ePPbssuPuQZb5t4uKQ',
                    vct: 'OpenBadgeCredential2',
                    degree: 'bachelor2',
                    name: 'John Doe2',
                  },
                },
              ],
            },
          ],
        },
      ]),
    })

    if (!resolvedAuthorizationRequest.presentationExchange) {
      throw new Error('Presentation exchange not defined')
    }

    const selectedCredentials = holder.agent.modules.openId4VcHolder.selectCredentialsForPresentationExchangeRequest(
      resolvedAuthorizationRequest.presentationExchange.credentialsForRequest
    )

    const { serverResponse, authorizationResponsePayload } =
      await holder.agent.modules.openId4VcHolder.acceptOpenId4VpAuthorizationRequest({
        authorizationRequestPayload: resolvedAuthorizationRequest.authorizationRequestPayload,
        presentationExchange: {
          credentials: selectedCredentials,
        },
        transactionData: [
          {
            credentialId: 'OpenBadgeCredentialDescriptor',
          },
          {
            credentialId: 'OpenBadgeCredentialDescriptor2',
          },
        ],
      })

    // path_nested should not be used for sd-jwt
    expect(authorizationResponsePayload.presentation_submission?.descriptor_map[0].path_nested).toBeUndefined()
    expect(authorizationResponsePayload).toEqual({
      presentation_submission: {
        definition_id: 'OpenBadgeCredentials',
        descriptor_map: [
          {
            format: 'vc+sd-jwt',
            id: 'OpenBadgeCredentialDescriptor',
            path: '$[0]',
          },
          {
            format: 'vc+sd-jwt',
            id: 'OpenBadgeCredentialDescriptor2',
            path: '$[1]',
          },
        ],
        id: expect.any(String),
      },
      state: expect.any(String),
      vp_token: [expect.any(String), expect.any(String)],
    })
    expect(serverResponse).toMatchObject({
      status: 200,
    })

    // The RP MUST validate that the aud (audience) Claim contains the value of the client_id
    // that the RP sent in the Authorization Request as an audience.
    // When the request has been signed, the value might be an HTTPS URL, or a Decentralized Identifier.
    await waitForVerificationSessionRecordSubject(verifier.replaySubject, {
      contextCorrelationId: verifier.agent.context.contextCorrelationId,
      state: OpenId4VcVerificationSessionState.ResponseVerified,
      verificationSessionId: verificationSession.id,
    })
    const { presentationExchange, transactionData: tdResult } =
      await verifier.agent.modules.openId4VcVerifier.getVerifiedAuthorizationResponse(verificationSession.id)

    expect(tdResult).toEqual([
      {
        credentialHashIndex: 0,
        credentialId: 'OpenBadgeCredentialDescriptor',
        decoded: {
          credential_ids: ['OpenBadgeCredentialDescriptor'],
          type: 'type1',
        },
        encoded: 'eyJ0eXBlIjoidHlwZTEiLCJjcmVkZW50aWFsX2lkcyI6WyJPcGVuQmFkZ2VDcmVkZW50aWFsRGVzY3JpcHRvciJdfQ',
        hash: 'TU8fKqfA_X6SXn3RCGR9ENeO1h4KXacyAPpxxhzBwJ4',
        hashAlg: 'sha-256',
        transactionDataIndex: 0,
      },
      {
        credentialHashIndex: 0,
        credentialId: 'OpenBadgeCredentialDescriptor2',
        decoded: {
          credential_ids: ['OpenBadgeCredentialDescriptor2'],
          type: 'type2',
        },
        encoded: 'eyJ0eXBlIjoidHlwZTIiLCJjcmVkZW50aWFsX2lkcyI6WyJPcGVuQmFkZ2VDcmVkZW50aWFsRGVzY3JpcHRvcjIiXX0',
        hash: '_W3dA7YK86o2y2JjRzgbsWnc8IJD3OJd9Rk7sGUlars',
        hashAlg: 'sha-256',
        transactionDataIndex: 1,
      },
    ])

    const presentation = presentationExchange?.presentations[0] as SdJwtVc
    // name SHOULD NOT be disclosed
    expect(presentation.prettyClaims).not.toHaveProperty('name')

    const signedTransactionDataHashes = {
      transaction_data_hashes: ['TU8fKqfA_X6SXn3RCGR9ENeO1h4KXacyAPpxxhzBwJ4'],
      transaction_data_hashes_alg: 'sha-256',
    }
    expect(presentation.kbJwt?.payload).toMatchObject(signedTransactionDataHashes)

    const signedTransactionDataHashes2 = {
      transaction_data_hashes: ['_W3dA7YK86o2y2JjRzgbsWnc8IJD3OJd9Rk7sGUlars'],
      transaction_data_hashes_alg: 'sha-256',
    }
    expect((presentationExchange?.presentations[1] as SdJwtVc).kbJwt?.payload).toMatchObject(
      signedTransactionDataHashes2
    )

    // university and name SHOULD NOT be in the signed payload
    expect(presentation.payload).not.toHaveProperty('university')
    expect(presentation.payload).not.toHaveProperty('name')

    expect(presentationExchange).toEqual({
      definition: presentationDefinition,
      submission: {
        definition_id: 'OpenBadgeCredentials',
        descriptor_map: [
          {
            format: 'vc+sd-jwt',
            id: 'OpenBadgeCredentialDescriptor',
            path: '$[0]',
          },
          {
            format: 'vc+sd-jwt',
            id: 'OpenBadgeCredentialDescriptor2',
            path: '$[1]',
          },
        ],
        id: expect.any(String),
      },
      presentations: [
        {
          encoded: expect.any(String),
          claimFormat: ClaimFormat.SdJwtVc,
          compact: expect.any(String),
          header: {
            alg: 'EdDSA',
            kid: '#z6MkrzQPBr4pyqC776KKtrz13SchM5ePPbssuPuQZb5t4uKQ',
            typ: 'vc+sd-jwt',
          },
          kbJwt: {
            header: {
              alg: 'EdDSA',
              typ: 'kb+jwt',
            },
            payload: {
              aud: 'x509_san_dns:localhost',
              iat: expect.any(Number),
              nonce: verificationSession.requestPayload.nonce,
              sd_hash: expect.any(String),
              transaction_data_hashes: ['TU8fKqfA_X6SXn3RCGR9ENeO1h4KXacyAPpxxhzBwJ4'],
              transaction_data_hashes_alg: 'sha-256',
            },
          },
          payload: {
            _sd: [expect.any(String), expect.any(String)],
            _sd_alg: 'sha-256',
            cnf: {
              kid: 'did:key:z6MkpGR4gs4Rc3Zph4vj8wRnjnAxgAPSxcR8MAVKutWspQzc#z6MkpGR4gs4Rc3Zph4vj8wRnjnAxgAPSxcR8MAVKutWspQzc',
            },
            iat: expect.any(Number),
            iss: 'did:key:z6MkrzQPBr4pyqC776KKtrz13SchM5ePPbssuPuQZb5t4uKQ',
            vct: 'OpenBadgeCredential',
            degree: 'bachelor',
          },
          // university SHOULD be disclosed
          prettyClaims: {
            cnf: {
              kid: 'did:key:z6MkpGR4gs4Rc3Zph4vj8wRnjnAxgAPSxcR8MAVKutWspQzc#z6MkpGR4gs4Rc3Zph4vj8wRnjnAxgAPSxcR8MAVKutWspQzc',
            },
            iat: expect.any(Number),
            iss: 'did:key:z6MkrzQPBr4pyqC776KKtrz13SchM5ePPbssuPuQZb5t4uKQ',
            vct: 'OpenBadgeCredential',
            degree: 'bachelor',
            university: 'innsbruck',
          },
        },
        {
          encoded: expect.any(String),
          claimFormat: ClaimFormat.SdJwtVc,
          compact: expect.any(String),
          header: {
            alg: 'EdDSA',
            kid: '#z6MkrzQPBr4pyqC776KKtrz13SchM5ePPbssuPuQZb5t4uKQ',
            typ: 'vc+sd-jwt',
          },
          payload: {
            _sd: [expect.any(String), expect.any(String)],
            _sd_alg: 'sha-256',
            cnf: {
              kid: 'did:key:z6MkpGR4gs4Rc3Zph4vj8wRnjnAxgAPSxcR8MAVKutWspQzc#z6MkpGR4gs4Rc3Zph4vj8wRnjnAxgAPSxcR8MAVKutWspQzc',
            },
            iat: expect.any(Number),
            iss: 'did:key:z6MkrzQPBr4pyqC776KKtrz13SchM5ePPbssuPuQZb5t4uKQ',
            vct: 'OpenBadgeCredential2',
            degree: 'bachelor2',
          },
          kbJwt: {
            header: {
              alg: 'EdDSA',
              typ: 'kb+jwt',
            },
            payload: {
              aud: 'x509_san_dns:localhost',
              iat: expect.any(Number),
              nonce: verificationSession.requestPayload.nonce,
              sd_hash: expect.any(String),
              transaction_data_hashes: ['_W3dA7YK86o2y2JjRzgbsWnc8IJD3OJd9Rk7sGUlars'],
              transaction_data_hashes_alg: 'sha-256',
            },
          },
          prettyClaims: {
            cnf: {
              kid: 'did:key:z6MkpGR4gs4Rc3Zph4vj8wRnjnAxgAPSxcR8MAVKutWspQzc#z6MkpGR4gs4Rc3Zph4vj8wRnjnAxgAPSxcR8MAVKutWspQzc',
            },
            iat: expect.any(Number),
            iss: 'did:key:z6MkrzQPBr4pyqC776KKtrz13SchM5ePPbssuPuQZb5t4uKQ',
            vct: 'OpenBadgeCredential2',
            name: 'John Doe2',
            degree: 'bachelor2',
          },
        },
      ],
      descriptors: expect.any(Array),
    })
  })

  it('e2e flow with tenants, issuer endpoints requesting a mdoc', async () => {
    const issuerTenant1 = await issuer.agent.modules.tenants.getTenantAgent({ tenantId: issuer1.tenantId })

    const issuerCertificate = await issuerTenant1.x509.createCertificate({
      authorityKey: await issuerTenant1.wallet.createKey({ keyType: KeyType.P256 }),
      issuer: 'C=DE',
    })
    const issuerCertificatePem = issuerCertificate.toString('pem')
    await issuerTenant1.x509.setTrustedCertificates([issuerCertificatePem])

    const openIdIssuerTenant1 = await issuerTenant1.modules.openId4VcIssuer.createIssuer({
      dpopSigningAlgValuesSupported: [JwaSignatureAlgorithm.ES256],
      credentialConfigurationsSupported: {
        universityDegree: universityDegreeCredentialConfigurationSupportedMdoc,
      },
    })
    const issuer1Record = await issuerTenant1.modules.openId4VcIssuer.getIssuerByIssuerId(openIdIssuerTenant1.issuerId)
    expect(issuer1Record.dpopSigningAlgValuesSupported).toEqual(['ES256'])

    expect(issuer1Record.credentialConfigurationsSupported).toEqual({
      universityDegree: {
        format: 'mso_mdoc',
        cryptographic_binding_methods_supported: ['did:key', 'jwk'],
        proof_types_supported: {
          jwt: {
            proof_signing_alg_values_supported: ['ES256', 'EdDSA'],
          },
        },
        doctype: universityDegreeCredentialConfigurationSupportedMdoc.doctype,
        scope: universityDegreeCredentialConfigurationSupportedMdoc.scope,
      },
    })

    const { issuanceSession: issuanceSession1, credentialOffer: credentialOffer1 } =
      await issuerTenant1.modules.openId4VcIssuer.createCredentialOffer({
        issuerId: openIdIssuerTenant1.issuerId,
        offeredCredentials: ['universityDegree'],
        preAuthorizedCodeFlowConfig: {},
        version: 'v1.draft13',
      })

    await issuerTenant1.endSession()

    await waitForCredentialIssuanceSessionRecordSubject(issuer.replaySubject, {
      state: OpenId4VcIssuanceSessionState.OfferCreated,
      issuanceSessionId: issuanceSession1.id,
      contextCorrelationId: issuer1.tenantId,
    })

    const holderTenant1 = await holder.agent.modules.tenants.getTenantAgent({ tenantId: holder1.tenantId })
    await holderTenant1.x509.setTrustedCertificates([issuerCertificatePem])

    const resolvedCredentialOffer1 =
      await holderTenant1.modules.openId4VcHolder.resolveCredentialOffer(credentialOffer1)

    expect(resolvedCredentialOffer1.metadata.credentialIssuer?.dpop_signing_alg_values_supported).toEqual(['ES256'])
    expect(resolvedCredentialOffer1.offeredCredentialConfigurations).toEqual({
      universityDegree: {
        doctype: 'UniversityDegreeCredential',
        cryptographic_binding_methods_supported: ['did:key', 'jwk'],
        format: 'mso_mdoc',
        scope: universityDegreeCredentialConfigurationSupportedMdoc.scope,
        proof_types_supported: {
          jwt: {
            proof_signing_alg_values_supported: ['ES256', 'EdDSA'],
          },
        },
      },
    })

    expect(resolvedCredentialOffer1.credentialOfferPayload.credential_issuer).toEqual(
      `${issuanceBaseUrl}/${openIdIssuerTenant1.issuerId}`
    )
    expect(resolvedCredentialOffer1.metadata.credentialIssuer?.token_endpoint).toEqual(
      `${issuanceBaseUrl}/${openIdIssuerTenant1.issuerId}/token`
    )
    expect(resolvedCredentialOffer1.metadata.credentialIssuer?.credential_endpoint).toEqual(
      `${issuanceBaseUrl}/${openIdIssuerTenant1.issuerId}/credential`
    )

    // Bind to JWK
    const tokenResponseTenant1 = await holderTenant1.modules.openId4VcHolder.requestToken({
      resolvedCredentialOffer: resolvedCredentialOffer1,
    })

    expect(tokenResponseTenant1.accessToken).toBeDefined()
    expect(tokenResponseTenant1.dpop?.jwk).toBeInstanceOf(Jwk)
    const { payload } = Jwt.fromSerializedJwt(tokenResponseTenant1.accessToken)

    expect(payload.toJson()).toEqual({
      cnf: {
        jkt: await calculateJwkThumbprint({
          hashAlgorithm: HashAlgorithm.Sha256,
          hashCallback: getOid4vcCallbacks(holderTenant1.context).hash,
          jwk: tokenResponseTenant1.dpop?.jwk.toJson() as JwkJson,
        }),
      },
      'pre-authorized_code':
        resolvedCredentialOffer1.credentialOfferPayload.grants?.[preAuthorizedCodeGrantIdentifier]?.[
          'pre-authorized_code'
        ],

      aud: `http://localhost:1234/oid4vci/${openIdIssuerTenant1.issuerId}`,
      exp: expect.any(Number),
      iat: expect.any(Number),
      iss: `http://localhost:1234/oid4vci/${openIdIssuerTenant1.issuerId}`,
      jti: expect.any(String),
      nbf: undefined,
      sub: expect.stringContaining('credo:'),
    })

    const credentialsTenant1 = await holderTenant1.modules.openId4VcHolder.requestCredentials({
      resolvedCredentialOffer: resolvedCredentialOffer1,
      ...tokenResponseTenant1,
      credentialBindingResolver,
    })

    // Wait for all events
    await waitForCredentialIssuanceSessionRecordSubject(issuer.replaySubject, {
      state: OpenId4VcIssuanceSessionState.AccessTokenRequested,
      issuanceSessionId: issuanceSession1.id,
      contextCorrelationId: issuer1.tenantId,
    })
    await waitForCredentialIssuanceSessionRecordSubject(issuer.replaySubject, {
      state: OpenId4VcIssuanceSessionState.AccessTokenCreated,
      issuanceSessionId: issuanceSession1.id,
      contextCorrelationId: issuer1.tenantId,
    })
    await waitForCredentialIssuanceSessionRecordSubject(issuer.replaySubject, {
      state: OpenId4VcIssuanceSessionState.CredentialRequestReceived,
      issuanceSessionId: issuanceSession1.id,
      contextCorrelationId: issuer1.tenantId,
    })
    await waitForCredentialIssuanceSessionRecordSubject(issuer.replaySubject, {
      state: OpenId4VcIssuanceSessionState.Completed,
      issuanceSessionId: issuanceSession1.id,
      contextCorrelationId: issuer1.tenantId,
    })

    expect(credentialsTenant1.credentials).toHaveLength(1)
    const mdocBase64Url = (credentialsTenant1.credentials[0].credentials[0] as Mdoc).base64Url
    const mdoc = holderTenant1.mdoc.fromBase64Url(mdocBase64Url)
    expect(mdoc.docType).toEqual('UniversityDegreeCredential')

    await holderTenant1.endSession()
  })

  it('e2e flow with verifier endpoints verifying a mdoc fails without direct_post.jwt', async () => {
    const openIdVerifier = await verifier.agent.modules.openId4VcVerifier.createVerifier()

    const issuerCertificate = await X509Service.createCertificate(issuer.agent.context, {
      authorityKey: await issuer.agent.context.wallet.createKey({ keyType: KeyType.P256 }),
      issuer: 'C=DE',
    })

    await verifier.agent.x509.setTrustedCertificates([issuerCertificate.toString('pem')])

    const holderKey = await holder.agent.context.wallet.createKey({ keyType: KeyType.P256 })
    const signedMdoc = await issuer.agent.mdoc.sign({
      docType: 'org.eu.university',
      holderKey,
      issuerCertificate: issuerCertificate.toString('pem'),
      namespaces: {
        'eu.europa.ec.eudi.pid.1': {
          university: 'innsbruck',
          degree: 'bachelor',
          name: 'John Doe',
          not: 'disclosed',
        },
      },
    })

    const certificate = await verifier.agent.x509.createCertificate({
      authorityKey: await verifier.agent.wallet.createKey({ keyType: KeyType.Ed25519 }),
      extensions: { subjectAlternativeName: { name: [{ type: 'dns', value: 'localhost' }] } },
      issuer: { commonName: 'Credo', countryName: 'NL' },
    })

    const rawCertificate = certificate.toString('base64')
    await holder.agent.mdoc.store(signedMdoc)

    holder.agent.x509.addTrustedCertificate(rawCertificate)
    verifier.agent.x509.addTrustedCertificate(rawCertificate)

    const presentationDefinition = {
      id: 'mDL-sample-req',
      input_descriptors: [
        {
          id: 'org.eu.university',
          format: {
            mso_mdoc: {
              alg: ['ES256', 'ES384', 'ES512', 'EdDSA', 'ESB256', 'ESB320', 'ESB384', 'ESB512'],
            },
          },
          constraints: {
            fields: [
              {
                path: ["$['eu.europa.ec.eudi.pid.1']['name']"],
                intent_to_retain: false,
              },
              {
                path: ["$['eu.europa.ec.eudi.pid.1']['degree']"],
                intent_to_retain: false,
              },
            ],
            limit_disclosure: 'required',
          },
        },
      ],
    } satisfies DifPresentationExchangeDefinitionV2

    const { authorizationRequest } = await verifier.agent.modules.openId4VcVerifier.createAuthorizationRequest({
      responseMode: 'direct_post.jwt',
      verifierId: openIdVerifier.verifierId,
      requestSigner: {
        method: 'x5c',
        x5c: [rawCertificate],
      },
      presentationExchange: { definition: presentationDefinition },
    })

    const resolvedAuthorizationRequest =
      await holder.agent.modules.openId4VcHolder.resolveOpenId4VpAuthorizationRequest(authorizationRequest)

    if (!resolvedAuthorizationRequest.presentationExchange) {
      throw new Error('Presentation exchange not defined')
    }

    const selectedCredentials = holder.agent.modules.openId4VcHolder.selectCredentialsForPresentationExchangeRequest(
      resolvedAuthorizationRequest.presentationExchange.credentialsForRequest
    )

    const requestPayload = resolvedAuthorizationRequest.authorizationRequestPayload
    // setting this to direct_post to simulate the result of sending a non encrypted response to an authorization request that requires enryption
    requestPayload.response_mode = 'direct_post'

    const result = await holder.agent.modules.openId4VcHolder.acceptOpenId4VpAuthorizationRequest({
      authorizationRequestPayload: resolvedAuthorizationRequest.authorizationRequestPayload,
      presentationExchange: {
        credentials: selectedCredentials,
      },
    })

    expect(result.ok).toBe(false)
    expect(result.serverResponse?.body).toMatchObject({
      error: 'invalid_request',
      error_description: 'Invalid response mode for openid4vp response. Expected jarm response.',
    })
  })

  it('e2e flow with verifier endpoints verifying a mdoc and sd-jwt (jarm)', async () => {
    const openIdVerifier = await verifier.agent.modules.openId4VcVerifier.createVerifier()

    const signedSdJwtVc = await issuer.agent.sdJwtVc.sign({
      holder: { method: 'did', didUrl: holder.kid },
      issuer: {
        method: 'did',
        didUrl: issuer.kid,
      },
      payload: {
        vct: 'OpenBadgeCredential',
        university: 'innsbruck',
        degree: 'bachelor',
        name: 'John Doe',
      },
      disclosureFrame: {
        _sd: ['university', 'name'],
      },
    })
    await holder.agent.sdJwtVc.store(signedSdJwtVc.compact)

    const issuerCertificate = await X509Service.createCertificate(issuer.agent.context, {
      authorityKey: await issuer.agent.context.wallet.createKey({ keyType: KeyType.P256 }),
      issuer: 'C=DE',
    })

    await verifier.agent.x509.setTrustedCertificates([issuerCertificate.toString('pem')])

    const parsedDid = parseDid(issuer.kid)
    if (!parsedDid.fragment) {
      throw new Error(`didUrl '${parsedDid.didUrl}' does not contain a '#'. Unable to derive key from did document.`)
    }

    const holderKey = await holder.agent.context.wallet.createKey({ keyType: KeyType.P256 })

    const signedMdoc = await issuer.agent.mdoc.sign({
      docType: 'org.eu.university',
      holderKey,
      issuerCertificate: issuerCertificate.toString('pem'),
      namespaces: {
        'eu.europa.ec.eudi.pid.1': {
          university: 'innsbruck',
          degree: 'bachelor',
          name: 'John Doe',
          not: 'disclosed',
        },
      },
    })

    const certificate = await verifier.agent.x509.createCertificate({
      issuer: { commonName: 'Credo', countryName: 'NL' },
      authorityKey: await verifier.agent.wallet.createKey({ keyType: KeyType.Ed25519 }),
      extensions: { subjectAlternativeName: { name: [{ type: 'dns', value: 'localhost' }] } },
    })

    const rawCertificate = certificate.toString('base64')
    await holder.agent.mdoc.store(signedMdoc)

    holder.agent.x509.addTrustedCertificate(rawCertificate)
    verifier.agent.x509.addTrustedCertificate(rawCertificate)

    const presentationDefinition = {
      id: 'mDL-sample-req',
      input_descriptors: [
        {
          id: 'org.eu.university',
          format: {
            mso_mdoc: {
              alg: ['ES256', 'ES384', 'ES512', 'EdDSA', 'ESB256', 'ESB320', 'ESB384', 'ESB512'],
            },
          },
          constraints: {
            fields: [
              {
                path: ["$['eu.europa.ec.eudi.pid.1']['name']"],
                intent_to_retain: false,
              },
              {
                path: ["$['eu.europa.ec.eudi.pid.1']['degree']"],
                intent_to_retain: false,
              },
            ],
            limit_disclosure: 'required',
          },
        },
        {
          id: 'OpenBadgeCredentialDescriptor',
          format: {
            'vc+sd-jwt': {
              'sd-jwt_alg_values': ['EdDSA'],
            },
          },
          constraints: {
            limit_disclosure: 'required',
            fields: [
              {
                path: ['$.vct'],
                filter: {
                  type: 'string',
                  const: 'OpenBadgeCredential',
                },
              },
              {
                path: ['$.university'],
              },
            ],
          },
        },
      ],
    } satisfies DifPresentationExchangeDefinitionV2

    const { authorizationRequest, verificationSession } =
      await verifier.agent.modules.openId4VcVerifier.createAuthorizationRequest({
        responseMode: 'direct_post.jwt',
        verifierId: openIdVerifier.verifierId,
        requestSigner: {
          method: 'x5c',
          x5c: [rawCertificate],
        },
        presentationExchange: {
          definition: presentationDefinition,
        },
      })

    expect(authorizationRequest).toEqual(
      `openid4vp://?client_id=x509_san_dns%3Alocalhost&request_uri=${encodeURIComponent(
        verificationSession.authorizationRequestUri as string
      )}`
    )

    const resolvedAuthorizationRequest =
      await holder.agent.modules.openId4VcHolder.resolveOpenId4VpAuthorizationRequest(authorizationRequest)

    expect(resolvedAuthorizationRequest.presentationExchange?.credentialsForRequest).toEqual({
      areRequirementsSatisfied: true,
      name: undefined,
      purpose: undefined,
      requirements: expect.arrayContaining([
        {
          isRequirementSatisfied: true,
          needsCount: 1,
          rule: 'pick',
          submissionEntry: [
            {
              name: undefined,
              purpose: undefined,
              inputDescriptorId: 'org.eu.university',
              verifiableCredentials: [
                {
                  claimFormat: ClaimFormat.MsoMdoc,
                  credentialRecord: expect.objectContaining({
                    base64Url: expect.any(String),
                  }),
                  // Name is NOT in here
                  disclosedPayload: {
                    'eu.europa.ec.eudi.pid.1': {
                      degree: 'bachelor',
                      name: 'John Doe',
                    },
                  },
                },
              ],
            },
          ],
        },

        {
          isRequirementSatisfied: true,
          needsCount: 1,
          rule: 'pick',
          submissionEntry: [
            {
              name: undefined,
              purpose: undefined,
              inputDescriptorId: 'OpenBadgeCredentialDescriptor',
              verifiableCredentials: [
                {
                  claimFormat: ClaimFormat.SdJwtVc,
                  credentialRecord: expect.objectContaining({
                    compactSdJwtVc: signedSdJwtVc.compact,
                  }),
                  // Name is NOT in here
                  disclosedPayload: {
                    cnf: {
                      kid: 'did:key:z6MkpGR4gs4Rc3Zph4vj8wRnjnAxgAPSxcR8MAVKutWspQzc#z6MkpGR4gs4Rc3Zph4vj8wRnjnAxgAPSxcR8MAVKutWspQzc',
                    },
                    degree: 'bachelor',
                    iat: expect.any(Number),
                    iss: 'did:key:z6MkrzQPBr4pyqC776KKtrz13SchM5ePPbssuPuQZb5t4uKQ',
                    university: 'innsbruck',
                    vct: 'OpenBadgeCredential',
                  },
                },
              ],
            },
          ],
        },
      ]),
    })

    if (!resolvedAuthorizationRequest.presentationExchange) {
      throw new Error('Presentation exchange not defined')
    }

    const selectedCredentials = holder.agent.modules.openId4VcHolder.selectCredentialsForPresentationExchangeRequest(
      resolvedAuthorizationRequest.presentationExchange.credentialsForRequest
    )

    const { serverResponse, authorizationResponsePayload } =
      await holder.agent.modules.openId4VcHolder.acceptOpenId4VpAuthorizationRequest({
        authorizationRequestPayload: resolvedAuthorizationRequest.authorizationRequestPayload,
        presentationExchange: {
          credentials: selectedCredentials,
        },
      })

    // path_nested should not be used for sd-jwt
    expect(authorizationResponsePayload.presentation_submission?.descriptor_map[0].path_nested).toBeUndefined()
    expect(authorizationResponsePayload).toEqual({
      presentation_submission: {
        id: expect.any(String),
        definition_id: 'mDL-sample-req',
        descriptor_map: [
          {
            id: 'org.eu.university',
            format: 'mso_mdoc',
            path: '$[0]',
          },
          {
            format: 'vc+sd-jwt',
            id: 'OpenBadgeCredentialDescriptor',
            path: '$[1]',
          },
        ],
      },
      state: expect.any(String),
      vp_token: expect.any(Array<string>),
    })
    expect(serverResponse).toMatchObject({
      status: 200,
    })

    // The RP MUST validate that the aud (audience) Claim contains the value of the client_id
    // that the RP sent in the Authorization Request as an audience.
    // When the request has been signed, the value might be an HTTPS URL, or a Decentralized Identifier.
    await waitForVerificationSessionRecordSubject(verifier.replaySubject, {
      contextCorrelationId: verifier.agent.context.contextCorrelationId,
      state: OpenId4VcVerificationSessionState.ResponseVerified,
      verificationSessionId: verificationSession.id,
    })
    const { presentationExchange } = await verifier.agent.modules.openId4VcVerifier.getVerifiedAuthorizationResponse(
      verificationSession.id
    )

    const presentation = presentationExchange?.presentations[0] as MdocDeviceResponse
    expect(presentation.documents).toHaveLength(1)

    const mdocResponse = presentation.documents[0]

    // name SHOULD NOT be disclosed
    expect(mdocResponse.issuerSignedNamespaces).toStrictEqual({
      'eu.europa.ec.eudi.pid.1': {
        degree: 'bachelor',
        name: 'John Doe',
      },
    })

    expect(presentationExchange).toEqual({
      definition: presentationDefinition,
      submission: {
        id: expect.any(String),
        definition_id: 'mDL-sample-req',
        descriptor_map: [
          {
            id: 'org.eu.university',
            format: 'mso_mdoc',
            path: '$[0]',
          },
          {
            id: 'OpenBadgeCredentialDescriptor',
            format: 'vc+sd-jwt',
            path: '$[1]',
          },
        ],
      },
      presentations: [
        {
          base64Url: expect.any(String),
          documents: [
            {
              issuerSignedDocument: {
                docType: 'org.eu.university',
                issuerSigned: {
                  nameSpaces: new Map([['eu.europa.ec.eudi.pid.1', [{}, {}]]]),
                  issuerAuth: expect.any(Object),
                },
                deviceSigned: expect.any(Object),
              },
              base64Url: expect.any(String),
            },
          ],
        },
        {
          encoded: expect.any(String),
          claimFormat: ClaimFormat.SdJwtVc,
          compact: expect.any(String),
          header: {
            alg: 'EdDSA',
            kid: '#z6MkrzQPBr4pyqC776KKtrz13SchM5ePPbssuPuQZb5t4uKQ',
            typ: 'vc+sd-jwt',
          },
          kbJwt: {
            header: {
              alg: 'EdDSA',
              typ: 'kb+jwt',
            },
            payload: {
              aud: 'x509_san_dns:localhost',
              iat: expect.any(Number),
              nonce: verificationSession.requestPayload.nonce,
              sd_hash: expect.any(String),
            },
          },
          payload: {
            _sd: [expect.any(String), expect.any(String)],
            _sd_alg: 'sha-256',
            cnf: {
              kid: 'did:key:z6MkpGR4gs4Rc3Zph4vj8wRnjnAxgAPSxcR8MAVKutWspQzc#z6MkpGR4gs4Rc3Zph4vj8wRnjnAxgAPSxcR8MAVKutWspQzc',
            },
            iat: expect.any(Number),
            iss: 'did:key:z6MkrzQPBr4pyqC776KKtrz13SchM5ePPbssuPuQZb5t4uKQ',
            vct: 'OpenBadgeCredential',
            degree: 'bachelor',
          },
          // university SHOULD be disclosed
          prettyClaims: {
            cnf: {
              kid: 'did:key:z6MkpGR4gs4Rc3Zph4vj8wRnjnAxgAPSxcR8MAVKutWspQzc#z6MkpGR4gs4Rc3Zph4vj8wRnjnAxgAPSxcR8MAVKutWspQzc',
            },
            iat: expect.any(Number),
            iss: 'did:key:z6MkrzQPBr4pyqC776KKtrz13SchM5ePPbssuPuQZb5t4uKQ',
            vct: 'OpenBadgeCredential',
            degree: 'bachelor',
            university: 'innsbruck',
          },
        },
      ],
      descriptors: expect.any(Array),
    })
  })

  it('e2e flow with verifier endpoints verifying two sd-jwt-vcs with selective disclosure', async () => {
    const openIdVerifier = await verifier.agent.modules.openId4VcVerifier.createVerifier()

    const signedSdJwtVc = await issuer.agent.sdJwtVc.sign({
      holder: { method: 'did', didUrl: holder.kid },
      issuer: {
        method: 'did',
        didUrl: issuer.kid,
      },
      payload: {
        vct: 'OpenBadgeCredential',
        university: 'innsbruck',
        degree: 'bachelor',
        name: 'John Doe',
      },
      disclosureFrame: {
        _sd: ['university', 'name'],
      },
    })

    const signedSdJwtVc2 = await issuer.agent.sdJwtVc.sign({
      holder: { method: 'did', didUrl: holder.kid },
      issuer: {
        method: 'did',
        didUrl: issuer.kid,
      },
      payload: {
        vct: 'OpenBadgeCredential2',
        university: 'innsbruck2',
        degree: 'bachelor2',
        name: 'John Doe2',
      },
      disclosureFrame: {
        _sd: ['university', 'name'],
      },
    })

    const certificate = await verifier.agent.x509.createCertificate({
      issuer: { commonName: 'Credo', countryName: 'NL' },
      authorityKey: await verifier.agent.wallet.createKey({ keyType: KeyType.Ed25519 }),
      extensions: { subjectAlternativeName: { name: [{ type: 'dns', value: 'localhost' }] } },
    })

    const rawCertificate = certificate.toString('base64')
    await holder.agent.sdJwtVc.store(signedSdJwtVc.compact)
    await holder.agent.sdJwtVc.store(signedSdJwtVc2.compact)

    holder.agent.x509.addTrustedCertificate(rawCertificate)
    verifier.agent.x509.addTrustedCertificate(rawCertificate)

    const presentationDefinition = {
      id: 'OpenBadgeCredentials',
      input_descriptors: [
        {
          id: 'OpenBadgeCredentialDescriptor',
          format: {
            'vc+sd-jwt': {
              'sd-jwt_alg_values': ['EdDSA'],
            },
          },
          constraints: {
            limit_disclosure: 'required',
            fields: [
              {
                path: ['$.vct'],
                filter: {
                  type: 'string',
                  const: 'OpenBadgeCredential',
                },
              },
              {
                path: ['$.university'],
              },
            ],
          },
        },
        {
          id: 'OpenBadgeCredentialDescriptor2',
          format: {
            'vc+sd-jwt': {
              'sd-jwt_alg_values': ['EdDSA'],
            },
          },
          constraints: {
            limit_disclosure: 'required',
            fields: [
              {
                path: ['$.vct'],
                filter: {
                  type: 'string',
                  const: 'OpenBadgeCredential2',
                },
              },
              {
                path: ['$.name'],
              },
            ],
          },
        },
      ],
    } satisfies DifPresentationExchangeDefinitionV2

    const { authorizationRequest, verificationSession } =
      await verifier.agent.modules.openId4VcVerifier.createAuthorizationRequest({
        verifierId: openIdVerifier.verifierId,

        requestSigner: {
          method: 'x5c',
          x5c: [rawCertificate],
        },
        presentationExchange: {
          definition: presentationDefinition,
        },
      })

    expect(authorizationRequest).toEqual(
      `openid4vp://?client_id=x509_san_dns%3Alocalhost&request_uri=${encodeURIComponent(
        verificationSession.authorizationRequestUri as string
      )}`
    )

    const resolvedAuthorizationRequest =
      await holder.agent.modules.openId4VcHolder.resolveOpenId4VpAuthorizationRequest(authorizationRequest)

    expect(resolvedAuthorizationRequest.presentationExchange?.credentialsForRequest).toEqual({
      areRequirementsSatisfied: true,
      name: undefined,
      purpose: undefined,
      requirements: expect.arrayContaining([
        {
          isRequirementSatisfied: true,
          needsCount: 1,
          rule: 'pick',
          submissionEntry: [
            {
              name: undefined,
              purpose: undefined,
              inputDescriptorId: 'OpenBadgeCredentialDescriptor',
              verifiableCredentials: [
                {
                  claimFormat: ClaimFormat.SdJwtVc,
                  credentialRecord: expect.objectContaining({
                    compactSdJwtVc: signedSdJwtVc.compact,
                  }),
                  // Name is NOT in here
                  disclosedPayload: {
                    cnf: {
                      kid: 'did:key:z6MkpGR4gs4Rc3Zph4vj8wRnjnAxgAPSxcR8MAVKutWspQzc#z6MkpGR4gs4Rc3Zph4vj8wRnjnAxgAPSxcR8MAVKutWspQzc',
                    },
                    degree: 'bachelor',
                    iat: expect.any(Number),
                    iss: 'did:key:z6MkrzQPBr4pyqC776KKtrz13SchM5ePPbssuPuQZb5t4uKQ',
                    university: 'innsbruck',
                    vct: 'OpenBadgeCredential',
                  },
                },
              ],
            },
          ],
        },
        {
          isRequirementSatisfied: true,
          needsCount: 1,
          rule: 'pick',
          submissionEntry: [
            {
              name: undefined,
              purpose: undefined,
              inputDescriptorId: 'OpenBadgeCredentialDescriptor2',
              verifiableCredentials: [
                {
                  claimFormat: ClaimFormat.SdJwtVc,
                  credentialRecord: expect.objectContaining({
                    compactSdJwtVc: signedSdJwtVc2.compact,
                  }),
                  disclosedPayload: {
                    cnf: {
                      kid: 'did:key:z6MkpGR4gs4Rc3Zph4vj8wRnjnAxgAPSxcR8MAVKutWspQzc#z6MkpGR4gs4Rc3Zph4vj8wRnjnAxgAPSxcR8MAVKutWspQzc',
                    },
                    iat: expect.any(Number),
                    iss: 'did:key:z6MkrzQPBr4pyqC776KKtrz13SchM5ePPbssuPuQZb5t4uKQ',
                    vct: 'OpenBadgeCredential2',
                    degree: 'bachelor2',
                    name: 'John Doe2',
                  },
                },
              ],
            },
          ],
        },
      ]),
    })

    if (!resolvedAuthorizationRequest.presentationExchange) {
      throw new Error('Presentation exchange not defined')
    }

    const selectedCredentials = holder.agent.modules.openId4VcHolder.selectCredentialsForPresentationExchangeRequest(
      resolvedAuthorizationRequest.presentationExchange.credentialsForRequest
    )

    const { serverResponse, authorizationResponsePayload } =
      await holder.agent.modules.openId4VcHolder.acceptOpenId4VpAuthorizationRequest({
        authorizationRequestPayload: resolvedAuthorizationRequest.authorizationRequestPayload,
        presentationExchange: {
          credentials: selectedCredentials,
        },
      })

    // path_nested should not be used for sd-jwt
    expect(authorizationResponsePayload.presentation_submission?.descriptor_map[0].path_nested).toBeUndefined()
    expect(authorizationResponsePayload).toEqual({
      presentation_submission: {
        definition_id: 'OpenBadgeCredentials',
        descriptor_map: [
          {
            format: 'vc+sd-jwt',
            id: 'OpenBadgeCredentialDescriptor',
            path: '$[0]',
          },
          {
            format: 'vc+sd-jwt',
            id: 'OpenBadgeCredentialDescriptor2',
            path: '$[1]',
          },
        ],
        id: expect.any(String),
      },
      state: expect.any(String),
      vp_token: [expect.any(String), expect.any(String)],
    })
    expect(serverResponse).toMatchObject({
      status: 200,
    })

    // The RP MUST validate that the aud (audience) Claim contains the value of the client_id
    // that the RP sent in the Authorization Request as an audience.
    // When the request has been signed, the value might be an HTTPS URL, or a Decentralized Identifier.
    await waitForVerificationSessionRecordSubject(verifier.replaySubject, {
      contextCorrelationId: verifier.agent.context.contextCorrelationId,
      state: OpenId4VcVerificationSessionState.ResponseVerified,
      verificationSessionId: verificationSession.id,
    })
    const { presentationExchange } = await verifier.agent.modules.openId4VcVerifier.getVerifiedAuthorizationResponse(
      verificationSession.id
    )

    const presentation = presentationExchange?.presentations[0] as SdJwtVc

    // name SHOULD NOT be disclosed
    expect(presentation.prettyClaims).not.toHaveProperty('name')

    // university and name SHOULD NOT be in the signed payload
    expect(presentation.payload).not.toHaveProperty('university')
    expect(presentation.payload).not.toHaveProperty('name')

    expect(presentationExchange).toEqual({
      definition: presentationDefinition,
      submission: {
        definition_id: 'OpenBadgeCredentials',
        descriptor_map: [
          {
            format: 'vc+sd-jwt',
            id: 'OpenBadgeCredentialDescriptor',
            path: '$[0]',
          },
          {
            format: 'vc+sd-jwt',
            id: 'OpenBadgeCredentialDescriptor2',
            path: '$[1]',
          },
        ],
        id: expect.any(String),
      },
      presentations: [
        {
          encoded: expect.any(String),
          claimFormat: ClaimFormat.SdJwtVc,
          compact: expect.any(String),
          header: {
            alg: 'EdDSA',
            kid: '#z6MkrzQPBr4pyqC776KKtrz13SchM5ePPbssuPuQZb5t4uKQ',
            typ: 'vc+sd-jwt',
          },
          kbJwt: {
            header: {
              alg: 'EdDSA',
              typ: 'kb+jwt',
            },
            payload: {
              aud: 'x509_san_dns:localhost',
              iat: expect.any(Number),
              nonce: verificationSession.requestPayload.nonce,
              sd_hash: expect.any(String),
            },
          },
          payload: {
            _sd: [expect.any(String), expect.any(String)],
            _sd_alg: 'sha-256',
            cnf: {
              kid: 'did:key:z6MkpGR4gs4Rc3Zph4vj8wRnjnAxgAPSxcR8MAVKutWspQzc#z6MkpGR4gs4Rc3Zph4vj8wRnjnAxgAPSxcR8MAVKutWspQzc',
            },
            iat: expect.any(Number),
            iss: 'did:key:z6MkrzQPBr4pyqC776KKtrz13SchM5ePPbssuPuQZb5t4uKQ',
            vct: 'OpenBadgeCredential',
            degree: 'bachelor',
          },
          // university SHOULD be disclosed
          prettyClaims: {
            cnf: {
              kid: 'did:key:z6MkpGR4gs4Rc3Zph4vj8wRnjnAxgAPSxcR8MAVKutWspQzc#z6MkpGR4gs4Rc3Zph4vj8wRnjnAxgAPSxcR8MAVKutWspQzc',
            },
            iat: expect.any(Number),
            iss: 'did:key:z6MkrzQPBr4pyqC776KKtrz13SchM5ePPbssuPuQZb5t4uKQ',
            vct: 'OpenBadgeCredential',
            degree: 'bachelor',
            university: 'innsbruck',
          },
        },
        {
          encoded: expect.any(String),
          claimFormat: ClaimFormat.SdJwtVc,
          compact: expect.any(String),
          header: {
            alg: 'EdDSA',
            kid: '#z6MkrzQPBr4pyqC776KKtrz13SchM5ePPbssuPuQZb5t4uKQ',
            typ: 'vc+sd-jwt',
          },
          payload: {
            _sd: [expect.any(String), expect.any(String)],
            _sd_alg: 'sha-256',
            cnf: {
              kid: 'did:key:z6MkpGR4gs4Rc3Zph4vj8wRnjnAxgAPSxcR8MAVKutWspQzc#z6MkpGR4gs4Rc3Zph4vj8wRnjnAxgAPSxcR8MAVKutWspQzc',
            },
            iat: expect.any(Number),
            iss: 'did:key:z6MkrzQPBr4pyqC776KKtrz13SchM5ePPbssuPuQZb5t4uKQ',
            vct: 'OpenBadgeCredential2',
            degree: 'bachelor2',
          },
          kbJwt: {
            header: {
              alg: 'EdDSA',
              typ: 'kb+jwt',
            },
            payload: {
              aud: 'x509_san_dns:localhost',
              iat: expect.any(Number),
              nonce: verificationSession.requestPayload.nonce,
              sd_hash: expect.any(String),
            },
          },
          prettyClaims: {
            cnf: {
              kid: 'did:key:z6MkpGR4gs4Rc3Zph4vj8wRnjnAxgAPSxcR8MAVKutWspQzc#z6MkpGR4gs4Rc3Zph4vj8wRnjnAxgAPSxcR8MAVKutWspQzc',
            },
            iat: expect.any(Number),
            iss: 'did:key:z6MkrzQPBr4pyqC776KKtrz13SchM5ePPbssuPuQZb5t4uKQ',
            vct: 'OpenBadgeCredential2',
            name: 'John Doe2',
            degree: 'bachelor2',
          },
        },
      ],
      descriptors: expect.any(Array),
    })
  })

  it('e2e flow with verifier endpoints verifying a mdoc and sd-jwt (jarm) (dcql) (transaction data)', async () => {
    const openIdVerifier = await verifier.agent.modules.openId4VcVerifier.createVerifier()

    const signedSdJwtVc = await issuer.agent.sdJwtVc.sign({
      holder: { method: 'did', didUrl: holder.kid },
      issuer: {
        method: 'did',
        didUrl: issuer.kid,
      },
      payload: {
        vct: 'OpenBadgeCredential',
        university: 'innsbruck',
        degree: 'bachelor',
        name: 'John Doe',
      },
      disclosureFrame: {
        _sd: ['university', 'name'],
      },
    })
    await holder.agent.sdJwtVc.store(signedSdJwtVc.compact)

    const selfSignedCertificate = await X509Service.createCertificate(issuer.agent.context, {
      authorityKey: await issuer.agent.context.wallet.createKey({ keyType: KeyType.P256 }),
      issuer: {
        countryName: 'DE',
      },
    })

    await verifier.agent.x509.setTrustedCertificates([selfSignedCertificate.toString('pem')])

    const parsedDid = parseDid(issuer.kid)
    if (!parsedDid.fragment) {
      throw new Error(`didUrl '${parsedDid.didUrl}' does not contain a '#'. Unable to derive key from did document.`)
    }

    const holderKey = await holder.agent.context.wallet.createKey({ keyType: KeyType.P256 })

    const date = new DateOnly(new DateOnly().toISOString())

    const signedMdoc = await issuer.agent.mdoc.sign({
      docType: 'org.eu.university',
      holderKey,
      issuerCertificate: selfSignedCertificate.toString('pem'),
      namespaces: {
        'eu.europa.ec.eudi.pid.1': {
          university: 'innsbruck',
          degree: 'bachelor',
          date: date,
          name: 'John Doe',
          not: 'disclosed',
        },
      },
    })

    const certificate = await verifier.agent.x509.createCertificate({
      authorityKey: await verifier.agent.wallet.createKey({ keyType: KeyType.Ed25519 }),
      issuer: { commonName: 'Test' },
      extensions: {
        subjectAlternativeName: {
          name: [{ type: 'dns', value: 'localhost' }],
        },
      },
    })

    const rawCertificate = certificate.toString('base64')
    await holder.agent.mdoc.store(signedMdoc)

    holder.agent.x509.addTrustedCertificate(rawCertificate)
    verifier.agent.x509.addTrustedCertificate(rawCertificate)

    const dcqlQuery = {
      credentials: [
        {
          id: 'orgeuuniversity',
          format: ClaimFormat.MsoMdoc,
          meta: { doctype_value: 'org.eu.university' },
          claims: [
            { namespace: 'eu.europa.ec.eudi.pid.1', claim_name: 'name' },
            { namespace: 'eu.europa.ec.eudi.pid.1', claim_name: 'degree' },
            { namespace: 'eu.europa.ec.eudi.pid.1', claim_name: 'date' },
          ],
        },
        {
          id: 'OpenBadgeCredentialDescriptor',
          format: 'dc+sd-jwt',
          meta: { vct_values: ['OpenBadgeCredential'] },
          claims: [{ path: ['university'] }],
        },
      ],
    } satisfies DcqlQuery

    const { authorizationRequest, verificationSession } =
      await verifier.agent.modules.openId4VcVerifier.createAuthorizationRequest({
        responseMode: 'direct_post.jwt',
        verifierId: openIdVerifier.verifierId,
        requestSigner: {
          method: 'x5c',
          x5c: [rawCertificate],
        },
        dcql: {
          query: dcqlQuery,
        },
        transactionData: [
          {
            type: 'OpenBadgeTx',
            credential_ids: ['OpenBadgeCredentialDescriptor'],
            transaction_data_hashes_alg: ['sha-256'],
          },
        ],
      })

    const resolvedAuthorizationRequest =
      await holder.agent.modules.openId4VcHolder.resolveOpenId4VpAuthorizationRequest(authorizationRequest)

    expect(resolvedAuthorizationRequest.dcql).toEqual({
      queryResult: {
        credentials: [
          {
            id: 'orgeuuniversity',
            format: 'mso_mdoc',
            claims: [
              { namespace: 'eu.europa.ec.eudi.pid.1', claim_name: 'name' },
              { namespace: 'eu.europa.ec.eudi.pid.1', claim_name: 'degree' },
              { namespace: 'eu.europa.ec.eudi.pid.1', claim_name: 'date' },
            ],
            meta: { doctype_value: 'org.eu.university' },
          },
          {
            id: 'OpenBadgeCredentialDescriptor',
            format: 'dc+sd-jwt',
            claims: [{ path: ['university'] }],
            meta: { vct_values: ['OpenBadgeCredential'] },
          },
        ],
        canBeSatisfied: true,
        credential_matches: {
          orgeuuniversity: {
            typed: true,
            success: true,
            output: {
              doctype: 'org.eu.university',
              credential_format: 'mso_mdoc',
              namespaces: {
                'eu.europa.ec.eudi.pid.1': {
                  date: expect.any(DateOnly),
                  name: 'John Doe',
                  degree: 'bachelor',
                },
              },
            },
            input_credential_index: 0,
            claim_set_index: undefined,
            all: expect.any(Array),
            record: expect.any(MdocRecord),
          },
          OpenBadgeCredentialDescriptor: {
            typed: true,
            success: true,
            output: {
              credential_format: 'dc+sd-jwt',
              vct: 'OpenBadgeCredential',
              claims: {
                cnf: {
                  kid: 'did:key:z6MkpGR4gs4Rc3Zph4vj8wRnjnAxgAPSxcR8MAVKutWspQzc#z6MkpGR4gs4Rc3Zph4vj8wRnjnAxgAPSxcR8MAVKutWspQzc',
                },
                degree: 'bachelor',
                iat: expect.any(Number),
                iss: 'did:key:z6MkrzQPBr4pyqC776KKtrz13SchM5ePPbssuPuQZb5t4uKQ',
                university: 'innsbruck',
                vct: 'OpenBadgeCredential',
              },
            },
            input_credential_index: 1,
            claim_set_index: undefined,
            all: expect.any(Array),
            record: expect.any(SdJwtVcRecord),
          },
        },
        credential_sets: undefined,
      },
    })

    if (!resolvedAuthorizationRequest.dcql) {
      throw new Error('Dcql not defined')
    }

    const selectedCredentials = holder.agent.modules.openId4VcHolder.selectCredentialsForDcqlRequest(
      resolvedAuthorizationRequest.dcql.queryResult
    )

    const { serverResponse, authorizationResponsePayload } =
      await holder.agent.modules.openId4VcHolder.acceptOpenId4VpAuthorizationRequest({
        authorizationRequestPayload: resolvedAuthorizationRequest.authorizationRequestPayload,
        dcql: {
          credentials: selectedCredentials,
        },
        transactionData: [{ credentialId: 'OpenBadgeCredentialDescriptor' }],
      })

    // path_nested should not be used for sd-jwt
    expect(authorizationResponsePayload.presentation_submission).toBeUndefined()
    expect(authorizationResponsePayload).toEqual({ state: expect.any(String), vp_token: expect.any(Object) })
    expect(serverResponse).toMatchObject({ status: 200 })

    // The RP MUST validate that the aud (audience) Claim contains the value of the client_id
    // that the RP sent in the Authorization Request as an audience.
    // When the request has been signed, the value might be an HTTPS URL, or a Decentralized Identifier.
    await waitForVerificationSessionRecordSubject(verifier.replaySubject, {
      contextCorrelationId: verifier.agent.context.contextCorrelationId,
      state: OpenId4VcVerificationSessionState.ResponseVerified,
      verificationSessionId: verificationSession.id,
    })

    const { dcql, transactionData } = await verifier.agent.modules.openId4VcVerifier.getVerifiedAuthorizationResponse(
      verificationSession.id
    )

    expect(transactionData).toEqual([
      {
        credentialHashIndex: 0,
        credentialId: 'OpenBadgeCredentialDescriptor',
        decoded: {
          credential_ids: ['OpenBadgeCredentialDescriptor'],
          transaction_data_hashes_alg: ['sha-256'],
          type: 'OpenBadgeTx',
        },
        encoded:
          'eyJ0eXBlIjoiT3BlbkJhZGdlVHgiLCJjcmVkZW50aWFsX2lkcyI6WyJPcGVuQmFkZ2VDcmVkZW50aWFsRGVzY3JpcHRvciJdLCJ0cmFuc2FjdGlvbl9kYXRhX2hhc2hlc19hbGciOlsic2hhLTI1NiJdfQ',
        hash: 'XwyVd7wFREdVWLpni5QNHggNWXo2J4Ln58t2_ecJ73s',
        hashAlg: 'sha-256',
        transactionDataIndex: 0,
      },
    ])
    const sdJwtPresentation = dcql?.presentations.OpenBadgeCredentialDescriptor as SdJwtVc

    expect(sdJwtPresentation.kbJwt?.payload).toMatchObject({
      transaction_data_hashes: ['XwyVd7wFREdVWLpni5QNHggNWXo2J4Ln58t2_ecJ73s'],
      transaction_data_hashes_alg: 'sha-256',
    })
    expect(sdJwtPresentation.prettyClaims).toEqual({
      vct: 'OpenBadgeCredential',
      degree: 'bachelor',
      cnf: expect.any(Object),
      iss: 'did:key:z6MkrzQPBr4pyqC776KKtrz13SchM5ePPbssuPuQZb5t4uKQ',
      iat: expect.any(Number),
      university: 'innsbruck', // TODO: I Think this should be disclosed
    })

    const presentation = dcql?.presentations.orgeuuniversity as MdocDeviceResponse
    expect(presentation.documents).toHaveLength(1)

    expect(presentation.documents[0].issuerSignedNamespaces).toEqual({
      'eu.europa.ec.eudi.pid.1': {
        date,
        name: 'John Doe',
        degree: 'bachelor',
      },
    })
  })
})<|MERGE_RESOLUTION|>--- conflicted
+++ resolved
@@ -54,13 +54,9 @@
   OpenId4VcVerificationSessionState,
   OpenId4VcVerifierModule,
 } from '../src'
-<<<<<<< HEAD
-import { getOid4vciCallbacks } from '../src/shared/callbacks'
-=======
 import { getOid4vcCallbacks } from '../src/shared/callbacks'
 
 import { setupNockToExpress } from '../../../tests/nockToExpress'
->>>>>>> 2e1875e8
 import {
   createAgentFromModules,
   createTenantForAgent,
