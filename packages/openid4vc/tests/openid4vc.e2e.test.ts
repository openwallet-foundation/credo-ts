--- conflicted
+++ resolved
@@ -16,13 +16,10 @@
   W3cCredentialSubject,
   w3cDate,
   W3cIssuer,
-<<<<<<< HEAD
   X509Module,
   KeyType,
-=======
   Jwt,
   Jwk,
->>>>>>> fa62b746
 } from '@credo-ts/core'
 import express, { type Express } from 'express'
 
