<<<<<<< HEAD
import type { AgentType, TenantType } from './utils'
import type { OpenId4VciSignMdocCredentials, OpenId4VcVerifierModuleConfig } from '../src'
=======
import type {
  DcqlQuery,
  DifPresentationExchangeDefinitionV2,
  JwkJson,
  Mdoc,
  MdocDeviceResponse,
  SdJwtVc,
} from '@credo-ts/core'
import type { AuthorizationServerMetadata } from '@openid4vc/oauth2'
import type { OpenId4VciSignMdocCredentials } from '../src'
>>>>>>> 9f78a6e8
import type { OpenId4VciCredentialBindingResolver } from '../src/openid4vc-holder'
import type { AgentType, TenantType } from './utils'

import {
  ClaimFormat,
  CredoError,
  DateOnly,
  DidsApi,
  JwaSignatureAlgorithm,
  Jwk,
  JwsService,
  Jwt,
  JwtPayload,
  KeyType,
  MdocRecord,
  SdJwtVcRecord,
  W3cCredential,
  W3cCredentialSubject,
  W3cIssuer,
  X509Module,
  X509ModuleConfig,
  X509Service,
  getJwkFromKey,
  getKeyFromVerificationMethod,
  parseDid,
  w3cDate,
} from '@credo-ts/core'
import {
  HashAlgorithm,
  Oauth2AuthorizationServer,
  calculateJwkThumbprint,
  preAuthorizedCodeGrantIdentifier,
} from '@openid4vc/oauth2'
import { AuthorizationFlow } from '@openid4vc/openid4vci'
import express, { type Express } from 'express'

import { AskarModule } from '../../askar/src'
import { askarModuleConfig } from '../../askar/tests/helpers'
import { TenantsModule } from '../../tenants/src'
import {
  OpenId4VcHolderModule,
  OpenId4VcIssuanceSessionState,
  OpenId4VcIssuerModule,
  OpenId4VcVerificationSessionState,
  OpenId4VcVerifierModule,
} from '../src'
import { getOid4vcCallbacks } from '../src/shared/callbacks'

import { setupNockToExpress } from '../../../tests/nockToExpress'
import {
  createAgentFromModules,
  createTenantForAgent,
  waitForCredentialIssuanceSessionRecordSubject,
  waitForVerificationSessionRecordSubject,
} from './utils'
import {
  universityDegreeCredentialConfigurationSupported,
  universityDegreeCredentialConfigurationSupportedMdoc,
  universityDegreeCredentialSdJwt2,
} from './utilsVci'
import { openBadgePresentationDefinition, universityDegreePresentationDefinition } from './utilsVp'

const serverPort = 1234
const baseUrl = `http://localhost:${serverPort}`
const issuanceBaseUrl = `${baseUrl}/oid4vci`
const verificationBaseUrl = `${baseUrl}/oid4vp`

describe('OpenId4Vc', () => {
  let expressApp: Express
  let clearNock: () => void

  let issuer: AgentType<{
    openId4VcIssuer: OpenId4VcIssuerModule
    tenants: TenantsModule<{ openId4VcIssuer: OpenId4VcIssuerModule }>
    x509: X509Module
  }>
  let issuer1: TenantType
  let issuer2: TenantType

  let holder: AgentType<{
    openId4VcHolder: OpenId4VcHolderModule
    tenants: TenantsModule<{ openId4VcHolder: OpenId4VcHolderModule }>
  }>
  let holder1: TenantType

  let verifier: AgentType<{
    openId4VcVerifier: OpenId4VcVerifierModule
    tenants: TenantsModule<{ openId4VcVerifier: OpenId4VcVerifierModule }>
  }>
  let verifier1: TenantType
  let verifier2: TenantType

  beforeEach(async () => {
    expressApp = express()

    issuer = (await createAgentFromModules(
      'issuer',
      {
        x509: new X509Module(),
        openId4VcIssuer: new OpenId4VcIssuerModule({
          baseUrl: issuanceBaseUrl,

          credentialRequestToCredentialMapper: async ({
            agentContext,
            credentialRequest,
            holderBindings,
            credentialConfigurationIds,
          }) => {
            // We sign the request with the first did:key did we have
            const didsApi = agentContext.dependencyManager.resolve(DidsApi)
            const [firstDidKeyDid] = await didsApi.getCreatedDids({ method: 'key' })
            const didDocument = await didsApi.resolveDidDocument(firstDidKeyDid.did)
            const verificationMethod = didDocument.verificationMethod?.[0]
            if (!verificationMethod) {
              throw new Error('No verification method found')
            }
            const credentialConfigurationId = credentialConfigurationIds[0]

            if (credentialRequest.format === 'vc+sd-jwt') {
              return {
                credentialConfigurationId,
                format: credentialRequest.format,
                credentials: holderBindings.map((holderBinding) => ({
                  payload: { vct: credentialRequest.vct, university: 'innsbruck', degree: 'bachelor' },
                  holder: holderBinding,
                  issuer: {
                    method: 'did',
                    didUrl: verificationMethod.id,
                  },
                  disclosureFrame: { _sd: ['university', 'degree'] },
                })),
              }
            }
            if (credentialRequest.format === 'mso_mdoc') {
              const trustedCertificates = agentContext.dependencyManager.resolve(X509ModuleConfig).trustedCertificates
              if (trustedCertificates?.length !== 1) {
                throw new Error('Expected exactly one trusted certificate. Received 0.')
              }

              return {
                credentialConfigurationId,
                format: ClaimFormat.MsoMdoc,
                credentials: holderBindings.map((holderBinding) => ({
                  docType: universityDegreeCredentialConfigurationSupportedMdoc.doctype,
                  issuerCertificate: trustedCertificates[0],
                  holderKey: holderBinding.key,
                  namespaces: {
                    'Leopold-Franzens-University': {
                      degree: 'bachelor',
                    },
                  },
                })),
              } satisfies OpenId4VciSignMdocCredentials
            }
            throw new Error('Invalid request')
          },
        }),
        askar: new AskarModule(askarModuleConfig),
        tenants: new TenantsModule(),
      },
      '96213c3d7fc8d4d6754c7a0fd969598g',
      global.fetch
    )) as unknown as typeof issuer
    issuer1 = await createTenantForAgent(issuer.agent, 'iTenant1')
    issuer2 = await createTenantForAgent(issuer.agent, 'iTenant2')

    holder = (await createAgentFromModules(
      'holder',
      {
        openId4VcHolder: new OpenId4VcHolderModule(),
        askar: new AskarModule(askarModuleConfig),
        tenants: new TenantsModule(),
        x509: new X509Module(),
      },
      '96213c3d7fc8d4d6754c7a0fd969598e',
      global.fetch
    )) as unknown as typeof holder
    holder1 = await createTenantForAgent(holder.agent, 'hTenant1')

    verifier = (await createAgentFromModules(
      'verifier',
      {
        openId4VcVerifier: new OpenId4VcVerifierModule({
          baseUrl: verificationBaseUrl,
          federation: {},
        }),
        askar: new AskarModule(askarModuleConfig),
        tenants: new TenantsModule(),
      },
      '96213c3d7fc8d4d6754c7a0fd969598f',
      global.fetch
    )) as unknown as typeof verifier
    verifier1 = await createTenantForAgent(verifier.agent, 'vTenant1')
    verifier2 = await createTenantForAgent(verifier.agent, 'vTenant2')

    // We let AFJ create the router, so we have a fresh one each time
    expressApp.use('/oid4vci', issuer.agent.modules.openId4VcIssuer.config.router)
    expressApp.use('/oid4vp', verifier.agent.modules.openId4VcVerifier.config.router)

    clearNock = setupNockToExpress(baseUrl, expressApp)
  })

  afterEach(async () => {
    clearNock()

    await issuer.agent.shutdown()
    await issuer.agent.wallet.delete()

    await holder.agent.shutdown()
    await holder.agent.wallet.delete()

    await verifier.agent.shutdown()
    await verifier.agent.wallet.delete()
  })

  const credentialBindingResolver: OpenId4VciCredentialBindingResolver = ({ supportsJwk, supportedDidMethods }) => {
    // prefer did:key
    if (supportedDidMethods?.includes('did:key')) {
      return {
        method: 'did',
        didUrl: holder1.verificationMethod.id,
      }
    }

    // otherwise fall back to JWK
    if (supportsJwk) {
      return {
        method: 'jwk',
        jwk: getJwkFromKey(getKeyFromVerificationMethod(holder1.verificationMethod)),
      }
    }

    // otherwise throw an error
    throw new CredoError('Issuer does not support did:key or JWK for credential binding')
  }

  it('e2e flow with tenants, issuer endpoints requesting a sd-jwt-vc', async () => {
    const issuerTenant1 = await issuer.agent.modules.tenants.getTenantAgent({ tenantId: issuer1.tenantId })
    const issuerTenant2 = await issuer.agent.modules.tenants.getTenantAgent({ tenantId: issuer2.tenantId })

    const openIdIssuerTenant1 = await issuerTenant1.modules.openId4VcIssuer.createIssuer({
      dpopSigningAlgValuesSupported: [JwaSignatureAlgorithm.EdDSA],
      credentialConfigurationsSupported: {
        universityDegree: universityDegreeCredentialConfigurationSupported,
      },
    })
    const issuer1Record = await issuerTenant1.modules.openId4VcIssuer.getIssuerByIssuerId(openIdIssuerTenant1.issuerId)
    expect(issuer1Record.dpopSigningAlgValuesSupported).toEqual(['EdDSA'])
    expect(issuer1Record.credentialConfigurationsSupported).toEqual({
      universityDegree: {
        format: 'vc+sd-jwt',
        cryptographic_binding_methods_supported: ['did:key', 'jwk'],
        proof_types_supported: {
          jwt: {
            proof_signing_alg_values_supported: ['EdDSA', 'ES256'],
          },
        },
        vct: universityDegreeCredentialConfigurationSupported.vct,
        scope: universityDegreeCredentialConfigurationSupported.scope,
      },
    })
    const openIdIssuerTenant2 = await issuerTenant2.modules.openId4VcIssuer.createIssuer({
      dpopSigningAlgValuesSupported: [JwaSignatureAlgorithm.EdDSA],
      credentialConfigurationsSupported: {
        [universityDegreeCredentialSdJwt2.id]: universityDegreeCredentialSdJwt2,
      },
    })

    const { issuanceSession: issuanceSession1, credentialOffer: credentialOffer1 } =
      await issuerTenant1.modules.openId4VcIssuer.createCredentialOffer({
        issuerId: openIdIssuerTenant1.issuerId,
        offeredCredentials: ['universityDegree'],
        preAuthorizedCodeFlowConfig: {
          txCode: {
            input_mode: 'numeric',
            length: 4,
          },
        },
        version: 'v1.draft13',
      })

    const { issuanceSession: issuanceSession2, credentialOffer: credentialOffer2 } =
      await issuerTenant2.modules.openId4VcIssuer.createCredentialOffer({
        issuerId: openIdIssuerTenant2.issuerId,
        offeredCredentials: [universityDegreeCredentialSdJwt2.id],
        preAuthorizedCodeFlowConfig: {
          txCode: {},
        },
        version: 'v1.draft11-13',
      })

    await issuerTenant2.endSession()

    await waitForCredentialIssuanceSessionRecordSubject(issuer.replaySubject, {
      state: OpenId4VcIssuanceSessionState.OfferCreated,
      issuanceSessionId: issuanceSession1.id,
      contextCorrelationId: issuer1.tenantId,
    })
    await waitForCredentialIssuanceSessionRecordSubject(issuer.replaySubject, {
      state: OpenId4VcIssuanceSessionState.OfferCreated,
      issuanceSessionId: issuanceSession2.id,
      contextCorrelationId: issuer2.tenantId,
    })

    const holderTenant1 = await holder.agent.modules.tenants.getTenantAgent({ tenantId: holder1.tenantId })

    const resolvedCredentialOffer1 =
      await holderTenant1.modules.openId4VcHolder.resolveCredentialOffer(credentialOffer1)

    expect(resolvedCredentialOffer1.metadata.credentialIssuer?.dpop_signing_alg_values_supported).toEqual(['EdDSA'])
    expect(resolvedCredentialOffer1.offeredCredentialConfigurations).toEqual({
      universityDegree: {
        format: 'vc+sd-jwt',
        cryptographic_binding_methods_supported: ['did:key', 'jwk'],
        proof_types_supported: {
          jwt: {
            proof_signing_alg_values_supported: ['EdDSA', 'ES256'],
          },
        },
        vct: universityDegreeCredentialConfigurationSupported.vct,
        scope: universityDegreeCredentialConfigurationSupported.scope,
      },
    })

    expect(resolvedCredentialOffer1.credentialOfferPayload.credential_issuer).toEqual(
      `${issuanceBaseUrl}/${openIdIssuerTenant1.issuerId}`
    )
    expect(resolvedCredentialOffer1.metadata.credentialIssuer?.token_endpoint).toEqual(
      `${issuanceBaseUrl}/${openIdIssuerTenant1.issuerId}/token`
    )
    expect(resolvedCredentialOffer1.metadata.credentialIssuer?.credential_endpoint).toEqual(
      `${issuanceBaseUrl}/${openIdIssuerTenant1.issuerId}/credential`
    )

    // Bind to JWK
    const tokenResponseTenant1 = await holderTenant1.modules.openId4VcHolder.requestToken({
      resolvedCredentialOffer: resolvedCredentialOffer1,
      txCode: issuanceSession1.userPin,
    })

    const expectedSubject = (await issuerTenant1.modules.openId4VcIssuer.getIssuanceSessionById(issuanceSession1.id))
      .authorization?.subject
    await issuerTenant1.endSession()

    expect(tokenResponseTenant1.accessToken).toBeDefined()
    expect(tokenResponseTenant1.dpop?.jwk).toBeInstanceOf(Jwk)
    const { payload } = Jwt.fromSerializedJwt(tokenResponseTenant1.accessToken)
    expect(payload.toJson()).toEqual({
      cnf: {
        jkt: await calculateJwkThumbprint({
          hashAlgorithm: HashAlgorithm.Sha256,
          hashCallback: getOid4vcCallbacks(holderTenant1.context).hash,
          jwk: tokenResponseTenant1.dpop?.jwk.toJson() as JwkJson,
        }),
      },
      'pre-authorized_code': expect.any(String),
      aud: `http://localhost:1234/oid4vci/${openIdIssuerTenant1.issuerId}`,
      exp: expect.any(Number),
      iat: expect.any(Number),
      iss: `http://localhost:1234/oid4vci/${openIdIssuerTenant1.issuerId}`,
      jti: expect.any(String),
      nbf: undefined,
      sub: expectedSubject,
    })

    const credentialsTenant1 = await holderTenant1.modules.openId4VcHolder.requestCredentials({
      resolvedCredentialOffer: resolvedCredentialOffer1,
      ...tokenResponseTenant1,
      credentialBindingResolver,
    })

    // Wait for all events
    await waitForCredentialIssuanceSessionRecordSubject(issuer.replaySubject, {
      state: OpenId4VcIssuanceSessionState.AccessTokenRequested,
      issuanceSessionId: issuanceSession1.id,
      contextCorrelationId: issuer1.tenantId,
    })
    await waitForCredentialIssuanceSessionRecordSubject(issuer.replaySubject, {
      state: OpenId4VcIssuanceSessionState.AccessTokenCreated,
      issuanceSessionId: issuanceSession1.id,
      contextCorrelationId: issuer1.tenantId,
    })
    await waitForCredentialIssuanceSessionRecordSubject(issuer.replaySubject, {
      state: OpenId4VcIssuanceSessionState.CredentialRequestReceived,
      issuanceSessionId: issuanceSession1.id,
      contextCorrelationId: issuer1.tenantId,
    })
    await waitForCredentialIssuanceSessionRecordSubject(issuer.replaySubject, {
      state: OpenId4VcIssuanceSessionState.Completed,
      issuanceSessionId: issuanceSession1.id,
      contextCorrelationId: issuer1.tenantId,
    })

    expect(credentialsTenant1.credentials).toHaveLength(1)
    const compactSdJwtVcTenant1 = (credentialsTenant1.credentials[0].credentials[0] as SdJwtVc).compact
    const sdJwtVcTenant1 = holderTenant1.sdJwtVc.fromCompact(compactSdJwtVcTenant1)
    expect(sdJwtVcTenant1.payload.vct).toEqual('UniversityDegreeCredential')

    const resolvedCredentialOffer2 =
      await holderTenant1.modules.openId4VcHolder.resolveCredentialOffer(credentialOffer2)

    await waitForCredentialIssuanceSessionRecordSubject(issuer.replaySubject, {
      state: OpenId4VcIssuanceSessionState.OfferUriRetrieved,
      issuanceSessionId: issuanceSession2.id,
      contextCorrelationId: issuer2.tenantId,
    })

    expect(resolvedCredentialOffer2.credentialOfferPayload.credential_issuer).toEqual(
      `${issuanceBaseUrl}/${openIdIssuerTenant2.issuerId}`
    )
    expect(resolvedCredentialOffer2.metadata.credentialIssuer?.token_endpoint).toEqual(
      `${issuanceBaseUrl}/${openIdIssuerTenant2.issuerId}/token`
    )
    expect(resolvedCredentialOffer2.metadata.credentialIssuer?.credential_endpoint).toEqual(
      `${issuanceBaseUrl}/${openIdIssuerTenant2.issuerId}/credential`
    )

    // Bind to did
    const tokenResponseTenant2 = await holderTenant1.modules.openId4VcHolder.requestToken({
      resolvedCredentialOffer: resolvedCredentialOffer2,
      txCode: issuanceSession2.userPin,
    })

    const credentialsTenant2 = await holderTenant1.modules.openId4VcHolder.requestCredentials({
      resolvedCredentialOffer: resolvedCredentialOffer2,
      ...tokenResponseTenant2,
      credentialBindingResolver,
    })

    // Wait for all events
    await waitForCredentialIssuanceSessionRecordSubject(issuer.replaySubject, {
      state: OpenId4VcIssuanceSessionState.AccessTokenRequested,
      issuanceSessionId: issuanceSession2.id,
      contextCorrelationId: issuer2.tenantId,
    })
    await waitForCredentialIssuanceSessionRecordSubject(issuer.replaySubject, {
      state: OpenId4VcIssuanceSessionState.AccessTokenCreated,
      issuanceSessionId: issuanceSession2.id,
      contextCorrelationId: issuer2.tenantId,
    })
    await waitForCredentialIssuanceSessionRecordSubject(issuer.replaySubject, {
      state: OpenId4VcIssuanceSessionState.CredentialRequestReceived,
      issuanceSessionId: issuanceSession2.id,
      contextCorrelationId: issuer2.tenantId,
    })
    await waitForCredentialIssuanceSessionRecordSubject(issuer.replaySubject, {
      state: OpenId4VcIssuanceSessionState.Completed,
      issuanceSessionId: issuanceSession2.id,
      contextCorrelationId: issuer2.tenantId,
    })

    expect(credentialsTenant2.credentials).toHaveLength(1)
    const compactSdJwtVcTenant2 = (credentialsTenant2.credentials[0].credentials[0] as SdJwtVc).compact
    const sdJwtVcTenant2 = holderTenant1.sdJwtVc.fromCompact(compactSdJwtVcTenant2)
    expect(sdJwtVcTenant2.payload.vct).toEqual('UniversityDegreeCredential2')

    await holderTenant1.endSession()
  })

  it('e2e flow with tenants, issuer endpoints requesting a sd-jwt-vc using authorization code flow', async () => {
    const issuerTenant = await issuer.agent.modules.tenants.getTenantAgent({ tenantId: issuer1.tenantId })
    const holderTenant = await holder.agent.modules.tenants.getTenantAgent({ tenantId: holder1.tenantId })

    const authorizationServerKey = await issuer.agent.wallet.createKey({
      keyType: KeyType.P256,
    })
    const authorizationServerJwk = getJwkFromKey(authorizationServerKey).toJson()
    const authorizationServer = new Oauth2AuthorizationServer({
      callbacks: {
        ...getOid4vcCallbacks(issuer.agent.context),

        signJwt: async (_signer, { header, payload }) => {
          const jwsService = issuer.agent.dependencyManager.resolve(JwsService)
          const compact = await jwsService.createJwsCompact(issuer.agent.context, {
            key: authorizationServerKey,
            payload: JwtPayload.fromJson(payload),
            protectedHeaderOptions: {
              ...header,
              jwk: undefined,
              alg: 'ES256',
              kid: 'first',
            },
          })

          return {
            jwt: compact,
            signerJwk: authorizationServerJwk,
          }
        },
      },
    })

    const app = express()
    app.get('/.well-known/oauth-authorization-server', (_req, res) =>
      res.json({
        jwks_uri: 'http://localhost:4747/jwks.json',
        issuer: 'http://localhost:4747',
        token_endpoint: 'http://localhost:4747/token',
        authorization_endpoint: 'http://localhost:4747/authorize',
      } satisfies AuthorizationServerMetadata)
    )
    app.get('/jwks.json', (_req, res) =>
      res.setHeader('Content-Type', 'application/jwk-set+json').send(
        JSON.stringify({
          keys: [{ ...authorizationServerJwk, kid: 'first' }],
        })
      )
    )
    app.post('/token', async (_req, res) =>
      res.json(
        await authorizationServer.createAccessTokenResponse({
          authorizationServer: 'http://localhost:4747',
          audience: 'http://localhost:1234/oid4vci/8bc91672-6a32-466c-96ec-6efca8760068',
          expiresInSeconds: 5000,
          subject: 'something',
          scope: 'UniversityDegreeCredential',
          additionalAccessTokenPayload: {
            issuer_state: 'dbf99eea-0131-48b0-9022-17f7ebe25ea7',
          },
          signer: {
            method: 'jwk',
            publicJwk: authorizationServerJwk,
            alg: 'ES256',
          },
        })
      )
    )

    const clearNock = setupNockToExpress('http://localhost:4747', app)

    const openIdIssuerTenant = await issuerTenant.modules.openId4VcIssuer.createIssuer({
      issuerId: '8bc91672-6a32-466c-96ec-6efca8760068',
      credentialConfigurationsSupported: {
        universityDegree: universityDegreeCredentialConfigurationSupported,
      },
      authorizationServerConfigs: [
        {
          issuer: 'http://localhost:4747',
        },
      ],
    })

    const { issuanceSession, credentialOffer } = await issuerTenant.modules.openId4VcIssuer.createCredentialOffer({
      issuerId: openIdIssuerTenant.issuerId,
      offeredCredentials: ['universityDegree'],
      authorizationCodeFlowConfig: {
        authorizationServerUrl: 'http://localhost:4747',
        issuerState: 'dbf99eea-0131-48b0-9022-17f7ebe25ea7',
      },
      version: 'v1.draft13',
    })

    await issuerTenant.endSession()

    const resolvedCredentialOffer = await holderTenant.modules.openId4VcHolder.resolveCredentialOffer(credentialOffer)
    const resolvedAuthorization = await holderTenant.modules.openId4VcHolder.resolveOpenId4VciAuthorizationRequest(
      resolvedCredentialOffer,
      {
        clientId: 'foo',
        redirectUri: 'http://localhost:1234/redirect',
        scope: ['UniversityDegreeCredential'],
      }
    )
    if (resolvedAuthorization.authorizationFlow === AuthorizationFlow.PresentationDuringIssuance) {
      throw new Error('Not supported')
    }

    // Bind to JWK
    const tokenResponseTenant = await holderTenant.modules.openId4VcHolder.requestToken({
      resolvedCredentialOffer,
      // Mock the authorization code flow part,
      code: 'some-authorization-code',
      clientId: 'foo',
      redirectUri: 'http://localhost:1234/redirect',
      codeVerifier: resolvedAuthorization.codeVerifier,
    })
    const credentialResponse = await holderTenant.modules.openId4VcHolder.requestCredentials({
      resolvedCredentialOffer,
      ...tokenResponseTenant,
      credentialBindingResolver,
    })

    await waitForCredentialIssuanceSessionRecordSubject(issuer.replaySubject, {
      state: OpenId4VcIssuanceSessionState.Completed,
      issuanceSessionId: issuanceSession.id,
      contextCorrelationId: issuer1.tenantId,
    })

    expect(credentialResponse.credentials).toHaveLength(1)
    const compactSdJwtVcTenant1 = (credentialResponse.credentials[0].credentials[0] as SdJwtVc).compact
    const sdJwtVcTenant1 = holderTenant.sdJwtVc.fromCompact(compactSdJwtVcTenant1)
    expect(sdJwtVcTenant1.payload.vct).toEqual('UniversityDegreeCredential')

    await holderTenant.endSession()
    clearNock()
  })

  it('e2e flow with tenants, verifier endpoints verifying a jwt-vc', async () => {
    const holderTenant = await holder.agent.modules.tenants.getTenantAgent({ tenantId: holder1.tenantId })
    const verifierTenant1 = await verifier.agent.modules.tenants.getTenantAgent({ tenantId: verifier1.tenantId })
    const verifierTenant2 = await verifier.agent.modules.tenants.getTenantAgent({ tenantId: verifier2.tenantId })

    const openIdVerifierTenant1 = await verifierTenant1.modules.openId4VcVerifier.createVerifier()
    const openIdVerifierTenant2 = await verifierTenant2.modules.openId4VcVerifier.createVerifier()

    const signedCredential1 = await issuer.agent.w3cCredentials.signCredential({
      format: ClaimFormat.JwtVc,
      credential: new W3cCredential({
        type: ['VerifiableCredential', 'OpenBadgeCredential'],
        issuer: new W3cIssuer({ id: issuer.did }),
        credentialSubject: new W3cCredentialSubject({ id: holder1.did }),
        issuanceDate: w3cDate(Date.now()),
      }),
      alg: JwaSignatureAlgorithm.EdDSA,
      verificationMethod: issuer.verificationMethod.id,
    })

    const signedCredential2 = await issuer.agent.w3cCredentials.signCredential({
      format: ClaimFormat.JwtVc,
      credential: new W3cCredential({
        type: ['VerifiableCredential', 'UniversityDegreeCredential'],
        issuer: new W3cIssuer({ id: issuer.did }),
        credentialSubject: new W3cCredentialSubject({ id: holder1.did }),
        issuanceDate: w3cDate(Date.now()),
      }),
      alg: JwaSignatureAlgorithm.EdDSA,
      verificationMethod: issuer.verificationMethod.id,
    })

    await holderTenant.w3cCredentials.storeCredential({ credential: signedCredential1 })
    await holderTenant.w3cCredentials.storeCredential({ credential: signedCredential2 })

    const { authorizationRequest: authorizationRequestUri1, verificationSession: verificationSession1 } =
      await verifierTenant1.modules.openId4VcVerifier.createAuthorizationRequest({
        verifierId: openIdVerifierTenant1.verifierId,
        requestSigner: {
          method: 'did',
          didUrl: verifier1.verificationMethod.id,
        },
        presentationExchange: {
          definition: openBadgePresentationDefinition,
        },
      })

    expect(authorizationRequestUri1).toEqual(
      `openid4vp://?client_id=${encodeURIComponent(verifier1.did)}&request_uri=${encodeURIComponent(
        verificationSession1.authorizationRequestUri as string
      )}`
    )

    const { authorizationRequest: authorizationRequestUri2, verificationSession: verificationSession2 } =
      await verifierTenant2.modules.openId4VcVerifier.createAuthorizationRequest({
        requestSigner: {
          method: 'did',
          didUrl: verifier2.verificationMethod.id,
        },
        presentationExchange: {
          definition: universityDegreePresentationDefinition,
        },
        verifierId: openIdVerifierTenant2.verifierId,
      })

    expect(authorizationRequestUri2).toEqual(
      `openid4vp://?client_id=${encodeURIComponent(verifier2.did)}&request_uri=${encodeURIComponent(
        verificationSession2.authorizationRequestUri as string
      )}`
    )

    await verifierTenant1.endSession()
    await verifierTenant2.endSession()

    const resolvedProofRequest1 =
      await holderTenant.modules.openId4VcHolder.resolveOpenId4VpAuthorizationRequest(authorizationRequestUri1)

    expect(resolvedProofRequest1.presentationExchange?.credentialsForRequest).toMatchObject({
      areRequirementsSatisfied: true,
      requirements: [
        {
          submissionEntry: [
            {
              verifiableCredentials: [
                {
                  claimFormat: ClaimFormat.JwtVc,
                  credentialRecord: {
                    credential: {
                      type: ['VerifiableCredential', 'OpenBadgeCredential'],
                    },
                  },
                },
              ],
            },
          ],
        },
      ],
    })

    const resolvedProofRequest2 =
      await holderTenant.modules.openId4VcHolder.resolveOpenId4VpAuthorizationRequest(authorizationRequestUri2)

    expect(resolvedProofRequest2.presentationExchange?.credentialsForRequest).toMatchObject({
      areRequirementsSatisfied: true,
      requirements: [
        {
          submissionEntry: [
            {
              verifiableCredentials: [
                {
                  claimFormat: ClaimFormat.JwtVc,
                  credentialRecord: {
                    credential: {
                      type: ['VerifiableCredential', 'UniversityDegreeCredential'],
                    },
                  },
                },
              ],
            },
          ],
        },
      ],
    })

    if (!resolvedProofRequest1.presentationExchange || !resolvedProofRequest2.presentationExchange) {
      throw new Error('Presentation exchange not defined')
    }

    const selectedCredentials = holder.agent.modules.openId4VcHolder.selectCredentialsForPresentationExchangeRequest(
      resolvedProofRequest1.presentationExchange.credentialsForRequest
    )

    const { authorizationResponsePayload: authorizationREsponsePayload1, serverResponse: serverResponse1 } =
      await holderTenant.modules.openId4VcHolder.acceptOpenId4VpAuthorizationRequest({
        authorizationRequestPayload: resolvedProofRequest1.authorizationRequestPayload,
        presentationExchange: {
          credentials: selectedCredentials,
        },
      })

    expect(authorizationREsponsePayload1).toEqual({
      presentation_submission: {
        definition_id: 'OpenBadgeCredential',
        descriptor_map: [
          {
            format: 'jwt_vp',
            id: 'OpenBadgeCredentialDescriptor',
            path: '$',
            path_nested: {
              format: 'jwt_vc',
              id: 'OpenBadgeCredentialDescriptor',
              path: '$.vp.verifiableCredential[0]',
            },
          },
        ],
        id: expect.any(String),
      },
      state: expect.any(String),
      vp_token: expect.any(String),
    })
    expect(serverResponse1).toMatchObject({
      status: 200,
    })

    // The RP MUST validate that the aud (audience) Claim contains the value of the client_id
    // that the RP sent in the Authorization Request as an audience.
    // When the request has been signed, the value might be an HTTPS URL, or a Decentralized Identifier.
    const verifierTenant1_2 = await verifier.agent.modules.tenants.getTenantAgent({ tenantId: verifier1.tenantId })
    await waitForVerificationSessionRecordSubject(verifier.replaySubject, {
      contextCorrelationId: verifierTenant1_2.context.contextCorrelationId,
      state: OpenId4VcVerificationSessionState.ResponseVerified,
      verificationSessionId: verificationSession1.id,
    })

    const { presentationExchange: presentationExchange1 } =
      await verifierTenant1_2.modules.openId4VcVerifier.getVerifiedAuthorizationResponse(verificationSession1.id)

    expect(presentationExchange1).toMatchObject({
      definition: openBadgePresentationDefinition,
      submission: {
        definition_id: 'OpenBadgeCredential',
      },
      presentations: [
        {
          verifiableCredential: [
            {
              type: ['VerifiableCredential', 'OpenBadgeCredential'],
            },
          ],
        },
      ],
    })

    const selectedCredentials2 = holder.agent.modules.openId4VcHolder.selectCredentialsForPresentationExchangeRequest(
      resolvedProofRequest2.presentationExchange.credentialsForRequest
    )

    const { serverResponse: serverResponse2 } =
      await holderTenant.modules.openId4VcHolder.acceptOpenId4VpAuthorizationRequest({
        authorizationRequestPayload: resolvedProofRequest2.authorizationRequestPayload,
        presentationExchange: {
          credentials: selectedCredentials2,
        },
      })
    expect(serverResponse2).toMatchObject({
      status: 200,
    })

    // The RP MUST validate that the aud (audience) Claim contains the value of the client_id
    // that the RP sent in the Authorization Request as an audience.
    // When the request has been signed, the value might be an HTTPS URL, or a Decentralized Identifier.
    const verifierTenant2_2 = await verifier.agent.modules.tenants.getTenantAgent({ tenantId: verifier2.tenantId })
    await waitForVerificationSessionRecordSubject(verifier.replaySubject, {
      contextCorrelationId: verifierTenant2_2.context.contextCorrelationId,
      state: OpenId4VcVerificationSessionState.ResponseVerified,
      verificationSessionId: verificationSession2.id,
    })
    const { presentationExchange: presentationExchange2 } =
      await verifierTenant2_2.modules.openId4VcVerifier.getVerifiedAuthorizationResponse(verificationSession2.id)

    expect(presentationExchange2).toMatchObject({
      definition: universityDegreePresentationDefinition,
      submission: {
        definition_id: 'UniversityDegreeCredential',
      },
      presentations: [
        {
          verifiableCredential: [
            {
              type: ['VerifiableCredential', 'UniversityDegreeCredential'],
            },
          ],
        },
      ],
    })
  })

  it('e2e flow (jarm) with verifier endpoints verifying a sd-jwt-vc with selective disclosure (transaction data)', async () => {
    const openIdVerifier = await verifier.agent.modules.openId4VcVerifier.createVerifier()

    const signedSdJwtVc = await issuer.agent.sdJwtVc.sign({
      holder: { method: 'did', didUrl: holder.kid },
      issuer: {
        method: 'did',
        didUrl: issuer.kid,
      },
      payload: {
        vct: 'OpenBadgeCredential',
        university: 'innsbruck',
        degree: 'bachelor',
        name: 'John Doe',
      },
      disclosureFrame: {
        _sd: ['university', 'name'],
      },
    })

    const certificate = await verifier.agent.x509.createCertificate({
      issuer: { commonName: 'Credo', countryName: 'NL' },
      authorityKey: await verifier.agent.wallet.createKey({ keyType: KeyType.Ed25519 }),
      extensions: { subjectAlternativeName: { name: [{ type: 'dns', value: 'localhost' }] } },
    })

    const rawCertificate = certificate.toString('base64')
    await holder.agent.sdJwtVc.store(signedSdJwtVc.compact)

    holder.agent.x509.addTrustedCertificate(rawCertificate)
    verifier.agent.x509.addTrustedCertificate(rawCertificate)

    const presentationDefinition = {
      id: 'OpenBadgeCredential',
      input_descriptors: [
        {
          id: 'OpenBadgeCredentialDescriptor',
          format: {
            'vc+sd-jwt': {
              'sd-jwt_alg_values': ['EdDSA'],
            },
          },
          constraints: {
            limit_disclosure: 'required',
            fields: [
              {
                path: ['$.vct'],
                filter: {
                  type: 'string',
                  const: 'OpenBadgeCredential',
                },
              },
              {
                path: ['$.university'],
              },
            ],
          },
        },
      ],
    } satisfies DifPresentationExchangeDefinitionV2

    const { authorizationRequest, verificationSession } =
      await verifier.agent.modules.openId4VcVerifier.createAuthorizationRequest({
        verifierId: openIdVerifier.verifierId,
        responseMode: 'direct_post.jwt',
        requestSigner: {
          method: 'x5c',
          x5c: [rawCertificate],
        },
        transactionData: [
          {
            type: 'OpenBadgeTx',
            credential_ids: ['OpenBadgeCredentialDescriptor'],
            transaction_data_hashes_alg: ['sha-256'],
            some_extra_prop: 'is_allowed',
          },
        ],
        presentationExchange: {
          definition: presentationDefinition,
        },
      })

    expect(authorizationRequest).toEqual(
      `openid4vp://?client_id=x509_san_dns%3Alocalhost&request_uri=${encodeURIComponent(
        verificationSession.authorizationRequestUri as string
      )}`
    )

    const resolvedAuthorizationRequest =
      await holder.agent.modules.openId4VcHolder.resolveOpenId4VpAuthorizationRequest(authorizationRequest)
    expect(resolvedAuthorizationRequest.authorizationRequestPayload.response_mode).toEqual('direct_post.jwt')

    expect(resolvedAuthorizationRequest.presentationExchange?.credentialsForRequest).toEqual({
      areRequirementsSatisfied: true,
      name: undefined,
      purpose: undefined,
      requirements: [
        {
          isRequirementSatisfied: true,
          needsCount: 1,
          rule: 'pick',
          submissionEntry: [
            {
              name: undefined,
              purpose: undefined,
              inputDescriptorId: 'OpenBadgeCredentialDescriptor',
              verifiableCredentials: [
                {
                  claimFormat: ClaimFormat.SdJwtVc,
                  credentialRecord: expect.objectContaining({
                    compactSdJwtVc: signedSdJwtVc.compact,
                  }),
                  // Name is NOT in here
                  disclosedPayload: {
                    cnf: {
                      kid: 'did:key:z6MkpGR4gs4Rc3Zph4vj8wRnjnAxgAPSxcR8MAVKutWspQzc#z6MkpGR4gs4Rc3Zph4vj8wRnjnAxgAPSxcR8MAVKutWspQzc',
                    },
                    degree: 'bachelor',
                    iat: expect.any(Number),
                    iss: 'did:key:z6MkrzQPBr4pyqC776KKtrz13SchM5ePPbssuPuQZb5t4uKQ',
                    university: 'innsbruck',
                    vct: 'OpenBadgeCredential',
                  },
                },
              ],
            },
          ],
        },
      ],
    })

    if (!resolvedAuthorizationRequest.presentationExchange) {
      throw new Error('Presentation exchange not defined')
    }

    const selectedCredentials = holder.agent.modules.openId4VcHolder.selectCredentialsForPresentationExchangeRequest(
      resolvedAuthorizationRequest.presentationExchange.credentialsForRequest
    )

    const { serverResponse, authorizationResponsePayload } =
      await holder.agent.modules.openId4VcHolder.acceptOpenId4VpAuthorizationRequest({
        authorizationRequestPayload: resolvedAuthorizationRequest.authorizationRequestPayload,
        presentationExchange: {
          credentials: selectedCredentials,
        },
        transactionData: [{ credentialId: 'OpenBadgeCredentialDescriptor' }],
      })

    // path_nested should not be used for sd-jwt
    expect(authorizationResponsePayload.presentation_submission?.descriptor_map[0].path_nested).toBeUndefined()
    expect(authorizationResponsePayload).toEqual({
      presentation_submission: {
        definition_id: 'OpenBadgeCredential',
        descriptor_map: [
          {
            format: 'vc+sd-jwt',
            id: 'OpenBadgeCredentialDescriptor',
            path: '$',
          },
        ],
        id: expect.any(String),
      },
      state: expect.any(String),
      vp_token: expect.any(String),
    })
    expect(serverResponse).toMatchObject({
      status: 200,
    })

    // The RP MUST validate that the aud (audience) Claim contains the value of the client_id
    // that the RP sent in the Authorization Request as an audience.
    // When the request has been signed, the value might be an HTTPS URL, or a Decentralized Identifier.
    await waitForVerificationSessionRecordSubject(verifier.replaySubject, {
      contextCorrelationId: verifier.agent.context.contextCorrelationId,
      state: OpenId4VcVerificationSessionState.ResponseVerified,
      verificationSessionId: verificationSession.id,
    })
    const { presentationExchange, transactionData: _transactionData } =
      await verifier.agent.modules.openId4VcVerifier.getVerifiedAuthorizationResponse(verificationSession.id)

    const presentation = presentationExchange?.presentations[0] as SdJwtVc
    expect(_transactionData).toEqual([
      {
        credentialHashIndex: 0,
        credentialId: 'OpenBadgeCredentialDescriptor',
        decoded: {
          credential_ids: ['OpenBadgeCredentialDescriptor'],
          transaction_data_hashes_alg: ['sha-256'],
          type: 'OpenBadgeTx',
          some_extra_prop: 'is_allowed',
        },
        encoded:
          'eyJ0eXBlIjoiT3BlbkJhZGdlVHgiLCJjcmVkZW50aWFsX2lkcyI6WyJPcGVuQmFkZ2VDcmVkZW50aWFsRGVzY3JpcHRvciJdLCJ0cmFuc2FjdGlvbl9kYXRhX2hhc2hlc19hbGciOlsic2hhLTI1NiJdLCJzb21lX2V4dHJhX3Byb3AiOiJpc19hbGxvd2VkIn0',
        hash: 'PJEyHCQYjSKqKyd1mIpBPWs8ocD5GvBhxvAR_opoM0Y',
        hashAlg: 'sha-256',
        transactionDataIndex: 0,
      },
    ])

    const signedTransactionDataHashes = {
      transaction_data_hashes: ['PJEyHCQYjSKqKyd1mIpBPWs8ocD5GvBhxvAR_opoM0Y'],
      transaction_data_hashes_alg: 'sha-256',
    }
    expect(presentation?.kbJwt?.payload).toMatchObject(signedTransactionDataHashes)

    // name SHOULD NOT be disclosed
    expect(presentation.prettyClaims).not.toHaveProperty('name')

    // university and name SHOULD NOT be in the signed payload
    expect(presentation.payload).not.toHaveProperty('university')
    expect(presentation.payload).not.toHaveProperty('name')

    expect(presentationExchange).toEqual({
      definition: presentationDefinition,
      submission: {
        definition_id: 'OpenBadgeCredential',
        descriptor_map: [
          {
            format: 'vc+sd-jwt',
            id: 'OpenBadgeCredentialDescriptor',
            path: '$',
          },
        ],
        id: expect.any(String),
      },
      presentations: [
        {
          encoded: expect.any(String),
          claimFormat: ClaimFormat.SdJwtVc,
          compact: expect.any(String),
          header: {
            alg: 'EdDSA',
            kid: '#z6MkrzQPBr4pyqC776KKtrz13SchM5ePPbssuPuQZb5t4uKQ',
            typ: 'vc+sd-jwt',
          },
          payload: {
            _sd: [expect.any(String), expect.any(String)],
            _sd_alg: 'sha-256',
            cnf: {
              kid: 'did:key:z6MkpGR4gs4Rc3Zph4vj8wRnjnAxgAPSxcR8MAVKutWspQzc#z6MkpGR4gs4Rc3Zph4vj8wRnjnAxgAPSxcR8MAVKutWspQzc',
            },
            iat: expect.any(Number),
            iss: 'did:key:z6MkrzQPBr4pyqC776KKtrz13SchM5ePPbssuPuQZb5t4uKQ',
            vct: 'OpenBadgeCredential',
            degree: 'bachelor',
          },
          kbJwt: {
            header: {
              alg: 'EdDSA',
              typ: 'kb+jwt',
            },
            payload: {
              aud: 'x509_san_dns:localhost',
              iat: expect.any(Number),
              nonce: verificationSession.requestPayload.nonce,
              sd_hash: expect.any(String),
              transaction_data_hashes: ['PJEyHCQYjSKqKyd1mIpBPWs8ocD5GvBhxvAR_opoM0Y'],
              transaction_data_hashes_alg: 'sha-256',
            },
          },
          // university SHOULD be disclosed
          prettyClaims: {
            cnf: {
              kid: 'did:key:z6MkpGR4gs4Rc3Zph4vj8wRnjnAxgAPSxcR8MAVKutWspQzc#z6MkpGR4gs4Rc3Zph4vj8wRnjnAxgAPSxcR8MAVKutWspQzc',
            },
            iat: expect.any(Number),
            iss: 'did:key:z6MkrzQPBr4pyqC776KKtrz13SchM5ePPbssuPuQZb5t4uKQ',
            vct: 'OpenBadgeCredential',
            degree: 'bachelor',
            university: 'innsbruck',
          },
        },
      ],
      descriptors: expect.any(Array),
    })
  })

  it('e2e flow with verifier endpoints verifying a sd-jwt-vc with selective disclosure', async () => {
    const openIdVerifier = await verifier.agent.modules.openId4VcVerifier.createVerifier()

    const signedSdJwtVc = await issuer.agent.sdJwtVc.sign({
      holder: { method: 'did', didUrl: holder.kid },
      issuer: {
        method: 'did',
        didUrl: issuer.kid,
      },
      payload: {
        vct: 'OpenBadgeCredential',
        university: 'innsbruck',
        degree: 'bachelor',
        name: 'John Doe',
      },
      disclosureFrame: {
        _sd: ['university', 'name'],
      },
    })

    const certificate = await verifier.agent.x509.createCertificate({
      issuer: { commonName: 'Credo', countryName: 'NL' },
      authorityKey: await verifier.agent.wallet.createKey({ keyType: KeyType.Ed25519 }),
      extensions: { subjectAlternativeName: { name: [{ type: 'dns', value: 'localhost' }] } },
    })

    const rawCertificate = certificate.toString('base64')
    await holder.agent.sdJwtVc.store(signedSdJwtVc.compact)

    holder.agent.x509.addTrustedCertificate(rawCertificate)
    verifier.agent.x509.addTrustedCertificate(rawCertificate)

    const presentationDefinition = {
      id: 'OpenBadgeCredential',
      input_descriptors: [
        {
          id: 'OpenBadgeCredentialDescriptor',
          format: {
            'vc+sd-jwt': {
              'sd-jwt_alg_values': ['EdDSA'],
            },
          },
          constraints: {
            limit_disclosure: 'required',
            fields: [
              {
                path: ['$.vct'],
                filter: {
                  type: 'string',
                  const: 'OpenBadgeCredential',
                },
              },
              {
                path: ['$.university'],
              },
            ],
          },
        },
      ],
    } satisfies DifPresentationExchangeDefinitionV2

    const { authorizationRequest, verificationSession } =
      await verifier.agent.modules.openId4VcVerifier.createAuthorizationRequest({
        verifierId: openIdVerifier.verifierId,
        requestSigner: {
          method: 'x5c',
          x5c: [rawCertificate],
        },
        transactionData: [
          {
            type: 'OpenBadgeTx',
            credential_ids: ['OpenBadgeCredentialDescriptor'],
            transaction_data_hashes_alg: ['sha-256'],
          },
        ],
        presentationExchange: {
          definition: presentationDefinition,
        },
      })

    expect(authorizationRequest).toEqual(
      `openid4vp://?client_id=x509_san_dns%3Alocalhost&request_uri=${encodeURIComponent(
        verificationSession.authorizationRequestUri as string
      )}`
    )

    const resolvedAuthorizationRequest =
      await holder.agent.modules.openId4VcHolder.resolveOpenId4VpAuthorizationRequest(authorizationRequest)

    expect(resolvedAuthorizationRequest.presentationExchange?.credentialsForRequest).toEqual({
      areRequirementsSatisfied: true,
      name: undefined,
      purpose: undefined,
      requirements: [
        {
          isRequirementSatisfied: true,
          needsCount: 1,
          rule: 'pick',
          submissionEntry: [
            {
              name: undefined,
              purpose: undefined,
              inputDescriptorId: 'OpenBadgeCredentialDescriptor',
              verifiableCredentials: [
                {
                  claimFormat: ClaimFormat.SdJwtVc,
                  credentialRecord: expect.objectContaining({
                    compactSdJwtVc: signedSdJwtVc.compact,
                  }),
                  // Name is NOT in here
                  disclosedPayload: {
                    cnf: {
                      kid: 'did:key:z6MkpGR4gs4Rc3Zph4vj8wRnjnAxgAPSxcR8MAVKutWspQzc#z6MkpGR4gs4Rc3Zph4vj8wRnjnAxgAPSxcR8MAVKutWspQzc',
                    },
                    degree: 'bachelor',
                    iat: expect.any(Number),
                    iss: 'did:key:z6MkrzQPBr4pyqC776KKtrz13SchM5ePPbssuPuQZb5t4uKQ',
                    university: 'innsbruck',
                    vct: 'OpenBadgeCredential',
                  },
                },
              ],
            },
          ],
        },
      ],
    })

    if (!resolvedAuthorizationRequest.presentationExchange) {
      throw new Error('Presentation exchange not defined')
    }

    const selectedCredentials = holder.agent.modules.openId4VcHolder.selectCredentialsForPresentationExchangeRequest(
      resolvedAuthorizationRequest.presentationExchange.credentialsForRequest
    )

    const { serverResponse, authorizationResponsePayload } =
      await holder.agent.modules.openId4VcHolder.acceptOpenId4VpAuthorizationRequest({
        authorizationRequestPayload: resolvedAuthorizationRequest.authorizationRequestPayload,
        presentationExchange: {
          credentials: selectedCredentials,
        },
        transactionData: [{ credentialId: 'OpenBadgeCredentialDescriptor' }],
      })

    // path_nested should not be used for sd-jwt
    expect(authorizationResponsePayload.presentation_submission?.descriptor_map[0].path_nested).toBeUndefined()
    expect(authorizationResponsePayload).toEqual({
      presentation_submission: {
        definition_id: 'OpenBadgeCredential',
        descriptor_map: [
          {
            format: 'vc+sd-jwt',
            id: 'OpenBadgeCredentialDescriptor',
            path: '$',
          },
        ],
        id: expect.any(String),
      },
      state: expect.any(String),
      vp_token: expect.any(String),
    })
    expect(serverResponse).toMatchObject({
      status: 200,
    })

    // The RP MUST validate that the aud (audience) Claim contains the value of the client_id
    // that the RP sent in the Authorization Request as an audience.
    // When the request has been signed, the value might be an HTTPS URL, or a Decentralized Identifier.
    await waitForVerificationSessionRecordSubject(verifier.replaySubject, {
      contextCorrelationId: verifier.agent.context.contextCorrelationId,
      state: OpenId4VcVerificationSessionState.ResponseVerified,
      verificationSessionId: verificationSession.id,
    })
    const { presentationExchange } = await verifier.agent.modules.openId4VcVerifier.getVerifiedAuthorizationResponse(
      verificationSession.id
    )

    const presentation = presentationExchange?.presentations[0] as SdJwtVc

    const signedTransactionDataHashes = {
      transaction_data_hashes: ['XwyVd7wFREdVWLpni5QNHggNWXo2J4Ln58t2_ecJ73s'],
      transaction_data_hashes_alg: 'sha-256',
    }
    expect(presentation.kbJwt?.payload).toMatchObject(signedTransactionDataHashes)

    // name SHOULD NOT be disclosed
    expect(presentation.prettyClaims).not.toHaveProperty('name')

    // university and name SHOULD NOT be in the signed payload
    expect(presentation.payload).not.toHaveProperty('university')
    expect(presentation.payload).not.toHaveProperty('name')

    expect(presentationExchange).toEqual({
      definition: presentationDefinition,
      submission: {
        definition_id: 'OpenBadgeCredential',
        descriptor_map: [
          {
            format: 'vc+sd-jwt',
            id: 'OpenBadgeCredentialDescriptor',
            path: '$',
          },
        ],
        id: expect.any(String),
      },
      presentations: [
        {
          encoded: expect.any(String),
          claimFormat: ClaimFormat.SdJwtVc,
          compact: expect.any(String),
          header: {
            alg: 'EdDSA',
            kid: '#z6MkrzQPBr4pyqC776KKtrz13SchM5ePPbssuPuQZb5t4uKQ',
            typ: 'vc+sd-jwt',
          },
          kbJwt: {
            header: {
              alg: 'EdDSA',
              typ: 'kb+jwt',
            },
            payload: {
              aud: 'x509_san_dns:localhost',
              iat: expect.any(Number),
              nonce: verificationSession.requestPayload.nonce,
              sd_hash: expect.any(String),
              transaction_data_hashes: ['XwyVd7wFREdVWLpni5QNHggNWXo2J4Ln58t2_ecJ73s'],
              transaction_data_hashes_alg: 'sha-256',
            },
          },
          payload: {
            _sd: [expect.any(String), expect.any(String)],
            _sd_alg: 'sha-256',
            cnf: {
              kid: 'did:key:z6MkpGR4gs4Rc3Zph4vj8wRnjnAxgAPSxcR8MAVKutWspQzc#z6MkpGR4gs4Rc3Zph4vj8wRnjnAxgAPSxcR8MAVKutWspQzc',
            },
            iat: expect.any(Number),
            iss: 'did:key:z6MkrzQPBr4pyqC776KKtrz13SchM5ePPbssuPuQZb5t4uKQ',
            vct: 'OpenBadgeCredential',
            degree: 'bachelor',
          },
          // university SHOULD be disclosed
          prettyClaims: {
            cnf: {
              kid: 'did:key:z6MkpGR4gs4Rc3Zph4vj8wRnjnAxgAPSxcR8MAVKutWspQzc#z6MkpGR4gs4Rc3Zph4vj8wRnjnAxgAPSxcR8MAVKutWspQzc',
            },
            iat: expect.any(Number),
            iss: 'did:key:z6MkrzQPBr4pyqC776KKtrz13SchM5ePPbssuPuQZb5t4uKQ',
            vct: 'OpenBadgeCredential',
            degree: 'bachelor',
            university: 'innsbruck',
          },
        },
      ],
      descriptors: expect.any(Array),
    })
  })

  it('e2e flow with verifier endpoints verifying two sd-jwt-vcs with selective disclosure', async () => {
    const openIdVerifier = await verifier.agent.modules.openId4VcVerifier.createVerifier()

    const signedSdJwtVc = await issuer.agent.sdJwtVc.sign({
      holder: { method: 'did', didUrl: holder.kid },
      issuer: {
        method: 'did',
        didUrl: issuer.kid,
      },
      payload: {
        vct: 'OpenBadgeCredential',
        university: 'innsbruck',
        degree: 'bachelor',
        name: 'John Doe',
      },
      disclosureFrame: {
        _sd: ['university', 'name'],
      },
    })

    const signedSdJwtVc2 = await issuer.agent.sdJwtVc.sign({
      holder: { method: 'did', didUrl: holder.kid },
      issuer: {
        method: 'did',
        didUrl: issuer.kid,
      },
      payload: {
        vct: 'OpenBadgeCredential2',
        university: 'innsbruck2',
        degree: 'bachelor2',
        name: 'John Doe2',
      },
      disclosureFrame: {
        _sd: ['university', 'name'],
      },
    })

    const certificate = await verifier.agent.x509.createCertificate({
      issuer: { commonName: 'Credo', countryName: 'NL' },
      authorityKey: await verifier.agent.wallet.createKey({ keyType: KeyType.Ed25519 }),
      extensions: { subjectAlternativeName: { name: [{ type: 'dns', value: 'localhost' }] } },
    })

    const rawCertificate = certificate.toString('base64')
    await holder.agent.sdJwtVc.store(signedSdJwtVc.compact)
    await holder.agent.sdJwtVc.store(signedSdJwtVc2.compact)

    holder.agent.x509.addTrustedCertificate(rawCertificate)
    verifier.agent.x509.addTrustedCertificate(rawCertificate)

    const presentationDefinition = {
      id: 'OpenBadgeCredentials',
      input_descriptors: [
        {
          id: 'OpenBadgeCredentialDescriptor',
          format: {
            'vc+sd-jwt': {
              'sd-jwt_alg_values': ['EdDSA'],
            },
          },
          constraints: {
            limit_disclosure: 'required',
            fields: [
              {
                path: ['$.vct'],
                filter: {
                  type: 'string',
                  const: 'OpenBadgeCredential',
                },
              },
              {
                path: ['$.university'],
              },
            ],
          },
        },
        {
          id: 'OpenBadgeCredentialDescriptor2',
          format: {
            'vc+sd-jwt': {
              'sd-jwt_alg_values': ['EdDSA'],
            },
          },
          constraints: {
            limit_disclosure: 'required',
            fields: [
              {
                path: ['$.vct'],
                filter: {
                  type: 'string',
                  const: 'OpenBadgeCredential2',
                },
              },
              {
                path: ['$.name'],
              },
            ],
          },
        },
      ],
    } satisfies DifPresentationExchangeDefinitionV2

    const { authorizationRequest, verificationSession } =
      await verifier.agent.modules.openId4VcVerifier.createAuthorizationRequest({
        verifierId: openIdVerifier.verifierId,

        requestSigner: {
          method: 'x5c',
          x5c: [rawCertificate],
        },
        presentationExchange: {
          definition: presentationDefinition,
        },
        transactionData: [
          { type: 'type1', credential_ids: ['OpenBadgeCredentialDescriptor'] },
          { type: 'type2', credential_ids: ['OpenBadgeCredentialDescriptor2'] },
        ],
      })

    expect(authorizationRequest).toEqual(
      `openid4vp://?client_id=x509_san_dns%3Alocalhost&request_uri=${encodeURIComponent(
        verificationSession.authorizationRequestUri as string
      )}`
    )

    const resolvedAuthorizationRequest =
      await holder.agent.modules.openId4VcHolder.resolveOpenId4VpAuthorizationRequest(authorizationRequest)

    expect(resolvedAuthorizationRequest.transactionData).toEqual([
      {
        matchedCredentialIds: ['OpenBadgeCredentialDescriptor'],
        entry: {
          encoded: 'eyJ0eXBlIjoidHlwZTEiLCJjcmVkZW50aWFsX2lkcyI6WyJPcGVuQmFkZ2VDcmVkZW50aWFsRGVzY3JpcHRvciJdfQ',
          transactionData: {
            credential_ids: ['OpenBadgeCredentialDescriptor'],
            type: 'type1',
          },
          transactionDataIndex: 0,
        },
      },
      {
        entry: {
          encoded: 'eyJ0eXBlIjoidHlwZTIiLCJjcmVkZW50aWFsX2lkcyI6WyJPcGVuQmFkZ2VDcmVkZW50aWFsRGVzY3JpcHRvcjIiXX0',
          transactionData: {
            credential_ids: ['OpenBadgeCredentialDescriptor2'],
            type: 'type2',
          },
          transactionDataIndex: 1,
        },
        matchedCredentialIds: ['OpenBadgeCredentialDescriptor2'],
      },
    ])

    expect(resolvedAuthorizationRequest.presentationExchange?.credentialsForRequest).toEqual({
      areRequirementsSatisfied: true,
      name: undefined,
      purpose: undefined,
      requirements: expect.arrayContaining([
        {
          isRequirementSatisfied: true,
          needsCount: 1,
          rule: 'pick',
          submissionEntry: [
            {
              name: undefined,
              purpose: undefined,
              inputDescriptorId: 'OpenBadgeCredentialDescriptor',
              verifiableCredentials: [
                {
                  claimFormat: ClaimFormat.SdJwtVc,
                  credentialRecord: expect.objectContaining({
                    compactSdJwtVc: signedSdJwtVc.compact,
                  }),
                  // Name is NOT in here
                  disclosedPayload: {
                    cnf: {
                      kid: 'did:key:z6MkpGR4gs4Rc3Zph4vj8wRnjnAxgAPSxcR8MAVKutWspQzc#z6MkpGR4gs4Rc3Zph4vj8wRnjnAxgAPSxcR8MAVKutWspQzc',
                    },
                    degree: 'bachelor',
                    iat: expect.any(Number),
                    iss: 'did:key:z6MkrzQPBr4pyqC776KKtrz13SchM5ePPbssuPuQZb5t4uKQ',
                    university: 'innsbruck',
                    vct: 'OpenBadgeCredential',
                  },
                },
              ],
            },
          ],
        },
        {
          isRequirementSatisfied: true,
          needsCount: 1,
          rule: 'pick',
          submissionEntry: [
            {
              name: undefined,
              purpose: undefined,
              inputDescriptorId: 'OpenBadgeCredentialDescriptor2',
              verifiableCredentials: [
                {
                  claimFormat: ClaimFormat.SdJwtVc,
                  credentialRecord: expect.objectContaining({
                    compactSdJwtVc: signedSdJwtVc2.compact,
                  }),
                  disclosedPayload: {
                    cnf: {
                      kid: 'did:key:z6MkpGR4gs4Rc3Zph4vj8wRnjnAxgAPSxcR8MAVKutWspQzc#z6MkpGR4gs4Rc3Zph4vj8wRnjnAxgAPSxcR8MAVKutWspQzc',
                    },
                    iat: expect.any(Number),
                    iss: 'did:key:z6MkrzQPBr4pyqC776KKtrz13SchM5ePPbssuPuQZb5t4uKQ',
                    vct: 'OpenBadgeCredential2',
                    degree: 'bachelor2',
                    name: 'John Doe2',
                  },
                },
              ],
            },
          ],
        },
      ]),
    })

    if (!resolvedAuthorizationRequest.presentationExchange) {
      throw new Error('Presentation exchange not defined')
    }

    const selectedCredentials = holder.agent.modules.openId4VcHolder.selectCredentialsForPresentationExchangeRequest(
      resolvedAuthorizationRequest.presentationExchange.credentialsForRequest
    )

    const { serverResponse, authorizationResponsePayload } =
      await holder.agent.modules.openId4VcHolder.acceptOpenId4VpAuthorizationRequest({
        authorizationRequestPayload: resolvedAuthorizationRequest.authorizationRequestPayload,
        presentationExchange: {
          credentials: selectedCredentials,
        },
        transactionData: [
          {
            credentialId: 'OpenBadgeCredentialDescriptor',
          },
          {
            credentialId: 'OpenBadgeCredentialDescriptor2',
          },
        ],
      })

    // path_nested should not be used for sd-jwt
    expect(authorizationResponsePayload.presentation_submission?.descriptor_map[0].path_nested).toBeUndefined()
    expect(authorizationResponsePayload).toEqual({
      presentation_submission: {
        definition_id: 'OpenBadgeCredentials',
        descriptor_map: [
          {
            format: 'vc+sd-jwt',
            id: 'OpenBadgeCredentialDescriptor',
            path: '$[0]',
          },
          {
            format: 'vc+sd-jwt',
            id: 'OpenBadgeCredentialDescriptor2',
            path: '$[1]',
          },
        ],
        id: expect.any(String),
      },
      state: expect.any(String),
      vp_token: [expect.any(String), expect.any(String)],
    })
    expect(serverResponse).toMatchObject({
      status: 200,
    })

    // The RP MUST validate that the aud (audience) Claim contains the value of the client_id
    // that the RP sent in the Authorization Request as an audience.
    // When the request has been signed, the value might be an HTTPS URL, or a Decentralized Identifier.
    await waitForVerificationSessionRecordSubject(verifier.replaySubject, {
      contextCorrelationId: verifier.agent.context.contextCorrelationId,
      state: OpenId4VcVerificationSessionState.ResponseVerified,
      verificationSessionId: verificationSession.id,
    })
    const { presentationExchange, transactionData: tdResult } =
      await verifier.agent.modules.openId4VcVerifier.getVerifiedAuthorizationResponse(verificationSession.id)

    expect(tdResult).toEqual([
      {
        credentialHashIndex: 0,
        credentialId: 'OpenBadgeCredentialDescriptor',
        decoded: {
          credential_ids: ['OpenBadgeCredentialDescriptor'],
          type: 'type1',
        },
        encoded: 'eyJ0eXBlIjoidHlwZTEiLCJjcmVkZW50aWFsX2lkcyI6WyJPcGVuQmFkZ2VDcmVkZW50aWFsRGVzY3JpcHRvciJdfQ',
        hash: 'TU8fKqfA_X6SXn3RCGR9ENeO1h4KXacyAPpxxhzBwJ4',
        hashAlg: 'sha-256',
        transactionDataIndex: 0,
      },
      {
        credentialHashIndex: 0,
        credentialId: 'OpenBadgeCredentialDescriptor2',
        decoded: {
          credential_ids: ['OpenBadgeCredentialDescriptor2'],
          type: 'type2',
        },
        encoded: 'eyJ0eXBlIjoidHlwZTIiLCJjcmVkZW50aWFsX2lkcyI6WyJPcGVuQmFkZ2VDcmVkZW50aWFsRGVzY3JpcHRvcjIiXX0',
        hash: '_W3dA7YK86o2y2JjRzgbsWnc8IJD3OJd9Rk7sGUlars',
        hashAlg: 'sha-256',
        transactionDataIndex: 1,
      },
    ])

    const presentation = presentationExchange?.presentations[0] as SdJwtVc
    // name SHOULD NOT be disclosed
    expect(presentation.prettyClaims).not.toHaveProperty('name')

    const signedTransactionDataHashes = {
      transaction_data_hashes: ['TU8fKqfA_X6SXn3RCGR9ENeO1h4KXacyAPpxxhzBwJ4'],
      transaction_data_hashes_alg: 'sha-256',
    }
    expect(presentation.kbJwt?.payload).toMatchObject(signedTransactionDataHashes)

    const signedTransactionDataHashes2 = {
      transaction_data_hashes: ['_W3dA7YK86o2y2JjRzgbsWnc8IJD3OJd9Rk7sGUlars'],
      transaction_data_hashes_alg: 'sha-256',
    }
    expect((presentationExchange?.presentations[1] as SdJwtVc).kbJwt?.payload).toMatchObject(
      signedTransactionDataHashes2
    )

    // university and name SHOULD NOT be in the signed payload
    expect(presentation.payload).not.toHaveProperty('university')
    expect(presentation.payload).not.toHaveProperty('name')

    expect(presentationExchange).toEqual({
      definition: presentationDefinition,
      submission: {
        definition_id: 'OpenBadgeCredentials',
        descriptor_map: [
          {
            format: 'vc+sd-jwt',
            id: 'OpenBadgeCredentialDescriptor',
            path: '$[0]',
          },
          {
            format: 'vc+sd-jwt',
            id: 'OpenBadgeCredentialDescriptor2',
            path: '$[1]',
          },
        ],
        id: expect.any(String),
      },
      presentations: [
        {
          encoded: expect.any(String),
          claimFormat: ClaimFormat.SdJwtVc,
          compact: expect.any(String),
          header: {
            alg: 'EdDSA',
            kid: '#z6MkrzQPBr4pyqC776KKtrz13SchM5ePPbssuPuQZb5t4uKQ',
            typ: 'vc+sd-jwt',
          },
          kbJwt: {
            header: {
              alg: 'EdDSA',
              typ: 'kb+jwt',
            },
            payload: {
              aud: 'x509_san_dns:localhost',
              iat: expect.any(Number),
              nonce: verificationSession.requestPayload.nonce,
              sd_hash: expect.any(String),
              transaction_data_hashes: ['TU8fKqfA_X6SXn3RCGR9ENeO1h4KXacyAPpxxhzBwJ4'],
              transaction_data_hashes_alg: 'sha-256',
            },
          },
          payload: {
            _sd: [expect.any(String), expect.any(String)],
            _sd_alg: 'sha-256',
            cnf: {
              kid: 'did:key:z6MkpGR4gs4Rc3Zph4vj8wRnjnAxgAPSxcR8MAVKutWspQzc#z6MkpGR4gs4Rc3Zph4vj8wRnjnAxgAPSxcR8MAVKutWspQzc',
            },
            iat: expect.any(Number),
            iss: 'did:key:z6MkrzQPBr4pyqC776KKtrz13SchM5ePPbssuPuQZb5t4uKQ',
            vct: 'OpenBadgeCredential',
            degree: 'bachelor',
          },
          // university SHOULD be disclosed
          prettyClaims: {
            cnf: {
              kid: 'did:key:z6MkpGR4gs4Rc3Zph4vj8wRnjnAxgAPSxcR8MAVKutWspQzc#z6MkpGR4gs4Rc3Zph4vj8wRnjnAxgAPSxcR8MAVKutWspQzc',
            },
            iat: expect.any(Number),
            iss: 'did:key:z6MkrzQPBr4pyqC776KKtrz13SchM5ePPbssuPuQZb5t4uKQ',
            vct: 'OpenBadgeCredential',
            degree: 'bachelor',
            university: 'innsbruck',
          },
        },
        {
          encoded: expect.any(String),
          claimFormat: ClaimFormat.SdJwtVc,
          compact: expect.any(String),
          header: {
            alg: 'EdDSA',
            kid: '#z6MkrzQPBr4pyqC776KKtrz13SchM5ePPbssuPuQZb5t4uKQ',
            typ: 'vc+sd-jwt',
          },
          payload: {
            _sd: [expect.any(String), expect.any(String)],
            _sd_alg: 'sha-256',
            cnf: {
              kid: 'did:key:z6MkpGR4gs4Rc3Zph4vj8wRnjnAxgAPSxcR8MAVKutWspQzc#z6MkpGR4gs4Rc3Zph4vj8wRnjnAxgAPSxcR8MAVKutWspQzc',
            },
            iat: expect.any(Number),
            iss: 'did:key:z6MkrzQPBr4pyqC776KKtrz13SchM5ePPbssuPuQZb5t4uKQ',
            vct: 'OpenBadgeCredential2',
            degree: 'bachelor2',
          },
          kbJwt: {
            header: {
              alg: 'EdDSA',
              typ: 'kb+jwt',
            },
            payload: {
              aud: 'x509_san_dns:localhost',
              iat: expect.any(Number),
              nonce: verificationSession.requestPayload.nonce,
              sd_hash: expect.any(String),
              transaction_data_hashes: ['_W3dA7YK86o2y2JjRzgbsWnc8IJD3OJd9Rk7sGUlars'],
              transaction_data_hashes_alg: 'sha-256',
            },
          },
          prettyClaims: {
            cnf: {
              kid: 'did:key:z6MkpGR4gs4Rc3Zph4vj8wRnjnAxgAPSxcR8MAVKutWspQzc#z6MkpGR4gs4Rc3Zph4vj8wRnjnAxgAPSxcR8MAVKutWspQzc',
            },
            iat: expect.any(Number),
            iss: 'did:key:z6MkrzQPBr4pyqC776KKtrz13SchM5ePPbssuPuQZb5t4uKQ',
            vct: 'OpenBadgeCredential2',
            name: 'John Doe2',
            degree: 'bachelor2',
          },
        },
      ],
      descriptors: expect.any(Array),
    })
  })

  it('e2e flow with tenants, issuer endpoints requesting a mdoc', async () => {
    const issuerTenant1 = await issuer.agent.modules.tenants.getTenantAgent({ tenantId: issuer1.tenantId })

    const issuerCertificate = await issuerTenant1.x509.createCertificate({
      authorityKey: await issuerTenant1.wallet.createKey({ keyType: KeyType.P256 }),
      issuer: 'C=DE',
    })
    const issuerCertificatePem = issuerCertificate.toString('pem')
    await issuerTenant1.x509.setTrustedCertificates([issuerCertificatePem])

    const openIdIssuerTenant1 = await issuerTenant1.modules.openId4VcIssuer.createIssuer({
      dpopSigningAlgValuesSupported: [JwaSignatureAlgorithm.ES256],
      credentialConfigurationsSupported: {
        universityDegree: universityDegreeCredentialConfigurationSupportedMdoc,
      },
    })
    const issuer1Record = await issuerTenant1.modules.openId4VcIssuer.getIssuerByIssuerId(openIdIssuerTenant1.issuerId)
    expect(issuer1Record.dpopSigningAlgValuesSupported).toEqual(['ES256'])

    expect(issuer1Record.credentialConfigurationsSupported).toEqual({
      universityDegree: {
        format: 'mso_mdoc',
        cryptographic_binding_methods_supported: ['did:key', 'jwk'],
        proof_types_supported: {
          jwt: {
            proof_signing_alg_values_supported: ['ES256', 'EdDSA'],
          },
        },
        doctype: universityDegreeCredentialConfigurationSupportedMdoc.doctype,
        scope: universityDegreeCredentialConfigurationSupportedMdoc.scope,
      },
    })

    const { issuanceSession: issuanceSession1, credentialOffer: credentialOffer1 } =
      await issuerTenant1.modules.openId4VcIssuer.createCredentialOffer({
        issuerId: openIdIssuerTenant1.issuerId,
        offeredCredentials: ['universityDegree'],
        preAuthorizedCodeFlowConfig: {},
        version: 'v1.draft13',
      })

    await issuerTenant1.endSession()

    await waitForCredentialIssuanceSessionRecordSubject(issuer.replaySubject, {
      state: OpenId4VcIssuanceSessionState.OfferCreated,
      issuanceSessionId: issuanceSession1.id,
      contextCorrelationId: issuer1.tenantId,
    })

    const holderTenant1 = await holder.agent.modules.tenants.getTenantAgent({ tenantId: holder1.tenantId })
    await holderTenant1.x509.setTrustedCertificates([issuerCertificatePem])

    const resolvedCredentialOffer1 =
      await holderTenant1.modules.openId4VcHolder.resolveCredentialOffer(credentialOffer1)

    expect(resolvedCredentialOffer1.metadata.credentialIssuer?.dpop_signing_alg_values_supported).toEqual(['ES256'])
    expect(resolvedCredentialOffer1.offeredCredentialConfigurations).toEqual({
      universityDegree: {
        doctype: 'UniversityDegreeCredential',
        cryptographic_binding_methods_supported: ['did:key', 'jwk'],
        format: 'mso_mdoc',
        scope: universityDegreeCredentialConfigurationSupportedMdoc.scope,
        proof_types_supported: {
          jwt: {
            proof_signing_alg_values_supported: ['ES256', 'EdDSA'],
          },
        },
      },
    })

    expect(resolvedCredentialOffer1.credentialOfferPayload.credential_issuer).toEqual(
      `${issuanceBaseUrl}/${openIdIssuerTenant1.issuerId}`
    )
    expect(resolvedCredentialOffer1.metadata.credentialIssuer?.token_endpoint).toEqual(
      `${issuanceBaseUrl}/${openIdIssuerTenant1.issuerId}/token`
    )
    expect(resolvedCredentialOffer1.metadata.credentialIssuer?.credential_endpoint).toEqual(
      `${issuanceBaseUrl}/${openIdIssuerTenant1.issuerId}/credential`
    )

    // Bind to JWK
    const tokenResponseTenant1 = await holderTenant1.modules.openId4VcHolder.requestToken({
      resolvedCredentialOffer: resolvedCredentialOffer1,
    })

    expect(tokenResponseTenant1.accessToken).toBeDefined()
    expect(tokenResponseTenant1.dpop?.jwk).toBeInstanceOf(Jwk)
    const { payload } = Jwt.fromSerializedJwt(tokenResponseTenant1.accessToken)

    expect(payload.toJson()).toEqual({
      cnf: {
        jkt: await calculateJwkThumbprint({
          hashAlgorithm: HashAlgorithm.Sha256,
          hashCallback: getOid4vcCallbacks(holderTenant1.context).hash,
          jwk: tokenResponseTenant1.dpop?.jwk.toJson() as JwkJson,
        }),
      },
      'pre-authorized_code':
        resolvedCredentialOffer1.credentialOfferPayload.grants?.[preAuthorizedCodeGrantIdentifier]?.[
          'pre-authorized_code'
        ],

      aud: `http://localhost:1234/oid4vci/${openIdIssuerTenant1.issuerId}`,
      exp: expect.any(Number),
      iat: expect.any(Number),
      iss: `http://localhost:1234/oid4vci/${openIdIssuerTenant1.issuerId}`,
      jti: expect.any(String),
      nbf: undefined,
      sub: expect.stringContaining('credo:'),
    })

    const credentialsTenant1 = await holderTenant1.modules.openId4VcHolder.requestCredentials({
      resolvedCredentialOffer: resolvedCredentialOffer1,
      ...tokenResponseTenant1,
      credentialBindingResolver,
    })

    // Wait for all events
    await waitForCredentialIssuanceSessionRecordSubject(issuer.replaySubject, {
      state: OpenId4VcIssuanceSessionState.AccessTokenRequested,
      issuanceSessionId: issuanceSession1.id,
      contextCorrelationId: issuer1.tenantId,
    })
    await waitForCredentialIssuanceSessionRecordSubject(issuer.replaySubject, {
      state: OpenId4VcIssuanceSessionState.AccessTokenCreated,
      issuanceSessionId: issuanceSession1.id,
      contextCorrelationId: issuer1.tenantId,
    })
    await waitForCredentialIssuanceSessionRecordSubject(issuer.replaySubject, {
      state: OpenId4VcIssuanceSessionState.CredentialRequestReceived,
      issuanceSessionId: issuanceSession1.id,
      contextCorrelationId: issuer1.tenantId,
    })
    await waitForCredentialIssuanceSessionRecordSubject(issuer.replaySubject, {
      state: OpenId4VcIssuanceSessionState.Completed,
      issuanceSessionId: issuanceSession1.id,
      contextCorrelationId: issuer1.tenantId,
    })

    expect(credentialsTenant1.credentials).toHaveLength(1)
    const mdocBase64Url = (credentialsTenant1.credentials[0].credentials[0] as Mdoc).base64Url
    const mdoc = holderTenant1.mdoc.fromBase64Url(mdocBase64Url)
    expect(mdoc.docType).toEqual('UniversityDegreeCredential')

    await holderTenant1.endSession()
  })

  it('e2e flow with verifier endpoints verifying a mdoc fails without direct_post.jwt', async () => {
    const openIdVerifier = await verifier.agent.modules.openId4VcVerifier.createVerifier()

    const issuerCertificate = await X509Service.createCertificate(issuer.agent.context, {
      authorityKey: await issuer.agent.context.wallet.createKey({ keyType: KeyType.P256 }),
      issuer: 'C=DE',
    })

    await verifier.agent.x509.setTrustedCertificates([issuerCertificate.toString('pem')])

    const holderKey = await holder.agent.context.wallet.createKey({ keyType: KeyType.P256 })
    const signedMdoc = await issuer.agent.mdoc.sign({
      docType: 'org.eu.university',
      holderKey,
      issuerCertificate: issuerCertificate.toString('pem'),
      namespaces: {
        'eu.europa.ec.eudi.pid.1': {
          university: 'innsbruck',
          degree: 'bachelor',
          name: 'John Doe',
          not: 'disclosed',
        },
      },
    })

    const certificate = await verifier.agent.x509.createCertificate({
      authorityKey: await verifier.agent.wallet.createKey({ keyType: KeyType.Ed25519 }),
      extensions: { subjectAlternativeName: { name: [{ type: 'dns', value: 'localhost' }] } },
      issuer: { commonName: 'Credo', countryName: 'NL' },
    })

    const rawCertificate = certificate.toString('base64')
    await holder.agent.mdoc.store(signedMdoc)

    holder.agent.x509.addTrustedCertificate(rawCertificate)
    verifier.agent.x509.addTrustedCertificate(rawCertificate)

    const presentationDefinition = {
      id: 'mDL-sample-req',
      input_descriptors: [
        {
          id: 'org.eu.university',
          format: {
            mso_mdoc: {
              alg: ['ES256', 'ES384', 'ES512', 'EdDSA', 'ESB256', 'ESB320', 'ESB384', 'ESB512'],
            },
          },
          constraints: {
            fields: [
              {
                path: ["$['eu.europa.ec.eudi.pid.1']['name']"],
                intent_to_retain: false,
              },
              {
                path: ["$['eu.europa.ec.eudi.pid.1']['degree']"],
                intent_to_retain: false,
              },
            ],
            limit_disclosure: 'required',
          },
        },
      ],
    } satisfies DifPresentationExchangeDefinitionV2

    const { authorizationRequest } = await verifier.agent.modules.openId4VcVerifier.createAuthorizationRequest({
      responseMode: 'direct_post.jwt',
      verifierId: openIdVerifier.verifierId,
      requestSigner: {
        method: 'x5c',
        x5c: [rawCertificate],
      },
      presentationExchange: { definition: presentationDefinition },
    })

    const resolvedAuthorizationRequest =
      await holder.agent.modules.openId4VcHolder.resolveOpenId4VpAuthorizationRequest(authorizationRequest)

    if (!resolvedAuthorizationRequest.presentationExchange) {
      throw new Error('Presentation exchange not defined')
    }

    const selectedCredentials = holder.agent.modules.openId4VcHolder.selectCredentialsForPresentationExchangeRequest(
      resolvedAuthorizationRequest.presentationExchange.credentialsForRequest
    )

    const requestPayload = resolvedAuthorizationRequest.authorizationRequestPayload
    // setting this to direct_post to simulate the result of sending a non encrypted response to an authorization request that requires enryption
    requestPayload.response_mode = 'direct_post'

    const result = await holder.agent.modules.openId4VcHolder.acceptOpenId4VpAuthorizationRequest({
      authorizationRequestPayload: resolvedAuthorizationRequest.authorizationRequestPayload,
      presentationExchange: {
        credentials: selectedCredentials,
      },
    })

    expect(result.ok).toBe(false)
    expect(result.serverResponse?.body).toMatchObject({
      error: 'invalid_request',
      error_description: 'Invalid response mode for openid4vp response. Expected jarm response.',
    })
  })

  it('e2e flow with verifier endpoints verifying a mdoc and sd-jwt (jarm)', async () => {
    const openIdVerifier = await verifier.agent.modules.openId4VcVerifier.createVerifier()

    const signedSdJwtVc = await issuer.agent.sdJwtVc.sign({
      holder: { method: 'did', didUrl: holder.kid },
      issuer: {
        method: 'did',
        didUrl: issuer.kid,
      },
      payload: {
        vct: 'OpenBadgeCredential',
        university: 'innsbruck',
        degree: 'bachelor',
        name: 'John Doe',
      },
      disclosureFrame: {
        _sd: ['university', 'name'],
      },
    })
    await holder.agent.sdJwtVc.store(signedSdJwtVc.compact)

    const issuerCertificate = await X509Service.createCertificate(issuer.agent.context, {
      authorityKey: await issuer.agent.context.wallet.createKey({ keyType: KeyType.P256 }),
      issuer: 'C=DE',
    })

    await verifier.agent.x509.setTrustedCertificates([issuerCertificate.toString('pem')])

    const parsedDid = parseDid(issuer.kid)
    if (!parsedDid.fragment) {
      throw new Error(`didUrl '${parsedDid.didUrl}' does not contain a '#'. Unable to derive key from did document.`)
    }

    const holderKey = await holder.agent.context.wallet.createKey({ keyType: KeyType.P256 })

    const signedMdoc = await issuer.agent.mdoc.sign({
      docType: 'org.eu.university',
      holderKey,
      issuerCertificate: issuerCertificate.toString('pem'),
      namespaces: {
        'eu.europa.ec.eudi.pid.1': {
          university: 'innsbruck',
          degree: 'bachelor',
          name: 'John Doe',
          not: 'disclosed',
        },
      },
    })

    const certificate = await verifier.agent.x509.createCertificate({
      issuer: { commonName: 'Credo', countryName: 'NL' },
      authorityKey: await verifier.agent.wallet.createKey({ keyType: KeyType.Ed25519 }),
      extensions: { subjectAlternativeName: { name: [{ type: 'dns', value: 'localhost' }] } },
    })

    const rawCertificate = certificate.toString('base64')
    await holder.agent.mdoc.store(signedMdoc)

    holder.agent.x509.addTrustedCertificate(rawCertificate)
    verifier.agent.x509.addTrustedCertificate(rawCertificate)

    const presentationDefinition = {
      id: 'mDL-sample-req',
      input_descriptors: [
        {
          id: 'org.eu.university',
          format: {
            mso_mdoc: {
              alg: ['ES256', 'ES384', 'ES512', 'EdDSA', 'ESB256', 'ESB320', 'ESB384', 'ESB512'],
            },
          },
          constraints: {
            fields: [
              {
                path: ["$['eu.europa.ec.eudi.pid.1']['name']"],
                intent_to_retain: false,
              },
              {
                path: ["$['eu.europa.ec.eudi.pid.1']['degree']"],
                intent_to_retain: false,
              },
            ],
            limit_disclosure: 'required',
          },
        },
        {
          id: 'OpenBadgeCredentialDescriptor',
          format: {
            'vc+sd-jwt': {
              'sd-jwt_alg_values': ['EdDSA'],
            },
          },
          constraints: {
            limit_disclosure: 'required',
            fields: [
              {
                path: ['$.vct'],
                filter: {
                  type: 'string',
                  const: 'OpenBadgeCredential',
                },
              },
              {
                path: ['$.university'],
              },
            ],
          },
        },
      ],
    } satisfies DifPresentationExchangeDefinitionV2

    const { authorizationRequest, verificationSession } =
      await verifier.agent.modules.openId4VcVerifier.createAuthorizationRequest({
        responseMode: 'direct_post.jwt',
        verifierId: openIdVerifier.verifierId,
        requestSigner: {
          method: 'x5c',
          x5c: [rawCertificate],
        },
        presentationExchange: {
          definition: presentationDefinition,
        },
      })

    expect(authorizationRequest).toEqual(
      `openid4vp://?client_id=x509_san_dns%3Alocalhost&request_uri=${encodeURIComponent(
        verificationSession.authorizationRequestUri as string
      )}`
    )

    const resolvedAuthorizationRequest =
      await holder.agent.modules.openId4VcHolder.resolveOpenId4VpAuthorizationRequest(authorizationRequest)

    expect(resolvedAuthorizationRequest.presentationExchange?.credentialsForRequest).toEqual({
      areRequirementsSatisfied: true,
      name: undefined,
      purpose: undefined,
      requirements: expect.arrayContaining([
        {
          isRequirementSatisfied: true,
          needsCount: 1,
          rule: 'pick',
          submissionEntry: [
            {
              name: undefined,
              purpose: undefined,
              inputDescriptorId: 'org.eu.university',
              verifiableCredentials: [
                {
                  claimFormat: ClaimFormat.MsoMdoc,
                  credentialRecord: expect.objectContaining({
                    base64Url: expect.any(String),
                  }),
                  // Name is NOT in here
                  disclosedPayload: {
                    'eu.europa.ec.eudi.pid.1': {
                      degree: 'bachelor',
                      name: 'John Doe',
                    },
                  },
                },
              ],
            },
          ],
        },

        {
          isRequirementSatisfied: true,
          needsCount: 1,
          rule: 'pick',
          submissionEntry: [
            {
              name: undefined,
              purpose: undefined,
              inputDescriptorId: 'OpenBadgeCredentialDescriptor',
              verifiableCredentials: [
                {
                  claimFormat: ClaimFormat.SdJwtVc,
                  credentialRecord: expect.objectContaining({
                    compactSdJwtVc: signedSdJwtVc.compact,
                  }),
                  // Name is NOT in here
                  disclosedPayload: {
                    cnf: {
                      kid: 'did:key:z6MkpGR4gs4Rc3Zph4vj8wRnjnAxgAPSxcR8MAVKutWspQzc#z6MkpGR4gs4Rc3Zph4vj8wRnjnAxgAPSxcR8MAVKutWspQzc',
                    },
                    degree: 'bachelor',
                    iat: expect.any(Number),
                    iss: 'did:key:z6MkrzQPBr4pyqC776KKtrz13SchM5ePPbssuPuQZb5t4uKQ',
                    university: 'innsbruck',
                    vct: 'OpenBadgeCredential',
                  },
                },
              ],
            },
          ],
        },
      ]),
    })

    if (!resolvedAuthorizationRequest.presentationExchange) {
      throw new Error('Presentation exchange not defined')
    }

    const selectedCredentials = holder.agent.modules.openId4VcHolder.selectCredentialsForPresentationExchangeRequest(
      resolvedAuthorizationRequest.presentationExchange.credentialsForRequest
    )

    const { serverResponse, authorizationResponsePayload } =
      await holder.agent.modules.openId4VcHolder.acceptOpenId4VpAuthorizationRequest({
        authorizationRequestPayload: resolvedAuthorizationRequest.authorizationRequestPayload,
        presentationExchange: {
          credentials: selectedCredentials,
        },
      })

    // path_nested should not be used for sd-jwt
    expect(authorizationResponsePayload.presentation_submission?.descriptor_map[0].path_nested).toBeUndefined()
    expect(authorizationResponsePayload).toEqual({
      presentation_submission: {
        id: expect.any(String),
        definition_id: 'mDL-sample-req',
        descriptor_map: [
          {
            id: 'org.eu.university',
            format: 'mso_mdoc',
            path: '$[0]',
          },
          {
            format: 'vc+sd-jwt',
            id: 'OpenBadgeCredentialDescriptor',
            path: '$[1]',
          },
        ],
      },
      state: expect.any(String),
      vp_token: expect.any(Array<string>),
    })
    expect(serverResponse).toMatchObject({
      status: 200,
    })

    // The RP MUST validate that the aud (audience) Claim contains the value of the client_id
    // that the RP sent in the Authorization Request as an audience.
    // When the request has been signed, the value might be an HTTPS URL, or a Decentralized Identifier.
    await waitForVerificationSessionRecordSubject(verifier.replaySubject, {
      contextCorrelationId: verifier.agent.context.contextCorrelationId,
      state: OpenId4VcVerificationSessionState.ResponseVerified,
      verificationSessionId: verificationSession.id,
    })
    const { presentationExchange } = await verifier.agent.modules.openId4VcVerifier.getVerifiedAuthorizationResponse(
      verificationSession.id
    )

    const presentation = presentationExchange?.presentations[0] as MdocDeviceResponse
    expect(presentation.documents).toHaveLength(1)

    const mdocResponse = presentation.documents[0]

    // name SHOULD NOT be disclosed
    expect(mdocResponse.issuerSignedNamespaces).toStrictEqual({
      'eu.europa.ec.eudi.pid.1': {
        degree: 'bachelor',
        name: 'John Doe',
      },
    })

    expect(presentationExchange).toEqual({
      definition: presentationDefinition,
      submission: {
        id: expect.any(String),
        definition_id: 'mDL-sample-req',
        descriptor_map: [
          {
            id: 'org.eu.university',
            format: 'mso_mdoc',
            path: '$[0]',
          },
          {
            id: 'OpenBadgeCredentialDescriptor',
            format: 'vc+sd-jwt',
            path: '$[1]',
          },
        ],
      },
      presentations: [
        {
          base64Url: expect.any(String),
          documents: [
            {
              issuerSignedDocument: {
                docType: 'org.eu.university',
                issuerSigned: {
                  nameSpaces: new Map([['eu.europa.ec.eudi.pid.1', [{}, {}]]]),
                  issuerAuth: expect.any(Object),
                },
                deviceSigned: expect.any(Object),
              },
              base64Url: expect.any(String),
            },
          ],
        },
        {
          encoded: expect.any(String),
          claimFormat: ClaimFormat.SdJwtVc,
          compact: expect.any(String),
          header: {
            alg: 'EdDSA',
            kid: '#z6MkrzQPBr4pyqC776KKtrz13SchM5ePPbssuPuQZb5t4uKQ',
            typ: 'vc+sd-jwt',
          },
          kbJwt: {
            header: {
              alg: 'EdDSA',
              typ: 'kb+jwt',
            },
            payload: {
              aud: 'x509_san_dns:localhost',
              iat: expect.any(Number),
              nonce: verificationSession.requestPayload.nonce,
              sd_hash: expect.any(String),
            },
          },
          payload: {
            _sd: [expect.any(String), expect.any(String)],
            _sd_alg: 'sha-256',
            cnf: {
              kid: 'did:key:z6MkpGR4gs4Rc3Zph4vj8wRnjnAxgAPSxcR8MAVKutWspQzc#z6MkpGR4gs4Rc3Zph4vj8wRnjnAxgAPSxcR8MAVKutWspQzc',
            },
            iat: expect.any(Number),
            iss: 'did:key:z6MkrzQPBr4pyqC776KKtrz13SchM5ePPbssuPuQZb5t4uKQ',
            vct: 'OpenBadgeCredential',
            degree: 'bachelor',
          },
          // university SHOULD be disclosed
          prettyClaims: {
            cnf: {
              kid: 'did:key:z6MkpGR4gs4Rc3Zph4vj8wRnjnAxgAPSxcR8MAVKutWspQzc#z6MkpGR4gs4Rc3Zph4vj8wRnjnAxgAPSxcR8MAVKutWspQzc',
            },
            iat: expect.any(Number),
            iss: 'did:key:z6MkrzQPBr4pyqC776KKtrz13SchM5ePPbssuPuQZb5t4uKQ',
            vct: 'OpenBadgeCredential',
            degree: 'bachelor',
            university: 'innsbruck',
          },
        },
      ],
      descriptors: expect.any(Array),
    })
  })

  it('e2e flow with verifier endpoints verifying two sd-jwt-vcs with selective disclosure', async () => {
    const openIdVerifier = await verifier.agent.modules.openId4VcVerifier.createVerifier()

    const signedSdJwtVc = await issuer.agent.sdJwtVc.sign({
      holder: { method: 'did', didUrl: holder.kid },
      issuer: {
        method: 'did',
        didUrl: issuer.kid,
      },
      payload: {
        vct: 'OpenBadgeCredential',
        university: 'innsbruck',
        degree: 'bachelor',
        name: 'John Doe',
      },
      disclosureFrame: {
        _sd: ['university', 'name'],
      },
    })

    const signedSdJwtVc2 = await issuer.agent.sdJwtVc.sign({
      holder: { method: 'did', didUrl: holder.kid },
      issuer: {
        method: 'did',
        didUrl: issuer.kid,
      },
      payload: {
        vct: 'OpenBadgeCredential2',
        university: 'innsbruck2',
        degree: 'bachelor2',
        name: 'John Doe2',
      },
      disclosureFrame: {
        _sd: ['university', 'name'],
      },
    })

    const certificate = await verifier.agent.x509.createCertificate({
      issuer: { commonName: 'Credo', countryName: 'NL' },
      authorityKey: await verifier.agent.wallet.createKey({ keyType: KeyType.Ed25519 }),
      extensions: { subjectAlternativeName: { name: [{ type: 'dns', value: 'localhost' }] } },
    })

    const rawCertificate = certificate.toString('base64')
    await holder.agent.sdJwtVc.store(signedSdJwtVc.compact)
    await holder.agent.sdJwtVc.store(signedSdJwtVc2.compact)

    holder.agent.x509.addTrustedCertificate(rawCertificate)
    verifier.agent.x509.addTrustedCertificate(rawCertificate)

    const presentationDefinition = {
      id: 'OpenBadgeCredentials',
      input_descriptors: [
        {
          id: 'OpenBadgeCredentialDescriptor',
          format: {
            'vc+sd-jwt': {
              'sd-jwt_alg_values': ['EdDSA'],
            },
          },
          constraints: {
            limit_disclosure: 'required',
            fields: [
              {
                path: ['$.vct'],
                filter: {
                  type: 'string',
                  const: 'OpenBadgeCredential',
                },
              },
              {
                path: ['$.university'],
              },
            ],
          },
        },
        {
          id: 'OpenBadgeCredentialDescriptor2',
          format: {
            'vc+sd-jwt': {
              'sd-jwt_alg_values': ['EdDSA'],
            },
          },
          constraints: {
            limit_disclosure: 'required',
            fields: [
              {
                path: ['$.vct'],
                filter: {
                  type: 'string',
                  const: 'OpenBadgeCredential2',
                },
              },
              {
                path: ['$.name'],
              },
            ],
          },
        },
      ],
    } satisfies DifPresentationExchangeDefinitionV2

    const { authorizationRequest, verificationSession } =
      await verifier.agent.modules.openId4VcVerifier.createAuthorizationRequest({
        verifierId: openIdVerifier.verifierId,

        requestSigner: {
          method: 'x5c',
          x5c: [rawCertificate],
        },
        presentationExchange: {
          definition: presentationDefinition,
        },
      })

    expect(authorizationRequest).toEqual(
      `openid4vp://?client_id=x509_san_dns%3Alocalhost&request_uri=${encodeURIComponent(
        verificationSession.authorizationRequestUri as string
      )}`
    )

    const resolvedAuthorizationRequest =
      await holder.agent.modules.openId4VcHolder.resolveOpenId4VpAuthorizationRequest(authorizationRequest)

    expect(resolvedAuthorizationRequest.presentationExchange?.credentialsForRequest).toEqual({
      areRequirementsSatisfied: true,
      name: undefined,
      purpose: undefined,
      requirements: expect.arrayContaining([
        {
          isRequirementSatisfied: true,
          needsCount: 1,
          rule: 'pick',
          submissionEntry: [
            {
              name: undefined,
              purpose: undefined,
              inputDescriptorId: 'OpenBadgeCredentialDescriptor',
              verifiableCredentials: [
                {
                  claimFormat: ClaimFormat.SdJwtVc,
                  credentialRecord: expect.objectContaining({
                    compactSdJwtVc: signedSdJwtVc.compact,
                  }),
                  // Name is NOT in here
                  disclosedPayload: {
                    cnf: {
                      kid: 'did:key:z6MkpGR4gs4Rc3Zph4vj8wRnjnAxgAPSxcR8MAVKutWspQzc#z6MkpGR4gs4Rc3Zph4vj8wRnjnAxgAPSxcR8MAVKutWspQzc',
                    },
                    degree: 'bachelor',
                    iat: expect.any(Number),
                    iss: 'did:key:z6MkrzQPBr4pyqC776KKtrz13SchM5ePPbssuPuQZb5t4uKQ',
                    university: 'innsbruck',
                    vct: 'OpenBadgeCredential',
                  },
                },
              ],
            },
          ],
        },
        {
          isRequirementSatisfied: true,
          needsCount: 1,
          rule: 'pick',
          submissionEntry: [
            {
              name: undefined,
              purpose: undefined,
              inputDescriptorId: 'OpenBadgeCredentialDescriptor2',
              verifiableCredentials: [
                {
                  claimFormat: ClaimFormat.SdJwtVc,
                  credentialRecord: expect.objectContaining({
                    compactSdJwtVc: signedSdJwtVc2.compact,
                  }),
                  disclosedPayload: {
                    cnf: {
                      kid: 'did:key:z6MkpGR4gs4Rc3Zph4vj8wRnjnAxgAPSxcR8MAVKutWspQzc#z6MkpGR4gs4Rc3Zph4vj8wRnjnAxgAPSxcR8MAVKutWspQzc',
                    },
                    iat: expect.any(Number),
                    iss: 'did:key:z6MkrzQPBr4pyqC776KKtrz13SchM5ePPbssuPuQZb5t4uKQ',
                    vct: 'OpenBadgeCredential2',
                    degree: 'bachelor2',
                    name: 'John Doe2',
                  },
                },
              ],
            },
          ],
        },
      ]),
    })

    if (!resolvedAuthorizationRequest.presentationExchange) {
      throw new Error('Presentation exchange not defined')
    }

    const selectedCredentials = holder.agent.modules.openId4VcHolder.selectCredentialsForPresentationExchangeRequest(
      resolvedAuthorizationRequest.presentationExchange.credentialsForRequest
    )

    const { serverResponse, authorizationResponsePayload } =
      await holder.agent.modules.openId4VcHolder.acceptOpenId4VpAuthorizationRequest({
        authorizationRequestPayload: resolvedAuthorizationRequest.authorizationRequestPayload,
        presentationExchange: {
          credentials: selectedCredentials,
        },
      })

    // path_nested should not be used for sd-jwt
    expect(authorizationResponsePayload.presentation_submission?.descriptor_map[0].path_nested).toBeUndefined()
    expect(authorizationResponsePayload).toEqual({
      presentation_submission: {
        definition_id: 'OpenBadgeCredentials',
        descriptor_map: [
          {
            format: 'vc+sd-jwt',
            id: 'OpenBadgeCredentialDescriptor',
            path: '$[0]',
          },
          {
            format: 'vc+sd-jwt',
            id: 'OpenBadgeCredentialDescriptor2',
            path: '$[1]',
          },
        ],
        id: expect.any(String),
      },
      state: expect.any(String),
      vp_token: [expect.any(String), expect.any(String)],
    })
    expect(serverResponse).toMatchObject({
      status: 200,
    })

    // The RP MUST validate that the aud (audience) Claim contains the value of the client_id
    // that the RP sent in the Authorization Request as an audience.
    // When the request has been signed, the value might be an HTTPS URL, or a Decentralized Identifier.
    await waitForVerificationSessionRecordSubject(verifier.replaySubject, {
      contextCorrelationId: verifier.agent.context.contextCorrelationId,
      state: OpenId4VcVerificationSessionState.ResponseVerified,
      verificationSessionId: verificationSession.id,
    })
    const { presentationExchange } = await verifier.agent.modules.openId4VcVerifier.getVerifiedAuthorizationResponse(
      verificationSession.id
    )

    const presentation = presentationExchange?.presentations[0] as SdJwtVc

    // name SHOULD NOT be disclosed
    expect(presentation.prettyClaims).not.toHaveProperty('name')

    // university and name SHOULD NOT be in the signed payload
    expect(presentation.payload).not.toHaveProperty('university')
    expect(presentation.payload).not.toHaveProperty('name')

    expect(presentationExchange).toEqual({
      definition: presentationDefinition,
      submission: {
        definition_id: 'OpenBadgeCredentials',
        descriptor_map: [
          {
            format: 'vc+sd-jwt',
            id: 'OpenBadgeCredentialDescriptor',
            path: '$[0]',
          },
          {
            format: 'vc+sd-jwt',
            id: 'OpenBadgeCredentialDescriptor2',
            path: '$[1]',
          },
        ],
        id: expect.any(String),
      },
      presentations: [
        {
          encoded: expect.any(String),
          claimFormat: ClaimFormat.SdJwtVc,
          compact: expect.any(String),
          header: {
            alg: 'EdDSA',
            kid: '#z6MkrzQPBr4pyqC776KKtrz13SchM5ePPbssuPuQZb5t4uKQ',
            typ: 'vc+sd-jwt',
          },
          kbJwt: {
            header: {
              alg: 'EdDSA',
              typ: 'kb+jwt',
            },
            payload: {
              aud: 'x509_san_dns:localhost',
              iat: expect.any(Number),
              nonce: verificationSession.requestPayload.nonce,
              sd_hash: expect.any(String),
            },
          },
          payload: {
            _sd: [expect.any(String), expect.any(String)],
            _sd_alg: 'sha-256',
            cnf: {
              kid: 'did:key:z6MkpGR4gs4Rc3Zph4vj8wRnjnAxgAPSxcR8MAVKutWspQzc#z6MkpGR4gs4Rc3Zph4vj8wRnjnAxgAPSxcR8MAVKutWspQzc',
            },
            iat: expect.any(Number),
            iss: 'did:key:z6MkrzQPBr4pyqC776KKtrz13SchM5ePPbssuPuQZb5t4uKQ',
            vct: 'OpenBadgeCredential',
            degree: 'bachelor',
          },
          // university SHOULD be disclosed
          prettyClaims: {
            cnf: {
              kid: 'did:key:z6MkpGR4gs4Rc3Zph4vj8wRnjnAxgAPSxcR8MAVKutWspQzc#z6MkpGR4gs4Rc3Zph4vj8wRnjnAxgAPSxcR8MAVKutWspQzc',
            },
            iat: expect.any(Number),
            iss: 'did:key:z6MkrzQPBr4pyqC776KKtrz13SchM5ePPbssuPuQZb5t4uKQ',
            vct: 'OpenBadgeCredential',
            degree: 'bachelor',
            university: 'innsbruck',
          },
        },
        {
          encoded: expect.any(String),
          claimFormat: ClaimFormat.SdJwtVc,
          compact: expect.any(String),
          header: {
            alg: 'EdDSA',
            kid: '#z6MkrzQPBr4pyqC776KKtrz13SchM5ePPbssuPuQZb5t4uKQ',
            typ: 'vc+sd-jwt',
          },
          payload: {
            _sd: [expect.any(String), expect.any(String)],
            _sd_alg: 'sha-256',
            cnf: {
              kid: 'did:key:z6MkpGR4gs4Rc3Zph4vj8wRnjnAxgAPSxcR8MAVKutWspQzc#z6MkpGR4gs4Rc3Zph4vj8wRnjnAxgAPSxcR8MAVKutWspQzc',
            },
            iat: expect.any(Number),
            iss: 'did:key:z6MkrzQPBr4pyqC776KKtrz13SchM5ePPbssuPuQZb5t4uKQ',
            vct: 'OpenBadgeCredential2',
            degree: 'bachelor2',
          },
          kbJwt: {
            header: {
              alg: 'EdDSA',
              typ: 'kb+jwt',
            },
            payload: {
              aud: 'x509_san_dns:localhost',
              iat: expect.any(Number),
              nonce: verificationSession.requestPayload.nonce,
              sd_hash: expect.any(String),
            },
          },
          prettyClaims: {
            cnf: {
              kid: 'did:key:z6MkpGR4gs4Rc3Zph4vj8wRnjnAxgAPSxcR8MAVKutWspQzc#z6MkpGR4gs4Rc3Zph4vj8wRnjnAxgAPSxcR8MAVKutWspQzc',
            },
            iat: expect.any(Number),
            iss: 'did:key:z6MkrzQPBr4pyqC776KKtrz13SchM5ePPbssuPuQZb5t4uKQ',
            vct: 'OpenBadgeCredential2',
            name: 'John Doe2',
            degree: 'bachelor2',
          },
        },
      ],
      descriptors: expect.any(Array),
    })
  })

<<<<<<< HEAD
  it('e2e flow with tenants and federation, verifier endpoints verifying a jwt-vc', async () => {
    const holderTenant = await holder.agent.modules.tenants.getTenantAgent({ tenantId: holder1.tenantId })
    const verifierTenant1 = await verifier.agent.modules.tenants.getTenantAgent({ tenantId: verifier1.tenantId })
    const verifierTenant2 = await verifier.agent.modules.tenants.getTenantAgent({ tenantId: verifier2.tenantId })

    const openIdVerifierTenant1 = await verifierTenant1.modules.openId4VcVerifier.createVerifier()
    const openIdVerifierTenant2 = await verifierTenant2.modules.openId4VcVerifier.createVerifier()

    const signedCredential1 = await issuer.agent.w3cCredentials.signCredential({
      format: ClaimFormat.JwtVc,
      credential: new W3cCredential({
        type: ['VerifiableCredential', 'OpenBadgeCredential'],
        issuer: new W3cIssuer({ id: issuer.did }),
        credentialSubject: new W3cCredentialSubject({ id: holder1.did }),
        issuanceDate: w3cDate(Date.now()),
      }),
      alg: JwaSignatureAlgorithm.EdDSA,
      verificationMethod: issuer.verificationMethod.id,
    })

    const signedCredential2 = await issuer.agent.w3cCredentials.signCredential({
      format: ClaimFormat.JwtVc,
      credential: new W3cCredential({
        type: ['VerifiableCredential', 'UniversityDegreeCredential'],
        issuer: new W3cIssuer({ id: issuer.did }),
        credentialSubject: new W3cCredentialSubject({ id: holder1.did }),
        issuanceDate: w3cDate(Date.now()),
      }),
      alg: JwaSignatureAlgorithm.EdDSA,
      verificationMethod: issuer.verificationMethod.id,
    })

    await holderTenant.w3cCredentials.storeCredential({ credential: signedCredential1 })
    await holderTenant.w3cCredentials.storeCredential({ credential: signedCredential2 })

    const { authorizationRequest: authorizationRequestUri1, verificationSession: verificationSession1 } =
      await verifierTenant1.modules.openId4VcVerifier.createAuthorizationRequest({
        verifierId: openIdVerifierTenant1.verifierId,
        requestSigner: {
          method: 'openid-federation',
        },
        presentationExchange: {
          definition: openBadgePresentationDefinition,
        },
      })

    expect(authorizationRequestUri1).toEqual(
      `openid4vp://?client_id=${encodeURIComponent(
        `http://localhost:1234/oid4vp/${openIdVerifierTenant1.verifierId}`
      )}&request_uri=${encodeURIComponent(verificationSession1.authorizationRequestUri)}`
    )

    const { authorizationRequest: authorizationRequestUri2, verificationSession: verificationSession2 } =
      await verifierTenant2.modules.openId4VcVerifier.createAuthorizationRequest({
        requestSigner: {
          method: 'openid-federation',
        },
        presentationExchange: {
          definition: universityDegreePresentationDefinition,
        },
        verifierId: openIdVerifierTenant2.verifierId,
      })

    expect(authorizationRequestUri2).toEqual(
      `openid4vp://?client_id=${encodeURIComponent(
        `http://localhost:1234/oid4vp/${openIdVerifierTenant2.verifierId}`
      )}&request_uri=${encodeURIComponent(verificationSession2.authorizationRequestUri)}`
    )

    await verifierTenant1.endSession()
    await verifierTenant2.endSession()

    const resolvedProofRequest1 = await holderTenant.modules.openId4VcHolder.resolveSiopAuthorizationRequest(
      authorizationRequestUri1,
      {
        federation: {
          trustedEntityIds: [`http://localhost:1234/oid4vp/${openIdVerifierTenant1.verifierId}`],
        },
      }
    )

    expect(resolvedProofRequest1.presentationExchange?.credentialsForRequest).toMatchObject({
      areRequirementsSatisfied: true,
      requirements: [
        {
          submissionEntry: [
            {
              verifiableCredentials: [
                {
                  type: ClaimFormat.JwtVc,
                  credentialRecord: {
                    credential: {
                      type: ['VerifiableCredential', 'OpenBadgeCredential'],
                    },
                  },
                },
              ],
            },
          ],
        },
      ],
    })

    const resolvedProofRequest2 = await holderTenant.modules.openId4VcHolder.resolveSiopAuthorizationRequest(
      authorizationRequestUri2,
      {
        federation: {
          trustedEntityIds: [`http://localhost:1234/oid4vp/${openIdVerifierTenant2.verifierId}`],
        },
      }
    )

    expect(resolvedProofRequest2.presentationExchange?.credentialsForRequest).toMatchObject({
      areRequirementsSatisfied: true,
      requirements: [
        {
          submissionEntry: [
            {
              verifiableCredentials: [
                {
                  type: ClaimFormat.JwtVc,
                  credentialRecord: {
                    credential: {
                      type: ['VerifiableCredential', 'UniversityDegreeCredential'],
                    },
                  },
                },
              ],
            },
          ],
        },
      ],
    })

    if (!resolvedProofRequest1.presentationExchange || !resolvedProofRequest2.presentationExchange) {
      throw new Error('Presentation exchange not defined')
    }

    const presentationExchangeService = holderTenant.dependencyManager.resolve(DifPresentationExchangeService)
    const selectedCredentials = presentationExchangeService.selectCredentialsForRequest(
      resolvedProofRequest1.presentationExchange.credentialsForRequest
    )

    const { submittedResponse: submittedResponse1, serverResponse: serverResponse1 } =
      await holderTenant.modules.openId4VcHolder.acceptSiopAuthorizationRequest({
        authorizationRequest: resolvedProofRequest1.authorizationRequest,
        presentationExchange: {
          credentials: selectedCredentials,
        },
      })

    expect(submittedResponse1).toEqual({
      presentation_submission: {
        definition_id: 'OpenBadgeCredential',
        descriptor_map: [
          {
            format: 'jwt_vp',
            id: 'OpenBadgeCredentialDescriptor',
            path: '$',
            path_nested: {
              format: 'jwt_vc',
              id: 'OpenBadgeCredentialDescriptor',
              path: '$.vp.verifiableCredential[0]',
            },
          },
        ],
        id: expect.any(String),
      },
      state: expect.any(String),
      vp_token: expect.any(String),
    })
    expect(serverResponse1).toMatchObject({
      status: 200,
    })
=======
  it('e2e flow with verifier endpoints verifying a mdoc and sd-jwt (jarm) (dcql) (transaction data)', async () => {
    const openIdVerifier = await verifier.agent.modules.openId4VcVerifier.createVerifier()

    const signedSdJwtVc = await issuer.agent.sdJwtVc.sign({
      holder: { method: 'did', didUrl: holder.kid },
      issuer: {
        method: 'did',
        didUrl: issuer.kid,
      },
      payload: {
        vct: 'OpenBadgeCredential',
        university: 'innsbruck',
        degree: 'bachelor',
        name: 'John Doe',
      },
      disclosureFrame: {
        _sd: ['university', 'name'],
      },
    })
    await holder.agent.sdJwtVc.store(signedSdJwtVc.compact)

    const selfSignedCertificate = await X509Service.createCertificate(issuer.agent.context, {
      authorityKey: await issuer.agent.context.wallet.createKey({ keyType: KeyType.P256 }),
      issuer: {
        countryName: 'DE',
      },
    })

    await verifier.agent.x509.setTrustedCertificates([selfSignedCertificate.toString('pem')])

    const parsedDid = parseDid(issuer.kid)
    if (!parsedDid.fragment) {
      throw new Error(`didUrl '${parsedDid.didUrl}' does not contain a '#'. Unable to derive key from did document.`)
    }

    const holderKey = await holder.agent.context.wallet.createKey({ keyType: KeyType.P256 })

    const date = new DateOnly(new DateOnly().toISOString())

    const signedMdoc = await issuer.agent.mdoc.sign({
      docType: 'org.eu.university',
      holderKey,
      issuerCertificate: selfSignedCertificate.toString('pem'),
      namespaces: {
        'eu.europa.ec.eudi.pid.1': {
          university: 'innsbruck',
          degree: 'bachelor',
          date: date,
          name: 'John Doe',
          not: 'disclosed',
        },
      },
    })

    const certificate = await verifier.agent.x509.createCertificate({
      authorityKey: await verifier.agent.wallet.createKey({ keyType: KeyType.Ed25519 }),
      issuer: { commonName: 'Test' },
      extensions: {
        subjectAlternativeName: {
          name: [{ type: 'dns', value: 'localhost' }],
        },
      },
    })

    const rawCertificate = certificate.toString('base64')
    await holder.agent.mdoc.store(signedMdoc)

    holder.agent.x509.addTrustedCertificate(rawCertificate)
    verifier.agent.x509.addTrustedCertificate(rawCertificate)

    const dcqlQuery = {
      credentials: [
        {
          id: 'orgeuuniversity',
          format: ClaimFormat.MsoMdoc,
          meta: { doctype_value: 'org.eu.university' },
          claims: [
            { namespace: 'eu.europa.ec.eudi.pid.1', claim_name: 'name' },
            { namespace: 'eu.europa.ec.eudi.pid.1', claim_name: 'degree' },
            { namespace: 'eu.europa.ec.eudi.pid.1', claim_name: 'date' },
          ],
        },
        {
          id: 'OpenBadgeCredentialDescriptor',
          format: 'dc+sd-jwt',
          meta: { vct_values: ['OpenBadgeCredential'] },
          claims: [{ path: ['university'] }],
        },
      ],
    } satisfies DcqlQuery

    const { authorizationRequest, verificationSession } =
      await verifier.agent.modules.openId4VcVerifier.createAuthorizationRequest({
        responseMode: 'direct_post.jwt',
        verifierId: openIdVerifier.verifierId,
        requestSigner: {
          method: 'x5c',
          x5c: [rawCertificate],
        },
        dcql: {
          query: dcqlQuery,
        },
        transactionData: [
          {
            type: 'OpenBadgeTx',
            credential_ids: ['OpenBadgeCredentialDescriptor'],
            transaction_data_hashes_alg: ['sha-256'],
          },
        ],
      })

    const resolvedAuthorizationRequest =
      await holder.agent.modules.openId4VcHolder.resolveOpenId4VpAuthorizationRequest(authorizationRequest)

    expect(resolvedAuthorizationRequest.dcql).toEqual({
      queryResult: {
        credentials: [
          {
            id: 'orgeuuniversity',
            format: 'mso_mdoc',
            claims: [
              { namespace: 'eu.europa.ec.eudi.pid.1', claim_name: 'name' },
              { namespace: 'eu.europa.ec.eudi.pid.1', claim_name: 'degree' },
              { namespace: 'eu.europa.ec.eudi.pid.1', claim_name: 'date' },
            ],
            meta: { doctype_value: 'org.eu.university' },
          },
          {
            id: 'OpenBadgeCredentialDescriptor',
            format: 'dc+sd-jwt',
            claims: [{ path: ['university'] }],
            meta: { vct_values: ['OpenBadgeCredential'] },
          },
        ],
        canBeSatisfied: true,
        credential_matches: {
          orgeuuniversity: {
            typed: true,
            success: true,
            output: {
              doctype: 'org.eu.university',
              credential_format: 'mso_mdoc',
              namespaces: {
                'eu.europa.ec.eudi.pid.1': {
                  date: expect.any(DateOnly),
                  name: 'John Doe',
                  degree: 'bachelor',
                },
              },
            },
            input_credential_index: 0,
            claim_set_index: undefined,
            all: expect.any(Array),
            record: expect.any(MdocRecord),
          },
          OpenBadgeCredentialDescriptor: {
            typed: true,
            success: true,
            output: {
              credential_format: 'dc+sd-jwt',
              vct: 'OpenBadgeCredential',
              claims: {
                cnf: {
                  kid: 'did:key:z6MkpGR4gs4Rc3Zph4vj8wRnjnAxgAPSxcR8MAVKutWspQzc#z6MkpGR4gs4Rc3Zph4vj8wRnjnAxgAPSxcR8MAVKutWspQzc',
                },
                degree: 'bachelor',
                iat: expect.any(Number),
                iss: 'did:key:z6MkrzQPBr4pyqC776KKtrz13SchM5ePPbssuPuQZb5t4uKQ',
                university: 'innsbruck',
                vct: 'OpenBadgeCredential',
              },
            },
            input_credential_index: 1,
            claim_set_index: undefined,
            all: expect.any(Array),
            record: expect.any(SdJwtVcRecord),
          },
        },
        credential_sets: undefined,
      },
    })

    if (!resolvedAuthorizationRequest.dcql) {
      throw new Error('Dcql not defined')
    }

    const selectedCredentials = holder.agent.modules.openId4VcHolder.selectCredentialsForDcqlRequest(
      resolvedAuthorizationRequest.dcql.queryResult
    )

    const { serverResponse, authorizationResponsePayload } =
      await holder.agent.modules.openId4VcHolder.acceptOpenId4VpAuthorizationRequest({
        authorizationRequestPayload: resolvedAuthorizationRequest.authorizationRequestPayload,
        dcql: {
          credentials: selectedCredentials,
        },
        transactionData: [{ credentialId: 'OpenBadgeCredentialDescriptor' }],
      })

    // path_nested should not be used for sd-jwt
    expect(authorizationResponsePayload.presentation_submission).toBeUndefined()
    expect(authorizationResponsePayload).toEqual({ state: expect.any(String), vp_token: expect.any(Object) })
    expect(serverResponse).toMatchObject({ status: 200 })
>>>>>>> 9f78a6e8

    // The RP MUST validate that the aud (audience) Claim contains the value of the client_id
    // that the RP sent in the Authorization Request as an audience.
    // When the request has been signed, the value might be an HTTPS URL, or a Decentralized Identifier.
<<<<<<< HEAD
    const verifierTenant1_2 = await verifier.agent.modules.tenants.getTenantAgent({ tenantId: verifier1.tenantId })
    await waitForVerificationSessionRecordSubject(verifier.replaySubject, {
      contextCorrelationId: verifierTenant1_2.context.contextCorrelationId,
      state: OpenId4VcVerificationSessionState.ResponseVerified,
      verificationSessionId: verificationSession1.id,
    })

    const { idToken: idToken1, presentationExchange: presentationExchange1 } =
      await verifierTenant1_2.modules.openId4VcVerifier.getVerifiedAuthorizationResponse(verificationSession1.id)

    expect(idToken1).toBeUndefined()
    expect(presentationExchange1).toMatchObject({
      definition: openBadgePresentationDefinition,
      submission: {
        definition_id: 'OpenBadgeCredential',
      },
      presentations: [
        {
          verifiableCredential: [
            {
              type: ['VerifiableCredential', 'OpenBadgeCredential'],
            },
          ],
        },
      ],
    })

    const selectedCredentials2 = presentationExchangeService.selectCredentialsForRequest(
      resolvedProofRequest2.presentationExchange.credentialsForRequest
    )

    const { serverResponse: serverResponse2 } =
      await holderTenant.modules.openId4VcHolder.acceptSiopAuthorizationRequest({
        authorizationRequest: resolvedProofRequest2.authorizationRequest,
        presentationExchange: {
          credentials: selectedCredentials2,
        },
      })
    expect(serverResponse2).toMatchObject({
      status: 200,
    })

    // The RP MUST validate that the aud (audience) Claim contains the value of the client_id
    // that the RP sent in the Authorization Request as an audience.
    // When the request has been signed, the value might be an HTTPS URL, or a Decentralized Identifier.
    const verifierTenant2_2 = await verifier.agent.modules.tenants.getTenantAgent({ tenantId: verifier2.tenantId })
    await waitForVerificationSessionRecordSubject(verifier.replaySubject, {
      contextCorrelationId: verifierTenant2_2.context.contextCorrelationId,
      state: OpenId4VcVerificationSessionState.ResponseVerified,
      verificationSessionId: verificationSession2.id,
    })
    const { idToken: idToken2, presentationExchange: presentationExchange2 } =
      await verifierTenant2_2.modules.openId4VcVerifier.getVerifiedAuthorizationResponse(verificationSession2.id)
    expect(idToken2).toBeUndefined()

    expect(presentationExchange2).toMatchObject({
      definition: universityDegreePresentationDefinition,
      submission: {
        definition_id: 'UniversityDegreeCredential',
      },
      presentations: [
        {
          verifiableCredential: [
            {
              type: ['VerifiableCredential', 'UniversityDegreeCredential'],
            },
          ],
        },
      ],
=======
    await waitForVerificationSessionRecordSubject(verifier.replaySubject, {
      contextCorrelationId: verifier.agent.context.contextCorrelationId,
      state: OpenId4VcVerificationSessionState.ResponseVerified,
      verificationSessionId: verificationSession.id,
    })

    const { dcql, transactionData } = await verifier.agent.modules.openId4VcVerifier.getVerifiedAuthorizationResponse(
      verificationSession.id
    )

    expect(transactionData).toEqual([
      {
        credentialHashIndex: 0,
        credentialId: 'OpenBadgeCredentialDescriptor',
        decoded: {
          credential_ids: ['OpenBadgeCredentialDescriptor'],
          transaction_data_hashes_alg: ['sha-256'],
          type: 'OpenBadgeTx',
        },
        encoded:
          'eyJ0eXBlIjoiT3BlbkJhZGdlVHgiLCJjcmVkZW50aWFsX2lkcyI6WyJPcGVuQmFkZ2VDcmVkZW50aWFsRGVzY3JpcHRvciJdLCJ0cmFuc2FjdGlvbl9kYXRhX2hhc2hlc19hbGciOlsic2hhLTI1NiJdfQ',
        hash: 'XwyVd7wFREdVWLpni5QNHggNWXo2J4Ln58t2_ecJ73s',
        hashAlg: 'sha-256',
        transactionDataIndex: 0,
      },
    ])
    const sdJwtPresentation = dcql?.presentations.OpenBadgeCredentialDescriptor as SdJwtVc

    expect(sdJwtPresentation.kbJwt?.payload).toMatchObject({
      transaction_data_hashes: ['XwyVd7wFREdVWLpni5QNHggNWXo2J4Ln58t2_ecJ73s'],
      transaction_data_hashes_alg: 'sha-256',
    })
    expect(sdJwtPresentation.prettyClaims).toEqual({
      vct: 'OpenBadgeCredential',
      degree: 'bachelor',
      cnf: expect.any(Object),
      iss: 'did:key:z6MkrzQPBr4pyqC776KKtrz13SchM5ePPbssuPuQZb5t4uKQ',
      iat: expect.any(Number),
      university: 'innsbruck', // TODO: I Think this should be disclosed
    })

    const presentation = dcql?.presentations.orgeuuniversity as MdocDeviceResponse
    expect(presentation.documents).toHaveLength(1)

    expect(presentation.documents[0].issuerSignedNamespaces).toEqual({
      'eu.europa.ec.eudi.pid.1': {
        date,
        name: 'John Doe',
        degree: 'bachelor',
      },
>>>>>>> 9f78a6e8
    })
  })
})<|MERGE_RESOLUTION|>--- conflicted
+++ resolved
@@ -1,7 +1,3 @@
-<<<<<<< HEAD
-import type { AgentType, TenantType } from './utils'
-import type { OpenId4VciSignMdocCredentials, OpenId4VcVerifierModuleConfig } from '../src'
-=======
 import type {
   DcqlQuery,
   DifPresentationExchangeDefinitionV2,
@@ -12,7 +8,6 @@
 } from '@credo-ts/core'
 import type { AuthorizationServerMetadata } from '@openid4vc/oauth2'
 import type { OpenId4VciSignMdocCredentials } from '../src'
->>>>>>> 9f78a6e8
 import type { OpenId4VciCredentialBindingResolver } from '../src/openid4vc-holder'
 import type { AgentType, TenantType } from './utils'
 
@@ -2797,7 +2792,6 @@
     })
   })
 
-<<<<<<< HEAD
   it('e2e flow with tenants and federation, verifier endpoints verifying a jwt-vc', async () => {
     const holderTenant = await holder.agent.modules.tenants.getTenantAgent({ tenantId: holder1.tenantId })
     const verifierTenant1 = await verifier.agent.modules.tenants.getTenantAgent({ tenantId: verifier1.tenantId })
@@ -2837,7 +2831,7 @@
       await verifierTenant1.modules.openId4VcVerifier.createAuthorizationRequest({
         verifierId: openIdVerifierTenant1.verifierId,
         requestSigner: {
-          method: 'openid-federation',
+          method: 'federation',
         },
         presentationExchange: {
           definition: openBadgePresentationDefinition,
@@ -2847,13 +2841,13 @@
     expect(authorizationRequestUri1).toEqual(
       `openid4vp://?client_id=${encodeURIComponent(
         `http://localhost:1234/oid4vp/${openIdVerifierTenant1.verifierId}`
-      )}&request_uri=${encodeURIComponent(verificationSession1.authorizationRequestUri)}`
+      )}&request_uri=${encodeURIComponent(verificationSession1.authorizationRequestUri as string)}`
     )
 
     const { authorizationRequest: authorizationRequestUri2, verificationSession: verificationSession2 } =
       await verifierTenant2.modules.openId4VcVerifier.createAuthorizationRequest({
         requestSigner: {
-          method: 'openid-federation',
+          method: 'federation',
         },
         presentationExchange: {
           definition: universityDegreePresentationDefinition,
@@ -2864,18 +2858,16 @@
     expect(authorizationRequestUri2).toEqual(
       `openid4vp://?client_id=${encodeURIComponent(
         `http://localhost:1234/oid4vp/${openIdVerifierTenant2.verifierId}`
-      )}&request_uri=${encodeURIComponent(verificationSession2.authorizationRequestUri)}`
+      )}&request_uri=${encodeURIComponent(verificationSession2.authorizationRequestUri as string)}`
     )
 
     await verifierTenant1.endSession()
     await verifierTenant2.endSession()
 
-    const resolvedProofRequest1 = await holderTenant.modules.openId4VcHolder.resolveSiopAuthorizationRequest(
+    const resolvedProofRequest1 = await holderTenant.modules.openId4VcHolder.resolveOpenId4VpAuthorizationRequest(
       authorizationRequestUri1,
       {
-        federation: {
-          trustedEntityIds: [`http://localhost:1234/oid4vp/${openIdVerifierTenant1.verifierId}`],
-        },
+        trustedFederationEntityIds: [`http://localhost:1234/oid4vp/${openIdVerifierTenant1.verifierId}`],
       }
     )
 
@@ -2901,12 +2893,10 @@
       ],
     })
 
-    const resolvedProofRequest2 = await holderTenant.modules.openId4VcHolder.resolveSiopAuthorizationRequest(
+    const resolvedProofRequest2 = await holderTenant.modules.openId4VcHolder.resolveOpenId4VpAuthorizationRequest(
       authorizationRequestUri2,
       {
-        federation: {
-          trustedEntityIds: [`http://localhost:1234/oid4vp/${openIdVerifierTenant2.verifierId}`],
-        },
+        trustedFederationEntityIds: [`http://localhost:1234/oid4vp/${openIdVerifierTenant2.verifierId}`],
       }
     )
 
@@ -2936,20 +2926,19 @@
       throw new Error('Presentation exchange not defined')
     }
 
-    const presentationExchangeService = holderTenant.dependencyManager.resolve(DifPresentationExchangeService)
-    const selectedCredentials = presentationExchangeService.selectCredentialsForRequest(
+    const selectedCredentials = holderTenant.modules.openId4VcHolder.selectCredentialsForPresentationExchangeRequest(
       resolvedProofRequest1.presentationExchange.credentialsForRequest
     )
 
-    const { submittedResponse: submittedResponse1, serverResponse: serverResponse1 } =
-      await holderTenant.modules.openId4VcHolder.acceptSiopAuthorizationRequest({
-        authorizationRequest: resolvedProofRequest1.authorizationRequest,
+    const { authorizationResponsePayload, serverResponse: serverResponse1 } =
+      await holderTenant.modules.openId4VcHolder.acceptOpenId4VpAuthorizationRequest({
+        authorizationRequestPayload: resolvedProofRequest1.authorizationRequestPayload,
         presentationExchange: {
           credentials: selectedCredentials,
         },
       })
 
-    expect(submittedResponse1).toEqual({
+    expect(authorizationResponsePayload).toEqual({
       presentation_submission: {
         definition_id: 'OpenBadgeCredential',
         descriptor_map: [
@@ -2972,7 +2961,77 @@
     expect(serverResponse1).toMatchObject({
       status: 200,
     })
-=======
+
+    // The RP MUST validate that the aud (audience) Claim contains the value of the client_id
+    // that the RP sent in the Authorization Request as an audience.
+    // When the request has been signed, the value might be an HTTPS URL, or a Decentralized Identifier.
+    const verifierTenant1_2 = await verifier.agent.modules.tenants.getTenantAgent({ tenantId: verifier1.tenantId })
+    await waitForVerificationSessionRecordSubject(verifier.replaySubject, {
+      contextCorrelationId: verifierTenant1_2.context.contextCorrelationId,
+      state: OpenId4VcVerificationSessionState.ResponseVerified,
+      verificationSessionId: verificationSession1.id,
+    })
+
+    const { presentationExchange: presentationExchange1 } =
+      await verifierTenant1_2.modules.openId4VcVerifier.getVerifiedAuthorizationResponse(verificationSession1.id)
+
+    expect(presentationExchange1).toMatchObject({
+      definition: openBadgePresentationDefinition,
+      submission: {
+        definition_id: 'OpenBadgeCredential',
+      },
+      presentations: [
+        {
+          verifiableCredential: [
+            {
+              type: ['VerifiableCredential', 'OpenBadgeCredential'],
+            },
+          ],
+        },
+      ],
+    })
+
+    const selectedCredentials2 = holderTenant.modules.openId4VcHolder.selectCredentialsForPresentationExchangeRequest(
+      resolvedProofRequest2.presentationExchange.credentialsForRequest
+    )
+
+    const { serverResponse: serverResponse2 } =
+      await holderTenant.modules.openId4VcHolder.acceptOpenId4VpAuthorizationRequest({
+        authorizationRequestPayload: resolvedProofRequest2.authorizationRequestPayload,
+        presentationExchange: {
+          credentials: selectedCredentials2,
+        },
+      })
+    expect(serverResponse2).toMatchObject({
+      status: 200,
+    })
+
+    const verifierTenant2_2 = await verifier.agent.modules.tenants.getTenantAgent({ tenantId: verifier2.tenantId })
+    await waitForVerificationSessionRecordSubject(verifier.replaySubject, {
+      contextCorrelationId: verifierTenant2_2.context.contextCorrelationId,
+      state: OpenId4VcVerificationSessionState.ResponseVerified,
+      verificationSessionId: verificationSession2.id,
+    })
+    const { presentationExchange: presentationExchange2 } =
+      await verifierTenant2_2.modules.openId4VcVerifier.getVerifiedAuthorizationResponse(verificationSession2.id)
+
+    expect(presentationExchange2).toMatchObject({
+      definition: universityDegreePresentationDefinition,
+      submission: {
+        definition_id: 'UniversityDegreeCredential',
+      },
+      presentations: [
+        {
+          verifiableCredential: [
+            {
+              type: ['VerifiableCredential', 'UniversityDegreeCredential'],
+            },
+          ],
+        },
+      ],
+    })
+  })
+
   it('e2e flow with verifier endpoints verifying a mdoc and sd-jwt (jarm) (dcql) (transaction data)', async () => {
     const openIdVerifier = await verifier.agent.modules.openId4VcVerifier.createVerifier()
 
@@ -3176,82 +3235,10 @@
     expect(authorizationResponsePayload.presentation_submission).toBeUndefined()
     expect(authorizationResponsePayload).toEqual({ state: expect.any(String), vp_token: expect.any(Object) })
     expect(serverResponse).toMatchObject({ status: 200 })
->>>>>>> 9f78a6e8
 
     // The RP MUST validate that the aud (audience) Claim contains the value of the client_id
     // that the RP sent in the Authorization Request as an audience.
     // When the request has been signed, the value might be an HTTPS URL, or a Decentralized Identifier.
-<<<<<<< HEAD
-    const verifierTenant1_2 = await verifier.agent.modules.tenants.getTenantAgent({ tenantId: verifier1.tenantId })
-    await waitForVerificationSessionRecordSubject(verifier.replaySubject, {
-      contextCorrelationId: verifierTenant1_2.context.contextCorrelationId,
-      state: OpenId4VcVerificationSessionState.ResponseVerified,
-      verificationSessionId: verificationSession1.id,
-    })
-
-    const { idToken: idToken1, presentationExchange: presentationExchange1 } =
-      await verifierTenant1_2.modules.openId4VcVerifier.getVerifiedAuthorizationResponse(verificationSession1.id)
-
-    expect(idToken1).toBeUndefined()
-    expect(presentationExchange1).toMatchObject({
-      definition: openBadgePresentationDefinition,
-      submission: {
-        definition_id: 'OpenBadgeCredential',
-      },
-      presentations: [
-        {
-          verifiableCredential: [
-            {
-              type: ['VerifiableCredential', 'OpenBadgeCredential'],
-            },
-          ],
-        },
-      ],
-    })
-
-    const selectedCredentials2 = presentationExchangeService.selectCredentialsForRequest(
-      resolvedProofRequest2.presentationExchange.credentialsForRequest
-    )
-
-    const { serverResponse: serverResponse2 } =
-      await holderTenant.modules.openId4VcHolder.acceptSiopAuthorizationRequest({
-        authorizationRequest: resolvedProofRequest2.authorizationRequest,
-        presentationExchange: {
-          credentials: selectedCredentials2,
-        },
-      })
-    expect(serverResponse2).toMatchObject({
-      status: 200,
-    })
-
-    // The RP MUST validate that the aud (audience) Claim contains the value of the client_id
-    // that the RP sent in the Authorization Request as an audience.
-    // When the request has been signed, the value might be an HTTPS URL, or a Decentralized Identifier.
-    const verifierTenant2_2 = await verifier.agent.modules.tenants.getTenantAgent({ tenantId: verifier2.tenantId })
-    await waitForVerificationSessionRecordSubject(verifier.replaySubject, {
-      contextCorrelationId: verifierTenant2_2.context.contextCorrelationId,
-      state: OpenId4VcVerificationSessionState.ResponseVerified,
-      verificationSessionId: verificationSession2.id,
-    })
-    const { idToken: idToken2, presentationExchange: presentationExchange2 } =
-      await verifierTenant2_2.modules.openId4VcVerifier.getVerifiedAuthorizationResponse(verificationSession2.id)
-    expect(idToken2).toBeUndefined()
-
-    expect(presentationExchange2).toMatchObject({
-      definition: universityDegreePresentationDefinition,
-      submission: {
-        definition_id: 'UniversityDegreeCredential',
-      },
-      presentations: [
-        {
-          verifiableCredential: [
-            {
-              type: ['VerifiableCredential', 'UniversityDegreeCredential'],
-            },
-          ],
-        },
-      ],
-=======
     await waitForVerificationSessionRecordSubject(verifier.replaySubject, {
       contextCorrelationId: verifier.agent.context.contextCorrelationId,
       state: OpenId4VcVerificationSessionState.ResponseVerified,
@@ -3302,7 +3289,6 @@
         name: 'John Doe',
         degree: 'bachelor',
       },
->>>>>>> 9f78a6e8
     })
   })
 })