--- conflicted
+++ resolved
@@ -12,17 +12,11 @@
   }>
 
   beforeEach(async () => {
-<<<<<<< HEAD
-    verifier = (await createAgentFromModules('verifier', {
+    verifier = (await createAgentFromModules({
       openid4vc: new OpenId4VcModule({
         verifier: {
           baseUrl,
         },
-=======
-    verifier = (await createAgentFromModules({
-      openId4VcVerifier: new OpenId4VcVerifierModule({
-        baseUrl,
->>>>>>> 81e35717
       }),
       inMemory: new InMemoryWalletModule(),
     })) as unknown as typeof verifier
