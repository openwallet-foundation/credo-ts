<<<<<<< HEAD
import type { AgentType } from './utils'
import type {
  OpenId4VciGetVerificationSessionForIssuanceSessionAuthorization,
  OpenId4VciSignSdJwtCredentials,
} from '../src'
import type { OpenId4VciCredentialBindingResolver } from '../src/openid4vc-holder'
import type { DcqlQuery, DifPresentationExchangeDefinitionV2, SdJwtVc, SdJwtVcIssuer } from '@credo-ts/core'
=======
import type { DifPresentationExchangeDefinitionV2, SdJwtVc, SdJwtVcIssuer } from '@credo-ts/core'
import type { OpenId4VciSignSdJwtCredentials } from '../src'
import type { OpenId4VciCredentialBindingResolver } from '../src/openid4vc-holder'
import type { AgentType } from './utils'
>>>>>>> 9df09fa5

import { ClaimFormat, getJwkFromKey } from '@credo-ts/core'
import { AuthorizationFlow } from '@openid4vc/openid4vci'
import express, { type Express } from 'express'

import { setupNockToExpress } from '../../../tests/nockToExpress'
import { AskarModule } from '../../askar/src'
import { askarModuleConfig } from '../../askar/tests/helpers'
import {
  OpenId4VcHolderModule,
  OpenId4VcIssuanceSessionState,
  OpenId4VcIssuerModule,
  OpenId4VcVerifierModule,
  getScopesFromCredentialConfigurationsSupported,
} from '../src'

import { createAgentFromModules, waitForCredentialIssuanceSessionRecordSubject } from './utils'
import { universityDegreeCredentialConfigurationSupported } from './utilsVci'

const dcqlQuery = {
  credentials: [
    {
      id: 'e498bd12-be8f-4884-8ffe-2704176b99be',
      format: 'vc+sd-jwt',
      claims: [
        {
          path: ['given_name'],
        },
        {
          path: ['family_name'],
        },
      ],
      meta: {
        vct_values: ['urn:eu.europa.ec.eudi:pid:1'],
      },
    },
  ],
} satisfies DcqlQuery

const presentationDefinition = {
  id: 'a34cff9d-a825-4283-9d9a-e84f97ebdd08',
  input_descriptors: [
    {
      id: 'e498bd12-be8f-4884-8ffe-2704176b99be',
      name: 'Identity Credential',
      purpose: 'To issue your university degree we need to verify your identity',
      constraints: {
        limit_disclosure: 'required',
        fields: [
          {
            path: ['$.vct'],
            filter: {
              type: 'string',
              const: 'urn:eu.europa.ec.eudi:pid:1',
            },
          },
          {
            path: ['$.given_name'],
            filter: {
              type: 'string',
            },
          },
          {
            path: ['$.family_name'],
            filter: {
              type: 'string',
            },
          },
        ],
      },
    },
  ],
} as const satisfies DifPresentationExchangeDefinitionV2

const baseUrl = 'http://localhost:4871'
const issuerBaseUrl = `${baseUrl}/oid4vci`
const verifierBaseUrl = `${baseUrl}/oid4vp`

describe('OpenId4Vc Presentation During Issuance', () => {
  let expressApp: Express
  let clearNock: () => void

  let issuer: AgentType<{
    openId4VcIssuer: OpenId4VcIssuerModule
    openId4VcVerifier: OpenId4VcVerifierModule
    askar: AskarModule
  }>

  const getVerificationSessionForIssuanceSessionAuthorization =
    (queryMethod: 'dcql' | 'presentationDefinition'): OpenId4VciGetVerificationSessionForIssuanceSessionAuthorization =>
    async ({ issuanceSession, scopes }) => {
      if (scopes.includes(universityDegreeCredentialConfigurationSupported.scope)) {
        const createRequestReturn = await issuer.agent.modules.openId4VcVerifier.createAuthorizationRequest({
          verifierId: issuanceSession.issuerId,
          requestSigner: {
            method: 'x5c',
            x5c: [issuer.certificate.toString('base64')],
          },
          responseMode: 'direct_post.jwt',
          presentationExchange:
            queryMethod === 'presentationDefinition'
              ? {
                  definition: presentationDefinition,
                }
              : undefined,
          dcql:
            queryMethod === 'dcql'
              ? {
                  query: dcqlQuery,
                }
              : undefined,
        })

        return {
          ...createRequestReturn,
          scopes: [universityDegreeCredentialConfigurationSupported.scope],
        }
      }

      throw new Error('Unsupported scope values')
    }

  let holder: AgentType<{
    openId4VcHolder: OpenId4VcHolderModule
    askar: AskarModule
  }>

  beforeEach(async () => {
    expressApp = express()

    issuer = await createAgentFromModules('issuer', {
      openId4VcIssuer: new OpenId4VcIssuerModule({
        baseUrl: issuerBaseUrl,
        getVerificationSessionForIssuanceSessionAuthorization:
          getVerificationSessionForIssuanceSessionAuthorization('presentationDefinition'),
        credentialRequestToCredentialMapper: async ({
          credentialRequest,
          holderBindings,
          credentialConfigurationIds,
          verification,
        }) => {
          if (!verification) {
            throw new Error('Expected verification in credential request mapper')
          }

          const credentialConfigurationId = credentialConfigurationIds[0]
          let credential: SdJwtVc

          if (verification.presentationExchange) {
            const descriptor = verification.presentationExchange.descriptors.find(
              (descriptor) => descriptor.descriptor.id === presentationDefinition.input_descriptors[0].id
            )

            if (!descriptor || descriptor.format !== ClaimFormat.SdJwtVc) {
              throw new Error('Expected descriptor with sd-jwt vc format')
            }

            credential = descriptor.credential
          } else {
            const presentation = verification.dcql.presentation[verification.dcql.presentationResult.credentials[0].id]

            if (presentation.claimFormat !== ClaimFormat.SdJwtVc) {
              throw new Error('Expected preentation with sd-jwt vc format')
            }

            credential = presentation
          }

          const fullName = `${credential.prettyClaims.given_name} ${credential.prettyClaims.family_name}`

          if (credentialRequest.format === 'vc+sd-jwt') {
            return {
              credentialConfigurationId,
              format: credentialRequest.format,
              credentials: holderBindings.map((holderBinding) => ({
                payload: { vct: credentialRequest.vct, full_name: fullName, degree: 'Software Engineer' },
                holder: holderBinding,
                issuer: {
                  method: 'x5c',
                  x5c: [issuer.certificate.toString('base64')],
                  issuer: baseUrl,
                },
                disclosureFrame: {
                  _sd: ['full_name'],
                },
              })),
            } satisfies OpenId4VciSignSdJwtCredentials
          }
          throw new Error('Invalid request')
        },
      }),
      openId4VcVerifier: new OpenId4VcVerifierModule({
        baseUrl: verifierBaseUrl,
      }),
      askar: new AskarModule(askarModuleConfig),
    })

    holder = await createAgentFromModules('holder', {
      openId4VcHolder: new OpenId4VcHolderModule(),
      askar: new AskarModule(askarModuleConfig),
    })

    holder.agent.x509.addTrustedCertificate(issuer.certificate.toString('base64'))
    issuer.agent.x509.addTrustedCertificate(issuer.certificate.toString('base64'))

    // We let AFJ create the router, so we have a fresh one each time
    expressApp.use('/oid4vci', issuer.agent.modules.openId4VcIssuer.config.router)
    expressApp.use('/oid4vp', issuer.agent.modules.openId4VcVerifier.config.router)

    clearNock = setupNockToExpress(baseUrl, expressApp)
  })

  afterEach(async () => {
    clearNock()

    await issuer.agent.shutdown()
    await issuer.agent.wallet.delete()

    await holder.agent.shutdown()
    await holder.agent.wallet.delete()
  })

  const credentialBindingResolver: OpenId4VciCredentialBindingResolver = () => ({
    method: 'jwk',
    jwk: getJwkFromKey(holder.key),
  })

  it('e2e flow with requesting presentation of credentials before issuance succeeds with presentation definition', async () => {
    const issuerRecord = await issuer.agent.modules.openId4VcIssuer.createIssuer({
      issuerId: '2f9c0385-7191-4c50-aa22-40cf5839d52b',
      credentialConfigurationsSupported: {
        universityDegree: universityDegreeCredentialConfigurationSupported,
      },
    })

    const x5cIssuer = {
      method: 'x5c',
      x5c: [issuer.certificate.toString('base64')],
      issuer: baseUrl,
    } satisfies SdJwtVcIssuer

    await issuer.agent.modules.openId4VcVerifier.createVerifier({
      verifierId: '2f9c0385-7191-4c50-aa22-40cf5839d52b',
    })

    // Pre-store identity credential
    const holderIdentityCredential = await issuer.agent.sdJwtVc.sign({
      issuer: x5cIssuer,
      payload: {
        vct: 'urn:eu.europa.ec.eudi:pid:1',
        given_name: 'Erika',
        family_name: 'Powerstar',
      },
      disclosureFrame: {
        _sd: ['given_name', 'family_name'],
      },
      holder: {
        method: 'jwk',
        jwk: holder.jwk,
      },
    })
    await holder.agent.sdJwtVc.store(holderIdentityCredential.compact)

    // Create offer for university degree
    const { issuanceSession, credentialOffer } = await issuer.agent.modules.openId4VcIssuer.createCredentialOffer({
      issuerId: issuerRecord.issuerId,
      offeredCredentials: ['universityDegree'],
      authorizationCodeFlowConfig: {
        requirePresentationDuringIssuance: true,
      },
    })

    // Resolve offer
    const resolvedCredentialOffer = await holder.agent.modules.openId4VcHolder.resolveCredentialOffer(credentialOffer)
    const resolvedAuthorization = await holder.agent.modules.openId4VcHolder.resolveIssuanceAuthorizationRequest(
      resolvedCredentialOffer,
      {
        clientId: 'foo',
        redirectUri: 'http://localhost:1234/redirect',
        scope: getScopesFromCredentialConfigurationsSupported(resolvedCredentialOffer.offeredCredentialConfigurations),
      }
    )

    // Ensure presentation request
    if (resolvedAuthorization.authorizationFlow !== AuthorizationFlow.PresentationDuringIssuance) {
      throw new Error('Not supported')
    }
    const resolvedPresentationRequest = await holder.agent.modules.openId4VcHolder.resolveSiopAuthorizationRequest(
      resolvedAuthorization.openid4vpRequestUrl
    )
    if (!resolvedPresentationRequest.presentationExchange) {
      throw new Error('Missing presentation exchange')
    }

    // Submit presentation
    const selectedCredentials = holder.agent.modules.openId4VcHolder.selectCredentialsForPresentationExchangeRequest(
      resolvedPresentationRequest.presentationExchange.credentialsForRequest
    )
    const siopResult = await holder.agent.modules.openId4VcHolder.acceptSiopAuthorizationRequest({
      authorizationRequest: resolvedPresentationRequest.authorizationRequest,
      presentationExchange: {
        credentials: selectedCredentials,
      },
    })
    expect(siopResult.serverResponse?.status).toEqual(200)
    expect(siopResult.ok).toEqual(true)
    if (!siopResult.ok) {
      throw new Error('not ok')
    }

    // Request authorization code
    const { authorizationCode } = await holder.agent.modules.openId4VcHolder.retrieveAuthorizationCodeUsingPresentation(
      {
        authSession: resolvedAuthorization.authSession,
        resolvedCredentialOffer,
        presentationDuringIssuanceSession: siopResult.presentationDuringIssuanceSession,
      }
    )

    // Request access token
    const tokenResponse = await holder.agent.modules.openId4VcHolder.requestToken({
      resolvedCredentialOffer,
      code: authorizationCode,
      clientId: 'foo',
      redirectUri: 'http://localhost:1234/redirect',
    })

    // Request credential
    const credentialResponse = await holder.agent.modules.openId4VcHolder.requestCredentials({
      resolvedCredentialOffer,
      ...tokenResponse,
      clientId: 'foo',
      credentialBindingResolver,
    })

    await waitForCredentialIssuanceSessionRecordSubject(issuer.replaySubject, {
      state: OpenId4VcIssuanceSessionState.Completed,
      issuanceSessionId: issuanceSession.id,
    })

    expect(credentialResponse.credentials).toHaveLength(1)
    const compactSdJwtVc = (credentialResponse.credentials[0].credentials[0] as SdJwtVc).compact
    const sdJwtVc = holder.agent.sdJwtVc.fromCompact(compactSdJwtVc)
    expect(sdJwtVc.payload.vct).toEqual(universityDegreeCredentialConfigurationSupported.vct)
    expect(sdJwtVc.prettyClaims.full_name).toEqual('Erika Powerstar')
  })

  it('e2e flow with requesting presentation of credentials before issuance succeeds with dcql query', async () => {
    issuer.agent.modules.openId4VcIssuer.config.getVerificationSessionForIssuanceSessionAuthorization =
      getVerificationSessionForIssuanceSessionAuthorization('dcql')

    const issuerRecord = await issuer.agent.modules.openId4VcIssuer.createIssuer({
      issuerId: '2f9c0385-7191-4c50-aa22-40cf5839d52b',
      credentialConfigurationsSupported: {
        universityDegree: universityDegreeCredentialConfigurationSupported,
      },
    })

    const x5cIssuer = {
      method: 'x5c',
      x5c: [issuer.certificate.toString('base64')],
      issuer: baseUrl,
    } satisfies SdJwtVcIssuer

    await issuer.agent.modules.openId4VcVerifier.createVerifier({
      verifierId: '2f9c0385-7191-4c50-aa22-40cf5839d52b',
    })

    // Pre-store identity credential
    const holderIdentityCredential = await issuer.agent.sdJwtVc.sign({
      issuer: x5cIssuer,
      payload: {
        vct: 'urn:eu.europa.ec.eudi:pid:1',
        given_name: 'Erika',
        family_name: 'Powerstar',
      },
      disclosureFrame: {
        _sd: ['given_name', 'family_name'],
      },
      holder: {
        method: 'jwk',
        jwk: holder.jwk,
      },
    })
    await holder.agent.sdJwtVc.store(holderIdentityCredential.compact)

    // Create offer for university degree
    const { issuanceSession, credentialOffer } = await issuer.agent.modules.openId4VcIssuer.createCredentialOffer({
      issuerId: issuerRecord.issuerId,
      offeredCredentials: ['universityDegree'],
      authorizationCodeFlowConfig: {
        requirePresentationDuringIssuance: true,
      },
    })

    // Resolve offer
    const resolvedCredentialOffer = await holder.agent.modules.openId4VcHolder.resolveCredentialOffer(credentialOffer)
    const resolvedAuthorization = await holder.agent.modules.openId4VcHolder.resolveIssuanceAuthorizationRequest(
      resolvedCredentialOffer,
      {
        clientId: 'foo',
        redirectUri: 'http://localhost:1234/redirect',
        scope: getScopesFromCredentialConfigurationsSupported(resolvedCredentialOffer.offeredCredentialConfigurations),
      }
    )

    // Ensure presentation request
    if (resolvedAuthorization.authorizationFlow !== AuthorizationFlow.PresentationDuringIssuance) {
      throw new Error('Not supported')
    }
    const resolvedPresentationRequest = await holder.agent.modules.openId4VcHolder.resolveSiopAuthorizationRequest(
      resolvedAuthorization.openid4vpRequestUrl
    )
    if (!resolvedPresentationRequest.dcql) {
      throw new Error('Missing dcql')
    }

    // Submit presentation
    const selectedCredentials = holder.agent.modules.openId4VcHolder.selectCredentialsForDcqlRequest(
      resolvedPresentationRequest.dcql.queryResult
    )
    const siopResult = await holder.agent.modules.openId4VcHolder.acceptSiopAuthorizationRequest({
      authorizationRequest: resolvedPresentationRequest.authorizationRequest,
      dcql: {
        credentials: selectedCredentials,
      },
    })
    expect(siopResult.serverResponse?.status).toEqual(200)
    expect(siopResult.ok).toEqual(true)
    if (!siopResult.ok) {
      throw new Error('not ok')
    }

    // Request authorization code
    const { authorizationCode } = await holder.agent.modules.openId4VcHolder.retrieveAuthorizationCodeUsingPresentation(
      {
        authSession: resolvedAuthorization.authSession,
        resolvedCredentialOffer,
        presentationDuringIssuanceSession: siopResult.presentationDuringIssuanceSession,
      }
    )

    // Request access token
    const tokenResponse = await holder.agent.modules.openId4VcHolder.requestToken({
      resolvedCredentialOffer,
      code: authorizationCode,
      clientId: 'foo',
      redirectUri: 'http://localhost:1234/redirect',
    })

    // Request credential
    const credentialResponse = await holder.agent.modules.openId4VcHolder.requestCredentials({
      resolvedCredentialOffer,
      ...tokenResponse,
      clientId: 'foo',
      credentialBindingResolver,
    })

    await waitForCredentialIssuanceSessionRecordSubject(issuer.replaySubject, {
      state: OpenId4VcIssuanceSessionState.Completed,
      issuanceSessionId: issuanceSession.id,
    })

    expect(credentialResponse.credentials).toHaveLength(1)
    const compactSdJwtVc = (credentialResponse.credentials[0].credentials[0] as SdJwtVc).compact
    const sdJwtVc = holder.agent.sdJwtVc.fromCompact(compactSdJwtVc)
    expect(sdJwtVc.payload.vct).toEqual(universityDegreeCredentialConfigurationSupported.vct)
    expect(sdJwtVc.prettyClaims.full_name).toEqual('Erika Powerstar')
  })

  it('e2e flow with requesting presentation of credentials before issuance but fails because presentation not verified', async () => {
    const issuerRecord = await issuer.agent.modules.openId4VcIssuer.createIssuer({
      issuerId: '2f9c0385-7191-4c50-aa22-40cf5839d52b',
      credentialConfigurationsSupported: {
        universityDegree: universityDegreeCredentialConfigurationSupported,
      },
    })

    const x5cIssuer = {
      method: 'x5c',
      x5c: [issuer.certificate.toString('base64')],
      issuer: baseUrl,
    } satisfies SdJwtVcIssuer

    await issuer.agent.modules.openId4VcVerifier.createVerifier({
      verifierId: '2f9c0385-7191-4c50-aa22-40cf5839d52b',
    })

    // Pre-store identity credential
    const holderIdentityCredential = await issuer.agent.sdJwtVc.sign({
      issuer: x5cIssuer,
      payload: {
        vct: 'urn:eu.europa.ec.eudi:pid:1',
        given_name: 'Erika',
        family_name: 'Powerstar',
      },
      disclosureFrame: {
        _sd: ['given_name', 'family_name'],
      },
      holder: {
        method: 'jwk',
        jwk: holder.jwk,
      },
    })
    await holder.agent.sdJwtVc.store(holderIdentityCredential.compact)

    // Create offer for university degree
    const { credentialOffer } = await issuer.agent.modules.openId4VcIssuer.createCredentialOffer({
      issuerId: issuerRecord.issuerId,
      offeredCredentials: ['universityDegree'],
      authorizationCodeFlowConfig: {
        requirePresentationDuringIssuance: true,
      },
    })

    // Resolve offer
    const resolvedCredentialOffer = await holder.agent.modules.openId4VcHolder.resolveCredentialOffer(credentialOffer)
    const resolvedAuthorization = await holder.agent.modules.openId4VcHolder.resolveIssuanceAuthorizationRequest(
      resolvedCredentialOffer,
      {
        clientId: 'foo',
        redirectUri: 'http://localhost:1234/redirect',
        scope: getScopesFromCredentialConfigurationsSupported(resolvedCredentialOffer.offeredCredentialConfigurations),
      }
    )

    // Ensure presentation request
    if (resolvedAuthorization.authorizationFlow !== AuthorizationFlow.PresentationDuringIssuance) {
      throw new Error('Not supported')
    }
    const resolvedPresentationRequest = await holder.agent.modules.openId4VcHolder.resolveSiopAuthorizationRequest(
      resolvedAuthorization.openid4vpRequestUrl
    )
    if (!resolvedPresentationRequest.presentationExchange) {
      throw new Error('Missing presentation exchange')
    }

    // Requesting authorization code should fail
    await expect(
      holder.agent.modules.openId4VcHolder.retrieveAuthorizationCodeUsingPresentation({
        authSession: resolvedAuthorization.authSession,
        resolvedCredentialOffer,
      })
    ).rejects.toThrow(`Invalid presentation for 'auth_session'`)
  })

  it('e2e flow with requesting presentation of credentials before issuance but fails because invalid auth session', async () => {
    const issuerRecord = await issuer.agent.modules.openId4VcIssuer.createIssuer({
      issuerId: '2f9c0385-7191-4c50-aa22-40cf5839d52b',
      credentialConfigurationsSupported: {
        universityDegree: universityDegreeCredentialConfigurationSupported,
      },
    })

    // Create offer for university degree
    const { credentialOffer } = await issuer.agent.modules.openId4VcIssuer.createCredentialOffer({
      issuerId: issuerRecord.issuerId,
      offeredCredentials: ['universityDegree'],
      authorizationCodeFlowConfig: {
        requirePresentationDuringIssuance: true,
      },
    })

    // Resolve offer
    const resolvedCredentialOffer = await holder.agent.modules.openId4VcHolder.resolveCredentialOffer(credentialOffer)

    await expect(
      holder.agent.modules.openId4VcHolder.retrieveAuthorizationCodeUsingPresentation({
        authSession: 'some auth session',
        resolvedCredentialOffer,
      })
    ).rejects.toThrow("Invalid 'auth_session'")
  })
})<|MERGE_RESOLUTION|>--- conflicted
+++ resolved
@@ -1,17 +1,10 @@
-<<<<<<< HEAD
-import type { AgentType } from './utils'
+import type { DcqlQuery, DifPresentationExchangeDefinitionV2, SdJwtVc, SdJwtVcIssuer } from '@credo-ts/core'
 import type {
   OpenId4VciGetVerificationSessionForIssuanceSessionAuthorization,
   OpenId4VciSignSdJwtCredentials,
 } from '../src'
 import type { OpenId4VciCredentialBindingResolver } from '../src/openid4vc-holder'
-import type { DcqlQuery, DifPresentationExchangeDefinitionV2, SdJwtVc, SdJwtVcIssuer } from '@credo-ts/core'
-=======
-import type { DifPresentationExchangeDefinitionV2, SdJwtVc, SdJwtVcIssuer } from '@credo-ts/core'
-import type { OpenId4VciSignSdJwtCredentials } from '../src'
-import type { OpenId4VciCredentialBindingResolver } from '../src/openid4vc-holder'
 import type { AgentType } from './utils'
->>>>>>> 9df09fa5
 
 import { ClaimFormat, getJwkFromKey } from '@credo-ts/core'
 import { AuthorizationFlow } from '@openid4vc/openid4vci'
