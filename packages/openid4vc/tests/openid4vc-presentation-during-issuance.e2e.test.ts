--- conflicted
+++ resolved
@@ -129,8 +129,7 @@
   beforeEach(async () => {
     expressApp = express()
 
-<<<<<<< HEAD
-    issuer = await createAgentFromModules('issuer', {
+    issuer = await createAgentFromModules({
       openid4vc: new OpenId4VcModule({
         issuer: {
           baseUrl: issuerBaseUrl,
@@ -139,27 +138,6 @@
           credentialRequestToCredentialMapper: async ({ credentialRequest, holderBinding, verification }) => {
             if (!verification) {
               throw new Error('Expected verification in credential request mapper')
-=======
-    issuer = await createAgentFromModules({
-      openId4VcIssuer: new OpenId4VcIssuerModule({
-        baseUrl: issuerBaseUrl,
-        getVerificationSessionForIssuanceSessionAuthorization:
-          getVerificationSessionForIssuanceSessionAuthorization('presentationDefinition'),
-        credentialRequestToCredentialMapper: async ({ credentialRequest, holderBinding, verification }) => {
-          if (!verification) {
-            throw new Error('Expected verification in credential request mapper')
-          }
-
-          let credential: SdJwtVc
-
-          if (verification.presentationExchange) {
-            const descriptor = verification.presentationExchange.descriptors.find(
-              (descriptor) => descriptor.descriptor.id === presentationDefinition.input_descriptors[0].id
-            )
-
-            if (!descriptor || descriptor.claimFormat !== ClaimFormat.SdJwtVc) {
-              throw new Error('Expected descriptor with sd-jwt vc format')
->>>>>>> 81e35717
             }
 
             let credential: SdJwtVc
@@ -213,13 +191,8 @@
       inMemory: new InMemoryWalletModule(),
     })
 
-<<<<<<< HEAD
-    holder = await createAgentFromModules('holder', {
+    holder = await createAgentFromModules({
       openid4vc: new OpenId4VcModule(),
-=======
-    holder = await createAgentFromModules({
-      openId4VcHolder: new OpenId4VcHolderModule(),
->>>>>>> 81e35717
       inMemory: new InMemoryWalletModule(),
     })
 
