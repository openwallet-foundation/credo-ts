--- conflicted
+++ resolved
@@ -130,8 +130,10 @@
     expressApp = express()
 
     issuer = await createAgentFromModules({
-<<<<<<< HEAD
       openid4vc: new OpenId4VcModule({
+        verifier: {
+          baseUrl: verifierBaseUrl,
+        },
         issuer: {
           baseUrl: issuerBaseUrl,
           getVerificationSessionForIssuanceSessionAuthorization:
@@ -148,14 +150,14 @@
                 (descriptor) => descriptor.descriptor.id === presentationDefinition.input_descriptors[0].id
               )
 
-              if (!descriptor || descriptor.claimFormat !== ClaimFormat.SdJwtVc) {
+              if (!descriptor || descriptor.claimFormat !== ClaimFormat.SdJwtDc) {
                 throw new Error('Expected descriptor with sd-jwt vc format')
               }
 
               credential = descriptor.credential
             } else {
               const [presentation] = verification.dcql.presentations[verification.dcql.query.credentials[0].id]
-              if (presentation.claimFormat !== ClaimFormat.SdJwtVc) {
+              if (presentation.claimFormat !== ClaimFormat.SdJwtDc) {
                 throw new Error('Expected preentation with sd-jwt vc format')
               }
 
@@ -167,7 +169,7 @@
             if (credentialRequest.format === 'vc+sd-jwt') {
               return {
                 type: 'credentials',
-                format: credentialRequest.format,
+                format: 'dc+sd-jwt',
                 credentials: holderBinding.keys.map((holderBinding) => ({
                   payload: { vct: credentialRequest.vct, full_name: fullName, degree: 'Software Engineer' },
                   holder: holderBinding,
@@ -185,62 +187,6 @@
             throw new Error('Invalid request')
           },
         },
-        verifier: {
-          baseUrl: verifierBaseUrl,
-=======
-      openId4VcIssuer: new OpenId4VcIssuerModule({
-        baseUrl: issuerBaseUrl,
-        getVerificationSessionForIssuanceSessionAuthorization:
-          getVerificationSessionForIssuanceSessionAuthorization('presentationDefinition'),
-        credentialRequestToCredentialMapper: async ({ credentialRequest, holderBinding, verification }) => {
-          if (!verification) {
-            throw new Error('Expected verification in credential request mapper')
-          }
-
-          let credential: SdJwtVc
-
-          if (verification.presentationExchange) {
-            const descriptor = verification.presentationExchange.descriptors.find(
-              (descriptor) => descriptor.descriptor.id === presentationDefinition.input_descriptors[0].id
-            )
-
-            if (!descriptor || descriptor.claimFormat !== ClaimFormat.SdJwtDc) {
-              throw new Error('Expected descriptor with sd-jwt vc format')
-            }
-
-            credential = descriptor.credential
-          } else {
-            const [presentation] = verification.dcql.presentations[verification.dcql.query.credentials[0].id]
-            if (presentation.claimFormat !== ClaimFormat.SdJwtDc) {
-              throw new Error('Expected preentation with sd-jwt vc format')
-            }
-
-            credential = presentation
-          }
-
-          const fullName = `${credential.prettyClaims.given_name} ${credential.prettyClaims.family_name}`
-
-          if (credentialRequest.format === 'vc+sd-jwt') {
-            return {
-              type: 'credentials',
-              format: 'dc+sd-jwt',
-              credentials: holderBinding.keys.map((holderBinding) => ({
-                payload: { vct: credentialRequest.vct, full_name: fullName, degree: 'Software Engineer' },
-                holder: holderBinding,
-                issuer: {
-                  method: 'x5c',
-                  x5c: [issuer.certificate],
-                  issuer: baseUrl,
-                },
-                disclosureFrame: {
-                  _sd: ['full_name'],
-                },
-              })),
-            } satisfies OpenId4VciSignSdJwtCredentials
-          }
-          throw new Error('Invalid request')
->>>>>>> 8533cd6e
-        },
       }),
       inMemory: new InMemoryWalletModule(),
     })
