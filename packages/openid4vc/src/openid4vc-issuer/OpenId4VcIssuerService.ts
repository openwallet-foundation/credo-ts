import type { AgentContext, Query, QueryOptions } from '@credo-ts/core'
import type {
<<<<<<< HEAD
=======
  OpenId4VcCredentialHolderBindingWithKey,
  OpenId4VciCredentialConfigurationsSupportedWithFormats,
  OpenId4VciMetadata,
} from '../shared'
import type {
>>>>>>> 9df09fa5
  OpenId4VciAuthorizationCodeFlowConfig,
  OpenId4VciCreateCredentialOfferOptions,
  OpenId4VciCreateCredentialResponseOptions,
  OpenId4VciCreateIssuerOptions,
  OpenId4VciCreateStatelessCredentialOfferOptions,
  OpenId4VciCredentialRequestAuthorization,
  OpenId4VciCredentialRequestToCredentialMapperOptions,
  OpenId4VciPreAuthorizedCodeFlowConfig,
  OpenId4VciSignW3cCredentials,
} from './OpenId4VcIssuerServiceOptions'

import {
  ClaimFormat,
  CredoError,
  EventEmitter,
  getJwkFromJson,
  getJwkFromKey,
  injectable,
  joinUriParts,
  JwsService,
  Jwt,
  JwtPayload,
  Key,
  KeyType,
  MdocApi,
  SdJwtVcApi,
  TypedArrayEncoder,
  utils,
  W3cCredentialService,
} from '@credo-ts/core'
import {
  AuthorizationServerMetadata,
  JwtSigner,
  Oauth2AuthorizationServer,
  Oauth2Client,
  Oauth2ErrorCodes,
  Oauth2ResourceServer,
  Oauth2ServerErrorResponseError,
  PkceCodeChallengeMethod,
  preAuthorizedCodeGrantIdentifier,
} from '@openid4vc/oauth2'
import {
  CredentialIssuerMetadata,
  CredentialRequestFormatSpecific,
<<<<<<< HEAD
  extractScopesForCredentialConfigurationIds,
  getCredentialConfigurationsMatchingRequestFormat,
  Openid4vciDraftVersion,
  Openid4vciIssuer,
} from '@openid4vc/openid4vci'
=======
  Oid4vciDraftVersion,
  Oid4vciIssuer,
  extractScopesForCredentialConfigurationIds,
  getCredentialConfigurationsMatchingRequestFormat,
} from '@animo-id/oid4vci'
import {
  ClaimFormat,
  CredoError,
  EventEmitter,
  JwsService,
  Jwt,
  JwtPayload,
  Key,
  KeyType,
  MdocApi,
  SdJwtVcApi,
  TypedArrayEncoder,
  W3cCredentialService,
  getJwkFromJson,
  getJwkFromKey,
  injectable,
  joinUriParts,
  utils,
} from '@credo-ts/core'
>>>>>>> 9df09fa5

import { OpenId4VcVerifierApi } from '../openid4vc-verifier'
import { OpenId4VciCredentialFormatProfile } from '../shared'
import { dynamicOid4vciClientAuthentication, getOid4vcCallbacks } from '../shared/callbacks'
import { getCredentialConfigurationsSupportedForScopes, getOfferedCredentials } from '../shared/issuerMetadataUtils'
import { storeActorIdForContextCorrelationId } from '../shared/router'
import { addSecondsToDate, dateToSeconds, getKeyFromDid, getProofTypeFromKey } from '../shared/utils'

import { OpenId4VcIssuanceSessionState } from './OpenId4VcIssuanceSessionState'
import { OpenId4VcIssuanceSessionStateChangedEvent, OpenId4VcIssuerEvents } from './OpenId4VcIssuerEvents'
import { OpenId4VcIssuerModuleConfig } from './OpenId4VcIssuerModuleConfig'
import {
  OpenId4VcIssuanceSessionRecord,
  OpenId4VcIssuanceSessionRepository,
  OpenId4VcIssuerRecord,
  OpenId4VcIssuerRepository,
} from './repository'
import { generateTxCode } from './util/txCode'

/**
 * @internal
 */
@injectable()
export class OpenId4VcIssuerService {
  private w3cCredentialService: W3cCredentialService
  private openId4VcIssuerConfig: OpenId4VcIssuerModuleConfig
  private openId4VcIssuerRepository: OpenId4VcIssuerRepository
  private openId4VcIssuanceSessionRepository: OpenId4VcIssuanceSessionRepository

  public constructor(
    w3cCredentialService: W3cCredentialService,
    openId4VcIssuerConfig: OpenId4VcIssuerModuleConfig,
    openId4VcIssuerRepository: OpenId4VcIssuerRepository,
    openId4VcIssuanceSessionRepository: OpenId4VcIssuanceSessionRepository
  ) {
    this.w3cCredentialService = w3cCredentialService
    this.openId4VcIssuerConfig = openId4VcIssuerConfig
    this.openId4VcIssuerRepository = openId4VcIssuerRepository
    this.openId4VcIssuanceSessionRepository = openId4VcIssuanceSessionRepository
  }

  public async createStatelessCredentialOffer(
    agentContext: AgentContext,
    options: OpenId4VciCreateStatelessCredentialOfferOptions & { issuer: OpenId4VcIssuerRecord }
  ) {
    const { authorizationCodeFlowConfig, issuer, offeredCredentials } = options
    const vcIssuer = this.getIssuer(agentContext)
    const issuerMetadata = await this.getIssuerMetadata(agentContext, issuer)

    const uniqueOfferedCredentials = Array.from(new Set(options.offeredCredentials))
    if (uniqueOfferedCredentials.length !== offeredCredentials.length) {
      throw new CredoError('All offered credentials must have unique ids.')
    }

    // Check if all the offered credential configuration ids have a scope value. If not, it won't be possible to actually request
    // issuance of the credential later on
    extractScopesForCredentialConfigurationIds({
      credentialConfigurationIds: options.offeredCredentials,
      issuerMetadata,
      throwOnConfigurationWithoutScope: true,
    })

    if (authorizationCodeFlowConfig.authorizationServerUrl === issuerMetadata.credentialIssuer.credential_issuer) {
      throw new CredoError(
        'Stateless offers can only be created for external authorization servers. Make sure to configure an external authorization server on the issuer record, and provide the authoriation server url.'
      )
    }

    const { credentialOffer, credentialOfferObject } = await vcIssuer.createCredentialOffer({
      credentialConfigurationIds: options.offeredCredentials,
      grants: {
        authorization_code: {
          authorization_server: authorizationCodeFlowConfig.authorizationServerUrl,
        },
      },
      credentialOfferScheme: options.baseUri,
      issuerMetadata,
    })

    return {
      credentialOffer,
      credentialOfferObject,
    }
  }

  public async createCredentialOffer(
    agentContext: AgentContext,
    options: OpenId4VciCreateCredentialOfferOptions & { issuer: OpenId4VcIssuerRecord }
  ) {
    const {
      preAuthorizedCodeFlowConfig,
      authorizationCodeFlowConfig,
      issuer,
      offeredCredentials,
      version = 'v1.draft11-13',
    } = options
    if (!preAuthorizedCodeFlowConfig && !authorizationCodeFlowConfig) {
      throw new CredoError('Authorization Config or Pre-Authorized Config must be provided.')
    }

    const vcIssuer = this.getIssuer(agentContext)
    const issuerMetadata = await this.getIssuerMetadata(agentContext, issuer)

    const uniqueOfferedCredentials = Array.from(new Set(options.offeredCredentials))
    if (uniqueOfferedCredentials.length !== offeredCredentials.length) {
      throw new CredoError('All offered credentials must have unique ids.')
    }

    if (uniqueOfferedCredentials.length === 0) {
      throw new CredoError('You need to offer at least one credential.')
    }

    // We always use shortened URIs currently
    const hostedCredentialOfferUri = joinUriParts(issuerMetadata.credentialIssuer.credential_issuer, [
      this.openId4VcIssuerConfig.credentialOfferEndpointPath,
      // It doesn't really matter what the url is, as long as it's unique
      utils.uuid(),
    ])

    // Check if all the offered credential configuration ids have a scope value. If not, it won't be possible to actually request
    // issuance of the credential later on. For pre-auth it's not needed to add a scope.
    if (options.authorizationCodeFlowConfig) {
      extractScopesForCredentialConfigurationIds({
        credentialConfigurationIds: options.offeredCredentials,
        issuerMetadata,
        throwOnConfigurationWithoutScope: true,
      })
    }

    const grants = await this.getGrantsFromConfig(agentContext, {
      issuerMetadata,
      preAuthorizedCodeFlowConfig,
      authorizationCodeFlowConfig,
    })

    const { credentialOffer, credentialOfferObject } = await vcIssuer.createCredentialOffer({
      credentialConfigurationIds: options.offeredCredentials,
      grants,
      credentialOfferUri: hostedCredentialOfferUri,
      credentialOfferScheme: options.baseUri,
      issuerMetadata: {
        originalDraftVersion:
          version === 'v1.draft11-13' ? Openid4vciDraftVersion.Draft11 : Openid4vciDraftVersion.Draft14,
        ...issuerMetadata,
      },
    })

    const issuanceSessionRepository = this.openId4VcIssuanceSessionRepository
    const issuanceSession = new OpenId4VcIssuanceSessionRecord({
      credentialOfferPayload: credentialOfferObject,
      credentialOfferUri: hostedCredentialOfferUri,
      issuerId: issuer.issuerId,
      state: OpenId4VcIssuanceSessionState.OfferCreated,
      authorization: credentialOfferObject.grants?.authorization_code?.issuer_state
        ? {
            issuerState: credentialOfferObject.grants?.authorization_code?.issuer_state,
          }
        : undefined,
      presentation: authorizationCodeFlowConfig?.requirePresentationDuringIssuance
        ? {
            required: true,
          }
        : undefined,
      // TODO: how to mix pre-auth and auth? Need to do state checks
      preAuthorizedCode: credentialOfferObject.grants?.[preAuthorizedCodeGrantIdentifier]?.['pre-authorized_code'],
      userPin: preAuthorizedCodeFlowConfig?.txCode
        ? generateTxCode(agentContext, preAuthorizedCodeFlowConfig.txCode)
        : undefined,
      issuanceMetadata: options.issuanceMetadata,
    })
    await issuanceSessionRepository.save(agentContext, issuanceSession)
    this.emitStateChangedEvent(agentContext, issuanceSession, null)

    return {
      issuanceSession,
      credentialOffer,
    }
  }

  public async createCredentialResponse(
    agentContext: AgentContext,
    options: OpenId4VciCreateCredentialResponseOptions & { issuanceSession: OpenId4VcIssuanceSessionRecord }
  ) {
    options.issuanceSession.assertState([
      // OfferUriRetrieved is valid when doing auth flow (we should add a check)
      OpenId4VcIssuanceSessionState.OfferUriRetrieved,
      OpenId4VcIssuanceSessionState.AccessTokenCreated,
      OpenId4VcIssuanceSessionState.CredentialRequestReceived,
      // It is possible to issue multiple credentials in one session
      OpenId4VcIssuanceSessionState.CredentialsPartiallyIssued,
    ])
    const { issuanceSession } = options
    const issuer = await this.getIssuerByIssuerId(agentContext, options.issuanceSession.issuerId)
    const vcIssuer = this.getIssuer(agentContext)
    const issuerMetadata = await this.getIssuerMetadata(agentContext, issuer)

    const parsedCredentialRequest = vcIssuer.parseCredentialRequest({
      credentialRequest: options.credentialRequest,
    })
    const { credentialRequest, credentialIdentifier, format, proofs } = parsedCredentialRequest
    if (credentialIdentifier) {
      throw new Oauth2ServerErrorResponseError({
        error: Oauth2ErrorCodes.InvalidCredentialRequest,
        error_description: `Using unsupported 'credential_identifier'`,
      })
    }

    if (!format) {
      throw new Oauth2ServerErrorResponseError({
        error: Oauth2ErrorCodes.UnsupportedCredentialFormat,
        error_description: `Unsupported credential format '${credentialRequest.format}'`,
      })
    }

    if (!proofs?.jwt || proofs.jwt.length === 0) {
      const { cNonce, cNonceExpiresInSeconds } = await this.createNonce(agentContext, issuer)
      throw new Oauth2ServerErrorResponseError({
        error: Oauth2ErrorCodes.InvalidProof,
        error_description: 'Missing required proof(s) in credential request',
        c_nonce: cNonce,
        c_nonce_expires_in: cNonceExpiresInSeconds,
      })
    }
    await this.updateState(agentContext, issuanceSession, OpenId4VcIssuanceSessionState.CredentialRequestReceived)

    let previousNonce: string | undefined = undefined
    const proofSigners: JwtSigner[] = []
    for (const jwt of proofs.jwt) {
      const { signer, payload } = await vcIssuer.verifyCredentialRequestJwtProof({
        issuerMetadata,
        jwt,
        clientId: options.issuanceSession.clientId,
      })

      if (!payload.nonce) {
        const { cNonce, cNonceExpiresInSeconds } = await this.createNonce(agentContext, issuer)
        throw new Oauth2ServerErrorResponseError({
          error: Oauth2ErrorCodes.InvalidProof,
          error_description: 'Missing nonce in proof(s) in credential request',
          c_nonce: cNonce,
          c_nonce_expires_in: cNonceExpiresInSeconds,
        })
      }

      // Set previous nonce if not yet set (first iteration)
      if (!previousNonce) previousNonce = payload.nonce
      if (previousNonce !== payload.nonce) {
        const { cNonce, cNonceExpiresInSeconds } = await this.createNonce(agentContext, issuer)
        throw new Oauth2ServerErrorResponseError({
          error: Oauth2ErrorCodes.InvalidProof,
          error_description: 'Not all nonce values in proofs are equal',
          c_nonce: cNonce,
          c_nonce_expires_in: cNonceExpiresInSeconds,
        })
      }

      // Verify the nonce
      await this.verifyNonce(agentContext, issuer, payload.nonce).catch(async (error) => {
        const { cNonce, cNonceExpiresInSeconds } = await this.createNonce(agentContext, issuer)
        throw new Oauth2ServerErrorResponseError(
          {
            error: Oauth2ErrorCodes.InvalidNonce,
            error_description: 'Invalid nonce in credential request',
            c_nonce: cNonce,
            c_nonce_expires_in: cNonceExpiresInSeconds,
          },
          {
            cause: error,
          }
        )
      })

      proofSigners.push(signer)
    }

    const signedCredentials = await this.getSignedCredentials(agentContext, {
      credentialRequest,
      issuanceSession,
      issuer,
      requestFormat: format,
      authorization: options.authorization,
      credentialRequestToCredentialMapper: options.credentialRequestToCredentialMapper,
      proofSigners,
    })

    // NOTE: nonce in credential response is deprecated in newer drafts, but for now we keep it in
    const { cNonce, cNonceExpiresInSeconds } = await this.createNonce(agentContext, issuer)
    const credentialResponse = vcIssuer.createCredentialResponse({
      credential: credentialRequest.proof ? signedCredentials.credentials[0] : undefined,
      credentials: credentialRequest.proofs ? signedCredentials.credentials : undefined,
      cNonce,
      cNonceExpiresInSeconds,
      credentialRequest: parsedCredentialRequest,
    })

    issuanceSession.issuedCredentials.push(signedCredentials.credentialConfigurationId)
    const newState =
      issuanceSession.issuedCredentials.length >=
      issuanceSession.credentialOfferPayload.credential_configuration_ids.length
        ? OpenId4VcIssuanceSessionState.Completed
        : OpenId4VcIssuanceSessionState.CredentialsPartiallyIssued
    await this.updateState(agentContext, issuanceSession, newState)

    return {
      credentialResponse,
      issuanceSession,
    }
  }

  public async findIssuanceSessionsByQuery(
    agentContext: AgentContext,
    query: Query<OpenId4VcIssuanceSessionRecord>,
    queryOptions?: QueryOptions
  ) {
    return this.openId4VcIssuanceSessionRepository.findByQuery(agentContext, query, queryOptions)
  }

  public async findSingleIssuancSessionByQuery(
    agentContext: AgentContext,
    query: Query<OpenId4VcIssuanceSessionRecord>
  ) {
    return this.openId4VcIssuanceSessionRepository.findSingleByQuery(agentContext, query)
  }

  public async getIssuanceSessionById(agentContext: AgentContext, issuanceSessionId: string) {
    return this.openId4VcIssuanceSessionRepository.getById(agentContext, issuanceSessionId)
  }

  public async getAllIssuers(agentContext: AgentContext) {
    return this.openId4VcIssuerRepository.getAll(agentContext)
  }

  public async getIssuerByIssuerId(agentContext: AgentContext, issuerId: string) {
    return this.openId4VcIssuerRepository.getByIssuerId(agentContext, issuerId)
  }

  public async updateIssuer(agentContext: AgentContext, issuer: OpenId4VcIssuerRecord) {
    return this.openId4VcIssuerRepository.update(agentContext, issuer)
  }

  public async createIssuer(agentContext: AgentContext, options: OpenId4VciCreateIssuerOptions) {
    // TODO: ideally we can store additional data with a key, such as:
    // - createdAt
    // - purpose
    const accessTokenSignerKey = await agentContext.wallet.createKey({
      keyType: options.accessTokenSignerKeyType ?? KeyType.Ed25519,
    })

    const openId4VcIssuer = new OpenId4VcIssuerRecord({
      issuerId: options.issuerId ?? utils.uuid(),
      display: options.display,
      dpopSigningAlgValuesSupported: options.dpopSigningAlgValuesSupported,
      accessTokenPublicKeyFingerprint: accessTokenSignerKey.fingerprint,
      authorizationServerConfigs: options.authorizationServerConfigs,
      credentialConfigurationsSupported: options.credentialConfigurationsSupported,
      batchCredentialIssuance: options.batchCredentialIssuance,
    })

    await this.openId4VcIssuerRepository.save(agentContext, openId4VcIssuer)
    await storeActorIdForContextCorrelationId(agentContext, openId4VcIssuer.issuerId)
    return openId4VcIssuer
  }

  public async rotateAccessTokenSigningKey(
    agentContext: AgentContext,
    issuer: OpenId4VcIssuerRecord,
    options?: Pick<OpenId4VciCreateIssuerOptions, 'accessTokenSignerKeyType'>
  ) {
    const accessTokenSignerKey = await agentContext.wallet.createKey({
      keyType: options?.accessTokenSignerKeyType ?? KeyType.Ed25519,
    })

    // TODO: ideally we can remove the previous key
    issuer.accessTokenPublicKeyFingerprint = accessTokenSignerKey.fingerprint
    await this.openId4VcIssuerRepository.update(agentContext, issuer)
  }

  /**
   * @param fetchExternalAuthorizationServerMetadata defaults to false
   */
  public async getIssuerMetadata(
    agentContext: AgentContext,
    issuerRecord: OpenId4VcIssuerRecord,
    fetchExternalAuthorizationServerMetadata = false
  ): Promise<OpenId4VciMetadata> {
    const config = agentContext.dependencyManager.resolve(OpenId4VcIssuerModuleConfig)
    const issuerUrl = joinUriParts(config.baseUrl, [issuerRecord.issuerId])
    const oauth2Client = this.getOauth2Client(agentContext)

    const extraAuthorizationServers: AuthorizationServerMetadata[] =
      fetchExternalAuthorizationServerMetadata && issuerRecord.authorizationServerConfigs
        ? await Promise.all(
            issuerRecord.authorizationServerConfigs.map(async (server) => {
              const metadata = await oauth2Client.fetchAuthorizationServerMetadata(server.issuer)
              if (!metadata)
                throw new CredoError(`Authorization server metadata not found for issuer '${server.issuer}'`)
              return metadata
            })
          )
        : []

    const authorizationServers =
      issuerRecord.authorizationServerConfigs && issuerRecord.authorizationServerConfigs.length > 0
        ? [
            ...issuerRecord.authorizationServerConfigs.map((authorizationServer) => authorizationServer.issuer),
            // Our issuer is also a valid authorization server (only for pre-auth)
            issuerUrl,
          ]
        : undefined

    const credentialIssuerMetadata = {
      credential_issuer: issuerUrl,
      credential_endpoint: joinUriParts(issuerUrl, [config.credentialEndpointPath]),
      credential_configurations_supported: issuerRecord.credentialConfigurationsSupported ?? {},
      authorization_servers: authorizationServers,
      display: issuerRecord.display,
      nonce_endpoint: joinUriParts(issuerUrl, [config.nonceEndpointPath]),
      batch_credential_issuance: issuerRecord.batchCredentialIssuance
        ? {
            batch_size: issuerRecord.batchCredentialIssuance.batchSize,
          }
        : undefined,
    } satisfies CredentialIssuerMetadata

    const issuerAuthorizationServer = {
      issuer: issuerUrl,
      token_endpoint: joinUriParts(issuerUrl, [config.accessTokenEndpointPath]),
      'pre-authorized_grant_anonymous_access_supported': true,

      jwks_uri: joinUriParts(issuerUrl, [config.jwksEndpointPath]),
      authorization_challenge_endpoint: joinUriParts(issuerUrl, [config.authorizationChallengeEndpointPath]),

      // TODO: PAR (maybe not needed as we only use this auth server for presentation during issuance)
      // pushed_authorization_request_endpoint: '',
      // require_pushed_authorization_requests: true

      code_challenge_methods_supported: [PkceCodeChallengeMethod.S256],
      dpop_signing_alg_values_supported: issuerRecord.dpopSigningAlgValuesSupported,
    } satisfies AuthorizationServerMetadata

    return {
      credentialIssuer: credentialIssuerMetadata,
      authorizationServers: [issuerAuthorizationServer, ...extraAuthorizationServers],
    }
  }

  public async createNonce(agentContext: AgentContext, issuer: OpenId4VcIssuerRecord) {
    const issuerMetadata = await this.getIssuerMetadata(agentContext, issuer)
    const jwsService = agentContext.dependencyManager.resolve(JwsService)

    const cNonceExpiresInSeconds = this.openId4VcIssuerConfig.cNonceExpiresInSeconds
    const cNonceExpiresAt = addSecondsToDate(new Date(), cNonceExpiresInSeconds)

    const key = Key.fromFingerprint(issuer.accessTokenPublicKeyFingerprint)
    const jwk = getJwkFromKey(key)

    const cNonce = await jwsService.createJwsCompact(agentContext, {
      key,
      payload: JwtPayload.fromJson({
        iss: issuerMetadata.credentialIssuer.credential_issuer,
        exp: dateToSeconds(cNonceExpiresAt),
      }),
      protectedHeaderOptions: {
        typ: 'credo+cnonce',
        kid: issuer.accessTokenPublicKeyFingerprint,
        alg: jwk.supportedSignatureAlgorithms[0],
      },
    })

    return {
      cNonce,
      cNonceExpiresAt,
      cNonceExpiresInSeconds,
    }
  }

  /**
   * @todo nonces are very short lived (1 min), but it might be nice to also cache the nonces
   * in the cache if we have 'seen' them. They will only be in the cache for a short time
   * and it will prevent replay
   */
  private async verifyNonce(agentContext: AgentContext, issuer: OpenId4VcIssuerRecord, cNonce: string) {
    const issuerMetadata = await this.getIssuerMetadata(agentContext, issuer)
    const jwsService = agentContext.dependencyManager.resolve(JwsService)

    const key = Key.fromFingerprint(issuer.accessTokenPublicKeyFingerprint)
    const jwk = getJwkFromKey(key)

    const jwt = Jwt.fromSerializedJwt(cNonce)
    jwt.payload.validate()

    if (jwt.payload.iss !== issuerMetadata.credentialIssuer.credential_issuer) {
      throw new CredoError(`Invalid 'iss' claim in cNonce jwt`)
    }
    if (jwt.header.typ !== 'credo+cnonce') {
      throw new CredoError(`Invalid 'typ' claim in cNonce jwt header`)
    }

    const verification = await jwsService.verifyJws(agentContext, {
      jws: cNonce,
      jwkResolver: () => jwk,
    })

    if (
      !verification.signerKeys
        .map((singerKey) => singerKey.fingerprint)
        .includes(issuer.accessTokenPublicKeyFingerprint)
    ) {
      throw new CredoError('Invalid nonce')
    }
  }

  public getIssuer(agentContext: AgentContext) {
    return new Openid4vciIssuer({
      callbacks: getOid4vcCallbacks(agentContext),
    })
  }

  public getOauth2Client(agentContext: AgentContext) {
    return new Oauth2Client({
      callbacks: getOid4vcCallbacks(agentContext),
    })
  }

  public getOauth2AuthorizationServer(agentContext: AgentContext) {
    return new Oauth2AuthorizationServer({
      callbacks: getOid4vcCallbacks(agentContext),
    })
  }

  public getResourceServer(agentContext: AgentContext, issuerRecord: OpenId4VcIssuerRecord) {
    return new Oauth2ResourceServer({
      callbacks: {
        ...getOid4vcCallbacks(agentContext),
        clientAuthentication: dynamicOid4vciClientAuthentication(agentContext, issuerRecord),
      },
    })
  }

  /**
   * Update the record to a new state and emit an state changed event. Also updates the record
   * in storage.
   */
  public async updateState(
    agentContext: AgentContext,
    issuanceSession: OpenId4VcIssuanceSessionRecord,
    newState: OpenId4VcIssuanceSessionState
  ) {
    agentContext.config.logger.debug(
      `Updating openid4vc issuance session record ${issuanceSession.id} to state ${newState} (previous=${issuanceSession.state})`
    )

    const previousState = issuanceSession.state
    issuanceSession.state = newState
    await this.openId4VcIssuanceSessionRepository.update(agentContext, issuanceSession)

    this.emitStateChangedEvent(agentContext, issuanceSession, previousState)
  }

  public emitStateChangedEvent(
    agentContext: AgentContext,
    issuanceSession: OpenId4VcIssuanceSessionRecord,
    previousState: OpenId4VcIssuanceSessionState | null
  ) {
    const eventEmitter = agentContext.dependencyManager.resolve(EventEmitter)

    eventEmitter.emit<OpenId4VcIssuanceSessionStateChangedEvent>(agentContext, {
      type: OpenId4VcIssuerEvents.IssuanceSessionStateChanged,
      payload: {
        issuanceSession: issuanceSession.clone(),
        previousState: previousState,
      },
    })
  }

  private async getGrantsFromConfig(
    agentContext: AgentContext,
    config: {
      issuerMetadata: OpenId4VciMetadata
      preAuthorizedCodeFlowConfig?: OpenId4VciPreAuthorizedCodeFlowConfig
      authorizationCodeFlowConfig?: OpenId4VciAuthorizationCodeFlowConfig
    }
  ) {
    const { preAuthorizedCodeFlowConfig, authorizationCodeFlowConfig, issuerMetadata } = config

    // TOOD: export type
    const grants: Parameters<Openid4vciIssuer['createCredentialOffer']>[0]['grants'] = {}

    // Pre auth
    if (preAuthorizedCodeFlowConfig) {
      const { txCode, authorizationServerUrl, preAuthorizedCode } = preAuthorizedCodeFlowConfig

      grants[preAuthorizedCodeGrantIdentifier] = {
        'pre-authorized_code': preAuthorizedCode ?? (await agentContext.wallet.generateNonce()),
        tx_code: txCode,
        authorization_server: config.issuerMetadata.credentialIssuer.authorization_servers
          ? authorizationServerUrl
          : undefined,
      }
    }

    // Auth
    if (authorizationCodeFlowConfig) {
      const { requirePresentationDuringIssuance } = authorizationCodeFlowConfig
      let authorizationServerUrl = authorizationCodeFlowConfig.authorizationServerUrl

      if (requirePresentationDuringIssuance) {
        if (authorizationServerUrl && authorizationServerUrl !== issuerMetadata.credentialIssuer.credential_issuer) {
          throw new CredoError(
            `When 'requirePresentationDuringIssuance' is set, 'authorizationServerUrl' must be undefined or match the credential issuer identifier`
          )
        }

        authorizationServerUrl = issuerMetadata.credentialIssuer.credential_issuer
      }

      grants.authorization_code = {
        issuer_state:
          // TODO: the issuer_state should not be guessable, so it's best if we generate it and now allow the user to provide it?
          // but same is true for the pre-auth code and users of credo can also provide that value. We can't easily do unique constraint with askat
          authorizationCodeFlowConfig.issuerState ??
          TypedArrayEncoder.toBase64URL(agentContext.wallet.getRandomValues(32)),
        authorization_server: config.issuerMetadata.credentialIssuer.authorization_servers
          ? authorizationServerUrl
          : undefined,
      }
    }

    return grants
  }

  private async getHolderBindingFromRequestProofs(agentContext: AgentContext, proofSigners: JwtSigner[]) {
    const credentialHolderBindings: OpenId4VcCredentialHolderBindingWithKey[] = []
    for (const signer of proofSigners) {
      if (signer.method === 'custom' || signer.method === 'x5c') {
        throw new CredoError(`Only 'jwk' and 'did' based holder binding is supported`)
      }

      if (signer.method === 'jwk') {
        const jwk = getJwkFromJson(signer.publicJwk)
        credentialHolderBindings.push({
          method: 'jwk',
          jwk,
          key: jwk.key,
        })
      }

      if (signer.method === 'did') {
        const key = await getKeyFromDid(agentContext, signer.didUrl)
        credentialHolderBindings.push({
          method: 'did',
          didUrl: signer.didUrl,
          key,
        })
      }
    }

    return credentialHolderBindings
  }

  private getCredentialConfigurationsForRequest(options: {
    requestFormat: CredentialRequestFormatSpecific
    issuerMetadata: OpenId4VciMetadata
    issuanceSession: OpenId4VcIssuanceSessionRecord
    authorization: OpenId4VciCredentialRequestAuthorization
  }) {
    const { requestFormat, issuanceSession, issuerMetadata, authorization } = options

    // Check against all credential configurations
    const configurationsMatchingRequest = getCredentialConfigurationsMatchingRequestFormat({
      requestFormat,
      credentialConfigurations: issuerMetadata.credentialIssuer.credential_configurations_supported,
    })
    if (Object.keys(configurationsMatchingRequest).length === 0) {
      throw new Oauth2ServerErrorResponseError({
        error: Oauth2ErrorCodes.InvalidCredentialRequest,
        error_description: 'Credential request does not match any credential configuration',
      })
    }

    // Limit to offered configurations
    const configurationsMatchingRequestAndOffer = getOfferedCredentials(
      issuanceSession.credentialOfferPayload.credential_configuration_ids,
      configurationsMatchingRequest,
      { ignoreNotFoundIds: true }
    )
    if (Object.keys(configurationsMatchingRequestAndOffer).length === 0) {
      throw new Oauth2ServerErrorResponseError({
        error: Oauth2ErrorCodes.InvalidCredentialRequest,
        error_description: 'Credential request does not match any credential configurations from credential offer',
      })
    }

    // Limit to not-issued configurations
    const configurationsMatchingRequestAndOfferNotIssued = getOfferedCredentials(
      issuanceSession.credentialOfferPayload.credential_configuration_ids.filter(
        (id) => !issuanceSession.issuedCredentials.includes(id)
      ),
      configurationsMatchingRequestAndOffer,
      { ignoreNotFoundIds: true }
    )
    if (Object.keys(configurationsMatchingRequestAndOfferNotIssued).length === 0) {
      throw new Oauth2ServerErrorResponseError({
        error: Oauth2ErrorCodes.InvalidCredentialRequest,
        error_description:
          'Credential request does not match any credential configurations from credential offer that have not been issued yet',
      })
    }

    // For pre-auth we allow all ids from the offer
    if (authorization.accessToken.payload['pre-authorized_code']) {
      return {
        credentialConfigurations:
          configurationsMatchingRequestAndOfferNotIssued as OpenId4VciCredentialConfigurationsSupportedWithFormats,
        credentialConfigurationIds: Object.keys(configurationsMatchingRequestAndOfferNotIssued) as [
          string,
          ...string[],
        ],
      }
    }

    // Limit to scopes from the token
    // We only do this for auth flow, so it's not required to add a scope for every configuration.
    const configurationsMatchingRequestOfferScope = getCredentialConfigurationsSupportedForScopes(
      configurationsMatchingRequestAndOfferNotIssued,
      authorization.accessToken.payload.scope?.split(' ') ?? []
    )
    if (Object.keys(configurationsMatchingRequestOfferScope).length === 0) {
      throw new Oauth2ServerErrorResponseError(
        {
          error: Oauth2ErrorCodes.InsufficientScope,
          error_description:
            'Scope does not grant issuance for any requested credential configurations from credential offer',
        },
        {
          status: 403,
        }
      )
    }

    return {
      credentialConfigurations:
        configurationsMatchingRequestOfferScope as OpenId4VciCredentialConfigurationsSupportedWithFormats,
      credentialConfigurationIds: Object.keys(configurationsMatchingRequestOfferScope) as [string, ...string[]],
    }
  }

  private async getSignedCredentials(
    agentContext: AgentContext,
    options: OpenId4VciCreateCredentialResponseOptions & {
      issuer: OpenId4VcIssuerRecord
      issuanceSession: OpenId4VcIssuanceSessionRecord
      requestFormat: CredentialRequestFormatSpecific
      proofSigners: JwtSigner[]
    }
  ): Promise<{
    credentials: string[] | Record<string, unknown>[]
    format: `${OpenId4VciCredentialFormatProfile}`
    credentialConfigurationId: string
  }> {
    const { issuanceSession, issuer, requestFormat, authorization } = options
    const issuerMetadata = await this.getIssuerMetadata(agentContext, issuer)

    const { credentialConfigurations, credentialConfigurationIds } = this.getCredentialConfigurationsForRequest({
      issuanceSession,
      issuerMetadata,
      requestFormat,
      authorization,
    })

    const mapper =
      options.credentialRequestToCredentialMapper ?? this.openId4VcIssuerConfig.credentialRequestToCredentialMapper

    let verification: OpenId4VciCredentialRequestToCredentialMapperOptions['verification'] = undefined

    // NOTE: this will throw an error if the verifier module is not registered and there is a
    // verification session. But you can't get here without the verifier module anyway
    if (issuanceSession.presentation?.openId4VcVerificationSessionId) {
      const verifierApi = agentContext.dependencyManager.resolve(OpenId4VcVerifierApi)
      const session = await verifierApi.getVerificationSessionById(
        issuanceSession.presentation.openId4VcVerificationSessionId
      )

      const response = await verifierApi.getVerifiedAuthorizationResponse(
        issuanceSession.presentation.openId4VcVerificationSessionId
      )

      if (response.presentationExchange) {
        verification = {
          session,
          presentationExchange: response.presentationExchange,
        }
      } else if (response.dcql) {
        verification = {
          session,
          dcql: response.dcql,
        }
      } else {
        throw new CredoError(
          `Verified authorization response for verification session with id '${session.id}' does not have presenationExchange or dcql defined.`
        )
      }
    }

    const holderBindings = await this.getHolderBindingFromRequestProofs(agentContext, options.proofSigners)
    const signOptions = await mapper({
      agentContext,
      issuanceSession,
      holderBindings,
      credentialOffer: issuanceSession.credentialOfferPayload,

      verification,

      credentialRequest: options.credentialRequest,
      credentialRequestFormat: options.requestFormat,

      // Macthing credential configuration ids
      credentialConfigurationsSupported: credentialConfigurations,
      credentialConfigurationIds,

      // Authorization
      authorization: options.authorization,
    })

    if (!credentialConfigurationIds.includes(signOptions.credentialConfigurationId)) {
      throw new CredoError(
        `Credential request to credential mapper returned credential configuration id '${
          signOptions.credentialConfigurationId
        }' but is not part of provided input credential configuration ids. Allowed values are '${credentialConfigurationIds.join(
          ', '
        )}'.`
      )
    }

    // NOTE: we may want to allow a mismatch between this (as with new attestations not every key
    // needs a separate proof), but for now it needs to match
    if (signOptions.credentials.length !== holderBindings.length) {
      throw new CredoError(
        `Credential request to credential mapper returned '${signOptions.credentials.length}' to be signed, while only '${holderBindings.length}' holder binding entries were provided. Make sure to return one credential for each holder binding entry`
      )
    }

    if (signOptions.format === ClaimFormat.JwtVc || signOptions.format === ClaimFormat.LdpVc) {
      const oid4vciFormatMap: Record<string, ClaimFormat.JwtVc | ClaimFormat.LdpVc> = {
        [OpenId4VciCredentialFormatProfile.JwtVcJson]: ClaimFormat.JwtVc,
        [OpenId4VciCredentialFormatProfile.JwtVcJsonLd]: ClaimFormat.JwtVc,
        [OpenId4VciCredentialFormatProfile.LdpVc]: ClaimFormat.LdpVc,
      }

      const expectedClaimFormat = oid4vciFormatMap[options.requestFormat.format]
      if (signOptions.format !== expectedClaimFormat) {
        throw new CredoError(
          `Invalid credential format returned by sign options. Expected '${expectedClaimFormat}', received '${signOptions.format}'.`
        )
      }

      return {
        credentialConfigurationId: signOptions.credentialConfigurationId,
        format: requestFormat.format,
        credentials: (await Promise.all(
          signOptions.credentials.map((credential) =>
            this.signW3cCredential(agentContext, signOptions.format, credential).then((signed) => signed.encoded)
          )
        )) as string[] | Record<string, unknown>[],
      }
    }
    if (signOptions.format === ClaimFormat.SdJwtVc) {
      if (signOptions.format !== requestFormat.format) {
        throw new CredoError(
          `Invalid credential format returned by sign options. Expected '${requestFormat.format}', received '${signOptions.format}'.`
        )
      }

      if (!signOptions.credentials.every((c) => c.payload.vct === requestFormat.vct)) {
        throw new CredoError(
          `One or more vct values of the offered credential(s) do not match the vct of the requested credential. Offered ${Array.from(
            new Set(signOptions.credentials.map((c) => `'${c.payload.vct}'`))
          ).join(', ')} Requested '${requestFormat.vct}'.`
        )
      }

      const sdJwtVcApi = agentContext.dependencyManager.resolve(SdJwtVcApi)
      return {
        credentialConfigurationId: signOptions.credentialConfigurationId,
        format: OpenId4VciCredentialFormatProfile.SdJwtVc,
        credentials: await Promise.all(
          signOptions.credentials.map((credential) => sdJwtVcApi.sign(credential).then((signed) => signed.compact))
        ),
      }
    }
    if (signOptions.format === ClaimFormat.MsoMdoc) {
      if (signOptions.format !== requestFormat.format) {
        throw new CredoError(
          `Invalid credential format returned by sign options. Expected '${requestFormat.format}', received '${signOptions.format}'.`
        )
      }
      if (!signOptions.credentials.every((c) => c.docType === requestFormat.doctype)) {
        throw new CredoError(
          `One or more doctype values of the offered credential(s) do not match the doctype of the requested credential. Offered ${Array.from(
            new Set(signOptions.credentials.map((c) => `'${c.docType}'`))
          ).join(', ')} Requested '${requestFormat.doctype}'.`
        )
      }

      const mdocApi = agentContext.dependencyManager.resolve(MdocApi)
      return {
        credentialConfigurationId: signOptions.credentialConfigurationId,
        format: OpenId4VciCredentialFormatProfile.MsoMdoc,
        credentials: await Promise.all(
          signOptions.credentials.map((credential) => mdocApi.sign(credential).then((signed) => signed.base64Url))
        ),
      }
    }
    throw new CredoError(`Unsupported credential format ${signOptions.format}`)
  }

  private async signW3cCredential(
    agentContext: AgentContext,
    format: `${ClaimFormat.JwtVc}` | `${ClaimFormat.LdpVc}`,
    options: OpenId4VciSignW3cCredentials['credentials'][number]
  ) {
    const key = await getKeyFromDid(agentContext, options.verificationMethod)
    if (format === ClaimFormat.JwtVc) {
      const supportedSignatureAlgorithms = getJwkFromKey(key).supportedSignatureAlgorithms
      if (supportedSignatureAlgorithms.length === 0) {
        throw new CredoError(`No supported JWA signature algorithms found for key with keyType ${key.keyType}`)
      }

      const alg = supportedSignatureAlgorithms[0]
      if (!alg) {
        throw new CredoError(`No supported JWA signature algorithms for key type ${key.keyType}`)
      }

      return await this.w3cCredentialService.signCredential(agentContext, {
        format: ClaimFormat.JwtVc,
        credential: options.credential,
        verificationMethod: options.verificationMethod,
        alg,
      })
    }
    const proofType = getProofTypeFromKey(agentContext, key)

    return await this.w3cCredentialService.signCredential(agentContext, {
      format: ClaimFormat.LdpVc,
      credential: options.credential,
      verificationMethod: options.verificationMethod,
      proofType: proofType,
    })
  }
}<|MERGE_RESOLUTION|>--- conflicted
+++ resolved
@@ -1,13 +1,9 @@
-import type { AgentContext, Query, QueryOptions } from '@credo-ts/core'
 import type {
-<<<<<<< HEAD
-=======
   OpenId4VcCredentialHolderBindingWithKey,
   OpenId4VciCredentialConfigurationsSupportedWithFormats,
   OpenId4VciMetadata,
 } from '../shared'
 import type {
->>>>>>> 9df09fa5
   OpenId4VciAuthorizationCodeFlowConfig,
   OpenId4VciCreateCredentialOfferOptions,
   OpenId4VciCreateCredentialResponseOptions,
@@ -19,51 +15,6 @@
   OpenId4VciSignW3cCredentials,
 } from './OpenId4VcIssuerServiceOptions'
 
-import {
-  ClaimFormat,
-  CredoError,
-  EventEmitter,
-  getJwkFromJson,
-  getJwkFromKey,
-  injectable,
-  joinUriParts,
-  JwsService,
-  Jwt,
-  JwtPayload,
-  Key,
-  KeyType,
-  MdocApi,
-  SdJwtVcApi,
-  TypedArrayEncoder,
-  utils,
-  W3cCredentialService,
-} from '@credo-ts/core'
-import {
-  AuthorizationServerMetadata,
-  JwtSigner,
-  Oauth2AuthorizationServer,
-  Oauth2Client,
-  Oauth2ErrorCodes,
-  Oauth2ResourceServer,
-  Oauth2ServerErrorResponseError,
-  PkceCodeChallengeMethod,
-  preAuthorizedCodeGrantIdentifier,
-} from '@openid4vc/oauth2'
-import {
-  CredentialIssuerMetadata,
-  CredentialRequestFormatSpecific,
-<<<<<<< HEAD
-  extractScopesForCredentialConfigurationIds,
-  getCredentialConfigurationsMatchingRequestFormat,
-  Openid4vciDraftVersion,
-  Openid4vciIssuer,
-} from '@openid4vc/openid4vci'
-=======
-  Oid4vciDraftVersion,
-  Oid4vciIssuer,
-  extractScopesForCredentialConfigurationIds,
-  getCredentialConfigurationsMatchingRequestFormat,
-} from '@animo-id/oid4vci'
 import {
   ClaimFormat,
   CredoError,
@@ -83,7 +34,25 @@
   joinUriParts,
   utils,
 } from '@credo-ts/core'
->>>>>>> 9df09fa5
+import {
+  AuthorizationServerMetadata,
+  JwtSigner,
+  Oauth2AuthorizationServer,
+  Oauth2Client,
+  Oauth2ErrorCodes,
+  Oauth2ResourceServer,
+  Oauth2ServerErrorResponseError,
+  PkceCodeChallengeMethod,
+  preAuthorizedCodeGrantIdentifier,
+} from '@openid4vc/oauth2'
+import {
+  CredentialIssuerMetadata,
+  CredentialRequestFormatSpecific,
+  Openid4vciDraftVersion,
+  Openid4vciIssuer,
+  extractScopesForCredentialConfigurationIds,
+  getCredentialConfigurationsMatchingRequestFormat,
+} from '@openid4vc/openid4vci'
 
 import { OpenId4VcVerifierApi } from '../openid4vc-verifier'
 import { OpenId4VciCredentialFormatProfile } from '../shared'
