import type { RouterFactory, SupportedRouterTypes } from '../shared/router'
import type {
  OpenId4VciCredentialRequestToCredentialMapper,
  OpenId4VciGetVerificationSessionForIssuanceSessionAuthorization,
} from './OpenId4VcIssuerServiceOptions'

const DEFAULT_C_NONCE_EXPIRES_IN = 1 * 60 // 1 minute
const DEFAULT_AUTHORIZATION_CODE_EXPIRES_IN = 1 * 60 // 1 minute
const DEFAULT_TOKEN_EXPIRES_IN = 3 * 60 // 3 minutes
const DEFAULT_STATEFUL_CREDENTIAL_OFFER_EXPIRES_IN = 3 * 60 // 3 minutes

export interface BaseOpenId4VcIssuerModuleConfigOptions {
  /**
   * Base url at which the issuer endpoints will be hosted. All endpoints will be exposed with
   * this path as prefix.
   */
  baseUrl: string

  /**
   * The time after which a cNonce will expire.
   *
   * @default 60 (1 minute)
   */
  cNonceExpiresInSeconds?: number

  /**
   * The time after which a stateful credential offer not bound to a subject expires. Once the offer has been bound
   * to a subject the access token expiration takes effect. This is to prevent long-lived `pre-authorized_code` and
   * `issuer_state` values.
   *
   * @default 180 (3 minutes)
   */
  statefulCredentialOfferExpirationInSeconds?: number

  /**
   * The time after which an authorization code will expire.
   *
   * @default 60 (1 minute)
   */
  authorizationCodeExpiresInSeconds?: number

  /**
   * The time after which an access token will expire.
   *
   * @default 180 (3 minutes)
   */
  accessTokenExpiresInSeconds?: number

  /**
   * Whether DPoP is required for all issuance sessions. This value can be overridden when creating
   * a credential offer. If dpop is not required, but used by a client in the first request to credo,
   * DPoP will be required going forward.
   *
   * @default false
   */
  dpopRequired?: boolean

  /**
   * Whether to allow dynamic issuance sessions based on a credential request.
   *
   * This requires an external authorization server which issues access tokens without
   * a `pre-authorized_code` or `issuer_state` parameter.
   *
   * Credo only support stateful credential offer sessions (pre-auth or presentation during issuance)
   *
   * @default false
   */
  allowDynamicIssuanceSessions?: boolean

  /**
   * A function mapping a credential request to the credential to be issued.
   */
  credentialRequestToCredentialMapper: OpenId4VciCredentialRequestToCredentialMapper

  /**
   * Callback to get a verification session that needs to be fulfilled for the authorization of
   * of a credential issuance session. Once the verification session has been completed the user can
   * retrieve an authorization code and access token and retrieve the credential(s).
   *
   * Required if presentation during issuance flow is used
   */
  getVerificationSessionForIssuanceSessionAuthorization?: OpenId4VciGetVerificationSessionForIssuanceSessionAuthorization

  /**
   * Custom the paths used for endpoints
   */
  endpoints?: {
    /**
     * @default /nonce
     */
    nonce?: string

    /**
     * @default /challenge
     */
    authorizationChallenge?: string

    /**
     * @default /offers
     */
    credentialOffer?: string

    /**
     * @default /credential
     */
    credential?: string

    /**
     * @default /token
     */
    accessToken?: string

    /**
     * @default /jwks
     */
    jwks: string
  }
}

export class BaseOpenId4VcIssuerModuleConfig {
  private options: BaseOpenId4VcIssuerModuleConfigOptions

<<<<<<< HEAD
  public constructor(options: BaseOpenId4VcIssuerModuleConfigOptions) {
    this.options = options
=======
  /**
   * Callback to get a verification session that needs to be fulfilled for the authorization of
   * of a credential issuance session. Once the verification session has been completed the user can
   * retrieve an authorization code and access token and retrieve the credential(s).
   *
   * Required if presentation during issuance flow is used
   */
  public getVerificationSessionForIssuanceSessionAuthorization?: OpenId4VciGetVerificationSessionForIssuanceSessionAuthorization

  public constructor(options: OpenId4VcIssuerModuleConfigOptions) {
    this.options = options
    this.getVerificationSessionForIssuanceSessionAuthorization =
      options.getVerificationSessionForIssuanceSessionAuthorization

    this.router = options.router ?? importExpress().Router()
>>>>>>> 2e1875e8
  }

  public get baseUrl() {
    return this.options.baseUrl
  }

  /**
   * A function mapping a credential request to the credential to be issued.
   */
  public get credentialRequestToCredentialMapper() {
    return this.options.credentialRequestToCredentialMapper
  }

  /**
   * The time after which a cNone will expire.
   *
   * @default 60 (1 minute)
   */
  public get cNonceExpiresInSeconds(): number {
    return this.options.cNonceExpiresInSeconds ?? DEFAULT_C_NONCE_EXPIRES_IN
  }

  /**
   * The time after which a stateful credential offer not bound to a subject expires. Once the offer has been bound
   * to a subject the access token expiration takes effect. This is to prevent long-lived `pre-authorized_code` and
   * `issuer_state` values.
   *
   * @default 360 (5 minutes)
   */
  public get statefulCredentialOfferExpirationInSeconds(): number {
    return this.options.statefulCredentialOfferExpirationInSeconds ?? DEFAULT_STATEFUL_CREDENTIAL_OFFER_EXPIRES_IN
  }

  /**
   * The time after which a cNonce will expire.
   *
   * @default 60 (1 minute)
   */
  public get authorizationCodeExpiresInSeconds(): number {
    return this.options.authorizationCodeExpiresInSeconds ?? DEFAULT_AUTHORIZATION_CODE_EXPIRES_IN
  }

  /**
   * The time after which an access token will expire.
   *
   * @default 360 (5 minutes)
   */
  public get accessTokenExpiresInSeconds(): number {
    return this.options.accessTokenExpiresInSeconds ?? DEFAULT_TOKEN_EXPIRES_IN
  }

  /**
   * Whether DPoP is required for all issuance sessions. This value can be overridden when creating
   * a credential offer. If dpop is not required, but used by a client in the first request to credo,
   * DPoP will be required going forward.
   *
   * @default false
   */
  public get dpopRequired(): boolean {
    return this.options.dpopRequired ?? false
  }

  /**
   * Whether to allow dynamic issuance sessions based on a credential request.
   *
   * This requires an external authorization server which issues access tokens without
   * a `pre-authorized_code` or `issuer_state` parameter.
   *
   * Credo only supports stateful credential offer sessions (pre-auth or presentation during issuance)
   *
   * @default false
   */
  public get allowDynamicIssuanceSessions(): boolean {
    return this.options.allowDynamicIssuanceSessions ?? false
  }

  /**
   * @default /nonce
   */
  public get nonceEndpointPath(): string {
    return this.options.endpoints?.nonce ?? '/nonce'
  }

  /**
   * @default /challenge
   */
  public get authorizationChallengeEndpointPath(): string {
    return this.options.endpoints?.authorizationChallenge ?? '/challenge'
  }

  /**
   * @default /offers
   */
  public get credentialOfferEndpointPath(): string {
    return this.options.endpoints?.credentialOffer ?? '/offers'
  }

  /**
   * @default /credential
   */
  public get credentialEndpointPath(): string {
    return this.options.endpoints?.credential ?? '/credential'
  }

  /**
   * @default /token
   */
  public get accessTokenEndpointPath(): string {
    return this.options.endpoints?.accessToken ?? '/token'
  }

  /**
   * @default /jwks
   */
  public get jwksEndpointPath(): string {
    return this.options.endpoints?.jwks ?? '/jwks'
  }
}

export interface OpenId4VcIssuerModuleConfigOptions<RouterType extends SupportedRouterTypes>
  extends BaseOpenId4VcIssuerModuleConfigOptions {
  /**
   * Express router or Fastify instance which the openid4vci endpoints will be registered. If
   * no router is provided, a new one will be created.
   *
   * NOTE: you must manually register the router on your express app and
   * expose this on a public url that is reachable when `baseUrl` is called.
   */
  router?: RouterType
}

export class OpenId4VcIssuerModuleConfig<
  RouterType extends SupportedRouterTypes,
> extends BaseOpenId4VcIssuerModuleConfig {
  public readonly router: RouterType

  public constructor(
    options: OpenId4VcIssuerModuleConfigOptions<RouterType>,
    routerFactory: RouterFactory<RouterType>
  ) {
    super(options)
    this.router = options.router ?? routerFactory?.create()
  }
}<|MERGE_RESOLUTION|>--- conflicted
+++ resolved
@@ -120,10 +120,6 @@
 export class BaseOpenId4VcIssuerModuleConfig {
   private options: BaseOpenId4VcIssuerModuleConfigOptions
 
-<<<<<<< HEAD
-  public constructor(options: BaseOpenId4VcIssuerModuleConfigOptions) {
-    this.options = options
-=======
   /**
    * Callback to get a verification session that needs to be fulfilled for the authorization of
    * of a credential issuance session. Once the verification session has been completed the user can
@@ -133,13 +129,10 @@
    */
   public getVerificationSessionForIssuanceSessionAuthorization?: OpenId4VciGetVerificationSessionForIssuanceSessionAuthorization
 
-  public constructor(options: OpenId4VcIssuerModuleConfigOptions) {
+  public constructor(options: BaseOpenId4VcIssuerModuleConfigOptions) {
     this.options = options
     this.getVerificationSessionForIssuanceSessionAuthorization =
       options.getVerificationSessionForIssuanceSessionAuthorization
-
-    this.router = options.router ?? importExpress().Router()
->>>>>>> 2e1875e8
   }
 
   public get baseUrl() {
