--- conflicted
+++ resolved
@@ -136,11 +136,8 @@
     configureAccessTokenEndpoint(endpointRouter, this.config)
     configureAuthorizationChallengeEndpoint(endpointRouter, this.config)
     configureCredentialEndpoint(endpointRouter, this.config)
-<<<<<<< HEAD
+    configureDeferredCredentialEndpoint(endpointRouter, this.config)
     configureFederationEndpoint(endpointRouter)
-=======
-    configureDeferredCredentialEndpoint(endpointRouter, this.config)
->>>>>>> 56f34f14
 
     // First one will be called for all requests (when next is called)
     contextRouter.use(async (req: OpenId4VcIssuanceRequest, _res: unknown, next) => {
