--- conflicted
+++ resolved
@@ -1,32 +1,18 @@
-<<<<<<< HEAD
-import { setGlobalConfig } from '@animo-id/oauth2'
-import { AgentConfig, type AgentContext, type DependencyManager, InjectionSymbols, type Module } from '@credo-ts/core'
+import type { AgentContext, DependencyManager, Module } from '@credo-ts/core'
+import type { OpenId4VcIssuerModuleConfigOptions } from './OpenId4VcIssuerModuleConfig'
+import type { RouterFactory, SupportedRouterTypes,  } from '../shared/router'
+
+import { AgentConfig, InjectionSymbols } from '@credo-ts/core'
+import { setGlobalConfig } from '@openid4vc/oauth2'
 import createHttpError from 'http-errors'
-=======
-import type { AgentContext, DependencyManager, Module } from '@credo-ts/core'
-import type { NextFunction, Response } from 'express'
-import type { OpenId4VcIssuerModuleConfigOptions } from './OpenId4VcIssuerModuleConfig'
-import type { OpenId4VcIssuanceRequest } from './router'
 
-import { AgentConfig } from '@credo-ts/core'
-import { setGlobalConfig } from '@openid4vc/oauth2'
-
-import { getAgentContextForActorId, getRequestContext, importExpress } from '../shared/router'
-
+import { getAgentContextForActorId } from '../shared/router'
 import { OpenId4VcIssuerApi } from './OpenId4VcIssuerApi'
 import { OpenId4VcIssuerModuleConfig } from './OpenId4VcIssuerModuleConfig'
 import { OpenId4VcIssuerService } from './OpenId4VcIssuerService'
 import { OpenId4VcIssuanceSessionRepository } from './repository'
 import { OpenId4VcIssuerRepository } from './repository/OpenId4VcIssuerRepository'
->>>>>>> 2e1875e8
-import {
-  OpenId4VcIssuerApi,
-  OpenId4VcIssuerModuleConfig,
-  type OpenId4VcIssuerModuleConfigOptions,
-  OpenId4VcIssuerService,
-} from '.'
-import { type RouterFactory, type SupportedRouterTypes, getAgentContextForActorId } from '../shared/router'
-import { OpenId4VcIssuanceSessionRepository, OpenId4VcIssuerRepository } from './repository'
+
 
 export abstract class OpenId4VcIssuerModule<RouterType extends SupportedRouterTypes> implements Module {
   public readonly api = OpenId4VcIssuerApi<RouterType>
