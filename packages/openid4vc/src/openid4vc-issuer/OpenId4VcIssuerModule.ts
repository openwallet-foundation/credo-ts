import { type AgentContext, type DependencyManager, joinUriParts, type Module } from '@credo-ts/core'
import type { NextFunction, Response } from 'express'
import { getAgentContextForActorId, getRequestContext, importExpress } from '../shared/router'
import { OpenId4VcIssuerApi } from './OpenId4VcIssuerApi'
import type { InternalOpenId4VcIssuerModuleConfigOptions } from './OpenId4VcIssuerModuleConfig'
import { OpenId4VcIssuerModuleConfig } from './OpenId4VcIssuerModuleConfig'
import { OpenId4VcIssuerService } from './OpenId4VcIssuerService'
import { OpenId4VcIssuanceSessionRepository } from './repository'
import { OpenId4VcIssuerRepository } from './repository/OpenId4VcIssuerRepository'
import type { OpenId4VcIssuanceRequest } from './router'
import {
  configureAccessTokenEndpoint,
  configureAuthorizationChallengeEndpoint,
  configureAuthorizationEndpoint,
  configureCredentialEndpoint,
  configureCredentialOfferEndpoint,
  configureDeferredCredentialEndpoint,
  configureIssuerMetadataEndpoint,
  configureJwksEndpoint,
  configureNonceEndpoint,
  configureOAuthAuthorizationServerMetadataEndpoint,
  configurePushedAuthorizationRequestEndpoint,
  configureRedirectEndpoint,
} from './router'
import { configureFederationEndpoint } from './router/federationEndpoint'

/**
 * @public
 */
export class OpenId4VcIssuerModule implements Module {
  public readonly config: OpenId4VcIssuerModuleConfig

  public constructor(options: InternalOpenId4VcIssuerModuleConfigOptions | OpenId4VcIssuerModuleConfig) {
    this.config = options instanceof OpenId4VcIssuerModuleConfig ? options : new OpenId4VcIssuerModuleConfig(options)
  }

  /**
   * Registers the dependencies of the openid4vc issuer module on the dependency manager.
   */
  public register(dependencyManager: DependencyManager) {
    // Since the OpenID4VC module is a nested module (a module consisting of three modules) we register the API
    // manually. In the future we may disallow resolving the sub-api, but for now it allows for a cleaner migration path
    dependencyManager.registerContextScoped(OpenId4VcIssuerApi)

    // Register config
    dependencyManager.registerInstance(OpenId4VcIssuerModuleConfig, this.config)

    // Services
    dependencyManager.registerSingleton(OpenId4VcIssuerService)

    // Repository
    dependencyManager.registerSingleton(OpenId4VcIssuerRepository)
    dependencyManager.registerSingleton(OpenId4VcIssuanceSessionRepository)
  }

  public async initialize(rootAgentContext: AgentContext): Promise<void> {
    this.configureRouter(rootAgentContext)
  }

  /**
   * Registers the endpoints on the router passed to this module.
   */
  private configureRouter(rootAgentContext: AgentContext) {
    // TODO: it is currently not possible to initialize an agent
    // shut it down, and then start it again, as the
    // express router is configured with a specific `AgentContext` instance
    // and dependency manager. One option is to always create a new router
    // but then users cannot pass their own router implementation.
    // We need to find a proper way to fix this.
    this.registerWellKnownRoutes(rootAgentContext)
    this.registerIssuerRoutes(rootAgentContext)
  }

  private getIssuerIdParamHandler =
    (rootAgentContext: AgentContext) =>
    async (req: OpenId4VcIssuanceRequest, res: Response, next: NextFunction, issuerId: string) => {
      if (!issuerId) {
        rootAgentContext.config.logger.debug('No issuerId provided for incoming oid4vci request, returning 404')
        return res.status(404).send('Not found')
      }

      let agentContext: AgentContext | undefined

      try {
        // FIXME: should we create combined openId actor record?
        agentContext = await getAgentContextForActorId(rootAgentContext, issuerId)
        const issuerApi = agentContext.dependencyManager.resolve(OpenId4VcIssuerApi)
        const issuer = await issuerApi.getIssuerByIssuerId(issuerId)

        req.requestContext = {
          agentContext,
          issuer,
        }
      } catch (error) {
        agentContext?.config.logger.error(
          'Failed to correlate incoming oid4vci request to existing tenant and issuer',
          {
            error,
          }
        )
        // If the opening failed
        await agentContext?.endSession()

        return res.status(404).send('Not found')
      }

      next()
    }

  private registerWellKnownRoutes(rootAgentContext: AgentContext) {
    const issuerIdParamHandler = this.getIssuerIdParamHandler(rootAgentContext)
    const { Router } = importExpress()
    const wellKnownEndpointsRouter = Router()

<<<<<<< HEAD
    // Configure endpoints
    configureIssuerMetadataEndpoint(endpointRouter)
    configureJwksEndpoint(endpointRouter, this.config)
    configureNonceEndpoint(endpointRouter, this.config)
    configureOAuthAuthorizationServerMetadataEndpoint(endpointRouter)
    configureCredentialOfferEndpoint(endpointRouter, this.config)
    configureAccessTokenEndpoint(endpointRouter, this.config)
    configureAuthorizationChallengeEndpoint(endpointRouter, this.config)
    configureCredentialEndpoint(endpointRouter, this.config)
    configureDeferredCredentialEndpoint(endpointRouter, this.config)
    configureFederationEndpoint(endpointRouter)
=======
    const basePath = new URL(this.config.baseUrl).pathname
    const issuerPath = joinUriParts(basePath, [':issuerId'])
>>>>>>> cd6c8368

    // The files need to be hosted at the root .well-known directory
    const openidCredentialIssuerPath = joinUriParts('/.well-known/openid-credential-issuer', [issuerPath])
    const oauthAuthorizationServerPath = joinUriParts('/.well-known/oauth-authorization-server', [issuerPath])

    wellKnownEndpointsRouter.param('issuerId', issuerIdParamHandler)

    configureIssuerMetadataEndpoint(wellKnownEndpointsRouter, openidCredentialIssuerPath)
    configureOAuthAuthorizationServerMetadataEndpoint(wellKnownEndpointsRouter, oauthAuthorizationServerPath)

    wellKnownEndpointsRouter.use(async (req: OpenId4VcIssuanceRequest, _res: unknown, next) => {
      const { agentContext } = getRequestContext(req)
      await agentContext.endSession()

      next()
    })

    // This one will be called for all errors that are thrown
    wellKnownEndpointsRouter.use(
      async (_error: unknown, req: OpenId4VcIssuanceRequest, res: Response, next: NextFunction) => {
        const { agentContext } = getRequestContext(req)

        if (!res.headersSent) {
          agentContext.config.logger.warn(
            'Error was thrown but openid4vci endpoint did not send a response. Sending generic server_error.'
          )

          res.status(500).json({
            error: 'server_error',
            error_description: 'An unexpected error occurred on the server.',
          })
        }

        await agentContext.endSession()
        next()
      }
    )

    // We only want these routes to be handle by the router, so we register each path separately
    // here, so it's also possible for the app to register other `.well-known` endpoints.
    this.config.app.get(openidCredentialIssuerPath, wellKnownEndpointsRouter)
    this.config.app.get(oauthAuthorizationServerPath, wellKnownEndpointsRouter)
  }

  private registerIssuerRoutes(rootAgentContext: AgentContext) {
    const { Router, json, urlencoded } = importExpress()

    const issuerContextRouter = Router()
    const issuerEndpointsRouter = Router()
    const issuerIdParamHandler = this.getIssuerIdParamHandler(rootAgentContext)

    const basePath = new URL(this.config.baseUrl).pathname

    // parse application/x-www-form-urlencoded
    issuerContextRouter.use(urlencoded({ extended: false }))
    // parse application/json
    issuerContextRouter.use(json())

    // Register the issuer endpoints under /:issuerId
    issuerContextRouter.param('issuerId', issuerIdParamHandler)
    issuerContextRouter.use('/:issuerId', issuerEndpointsRouter)

    // NOTE: these are here for backwards compat, at some point we should remove them for the root well-known counterpart
    configureIssuerMetadataEndpoint(issuerEndpointsRouter, '/.well-known/openid-credential-issuer')
    configureOAuthAuthorizationServerMetadataEndpoint(issuerEndpointsRouter, '/.well-known/oauth-authorization-server')

    configureJwksEndpoint(issuerEndpointsRouter, this.config)
    configureNonceEndpoint(issuerEndpointsRouter, this.config)
    configureCredentialOfferEndpoint(issuerEndpointsRouter, this.config)
    configureAccessTokenEndpoint(issuerEndpointsRouter, this.config)
    configureAuthorizationChallengeEndpoint(issuerEndpointsRouter, this.config)
    configureCredentialEndpoint(issuerEndpointsRouter, this.config)
    configureDeferredCredentialEndpoint(issuerEndpointsRouter, this.config)
    configurePushedAuthorizationRequestEndpoint(issuerEndpointsRouter, this.config)
    configureAuthorizationEndpoint(issuerEndpointsRouter, this.config)
    configureRedirectEndpoint(issuerEndpointsRouter, this.config)

    // First one will be called for all requests (when next is called)
    issuerContextRouter.use(async (req: OpenId4VcIssuanceRequest, _res: unknown, next) => {
      const { agentContext } = getRequestContext(req)
      await agentContext.endSession()

      next()
    })

    // This one will be called for all errors that are thrown
    issuerContextRouter.use(
      async (_error: unknown, req: OpenId4VcIssuanceRequest, res: Response, next: NextFunction) => {
        const { agentContext } = getRequestContext(req)

        if (!res.headersSent) {
          agentContext.config.logger.warn(
            'Error was thrown but openid4vci endpoint did not send a response. Sending generic server_error.'
          )

          res.status(500).json({
            error: 'server_error',
            error_description: 'An unexpected error occurred on the server.',
          })
        }

        await agentContext.endSession()
        next()
      }
    )

    // Register the issuer context router under /<basePath>
    this.config.app.use(basePath, issuerContextRouter)
  }
}<|MERGE_RESOLUTION|>--- conflicted
+++ resolved
@@ -112,22 +112,8 @@
     const { Router } = importExpress()
     const wellKnownEndpointsRouter = Router()
 
-<<<<<<< HEAD
-    // Configure endpoints
-    configureIssuerMetadataEndpoint(endpointRouter)
-    configureJwksEndpoint(endpointRouter, this.config)
-    configureNonceEndpoint(endpointRouter, this.config)
-    configureOAuthAuthorizationServerMetadataEndpoint(endpointRouter)
-    configureCredentialOfferEndpoint(endpointRouter, this.config)
-    configureAccessTokenEndpoint(endpointRouter, this.config)
-    configureAuthorizationChallengeEndpoint(endpointRouter, this.config)
-    configureCredentialEndpoint(endpointRouter, this.config)
-    configureDeferredCredentialEndpoint(endpointRouter, this.config)
-    configureFederationEndpoint(endpointRouter)
-=======
     const basePath = new URL(this.config.baseUrl).pathname
     const issuerPath = joinUriParts(basePath, [':issuerId'])
->>>>>>> cd6c8368
 
     // The files need to be hosted at the root .well-known directory
     const openidCredentialIssuerPath = joinUriParts('/.well-known/openid-credential-issuer', [issuerPath])
@@ -204,6 +190,7 @@
     configurePushedAuthorizationRequestEndpoint(issuerEndpointsRouter, this.config)
     configureAuthorizationEndpoint(issuerEndpointsRouter, this.config)
     configureRedirectEndpoint(issuerEndpointsRouter, this.config)
+    configureFederationEndpoint(issuerEndpointsRouter)
 
     // First one will be called for all requests (when next is called)
     issuerContextRouter.use(async (req: OpenId4VcIssuanceRequest, _res: unknown, next) => {
