--- conflicted
+++ resolved
@@ -1,10 +1,3 @@
-<<<<<<< HEAD
-import type { OpenId4VcIssuanceRequest } from './requestContext'
-import type { OpenId4VciCredentialConfigurationsSupportedWithFormats } from '../../shared'
-import type { OpenId4VcIssuerRecord } from '../repository'
-=======
-import type { AuthorizationChallengeRequest } from '@animo-id/oauth2'
->>>>>>> 9df09fa5
 import type { AgentContext } from '@credo-ts/core'
 import type { AuthorizationChallengeRequest } from '@openid4vc/oauth2'
 import type { NextFunction, Response, Router } from 'express'
