--- conflicted
+++ resolved
@@ -1,26 +1,15 @@
-<<<<<<< HEAD
-import type { OpenId4VcIssuanceRequest } from './requestContext'
-import type { OpenId4VcIssuerModuleConfig } from '../OpenId4VcIssuerModuleConfig'
 import type { HttpMethod, VerifyAccessTokenRequestReturn } from '@openid4vc/oauth2'
-=======
-import type { HttpMethod, VerifyAccessTokenRequestReturn } from '@animo-id/oauth2'
->>>>>>> 9df09fa5
 import type { NextFunction, Response, Router } from 'express'
 import type { OpenId4VcIssuerModuleConfig } from '../OpenId4VcIssuerModuleConfig'
 import type { OpenId4VcIssuanceRequest } from './requestContext'
 
-import { getJwkFromKey, joinUriParts, Key, utils } from '@credo-ts/core'
+import { Key, getJwkFromKey, joinUriParts, utils } from '@credo-ts/core'
 import {
   Oauth2ErrorCodes,
   Oauth2ServerErrorResponseError,
   authorizationCodeGrantIdentifier,
   preAuthorizedCodeGrantIdentifier,
-<<<<<<< HEAD
 } from '@openid4vc/oauth2'
-=======
-} from '@animo-id/oauth2'
-import { Key, getJwkFromKey, joinUriParts, utils } from '@credo-ts/core'
->>>>>>> 9df09fa5
 
 import {
   getRequestContext,
