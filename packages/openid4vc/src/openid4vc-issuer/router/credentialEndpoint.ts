<<<<<<< HEAD
import type { OpenId4VcIssuanceRequest } from './requestContext'
import type { OpenId4VcIssuerModuleConfig } from '../OpenId4VcIssuerModuleConfig'
import type { HttpMethod } from '@openid4vc/oauth2'
import type { Router, Response } from 'express'
=======
import type { HttpMethod } from '@animo-id/oauth2'
import type { Response, Router } from 'express'
import type { OpenId4VcIssuerModuleConfig } from '../OpenId4VcIssuerModuleConfig'
import type { OpenId4VcIssuanceRequest } from './requestContext'
>>>>>>> 9df09fa5

import { joinUriParts } from '@credo-ts/core'
import {
  Oauth2ErrorCodes,
  Oauth2ResourceUnauthorizedError,
  Oauth2ServerErrorResponseError,
  SupportedAuthenticationScheme,
} from '@openid4vc/oauth2'
import { getCredentialConfigurationsMatchingRequestFormat } from '@openid4vc/openid4vci'

import { getCredentialConfigurationsSupportedForScopes } from '../../shared'
import {
  getRequestContext,
  sendJsonResponse,
  sendOauth2ErrorResponse,
  sendUnauthorizedError,
  sendUnknownServerErrorResponse,
} from '../../shared/router'
import { addSecondsToDate } from '../../shared/utils'
import { OpenId4VcIssuanceSessionState } from '../OpenId4VcIssuanceSessionState'
import { OpenId4VcIssuerService } from '../OpenId4VcIssuerService'
import { OpenId4VcIssuanceSessionRecord, OpenId4VcIssuanceSessionRepository } from '../repository'

export function configureCredentialEndpoint(router: Router, config: OpenId4VcIssuerModuleConfig) {
  router.post(config.credentialEndpointPath, async (request: OpenId4VcIssuanceRequest, response: Response, next) => {
    const { agentContext, issuer } = getRequestContext(request)
    const openId4VcIssuerService = agentContext.dependencyManager.resolve(OpenId4VcIssuerService)
    const issuerMetadata = await openId4VcIssuerService.getIssuerMetadata(agentContext, issuer, true)
    const vcIssuer = openId4VcIssuerService.getIssuer(agentContext)
    const resourceServer = openId4VcIssuerService.getResourceServer(agentContext, issuer)

    const fullRequestUrl = joinUriParts(issuerMetadata.credentialIssuer.credential_issuer, [
      config.credentialEndpointPath,
    ])
    const resourceRequestResult = await resourceServer
      .verifyResourceRequest({
        authorizationServers: issuerMetadata.authorizationServers,
        resourceServer: issuerMetadata.credentialIssuer.credential_issuer,
        allowedAuthenticationSchemes: config.dpopRequired ? [SupportedAuthenticationScheme.DPoP] : undefined,
        request: {
          headers: new Headers(request.headers as Record<string, string>),
          method: request.method as HttpMethod,
          url: fullRequestUrl,
        },
      })
      .catch((error) => {
        sendUnauthorizedError(response, next, agentContext.config.logger, error)
      })
    if (!resourceRequestResult) return
    const { tokenPayload, accessToken, scheme, authorizationServer } = resourceRequestResult

    const credentialRequest = request.body
    const issuanceSessionRepository = agentContext.dependencyManager.resolve(OpenId4VcIssuanceSessionRepository)

    const parsedCredentialRequest = vcIssuer.parseCredentialRequest({
      credentialRequest,
    })

    let issuanceSession: OpenId4VcIssuanceSessionRecord | null = null
    const preAuthorizedCode =
      typeof tokenPayload['pre-authorized_code'] === 'string' ? tokenPayload['pre-authorized_code'] : undefined
    const issuerState = typeof tokenPayload.issuer_state === 'string' ? tokenPayload.issuer_state : undefined

    const subject = tokenPayload.sub
    if (!subject) {
      return sendOauth2ErrorResponse(
        response,
        next,
        agentContext.config.logger,
        new Oauth2ServerErrorResponseError(
          {
            error: Oauth2ErrorCodes.ServerError,
          },
          {
            internalMessage: `Received token without 'sub' claim. Subject is required for binding issuance session`,
          }
        )
      )
    }

    // Already handle request without format. Simplifies next code sections
    if (!parsedCredentialRequest.format) {
      return sendOauth2ErrorResponse(
        response,
        next,
        agentContext.config.logger,
        new Oauth2ServerErrorResponseError({
          error: parsedCredentialRequest.credentialIdentifier
            ? Oauth2ErrorCodes.InvalidCredentialRequest
            : Oauth2ErrorCodes.UnsupportedCredentialFormat,
          error_description: parsedCredentialRequest.credentialIdentifier
            ? `Credential request containing 'credential_identifier' not supported`
            : `Credential format '${parsedCredentialRequest.credentialRequest.format}' not supported`,
        })
      )
    }

    if (preAuthorizedCode || issuerState) {
      issuanceSession = await issuanceSessionRepository.findSingleByQuery(agentContext, {
        issuerId: issuer.issuerId,
        preAuthorizedCode,
        issuerState,
      })

      if (!issuanceSession) {
        agentContext.config.logger.warn(
          `No issuance session found for incoming credential request for issuer ${
            issuer.issuerId
          } but access token data has ${
            issuerState ? 'issuer_state' : 'pre-authorized_code'
          }. Returning error response`,
          {
            tokenPayload,
          }
        )

        return sendOauth2ErrorResponse(
          response,
          next,
          agentContext.config.logger,
          new Oauth2ServerErrorResponseError(
            {
              error: Oauth2ErrorCodes.CredentialRequestDenied,
            },
            {
              internalMessage: `No issuance session found for incoming credential request for issuer ${issuer.issuerId} and access token data`,
            }
          )
        )
      }

      // Verify the issuance session subject
      if (issuanceSession.authorization?.subject) {
        if (issuanceSession.authorization.subject !== tokenPayload.sub) {
          return sendOauth2ErrorResponse(
            response,
            next,
            agentContext.config.logger,
            new Oauth2ServerErrorResponseError(
              {
                error: Oauth2ErrorCodes.CredentialRequestDenied,
              },
              {
                internalMessage: `Issuance session authorization subject does not match with the token payload subject for issuance session '${issuanceSession.id}'. Returning error response`,
              }
            )
          )
        }
      }
      // Stateful session expired
      else if (
        Date.now() >
        addSecondsToDate(issuanceSession.createdAt, config.statefulCredentialOfferExpirationInSeconds).getTime()
      ) {
        issuanceSession.errorMessage = 'Credential offer has expired'
        await openId4VcIssuerService.updateState(agentContext, issuanceSession, OpenId4VcIssuanceSessionState.Error)
        throw new Oauth2ServerErrorResponseError({
          // What is the best error here?
          error: Oauth2ErrorCodes.CredentialRequestDenied,
          error_description: 'Session expired',
        })
      } else {
        issuanceSession.authorization = {
          ...issuanceSession.authorization,
          subject: tokenPayload.sub,
        }
        await issuanceSessionRepository.update(agentContext, issuanceSession)
      }
    }

    if (!issuanceSession && config.allowDynamicIssuanceSessions) {
      agentContext.config.logger.warn(
        `No issuance session found for incoming credential request for issuer ${issuer.issuerId} and access token data has no issuer_state or pre-authorized_code. Creating on-demand issuance session`,
        {
          tokenPayload,
        }
      )

      // All credential configurations that match the request scope and credential request
      // This is just so we don't create an issuance session that will fail immediately after
      const credentialConfigurationsForToken = getCredentialConfigurationsMatchingRequestFormat({
        credentialConfigurations: getCredentialConfigurationsSupportedForScopes(
          issuerMetadata.credentialIssuer.credential_configurations_supported,
          tokenPayload.scope?.split(' ') ?? []
        ),
        requestFormat: parsedCredentialRequest.format,
      })

      if (Object.keys(credentialConfigurationsForToken).length === 0) {
        return sendUnauthorizedError(
          response,
          next,
          agentContext.config.logger,
          new Oauth2ResourceUnauthorizedError(
            'No credential configurationss match credential request and access token scope',
            {
              scheme,
              error: Oauth2ErrorCodes.InsufficientScope,
            }
          ),
          // Forbidden for InsufficientScope
          403
        )
      }

      issuanceSession = new OpenId4VcIssuanceSessionRecord({
        credentialOfferPayload: {
          credential_configuration_ids: Object.keys(credentialConfigurationsForToken),
          credential_issuer: issuerMetadata.credentialIssuer.credential_issuer,
        },
        issuerId: issuer.issuerId,
        state: OpenId4VcIssuanceSessionState.CredentialRequestReceived,
        clientId: tokenPayload.client_id,
        authorization: {
          subject: tokenPayload.sub,
        },
      })

      // Save and update
      await issuanceSessionRepository.save(agentContext, issuanceSession)
      openId4VcIssuerService.emitStateChangedEvent(agentContext, issuanceSession, null)
    } else if (!issuanceSession) {
      return sendOauth2ErrorResponse(
        response,
        next,
        agentContext.config.logger,
        new Oauth2ServerErrorResponseError(
          {
            error: Oauth2ErrorCodes.CredentialRequestDenied,
          },
          {
            internalMessage: `Access token without 'issuer_state' or 'pre-authorized_code' issued by external authorization server provided, but 'allowDynamicIssuanceSessions' is disabled. Either bind the access token to a stateful credential offer, or enable 'allowDynamicIssuanceSessions'.`,
          }
        )
      )
    }

    try {
      const { credentialResponse } = await openId4VcIssuerService.createCredentialResponse(agentContext, {
        issuanceSession,
        credentialRequest,
        authorization: {
          authorizationServer,
          accessToken: {
            payload: tokenPayload,
            value: accessToken,
          },
        },
      })

      return sendJsonResponse(response, next, credentialResponse)
    } catch (error) {
      if (error instanceof Oauth2ServerErrorResponseError) {
        return sendOauth2ErrorResponse(response, next, agentContext.config.logger, error)
      }
      if (error instanceof Oauth2ResourceUnauthorizedError) {
        return sendUnauthorizedError(response, next, agentContext.config.logger, error)
      }

      return sendUnknownServerErrorResponse(response, next, agentContext.config.logger, error)
    }
  })
}<|MERGE_RESOLUTION|>--- conflicted
+++ resolved
@@ -1,14 +1,7 @@
-<<<<<<< HEAD
-import type { OpenId4VcIssuanceRequest } from './requestContext'
-import type { OpenId4VcIssuerModuleConfig } from '../OpenId4VcIssuerModuleConfig'
 import type { HttpMethod } from '@openid4vc/oauth2'
-import type { Router, Response } from 'express'
-=======
-import type { HttpMethod } from '@animo-id/oauth2'
 import type { Response, Router } from 'express'
 import type { OpenId4VcIssuerModuleConfig } from '../OpenId4VcIssuerModuleConfig'
 import type { OpenId4VcIssuanceRequest } from './requestContext'
->>>>>>> 9df09fa5
 
 import { joinUriParts } from '@credo-ts/core'
 import {
