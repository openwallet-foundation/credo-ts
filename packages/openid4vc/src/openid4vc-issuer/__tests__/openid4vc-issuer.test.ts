import type { OpenId4VciCredentialRequest, OpenId4VciCredentialSupportedWithId } from '../../shared'
import type {
  OpenId4VcIssuerMetadata,
  OpenId4VciCredentialRequestToCredentialMapper,
} from '../OpenId4VcIssuerServiceOptions'
import type { OpenId4VcIssuerRecord } from '../repository'
import type {
  AgentContext,
  KeyDidCreateOptions,
  VerificationMethod,
  W3cVerifiableCredential,
  W3cVerifyCredentialResult,
} from '@credo-ts/core'
import type { OriginalVerifiableCredential as SphereonW3cVerifiableCredential } from '@sphereon/ssi-types'

import {
  SdJwtVcApi,
  JwtPayload,
  Agent,
  CredoError,
  DidKey,
  DidsApi,
  JsonTransformer,
  JwsService,
  KeyType,
  TypedArrayEncoder,
  W3cCredential,
  W3cCredentialService,
  W3cCredentialSubject,
  W3cIssuer,
  W3cJsonLdVerifiableCredential,
  W3cJwtVerifiableCredential,
  equalsIgnoreOrder,
  getJwkFromKey,
  getKeyFromVerificationMethod,
  w3cDate,
} from '@credo-ts/core'

import { AskarModule } from '../../../../askar/src'
import { askarModuleConfig } from '../../../../askar/tests/helpers'
import { agentDependencies } from '../../../../node/src'
import { OpenId4VciCredentialFormatProfile } from '../../shared'
import { OpenId4VcIssuanceSessionState } from '../OpenId4VcIssuanceSessionState'
import { OpenId4VcIssuerModule } from '../OpenId4VcIssuerModule'
import { OpenId4VcIssuanceSessionRepository } from '../repository'

const openBadgeCredential = {
  id: 'https://openid4vc-issuer.com/credentials/OpenBadgeCredential',
  format: OpenId4VciCredentialFormatProfile.JwtVcJson,
  types: ['VerifiableCredential', 'OpenBadgeCredential'],
} satisfies OpenId4VciCredentialSupportedWithId

const universityDegreeCredential = {
  id: 'https://openid4vc-issuer.com/credentials/UniversityDegreeCredential',
  format: OpenId4VciCredentialFormatProfile.JwtVcJson,
  types: ['VerifiableCredential', 'UniversityDegreeCredential'],
} satisfies OpenId4VciCredentialSupportedWithId

const universityDegreeCredentialLd = {
  id: 'https://openid4vc-issuer.com/credentials/UniversityDegreeCredentialLd',
  format: OpenId4VciCredentialFormatProfile.JwtVcJsonLd,
  '@context': [],
  types: ['VerifiableCredential', 'UniversityDegreeCredential'],
} satisfies OpenId4VciCredentialSupportedWithId

const universityDegreeCredentialSdJwt = {
  id: 'https://openid4vc-issuer.com/credentials/UniversityDegreeCredentialSdJwt',
  format: OpenId4VciCredentialFormatProfile.SdJwtVc,
  vct: 'UniversityDegreeCredential',
} satisfies OpenId4VciCredentialSupportedWithId

const modules = {
  openId4VcIssuer: new OpenId4VcIssuerModule({
    baseUrl: 'https://openid4vc-issuer.com',
    endpoints: {
      credential: {
        credentialRequestToCredentialMapper: () => {
          throw new Error('Not implemented')
        },
      },
    },
  }),
  askar: new AskarModule(askarModuleConfig),
}

const jwsService = new JwsService()

const createCredentialRequest = async (
  agentContext: AgentContext,
  options: {
    issuerMetadata: OpenId4VcIssuerMetadata
    credentialSupported: OpenId4VciCredentialSupportedWithId
    nonce: string
    kid: string
    clientId?: string // use with the authorization code flow,
  }
): Promise<OpenId4VciCredentialRequest> => {
  const { credentialSupported, kid, nonce, issuerMetadata, clientId } = options

  const didsApi = agentContext.dependencyManager.resolve(DidsApi)
  const didDocument = await didsApi.resolveDidDocument(kid)
  if (!didDocument.verificationMethod) {
    throw new CredoError(`No verification method found for kid ${kid}`)
  }

  const verificationMethod = didDocument.dereferenceKey(kid, ['authentication', 'assertionMethod'])
  const key = getKeyFromVerificationMethod(verificationMethod)
  const jwk = getJwkFromKey(key)

  const jws = await jwsService.createJwsCompact(agentContext, {
    protectedHeaderOptions: { alg: jwk.supportedSignatureAlgorithms[0], kid, typ: 'openid4vci-proof+jwt' },
    payload: new JwtPayload({
      iat: Math.floor(Date.now() / 1000), // unix time
      iss: clientId,
      aud: issuerMetadata.issuerUrl,
      additionalClaims: {
        nonce,
      },
    }),
    key,
  })

  if (credentialSupported.format === OpenId4VciCredentialFormatProfile.JwtVcJson) {
    return { ...credentialSupported, proof: { jwt: jws, proof_type: 'jwt' } }
  } else if (
    credentialSupported.format === OpenId4VciCredentialFormatProfile.JwtVcJsonLd ||
    credentialSupported.format === OpenId4VciCredentialFormatProfile.LdpVc
  ) {
    return {
      format: credentialSupported.format,
      credential_definition: {
        '@context': credentialSupported['@context'],
        types: credentialSupported.types,
      },

      proof: { jwt: jws, proof_type: 'jwt' },
    }
  } else if (credentialSupported.format === OpenId4VciCredentialFormatProfile.SdJwtVc) {
    return { ...credentialSupported, proof: { jwt: jws, proof_type: 'jwt' } }
  }

  throw new Error('Unsupported format')
}

const issuer = new Agent({
  config: {
    label: 'OpenId4VcIssuer Test323',
    walletConfig: {
      id: 'openid4vc-Issuer-test323',
      key: 'openid4vc-Issuer-test323',
    },
  },
  dependencies: agentDependencies,
  modules,
})

const holder = new Agent({
  config: {
    label: 'OpenId4VciIssuer(Holder) Test323',
    walletConfig: {
      id: 'openid4vc-Issuer(Holder)-test323',
      key: 'openid4vc-Issuer(Holder)-test323',
    },
  },
  dependencies: agentDependencies,
  modules,
})

describe('OpenId4VcIssuer', () => {
  let issuerVerificationMethod: VerificationMethod
  let issuerDid: string
  let openId4VcIssuer: OpenId4VcIssuerRecord

  let holderKid: string
  let holderVerificationMethod: VerificationMethod
  let holderDid: string

  beforeEach(async () => {
    await issuer.initialize()
    await holder.initialize()

    const holderDidCreateResult = await holder.dids.create<KeyDidCreateOptions>({
      method: 'key',
      options: { keyType: KeyType.Ed25519 },
      secret: { privateKey: TypedArrayEncoder.fromString('96213c3d7fc8d4d6754c7a0fd969598e') },
    })

    holderDid = holderDidCreateResult.didState.did as string
    const holderDidKey = DidKey.fromDid(holderDid)
    holderKid = `${holderDid}#${holderDidKey.key.fingerprint}`
    const _holderVerificationMethod = holderDidCreateResult.didState.didDocument?.dereferenceKey(holderKid, [
      'authentication',
    ])
    if (!_holderVerificationMethod) throw new Error('No verification method found')
    holderVerificationMethod = _holderVerificationMethod

    const issuerDidCreateResult = await issuer.dids.create<KeyDidCreateOptions>({
      method: 'key',
      options: { keyType: KeyType.Ed25519 },
      secret: { privateKey: TypedArrayEncoder.fromString('96213c3d7fc8d4d6754c7a0fd969598f') },
    })

    issuerDid = issuerDidCreateResult.didState.did as string

    const issuerDidKey = DidKey.fromDid(issuerDid)
    const issuerKid = `${issuerDid}#${issuerDidKey.key.fingerprint}`
    const _issuerVerificationMethod = issuerDidCreateResult.didState.didDocument?.dereferenceKey(issuerKid, [
      'authentication',
    ])
    if (!_issuerVerificationMethod) throw new Error('No verification method found')
    issuerVerificationMethod = _issuerVerificationMethod

    openId4VcIssuer = await issuer.modules.openId4VcIssuer.createIssuer({
      credentialsSupported: [
        openBadgeCredential,
        universityDegreeCredential,
        universityDegreeCredentialLd,
        universityDegreeCredentialSdJwt,
      ],
    })
  })

  afterEach(async () => {
    await issuer.shutdown()
    await issuer.wallet.delete()

    await holder.shutdown()
    await holder.wallet.delete()
  })

  // This method is available on the holder service,
  // would be nice to reuse
  async function handleCredentialResponse(
    agentContext: AgentContext,
    sphereonVerifiableCredential: SphereonW3cVerifiableCredential,
    credentialSupported: OpenId4VciCredentialSupportedWithId
  ) {
    if (credentialSupported.format === 'vc+sd-jwt' && typeof sphereonVerifiableCredential === 'string') {
      const api = agentContext.dependencyManager.resolve(SdJwtVcApi)
      await api.verify({ compactSdJwtVc: sphereonVerifiableCredential })
      return
    }

    const w3cCredentialService = holder.context.dependencyManager.resolve(W3cCredentialService)

    let result: W3cVerifyCredentialResult
    let w3cVerifiableCredential: W3cVerifiableCredential

    if (typeof sphereonVerifiableCredential === 'string') {
      if (credentialSupported.format !== 'jwt_vc_json' && credentialSupported.format !== 'jwt_vc_json-ld') {
        throw new Error(`Invalid format. ${credentialSupported.format}`)
      }
      w3cVerifiableCredential = W3cJwtVerifiableCredential.fromSerializedJwt(sphereonVerifiableCredential)
      result = await w3cCredentialService.verifyCredential(holder.context, { credential: w3cVerifiableCredential })
    } else if (credentialSupported.format === 'ldp_vc') {
      if (credentialSupported.format !== 'ldp_vc') throw new Error('Invalid format')
      // validate jwt credentials

      w3cVerifiableCredential = JsonTransformer.fromJSON(sphereonVerifiableCredential, W3cJsonLdVerifiableCredential)
      result = await w3cCredentialService.verifyCredential(holder.context, { credential: w3cVerifiableCredential })
    } else {
      throw new CredoError(`Unsupported credential format`)
    }

    if (!result.isValid) {
      holder.context.config.logger.error('Failed to validate credential', { result })
      throw new CredoError(`Failed to validate credential, error = ${result.error?.message ?? 'Unknown'}`)
    }

    if (equalsIgnoreOrder(w3cVerifiableCredential.type, credentialSupported.types) === false) {
      throw new Error('Invalid credential type')
    }
    return w3cVerifiableCredential
  }

  it('pre authorized code flow (sd-jwt-vc)', async () => {
    const preAuthorizedCode = '1234567890'

    const result = await issuer.modules.openId4VcIssuer.createCredentialOffer({
      issuerId: openId4VcIssuer.issuerId,
      offeredCredentials: [universityDegreeCredentialSdJwt.id],
      preAuthorizedCodeFlowConfig: {
        preAuthorizedCode,
        userPinRequired: false,
      },
    })

    const issuanceSessionRepository = issuer.context.dependencyManager.resolve(OpenId4VcIssuanceSessionRepository)
    result.issuanceSession.cNonce = '1234'
    result.issuanceSession.cNonceExpiresAt = new Date(Date.now() + 30000) // 30 seconds
    await issuanceSessionRepository.update(issuer.context, result.issuanceSession)

    expect(result).toMatchObject({
      credentialOffer: expect.stringMatching(
        new RegExp(
          `^openid-credential-offer://\\?credential_offer_uri=https%3A%2F%2Fopenid4vc-issuer.com%2F${openId4VcIssuer.issuerId}%2Foffers%2F.*$`
        )
      ),
      issuanceSession: {
        credentialOfferPayload: {
          credential_issuer: `https://openid4vc-issuer.com/${openId4VcIssuer.issuerId}`,
          credentials: ['https://openid4vc-issuer.com/credentials/UniversityDegreeCredentialSdJwt'],
          grants: {
            'urn:ietf:params:oauth:grant-type:pre-authorized_code': {
              'pre-authorized_code': '1234567890',
              user_pin_required: false,
            },
          },
        },
      },
    })

    const issuerMetadata = await issuer.modules.openId4VcIssuer.getIssuerMetadata(openId4VcIssuer.issuerId)
    const credentialRequest = await createCredentialRequest(holder.context, {
      credentialSupported: universityDegreeCredentialSdJwt,
      issuerMetadata,
      kid: holderKid,
      nonce: result.issuanceSession.cNonce as string,
    })

    const issuanceSession = await issuer.modules.openId4VcIssuer.findIssuanceSessionForCredentialRequest({
      credentialRequest,
      issuerId: openId4VcIssuer.issuerId,
    })

    if (!issuanceSession) {
      throw new Error('No issuance session found')
    }

    // We need to update the state, as it is checked and we're skipping the access token step
    result.issuanceSession.state = OpenId4VcIssuanceSessionState.AccessTokenCreated
    await issuanceSessionRepository.update(issuer.context, result.issuanceSession)

    const { credentialResponse } = await issuer.modules.openId4VcIssuer.createCredentialResponse({
      issuanceSessionId: issuanceSession.id,
      credentialRequest,

      credentialRequestToCredentialMapper: () => ({
        format: 'vc+sd-jwt',
        payload: { vct: 'UniversityDegreeCredential', university: 'innsbruck', degree: 'bachelor' },
        issuer: { method: 'did', didUrl: issuerVerificationMethod.id },
        holder: { method: 'did', didUrl: holderVerificationMethod.id },
<<<<<<< HEAD
        disclosureFrame: { _sd: ['university', 'degree'] },
=======
        disclosureFrame: { university: true, degree: true },
        credentialSupportedId: universityDegreeCredentialSdJwt.id,
>>>>>>> e3b10eed
      }),
    })

    expect(credentialResponse).toEqual({
      c_nonce: expect.any(String),
      c_nonce_expires_in: 300,
      credential: expect.any(String),
      format: 'vc+sd-jwt',
    })

    await handleCredentialResponse(
      holder.context,
      credentialResponse.credential as SphereonW3cVerifiableCredential,
      universityDegreeCredentialSdJwt
    )
  })

  it('pre authorized code flow (jwt-vc-json)', async () => {
    const preAuthorizedCode = '1234567890'

    const result = await issuer.modules.openId4VcIssuer.createCredentialOffer({
      issuerId: openId4VcIssuer.issuerId,
      offeredCredentials: [openBadgeCredential.id],
      preAuthorizedCodeFlowConfig: {
        preAuthorizedCode,
        userPinRequired: false,
      },
      issuanceMetadata: {
        myIssuance: 'metadata',
      },
    })

    const issuanceSessionRepository = issuer.context.dependencyManager.resolve(OpenId4VcIssuanceSessionRepository)
    // We need to update the state, as it is checked and we're skipping the access token step
    result.issuanceSession.cNonce = '1234'
    result.issuanceSession.cNonceExpiresAt = new Date(Date.now() + 30000) // 30 seconds
    result.issuanceSession.state = OpenId4VcIssuanceSessionState.AccessTokenCreated
    await issuanceSessionRepository.update(issuer.context, result.issuanceSession)

    expect(result.credentialOffer).toBeDefined()

    const issuerMetadata = await issuer.modules.openId4VcIssuer.getIssuerMetadata(openId4VcIssuer.issuerId)
    const { credentialResponse } = await issuer.modules.openId4VcIssuer.createCredentialResponse({
      issuanceSessionId: result.issuanceSession.id,
      credentialRequestToCredentialMapper: ({ issuanceSession }) => {
        expect(issuanceSession.id).toEqual(result.issuanceSession.id)
        expect(issuanceSession.issuanceMetadata).toEqual({
          myIssuance: 'metadata',
        })

        return {
          format: 'jwt_vc',
          credentialSupportedId: openBadgeCredential.id,
          credential: new W3cCredential({
            type: openBadgeCredential.types,
            issuer: new W3cIssuer({ id: issuerDid }),
            credentialSubject: new W3cCredentialSubject({ id: holderDid }),
            issuanceDate: w3cDate(Date.now()),
          }),
          verificationMethod: issuerVerificationMethod.id,
        }
      },
      credentialRequest: await createCredentialRequest(holder.context, {
        credentialSupported: openBadgeCredential,
        issuerMetadata,
        kid: holderKid,
        nonce: result.issuanceSession.cNonce as string,
      }),
    })

    expect(credentialResponse).toEqual({
      c_nonce: expect.any(String),
      c_nonce_expires_in: 300,
      credential: expect.any(String),
      format: 'jwt_vc_json',
    })

    await handleCredentialResponse(
      holder.context,
      credentialResponse.credential as SphereonW3cVerifiableCredential,
      openBadgeCredential
    )
  })

  it('credential id not in credential supported errors', async () => {
    const preAuthorizedCode = '1234567890'

    await expect(
      issuer.modules.openId4VcIssuer.createCredentialOffer({
        issuerId: openId4VcIssuer.issuerId,
        offeredCredentials: ['invalid id'],
        preAuthorizedCodeFlowConfig: {
          preAuthorizedCode,
          userPinRequired: false,
        },
      })
    ).rejects.toThrow("Offered credential 'invalid id' is not part of credentials_supported of the issuer metadata.")
  })

  it('issuing non offered credential errors', async () => {
    const preAuthorizedCode = '1234567890'

    const result = await issuer.modules.openId4VcIssuer.createCredentialOffer({
      issuerId: openId4VcIssuer.issuerId,
      offeredCredentials: [openBadgeCredential.id],
      preAuthorizedCodeFlowConfig: {
        preAuthorizedCode,
        userPinRequired: false,
      },
    })

    const issuanceSessionRepository = issuer.context.dependencyManager.resolve(OpenId4VcIssuanceSessionRepository)
    // We need to update the state, as it is checked and we're skipping the access token step
    result.issuanceSession.state = OpenId4VcIssuanceSessionState.AccessTokenCreated
    result.issuanceSession.cNonce = '1234'
    result.issuanceSession.cNonceExpiresAt = new Date(Date.now() + 30000) // 30 seconds
    await issuanceSessionRepository.update(issuer.context, result.issuanceSession)

    const issuerMetadata = await issuer.modules.openId4VcIssuer.getIssuerMetadata(openId4VcIssuer.issuerId)
    await expect(
      issuer.modules.openId4VcIssuer.createCredentialResponse({
        issuanceSessionId: result.issuanceSession.id,
        credentialRequest: await createCredentialRequest(holder.context, {
          credentialSupported: universityDegreeCredential,
          issuerMetadata,
          kid: holderKid,
          nonce: result.issuanceSession.cNonce as string,
        }),
        credentialRequestToCredentialMapper: () => {
          throw new Error('Not implemented')
        },
      })
    ).rejects.toThrow('No offered credentials match the credential request.')
  })

  it('pre authorized code flow using multiple credentials_supported', async () => {
    const preAuthorizedCode = '1234567890'

    const result = await issuer.modules.openId4VcIssuer.createCredentialOffer({
      offeredCredentials: [openBadgeCredential.id, universityDegreeCredentialLd.id],
      issuerId: openId4VcIssuer.issuerId,
      preAuthorizedCodeFlowConfig: {
        preAuthorizedCode,
        userPinRequired: false,
      },
    })

    const issuanceSessionRepository = issuer.context.dependencyManager.resolve(OpenId4VcIssuanceSessionRepository)
    // We need to update the state, as it is checked and we're skipping the access token step
    result.issuanceSession.cNonce = '1234'
    result.issuanceSession.cNonceExpiresAt = new Date(Date.now() + 30000) // 30 seconds
    result.issuanceSession.state = OpenId4VcIssuanceSessionState.AccessTokenCreated
    await issuanceSessionRepository.update(issuer.context, result.issuanceSession)

    const issuerMetadata = await issuer.modules.openId4VcIssuer.getIssuerMetadata(openId4VcIssuer.issuerId)
    const { credentialResponse } = await issuer.modules.openId4VcIssuer.createCredentialResponse({
      issuanceSessionId: result.issuanceSession.id,
      credentialRequest: await createCredentialRequest(holder.context, {
        credentialSupported: universityDegreeCredentialLd,
        issuerMetadata,
        kid: holderKid,
        nonce: result.issuanceSession.cNonce as string,
      }),
      credentialRequestToCredentialMapper: () => ({
        format: 'jwt_vc',
        credential: new W3cCredential({
          type: universityDegreeCredentialLd.types,
          issuer: new W3cIssuer({ id: issuerDid }),
          credentialSubject: new W3cCredentialSubject({ id: holderDid }),
          issuanceDate: w3cDate(Date.now()),
        }),
        credentialSupportedId: universityDegreeCredentialLd.id,
        verificationMethod: issuerVerificationMethod.id,
      }),
    })

    expect(credentialResponse).toEqual({
      c_nonce: expect.any(String),
      c_nonce_expires_in: 300,
      credential: expect.any(String),
      format: 'jwt_vc_json-ld',
    })

    await handleCredentialResponse(
      holder.context,
      credentialResponse.credential as SphereonW3cVerifiableCredential,
      universityDegreeCredentialLd
    )
  })

  it('requesting non offered credential errors', async () => {
    const preAuthorizedCode = '1234567890'

    const result = await issuer.modules.openId4VcIssuer.createCredentialOffer({
      offeredCredentials: [openBadgeCredential.id],
      issuerId: openId4VcIssuer.issuerId,
      preAuthorizedCodeFlowConfig: {
        preAuthorizedCode,
        userPinRequired: false,
      },
    })

    const issuanceSessionRepository = issuer.context.dependencyManager.resolve(OpenId4VcIssuanceSessionRepository)
    // We need to update the state, as it is checked and we're skipping the access token step
    result.issuanceSession.state = OpenId4VcIssuanceSessionState.AccessTokenCreated
    result.issuanceSession.cNonce = '1234'
    result.issuanceSession.cNonceExpiresAt = new Date(Date.now() + 30000) // 30 seconds
    await issuanceSessionRepository.update(issuer.context, result.issuanceSession)

    const issuerMetadata = await issuer.modules.openId4VcIssuer.getIssuerMetadata(openId4VcIssuer.issuerId)
    await expect(
      issuer.modules.openId4VcIssuer.createCredentialResponse({
        issuanceSessionId: result.issuanceSession.id,
        credentialRequest: await createCredentialRequest(holder.context, {
          credentialSupported: {
            id: 'someid',
            format: openBadgeCredential.format,
            types: universityDegreeCredential.types,
          },
          issuerMetadata,
          kid: holderKid,
          nonce: result.issuanceSession.cNonce as string,
        }),
        credentialRequestToCredentialMapper: () => {
          throw new Error('Not implemented')
        },
      })
    ).rejects.toThrow('No offered credentials match the credential request.')
  })

  it('create credential offer and retrieve it from the uri (pre authorized flow)', async () => {
    const preAuthorizedCode = '1234567890'

    const { credentialOffer } = await issuer.modules.openId4VcIssuer.createCredentialOffer({
      issuerId: openId4VcIssuer.issuerId,
      offeredCredentials: [openBadgeCredential.id],
      preAuthorizedCodeFlowConfig: {
        preAuthorizedCode,
        userPinRequired: false,
      },
    })

    expect(credentialOffer).toMatch(
      new RegExp(
        `^openid-credential-offer://\\?credential_offer_uri=https%3A%2F%2Fopenid4vc-issuer.com%2F${openId4VcIssuer.issuerId}%2Foffers%2F.*$`
      )
    )
  })

  it('offer and request multiple credentials', async () => {
    const preAuthorizedCode = '1234567890'

    const result = await issuer.modules.openId4VcIssuer.createCredentialOffer({
      offeredCredentials: [openBadgeCredential.id, universityDegreeCredential.id],
      issuerId: openId4VcIssuer.issuerId,
      preAuthorizedCodeFlowConfig: {
        preAuthorizedCode,
        userPinRequired: false,
      },
    })

    const issuanceSessionRepository = issuer.context.dependencyManager.resolve(OpenId4VcIssuanceSessionRepository)
    result.issuanceSession.cNonce = '1234'
    result.issuanceSession.cNonceExpiresAt = new Date(Date.now() + 30000) // 30 seconds
    await issuanceSessionRepository.update(issuer.context, result.issuanceSession)

    expect(result.issuanceSession.credentialOfferPayload?.credentials).toEqual([
      openBadgeCredential.id,
      universityDegreeCredential.id,
    ])

    const credentialRequestToCredentialMapper: OpenId4VciCredentialRequestToCredentialMapper = ({
      credentialsSupported,
    }) => {
      const credential =
        credentialsSupported[0].id === openBadgeCredential.id ? openBadgeCredential : universityDegreeCredential
      return {
        format: 'jwt_vc',
        credential: new W3cCredential({
          type: credential.types,
          issuer: new W3cIssuer({ id: issuerDid }),
          credentialSubject: new W3cCredentialSubject({ id: holderDid }),
          issuanceDate: w3cDate(Date.now()),
        }),
        credentialSupportedId: credential.id,

        verificationMethod: issuerVerificationMethod.id,
      }
    }

    // We need to update the state, as it is checked and we're skipping the access token step
    result.issuanceSession.state = OpenId4VcIssuanceSessionState.AccessTokenCreated
    await issuanceSessionRepository.update(issuer.context, result.issuanceSession)

    const issuerMetadata = await issuer.modules.openId4VcIssuer.getIssuerMetadata(openId4VcIssuer.issuerId)
    const { credentialResponse } = await issuer.modules.openId4VcIssuer.createCredentialResponse({
      issuanceSessionId: result.issuanceSession.id,
      credentialRequest: await createCredentialRequest(holder.context, {
        credentialSupported: openBadgeCredential,
        issuerMetadata,
        kid: holderKid,
        nonce: result.issuanceSession.cNonce as string,
      }),
      credentialRequestToCredentialMapper,
    })

    expect(credentialResponse).toEqual({
      c_nonce: expect.any(String),
      c_nonce_expires_in: 300,
      credential: expect.any(String),
      format: 'jwt_vc_json',
    })

    await handleCredentialResponse(
      holder.context,
      credentialResponse.credential as SphereonW3cVerifiableCredential,
      openBadgeCredential
    )

    const { credentialResponse: credentialResponse2 } = await issuer.modules.openId4VcIssuer.createCredentialResponse({
      issuanceSessionId: result.issuanceSession.id,
      credentialRequest: await createCredentialRequest(holder.context, {
        credentialSupported: universityDegreeCredential,
        issuerMetadata,
        kid: holderKid,
        nonce: credentialResponse.c_nonce ?? (result.issuanceSession.cNonce as string),
      }),
      credentialRequestToCredentialMapper,
    })

    expect(credentialResponse2).toEqual({
      c_nonce: expect.any(String),
      c_nonce_expires_in: 300,
      credential: expect.any(String),
      format: 'jwt_vc_json',
    })

    await handleCredentialResponse(
      holder.context,
      credentialResponse2.credential as SphereonW3cVerifiableCredential,
      universityDegreeCredential
    )
  })
})<|MERGE_RESOLUTION|>--- conflicted
+++ resolved
@@ -340,12 +340,8 @@
         payload: { vct: 'UniversityDegreeCredential', university: 'innsbruck', degree: 'bachelor' },
         issuer: { method: 'did', didUrl: issuerVerificationMethod.id },
         holder: { method: 'did', didUrl: holderVerificationMethod.id },
-<<<<<<< HEAD
         disclosureFrame: { _sd: ['university', 'degree'] },
-=======
-        disclosureFrame: { university: true, degree: true },
         credentialSupportedId: universityDegreeCredentialSdJwt.id,
->>>>>>> e3b10eed
       }),
     })
 
