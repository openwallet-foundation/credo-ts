--- conflicted
+++ resolved
@@ -1,4 +1,3 @@
-import type { AccessTokenProfileJwtPayload, TokenIntrospectionResponse } from '@animo-id/oauth2'
 import type {
   AgentContext,
   ClaimFormat,
@@ -8,11 +7,12 @@
   SdJwtVcSignOptions,
   W3cCredential,
 } from '@credo-ts/core'
+import type { AccessTokenProfileJwtPayload, TokenIntrospectionResponse } from '@openid4vc/oauth2'
 import type {
   OpenId4VcSiopCreateAuthorizationRequestReturn,
+  OpenId4VcSiopVerifiedAuthorizationResponseDcql,
   OpenId4VcSiopVerifiedAuthorizationResponsePresentationExchange,
   OpenId4VcVerificationSessionRecord,
-  OpenId4VcSiopVerifiedAuthorizationResponseDcql,
 } from '../openid4vc-verifier'
 import type {
   OpenId4VcCredentialHolderBindingWithKey,
@@ -24,20 +24,6 @@
   OpenId4VciTxCode,
 } from '../shared'
 import type { OpenId4VciAuthorizationServerConfig } from '../shared/models/OpenId4VciAuthorizationServerConfig'
-<<<<<<< HEAD
-import type {
-  AgentContext,
-  ClaimFormat,
-  W3cCredential,
-  SdJwtVcSignOptions,
-  JwaSignatureAlgorithm,
-  MdocSignOptions,
-  KeyType,
-} from '@credo-ts/core'
-import type { AccessTokenProfileJwtPayload, TokenIntrospectionResponse } from '@openid4vc/oauth2'
-=======
-import type { OpenId4VcIssuanceSessionRecord, OpenId4VcIssuerRecordProps } from './repository'
->>>>>>> 9df09fa5
 
 export interface OpenId4VciCredentialRequestAuthorization {
   authorizationServer: string
