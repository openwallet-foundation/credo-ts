import type { AgentContext, JwaSignatureAlgorithm, KeyType } from '@credo-ts/core'
import type {
  OpenId4VciCredentialConfigurationSupported,
  OpenId4VciCredentialIssuerMetadata,
  OpenId4VciMetadata,
} from '../shared'
import type {
  OpenId4VciAcceptCredentialOfferOptions,
  OpenId4VciAuthCodeFlowOptions,
  OpenId4VciCredentialBindingResolver,
  OpenId4VciCredentialResponse,
  OpenId4VciDpopRequestOptions,
  OpenId4VciNotificationEvent,
  OpenId4VciProofOfPossessionRequirements,
  OpenId4VciResolvedAuthorizationRequest,
  OpenId4VciResolvedCredentialOffer,
  OpenId4VciRetrieveAuthorizationCodeUsingPresentationOptions,
  OpenId4VciSupportedCredentialFormats,
  OpenId4VciTokenRequestOptions,
} from './OpenId4VciHolderServiceOptions'

import {
<<<<<<< HEAD
=======
  JwtSigner,
  Oauth2Client,
  RequestDpopOptions,
  getAuthorizationServerMetadataFromList,
  preAuthorizedCodeGrantIdentifier,
} from '@animo-id/oauth2'
import {
  AuthorizationFlow,
  CredentialResponse,
  IssuerMetadataResult,
  Oid4vciClient,
  Oid4vciRetrieveCredentialsError,
} from '@animo-id/oid4vci'
import {
>>>>>>> 9df09fa5
  CredoError,
  getJwkClassFromJwaSignatureAlgorithm,
  getJwkFromJson,
  getJwkFromKey,
  getSupportedVerificationMethodTypesFromKeyType,
  inject,
  injectable,
  InjectionSymbols,
  Jwk,
  Logger,
  Mdoc,
  MdocApi,
  parseDid,
  SdJwtVcApi,
  SignatureSuiteRegistry,
  W3cCredentialService,
  W3cJsonLdVerifiableCredential,
  W3cJwtVerifiableCredential,
} from '@credo-ts/core'
import {
  getAuthorizationServerMetadataFromList,
  JwtSigner,
  Oauth2Client,
  preAuthorizedCodeGrantIdentifier,
  RequestDpopOptions,
} from '@openid4vc/oauth2'
import {
  AuthorizationFlow,
  CredentialResponse,
  IssuerMetadataResult,
  Openid4vciClient,
  Openid4vciRetrieveCredentialsError,
} from '@openid4vc/openid4vci'

import { OpenId4VciCredentialFormatProfile } from '../shared'
import { getOid4vcCallbacks } from '../shared/callbacks'
import { getOfferedCredentials, getScopesFromCredentialConfigurationsSupported } from '../shared/issuerMetadataUtils'
import { getKeyFromDid, getSupportedJwaSignatureAlgorithms } from '../shared/utils'

import { openId4VciSupportedCredentialFormats } from './OpenId4VciHolderServiceOptions'

@injectable()
export class OpenId4VciHolderService {
  private logger: Logger
  private w3cCredentialService: W3cCredentialService

  public constructor(@inject(InjectionSymbols.Logger) logger: Logger, w3cCredentialService: W3cCredentialService) {
    this.w3cCredentialService = w3cCredentialService
    this.logger = logger
  }

  public async resolveIssuerMetadata(
    agentContext: AgentContext,
    credentialIssuer: string
  ): Promise<OpenId4VciMetadata> {
    const client = this.getClient(agentContext)

    const metadata = await client.resolveIssuerMetadata(credentialIssuer)
    this.logger.debug('fetched credential issuer metadata', { metadata })

    return metadata
  }

  public async resolveCredentialOffer(
    agentContext: AgentContext,
    credentialOffer: string
  ): Promise<OpenId4VciResolvedCredentialOffer> {
    const client = this.getClient(agentContext)

    const credentialOfferObject = await client.resolveCredentialOffer(credentialOffer)
    const metadata = await client.resolveIssuerMetadata(credentialOfferObject.credential_issuer)
    this.logger.debug('fetched credential offer and issuer metadata', { metadata, credentialOfferObject })

    const credentialConfigurationsSupported = getOfferedCredentials(
      credentialOfferObject.credential_configuration_ids,
      client.getKnownCredentialConfigurationsSupported(metadata.credentialIssuer),
      // We only filter for known configurations, so it's ok if not found
      { ignoreNotFoundIds: true }
    )

    return {
      metadata,
      offeredCredentialConfigurations: credentialConfigurationsSupported,
      credentialOfferPayload: credentialOfferObject,
    }
  }

  public async resolveAuthorizationRequest(
    agentContext: AgentContext,
    resolvedCredentialOffer: OpenId4VciResolvedCredentialOffer,
    authCodeFlowOptions: OpenId4VciAuthCodeFlowOptions
  ): Promise<OpenId4VciResolvedAuthorizationRequest> {
    const { clientId, redirectUri } = authCodeFlowOptions
    const { metadata, credentialOfferPayload, offeredCredentialConfigurations } = resolvedCredentialOffer

    const client = this.getClient(agentContext)

    // If scope is not provided, we request scope for all offered credentials
    const scope =
      authCodeFlowOptions.scope ?? getScopesFromCredentialConfigurationsSupported(offeredCredentialConfigurations)

    const authorizationResult = await client.initiateAuthorization({
      clientId,
      issuerMetadata: metadata,
      credentialOffer: credentialOfferPayload,
      scope: scope.join(' '),
      redirectUri,
    })

    if (authorizationResult.authorizationFlow === AuthorizationFlow.PresentationDuringIssuance) {
      return {
        authorizationFlow: AuthorizationFlow.PresentationDuringIssuance,
        openid4vpRequestUrl: authorizationResult.openid4vpRequestUrl,
        authSession: authorizationResult.authSession,
      }
    }

    // Normal Oauth2Redirect flow
    return {
      authorizationFlow: AuthorizationFlow.Oauth2Redirect,
      codeVerifier: authorizationResult.pkce?.codeVerifier,
      authorizationRequestUrl: authorizationResult.authorizationRequestUrl,
    }
  }

  public async sendNotification(
    agentContext: AgentContext,
    options: {
      metadata: IssuerMetadataResult
      notificationId: string
      notificationEvent: OpenId4VciNotificationEvent
      accessToken: string
      dpop?: { jwk: Jwk; alg: JwaSignatureAlgorithm; nonce?: string }
    }
  ) {
    const client = this.getClient(agentContext)
    await client.sendNotification({
      accessToken: options.accessToken,
      dpop: options.dpop
        ? await this.getDpopOptions(agentContext, {
            ...options.dpop,
            dpopSigningAlgValuesSupported: [options.dpop.alg],
          })
        : undefined,
      issuerMetadata: options.metadata,
      notification: {
        event: options.notificationEvent,
        notificationId: options.notificationId,
      },
    })
  }

  private async getDpopOptions(
    agentContext: AgentContext,
    {
      jwk,
      dpopSigningAlgValuesSupported,
      nonce,
    }: { dpopSigningAlgValuesSupported: string[]; jwk?: Jwk; nonce?: string }
  ): Promise<RequestDpopOptions> {
    if (jwk) {
      const alg = dpopSigningAlgValuesSupported.find((alg) =>
        jwk.supportedSignatureAlgorithms.includes(alg as JwaSignatureAlgorithm)
      )

      if (!alg) {
        throw new CredoError(
          `No supported dpop signature algorithms found in dpop_signing_alg_values_supported '${dpopSigningAlgValuesSupported.join(
            ', '
          )}' matching key type ${jwk.keyType}`
        )
      }

      return {
        signer: {
          method: 'jwk',
          alg,
          publicJwk: jwk.toJson(),
        },
        nonce,
      }
    }

    const alg = dpopSigningAlgValuesSupported.find((alg) => getJwkClassFromJwaSignatureAlgorithm(alg))
    const JwkClass = alg ? getJwkClassFromJwaSignatureAlgorithm(alg) : undefined

    if (!alg || !JwkClass) {
      throw new CredoError(
        `No supported dpop signature algorithms found in dpop_signing_alg_values_supported '${dpopSigningAlgValuesSupported.join(
          ', '
        )}'`
      )
    }

    const key = await agentContext.wallet.createKey({ keyType: JwkClass.keyType })
    return {
      signer: {
        method: 'jwk',
        alg,
        publicJwk: getJwkFromKey(key).toJson(),
      },
      nonce,
    }
  }

  public async retrieveAuthorizationCodeUsingPresentation(
    agentContext: AgentContext,
    options: OpenId4VciRetrieveAuthorizationCodeUsingPresentationOptions
  ) {
    const client = this.getClient(agentContext)
    // TODO: support dpop on this endpoint as well
    // const dpop = options.dpop
    //   ? await this.getDpopOptions(agentContext, {
    //       ...options.dpop,
    //       dpopSigningAlgValuesSupported: [options.dpop.alg],
    //     })
    //   : undefined

    // TODO: we should support DPoP in this request as well
    const { authorizationChallengeResponse } = await client.retrieveAuthorizationCodeUsingPresentation({
      authSession: options.authSession,
      presentationDuringIssuanceSession: options.presentationDuringIssuanceSession,
      credentialOffer: options.resolvedCredentialOffer.credentialOfferPayload,
      issuerMetadata: options.resolvedCredentialOffer.metadata,
      // dpop
    })

    return {
      authorizationCode: authorizationChallengeResponse.authorization_code,
    }
  }

  public async requestAccessToken(agentContext: AgentContext, options: OpenId4VciTokenRequestOptions) {
    const { metadata, credentialOfferPayload } = options.resolvedCredentialOffer
    const client = this.getClient(agentContext)
    const oauth2Client = this.getOauth2Client(agentContext)

    const authorizationServer = options.code
      ? credentialOfferPayload.grants?.authorization_code?.authorization_server
      : credentialOfferPayload.grants?.[preAuthorizedCodeGrantIdentifier]?.authorization_server
    const authorizationServerMetadata = getAuthorizationServerMetadataFromList(
      metadata.authorizationServers,
      authorizationServer ?? metadata.authorizationServers[0].issuer
    )

    // TODO: should allow dpop input parameter for if it was already bound earlier
    const isDpopSupported = oauth2Client.isDpopSupported({
      authorizationServerMetadata,
    })
    const dpop = isDpopSupported.supported
      ? await this.getDpopOptions(agentContext, {
          dpopSigningAlgValuesSupported: isDpopSupported.dpopSigningAlgValuesSupported,
        })
      : undefined

    const result = options.code
      ? await client.retrieveAuthorizationCodeAccessTokenFromOffer({
          issuerMetadata: metadata,
          credentialOffer: credentialOfferPayload,
          authorizationCode: options.code,
          dpop,
          pkceCodeVerifier: options.codeVerifier,
          redirectUri: options.redirectUri,
          additionalRequestPayload: {
            // TODO: handle it as part of client auth once we support
            // assertion based client authentication
            client_id: options.clientId,
          },
        })
      : await client.retrievePreAuthorizedCodeAccessTokenFromOffer({
          credentialOffer: credentialOfferPayload,
          issuerMetadata: metadata,
          dpop,
          txCode: options.txCode,
        })

    return {
      ...result,
      dpop: dpop
        ? {
            ...result.dpop,
            alg: dpop.signer.alg as JwaSignatureAlgorithm,
            jwk: getJwkFromJson(dpop.signer.publicJwk),
          }
        : undefined,
    }
  }

  public async acceptCredentialOffer(
    agentContext: AgentContext,
    options: {
      resolvedCredentialOffer: OpenId4VciResolvedCredentialOffer
      acceptCredentialOfferOptions: OpenId4VciAcceptCredentialOfferOptions
      accessToken: string
      cNonce?: string
      dpop?: OpenId4VciDpopRequestOptions
      clientId?: string
    }
  ) {
    const { resolvedCredentialOffer, acceptCredentialOfferOptions } = options
    const { metadata, offeredCredentialConfigurations } = resolvedCredentialOffer
    const { credentialConfigurationIds, credentialBindingResolver, verifyCredentialStatus, requestBatch } =
      acceptCredentialOfferOptions
    const client = this.getClient(agentContext)

    if (credentialConfigurationIds?.length === 0) {
      throw new CredoError(`'credentialConfigurationIds' may not be empty`)
    }

    const supportedJwaSignatureAlgorithms = getSupportedJwaSignatureAlgorithms(agentContext)

    const allowedProofOfPossessionSigAlgs = acceptCredentialOfferOptions.allowedProofOfPossessionSignatureAlgorithms
    const possibleProofOfPossessionSigAlgs = allowedProofOfPossessionSigAlgs
      ? allowedProofOfPossessionSigAlgs.filter((algorithm) => supportedJwaSignatureAlgorithms.includes(algorithm))
      : supportedJwaSignatureAlgorithms

    if (possibleProofOfPossessionSigAlgs.length === 0) {
      throw new CredoError(
        [
          'No possible proof of possession signature algorithm found.',
          `Signature algorithms supported by the Agent '${supportedJwaSignatureAlgorithms.join(', ')}'`,
          `Allowed Signature algorithms '${allowedProofOfPossessionSigAlgs?.join(', ')}'`,
        ].join('\n')
      )
    }

    const receivedCredentials: Array<OpenId4VciCredentialResponse> = []
    let cNonce = options.cNonce
    let dpopNonce = options.dpop?.nonce

    const credentialConfigurationsToRequest =
      credentialConfigurationIds?.map((id) => {
        if (!offeredCredentialConfigurations[id]) {
          const offeredCredentialIds = Object.keys(offeredCredentialConfigurations).join(', ')
          throw new CredoError(
            `Credential to request '${id}' is not present in offered credentials. Offered credentials are ${offeredCredentialIds}`
          )
        }
        return [id, offeredCredentialConfigurations[id]] as const
      }) ?? Object.entries(offeredCredentialConfigurations)

    // If we don't have a nonce yet, we need to first get one
    if (!cNonce) {
      // Best option is to use nonce endpoint (draft 14+)
      if (!metadata.credentialIssuer.nonce_endpoint) {
        const nonceResponse = await client.requestNonce({ issuerMetadata: metadata })
        cNonce = nonceResponse.c_nonce
      } else {
        // Otherwise we will send a dummy request
        await client
          .retrieveCredentials({
            issuerMetadata: metadata,
            accessToken: options.accessToken,
            credentialConfigurationId: credentialConfigurationsToRequest[0][0],
            dpop: options.dpop
              ? await this.getDpopOptions(agentContext, {
                  ...options.dpop,
                  nonce: dpopNonce,
                  dpopSigningAlgValuesSupported: [options.dpop.alg],
                })
              : undefined,
          })
          .catch((e) => {
            if (e instanceof Openid4vciRetrieveCredentialsError && e.response.credentialErrorResponseResult?.success) {
              cNonce = e.response.credentialErrorResponseResult.data.c_nonce
            }
          })
      }
    }

    if (!cNonce) {
      throw new CredoError('No cNonce provided and unable to acquire cNonce from the credential issuer')
    }

    // If true: use max from issuer or otherwise 1
    // If number not 0: use the number
    // Else: use 1
    const batchSize =
      requestBatch === true ? (metadata.credentialIssuer.batch_credential_issuance?.batch_size ?? 1) : requestBatch || 1
    if (typeof requestBatch === 'number' && requestBatch > 1 && !metadata.credentialIssuer.batch_credential_issuance) {
      throw new CredoError(
        `Credential issuer '${metadata.credentialIssuer.credential_issuer}' does not support batch credential issuance using the 'proofs' request property. Onlt 'proof' supported.`
      )
    }

    for (const [offeredCredentialId, offeredCredentialConfiguration] of credentialConfigurationsToRequest) {
      const jwts: string[] = []

      for (let i = 0; i < batchSize; i++) {
        // TODO: we should call this method once with a keyLength. Gives more control to the user and better aligns with key attestations
        // Get a key instance for each entry in the batch.
        // Get all options for the credential request (such as which kid to use, the signature algorithm, etc)
        const { jwtSigner } = await this.getCredentialRequestOptions(agentContext, {
          possibleProofOfPossessionSignatureAlgorithms: possibleProofOfPossessionSigAlgs,
          offeredCredential: {
            id: offeredCredentialId,
            configuration: offeredCredentialConfiguration,
          },
          credentialBindingResolver,
        })

        const { jwt } = await client.createCredentialRequestJwtProof({
          credentialConfigurationId: offeredCredentialId,
          issuerMetadata: resolvedCredentialOffer.metadata,
          signer: jwtSigner,
          clientId: options.clientId,
          nonce: cNonce,
        })
        this.logger.debug('Generated credential request proof of possesion jwt', { jwt })
        jwts.push(jwt)
      }

      const { credentialResponse, dpop } = await client.retrieveCredentials({
        issuerMetadata: metadata,
        accessToken: options.accessToken,
        credentialConfigurationId: offeredCredentialId,
        dpop: options.dpop
          ? await this.getDpopOptions(agentContext, {
              ...options.dpop,
              nonce: dpopNonce,
              dpopSigningAlgValuesSupported: [options.dpop.alg],
            })
          : undefined,
        proofs: batchSize > 1 ? { jwt: jwts } : undefined,
        proof:
          batchSize === 1
            ? {
                proof_type: 'jwt',
                jwt: jwts[0],
              }
            : undefined,
      })

      // Set new nonce values
      cNonce = credentialResponse.c_nonce
      dpopNonce = dpop?.nonce

      // Create credential, but we don't store it yet (only after the user has accepted the credential)
      const credential = await this.handleCredentialResponse(agentContext, credentialResponse, {
        verifyCredentialStatus: verifyCredentialStatus ?? false,
        credentialIssuerMetadata: metadata.credentialIssuer,
        format: offeredCredentialConfiguration.format as OpenId4VciCredentialFormatProfile,
        credentialConfigurationId: offeredCredentialId,
      })

      this.logger.debug(
        'received credential',
        credential.credentials.map((c) =>
          c instanceof Mdoc ? { issuerSignedNamespaces: c.issuerSignedNamespaces, base64Url: c.base64Url } : c
        )
      )
      receivedCredentials.push({ ...credential, credentialConfigurationId: offeredCredentialId })
    }

    return {
      credentials: receivedCredentials,
      dpop: options.dpop
        ? {
            ...options.dpop,
            nonce: dpopNonce,
          }
        : undefined,
      cNonce,
    }
  }

  /**
   * Get the options for the credential request. Internally this will resolve the proof of possession
   * requirements, and based on that it will call the proofOfPossessionVerificationMethodResolver to
   * allow the caller to select the correct verification method based on the requirements for the proof
   * of possession.
   */
  private async getCredentialRequestOptions(
    agentContext: AgentContext,
    options: {
      credentialBindingResolver: OpenId4VciCredentialBindingResolver
      possibleProofOfPossessionSignatureAlgorithms: JwaSignatureAlgorithm[]
      offeredCredential: {
        id: string
        configuration: OpenId4VciCredentialConfigurationSupported
      }
    }
  ) {
    const { signatureAlgorithms, supportedDidMethods, supportsAllDidMethods, supportsJwk } =
      this.getProofOfPossessionRequirements(agentContext, {
        credentialToRequest: options.offeredCredential,
        possibleProofOfPossessionSignatureAlgorithms: options.possibleProofOfPossessionSignatureAlgorithms,
      })

    const JwkClasses = signatureAlgorithms.map((signatureAlgorithm) => {
      const JwkClass = getJwkClassFromJwaSignatureAlgorithm(signatureAlgorithm)
      if (!JwkClass) {
        throw new CredoError(`Could not determine JWK key type of the JWA signature algorithm '${signatureAlgorithm}'`)
      }
      return JwkClass
    })
    const keyTypes = JwkClasses.map((JwkClass): KeyType => JwkClass.keyType)

    const supportedVerificationMethods = keyTypes.flatMap((keyType) =>
      getSupportedVerificationMethodTypesFromKeyType(keyType)
    )
    const format = options.offeredCredential.configuration.format as OpenId4VciSupportedCredentialFormats
    const supportsAnyMethod = supportedDidMethods !== undefined || supportsAllDidMethods || supportsJwk

    // Now we need to determine how the credential will be bound to us
    const credentialBinding = await options.credentialBindingResolver({
      agentContext,
      credentialFormat: format,
      signatureAlgorithms,
      supportedVerificationMethods,
      keyTypes: JwkClasses.map((JwkClass): KeyType => JwkClass.keyType),
      credentialConfigurationId: options.offeredCredential.id,
      supportsAllDidMethods,
      supportedDidMethods,
      supportsJwk,
    })

    let jwk: Jwk
    // Make sure the issuer of proof of possession is valid according to openid issuer metadata
    if (credentialBinding.method === 'did') {
      // Test binding method
      if (
        !supportsAllDidMethods &&
        // If supportedDidMethods is undefined, it means the issuer didn't include the binding methods in the metadata
        // The user can still select a verification method, but we can't validate it
        supportedDidMethods !== undefined &&
        !supportedDidMethods.find(
          (supportedDidMethod) => credentialBinding.didUrl.startsWith(supportedDidMethod) && supportsAnyMethod
        )
      ) {
        const { method } = parseDid(credentialBinding.didUrl)
        const supportedDidMethodsString = supportedDidMethods.join(', ')
        throw new CredoError(
          `Resolved credential binding for proof of possession uses did method '${method}', but issuer only supports '${supportedDidMethodsString}'`
        )
      }

      const key = await getKeyFromDid(agentContext, credentialBinding.didUrl)
      jwk = getJwkFromKey(key)
      if (!keyTypes.includes(key.keyType)) {
        throw new CredoError(
          `Credential binding returned did url that points to key with type '${
            key.keyType
          }', but one of '${keyTypes.join(', ')}' was expected`
        )
      }
    } else if (credentialBinding.method === 'jwk') {
      if (!supportsJwk && supportsAnyMethod) {
        throw new CredoError(
          `Resolved credential binding for proof of possession uses jwk, but openid issuer does not support 'jwk' or 'cose_key' cryptographic binding method`
        )
      }

      jwk = credentialBinding.jwk
      if (!keyTypes.includes(credentialBinding.jwk.key.keyType)) {
        throw new CredoError(
          `Credential binding returned jwk with key with type '${
            credentialBinding.jwk.key.keyType
          }', but one of '${keyTypes.join(', ')}' was expected`
        )
      }
    } else {
      // @ts-expect-error currently if/else if exhaustive, but once we add new option it will give ts error
      throw new CredoError(`Unsupported credential binding method ${credentialBinding.method}`)
    }

    const alg = jwk.supportedSignatureAlgorithms.find((alg) => signatureAlgorithms.includes(alg))
    if (!alg) {
      // Should not happen, to make ts happy
      throw new CredoError(`Unable to determine alg for key type ${jwk.keyType}`)
    }

    const jwtSigner: JwtSigner =
      credentialBinding.method === 'did'
        ? {
            method: credentialBinding.method,
            didUrl: credentialBinding.didUrl,
            alg,
          }
        : {
            method: 'jwk',
            publicJwk: credentialBinding.jwk.toJson(),
            alg,
          }

    return { credentialBinding, signatureAlgorithm: alg, jwtSigner }
  }

  /**
   * Get the requirements for creating the proof of possession. Based on the allowed
   * credential formats, the allowed proof of possession signature algorithms, and the
   * credential type, this method will select the best credential format and signature
   * algorithm to use, based on the order of preference.
   */
  private getProofOfPossessionRequirements(
    agentContext: AgentContext,
    options: {
      credentialToRequest: {
        id: string
        configuration: OpenId4VciCredentialConfigurationSupported
      }
      possibleProofOfPossessionSignatureAlgorithms: JwaSignatureAlgorithm[]
    }
  ): OpenId4VciProofOfPossessionRequirements {
    const { credentialToRequest } = options

    if (
      !openId4VciSupportedCredentialFormats.includes(
        credentialToRequest.configuration.format as OpenId4VciSupportedCredentialFormats
      )
    ) {
      throw new CredoError(
        [
          `Requested credential with format '${credentialToRequest.configuration.format}',`,
          `for the credential with id '${credentialToRequest.id},`,
          `but the wallet only supports the following formats '${openId4VciSupportedCredentialFormats.join(', ')}'`,
        ].join('\n')
      )
    }

    // For each of the supported algs, find the key types, then find the proof types
    const signatureSuiteRegistry = agentContext.dependencyManager.resolve(SignatureSuiteRegistry)

    let signatureAlgorithms: JwaSignatureAlgorithm[] = []

    if (credentialToRequest.configuration.proof_types_supported) {
      if (!credentialToRequest.configuration.proof_types_supported.jwt) {
        throw new CredoError(
          `Unsupported proof type(s) ${Object.keys(credentialToRequest.configuration.proof_types_supported).join(
            ', '
          )}. Supported proof type(s) are: jwt`
        )
      }
    }

    const proofSigningAlgsSupported =
      credentialToRequest.configuration.proof_types_supported?.jwt?.proof_signing_alg_values_supported

    // If undefined, it means the issuer didn't include the cryptographic suites in the metadata
    // We just guess that the first one is supported
    if (proofSigningAlgsSupported === undefined) {
      signatureAlgorithms = options.possibleProofOfPossessionSignatureAlgorithms
    } else {
      switch (credentialToRequest.configuration.format) {
        case OpenId4VciCredentialFormatProfile.JwtVcJson:
        case OpenId4VciCredentialFormatProfile.JwtVcJsonLd:
        case OpenId4VciCredentialFormatProfile.SdJwtVc:
        case OpenId4VciCredentialFormatProfile.MsoMdoc:
          signatureAlgorithms = options.possibleProofOfPossessionSignatureAlgorithms.filter((signatureAlgorithm) =>
            proofSigningAlgsSupported.includes(signatureAlgorithm)
          )
          break
        case OpenId4VciCredentialFormatProfile.LdpVc:
          signatureAlgorithms = options.possibleProofOfPossessionSignatureAlgorithms.filter((signatureAlgorithm) => {
            const JwkClass = getJwkClassFromJwaSignatureAlgorithm(signatureAlgorithm)
            if (!JwkClass) return false

            const matchingSuite = signatureSuiteRegistry.getAllByKeyType(JwkClass.keyType)
            if (matchingSuite.length === 0) return false

            return proofSigningAlgsSupported.includes(matchingSuite[0].proofType)
          })
          break
        default:
          throw new CredoError('Unsupported credential format.')
      }
    }

    if (signatureAlgorithms.length === 0) {
      throw new CredoError(
        `Could not establish signature algorithm for format ${credentialToRequest.configuration.format} and id ${
          credentialToRequest.id
        }. Server supported signature algorithms are '${
          proofSigningAlgsSupported?.join(', ') ?? 'Not defined'
        }', available are '${options.possibleProofOfPossessionSignatureAlgorithms.join(', ')}'`
      )
    }

    const issuerSupportedBindingMethods = credentialToRequest.configuration.cryptographic_binding_methods_supported
    const supportsAllDidMethods = issuerSupportedBindingMethods?.includes('did') ?? false
    const supportedDidMethods = issuerSupportedBindingMethods?.filter((method) => method.startsWith('did:'))

    // The cryptographic_binding_methods_supported describe the cryptographic key material that the issued Credential is bound to.
    const supportsCoseKey = issuerSupportedBindingMethods?.includes('cose_key') ?? false
    const supportsJwk = issuerSupportedBindingMethods?.includes('jwk') || supportsCoseKey

    return {
      signatureAlgorithms,
      supportedDidMethods,
      supportsAllDidMethods,
      supportsJwk,
    }
  }

  private async handleCredentialResponse(
    agentContext: AgentContext,
    credentialResponse: CredentialResponse,
    options: {
      verifyCredentialStatus: boolean
      credentialIssuerMetadata: OpenId4VciCredentialIssuerMetadata
      format: OpenId4VciCredentialFormatProfile
      credentialConfigurationId: string
    }
  ): Promise<OpenId4VciCredentialResponse> {
    const { verifyCredentialStatus, credentialConfigurationId } = options
    this.logger.debug('Credential response', credentialResponse)

    const credentials =
      credentialResponse.credentials ?? (credentialResponse.credential ? [credentialResponse.credential] : undefined)
    if (!credentials) {
      throw new CredoError(`Credential response returned neither 'credentials' nor 'credential' parameter.`)
    }

    const notificationId = credentialResponse.notification_id

    const format = options.format
    if (format === OpenId4VciCredentialFormatProfile.SdJwtVc) {
      if (!credentials.every((c) => typeof c === 'string')) {
        throw new CredoError(
          `Received credential(s) of format ${format}, but not all credential(s) are a string. ${JSON.stringify(
            credentials
          )}`
        )
      }

      const sdJwtVcApi = agentContext.dependencyManager.resolve(SdJwtVcApi)
      const verificationResults = await Promise.all(
        credentials.map((compactSdJwtVc, index) =>
          sdJwtVcApi.verify({
            compactSdJwtVc,
            // Only load and verify it for the first instance
            fetchTypeMetadata: index === 0,
          })
        )
      )

      if (!verificationResults.every((result) => result.isValid)) {
        agentContext.config.logger.error('Failed to validate credential(s)', { verificationResults })
        throw new CredoError(
          `Failed to validate sd-jwt-vc credentials. Results = ${JSON.stringify(verificationResults)}`
        )
      }

      return {
        credentials: verificationResults.map((result) => result.sdJwtVc),
        notificationId,
        credentialConfigurationId,
      }
    }
    if (
      options.format === OpenId4VciCredentialFormatProfile.JwtVcJson ||
      options.format === OpenId4VciCredentialFormatProfile.JwtVcJsonLd
    ) {
      if (!credentials.every((c) => typeof c === 'string')) {
        throw new CredoError(
          `Received credential(s) of format ${format}, but not all credential(s) are a string. ${JSON.stringify(
            credentials
          )}`
        )
      }

      const result = await Promise.all(
        credentials.map(async (c) => {
          const credential = W3cJwtVerifiableCredential.fromSerializedJwt(c)
          const result = await this.w3cCredentialService.verifyCredential(agentContext, {
            credential,
            verifyCredentialStatus,
          })

          return { credential, result }
        })
      )

      if (!result.every((c) => c.result.isValid)) {
        agentContext.config.logger.error('Failed to validate credentials', { result })
        throw new CredoError(
          `Failed to validate credential, error = ${result
            .map((e) => e.result.error?.message)
            .filter(Boolean)
            .join(', ')}`
        )
      }

      return { credentials: result.map((r) => r.credential), notificationId, credentialConfigurationId }
    }
    if (format === OpenId4VciCredentialFormatProfile.LdpVc) {
      if (!credentials.every((c) => typeof c === 'object')) {
        throw new CredoError(
          `Received credential(s) of format ${format}, but not all credential(s) are an object. ${JSON.stringify(
            credentials
          )}`
        )
      }
      const result = await Promise.all(
        credentials.map(async (c) => {
          const credential = W3cJsonLdVerifiableCredential.fromJson(c)
          const result = await this.w3cCredentialService.verifyCredential(agentContext, {
            credential,
            verifyCredentialStatus,
          })

          return { credential, result }
        })
      )

      if (!result.every((c) => c.result.isValid)) {
        agentContext.config.logger.error('Failed to validate credentials', { result })
        throw new CredoError(
          `Failed to validate credential, error = ${result
            .map((e) => e.result.error?.message)
            .filter(Boolean)
            .join(', ')}`
        )
      }

      return { credentials: result.map((r) => r.credential), notificationId, credentialConfigurationId }
    }
    if (format === OpenId4VciCredentialFormatProfile.MsoMdoc) {
      if (!credentials.every((c) => typeof c === 'string')) {
        throw new CredoError(
          `Received credential(s) of format ${format}, but not all credential(s) are a string. ${JSON.stringify(
            credentials
          )}`
        )
      }
      const mdocApi = agentContext.dependencyManager.resolve(MdocApi)
      const result = await Promise.all(
        credentials.map(async (credential) => {
          const mdoc = Mdoc.fromBase64Url(credential)
          const result = await mdocApi.verify(mdoc, {})
          return {
            result,
            mdoc,
          }
        })
      )

      if (!result.every((r) => r.result.isValid)) {
        agentContext.config.logger.error('Failed to validate credentials', { result })
        throw new CredoError(
          `Failed to validate mdoc credential(s). \n - ${result
            .map((r, i) => (r.result.isValid ? undefined : `(${i}) ${r.result.error}`))
            .filter(Boolean)
            .join('\n - ')}`
        )
      }

      return { credentials: result.map((c) => c.mdoc), notificationId, credentialConfigurationId }
    }

    throw new CredoError(`Unsupported credential format ${options.format}`)
  }

  private getClient(agentContext: AgentContext) {
    return new Openid4vciClient({
      callbacks: getOid4vcCallbacks(agentContext),
    })
  }

  private getOauth2Client(agentContext: AgentContext) {
    return new Oauth2Client({
      callbacks: getOid4vcCallbacks(agentContext),
    })
  }
}<|MERGE_RESOLUTION|>--- conflicted
+++ resolved
@@ -20,48 +20,31 @@
 } from './OpenId4VciHolderServiceOptions'
 
 import {
-<<<<<<< HEAD
-=======
-  JwtSigner,
-  Oauth2Client,
-  RequestDpopOptions,
-  getAuthorizationServerMetadataFromList,
-  preAuthorizedCodeGrantIdentifier,
-} from '@animo-id/oauth2'
-import {
-  AuthorizationFlow,
-  CredentialResponse,
-  IssuerMetadataResult,
-  Oid4vciClient,
-  Oid4vciRetrieveCredentialsError,
-} from '@animo-id/oid4vci'
-import {
->>>>>>> 9df09fa5
   CredoError,
+  InjectionSymbols,
+  Jwk,
+  Logger,
+  Mdoc,
+  MdocApi,
+  SdJwtVcApi,
+  SignatureSuiteRegistry,
+  W3cCredentialService,
+  W3cJsonLdVerifiableCredential,
+  W3cJwtVerifiableCredential,
   getJwkClassFromJwaSignatureAlgorithm,
   getJwkFromJson,
   getJwkFromKey,
   getSupportedVerificationMethodTypesFromKeyType,
   inject,
   injectable,
-  InjectionSymbols,
-  Jwk,
-  Logger,
-  Mdoc,
-  MdocApi,
   parseDid,
-  SdJwtVcApi,
-  SignatureSuiteRegistry,
-  W3cCredentialService,
-  W3cJsonLdVerifiableCredential,
-  W3cJwtVerifiableCredential,
 } from '@credo-ts/core'
 import {
-  getAuthorizationServerMetadataFromList,
   JwtSigner,
   Oauth2Client,
+  RequestDpopOptions,
+  getAuthorizationServerMetadataFromList,
   preAuthorizedCodeGrantIdentifier,
-  RequestDpopOptions,
 } from '@openid4vc/oauth2'
 import {
   AuthorizationFlow,
