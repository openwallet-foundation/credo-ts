--- conflicted
+++ resolved
@@ -1,4 +1,11 @@
-import type { AgentContext, Kms, MdocRecord, SdJwtVcRecord, W3cCredentialRecord } from '@credo-ts/core'
+import type {
+  AgentContext,
+  Kms,
+  MdocRecord,
+  SdJwtVcRecord,
+  W3cCredentialRecord,
+  W3cV2CredentialRecord,
+} from '@credo-ts/core'
 import type { CredentialOfferObject, IssuerMetadataResult } from '@openid4vc/openid4vci'
 import { AuthorizationFlow as OpenId4VciAuthorizationFlow } from '@openid4vc/openid4vci'
 import type {
@@ -52,12 +59,6 @@
   accessTokenResponse: OpenId4VciAccessTokenResponse
 }
 
-<<<<<<< HEAD
-=======
-// biome-ignore lint/suspicious/noExplicitAny: no explanation
-type UnionToArrayUnion<T> = T extends any ? T[] : never
-
->>>>>>> 3a24c040
 export interface OpenId4VciCredentialResponse {
   credentialConfigurationId: string
   credentialConfiguration: OpenId4VciCredentialConfigurationSupportedWithFormats
@@ -71,7 +72,7 @@
    * The record contains the credential instance (instances in case of batch issuance)
    * along with metadata such as the VCT Type Metadata (in case of SD-JWT)
    */
-  record: SdJwtVcRecord | MdocRecord | W3cCredentialRecord
+  record: SdJwtVcRecord | MdocRecord | W3cCredentialRecord | W3cV2CredentialRecord
 
   notificationId?: string
 }
@@ -82,6 +83,12 @@
   transactionId: string
   interval?: number
   notificationId?: string
+  /**
+   * Mapping from JWK thumbprint values to KMS key ids that were submitted in the credential request.
+   * These should be used when retrieving the deferred credentials, to store the associated kms key id
+   * for each received credential.
+   */
+  jwkThumbprintKmsKeyIdMapping?: Record<string, string>
 }
 
 export interface OpenId4VciResolvedCredentialOffer {
