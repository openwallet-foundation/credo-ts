import type {
  AgentContext,
  DcqlCredentialsForRequest,
  DifPexInputDescriptorToCredentials,
  DifPresentationExchangeDefinition,
  DifPresentationExchangeSubmission,
  EncodedX509Certificate,
  HashName,
  MdocSessionTranscriptOptions,
} from '@credo-ts/core'
import type {
  OpenId4VpAcceptAuthorizationRequestOptions,
  OpenId4VpFetchEntityConfigurationOptions,
  OpenId4VpResolveTrustChainsOptions,
  OpenId4VpResolvedAuthorizationRequest,
  ParsedTransactionDataEntry,
  ResolveOpenId4VpAuthorizationRequestOptions,
} from './OpenId4vpHolderServiceOptions'

import {
  ClaimFormat,
  CredoError,
  DcqlService,
  DifPresentationExchangeService,
  DifPresentationExchangeSubmissionLocation,
  Hasher,
  JwsService,
  Kms,
  TypedArrayEncoder,
  injectable,
} from '@credo-ts/core'
import {
<<<<<<< HEAD
  fetchEntityConfiguration as federationFetchEntityConfiguration,
  resolveTrustChains as federationResolveTrustChains,
} from '@openid-federation/core'
import {
  Openid4vpAuthorizationResponse,
=======
  type Openid4vpAuthorizationResponse,
>>>>>>> b3ce1a89
  Openid4vpClient,
  type VpToken,
  extractEncryptionJwkFromJwks,
  getOpenid4vpClientId,
  isJarmResponseMode,
  isOpenid4vpAuthorizationRequestDcApi,
  parseAuthorizationRequestVersion,
  parseTransactionData,
} from '@openid4vc/openid4vp'

import type { Jwk } from '@openid4vc/oauth2'
import type { OpenId4VpVersion } from '../openid4vc-verifier'
import { getOid4vcCallbacks } from '../shared/callbacks'

@injectable()
export class OpenId4VpHolderService {
  public constructor(
    private presentationExchangeService: DifPresentationExchangeService,
    private dcqlService: DcqlService
  ) {}

  private getOpenid4vpClient(
    agentContext: AgentContext,
    options?: {
      trustedCertificates?: EncodedX509Certificate[]
      trustedFederationEntityIds?: string[]
      isVerifyOpenId4VpAuthorizationRequest?: boolean
    }
  ) {
    const callbacks = getOid4vcCallbacks(agentContext, {
      trustedCertificates: options?.trustedCertificates,
      trustedFederationEntityIds: options?.trustedFederationEntityIds,
      isVerifyOpenId4VpAuthorizationRequest: options?.isVerifyOpenId4VpAuthorizationRequest,
    })
    return new Openid4vpClient({ callbacks })
  }

  private async handlePresentationExchangeRequest(
    agentContext: AgentContext,
    _presentationDefinition: unknown,
    transactionData?: ParsedTransactionDataEntry[]
  ) {
    const presentationDefinition = _presentationDefinition as DifPresentationExchangeDefinition
    this.presentationExchangeService.validatePresentationDefinition(presentationDefinition)

    const presentationExchange = {
      definition: presentationDefinition,
      credentialsForRequest: await this.presentationExchangeService.getCredentialsForRequest(
        agentContext,
        presentationDefinition
      ),
    }

    const availableCredentialIds = presentationExchange.credentialsForRequest.requirements.flatMap((requirement) =>
      requirement.submissionEntry.map((entry) => entry.inputDescriptorId)
    )

    // for each transaction data entry, get all credentials that can be used to sign the respective transaction
    const matchedTransactionData = transactionData?.map((entry) => ({
      entry,
      matchedCredentialIds: entry.transactionData.credential_ids.filter((credentialId) =>
        availableCredentialIds.includes(credentialId)
      ),
    }))

    return { pex: presentationExchange, matchedTransactionData }
  }

  private async handleDcqlRequest(
    agentContext: AgentContext,
    dcql: unknown,
    transactionData?: ParsedTransactionDataEntry[]
  ) {
    const dcqlQuery = this.dcqlService.validateDcqlQuery(dcql)
    const dcqlQueryResult = await this.dcqlService.getCredentialsForRequest(agentContext, dcqlQuery)

    // for each transaction data entry, get all credentials that can fore used to sign the respective transaction
    const matchedTransactionData = transactionData?.map((entry) => ({
      entry,
      matchedCredentialIds: entry.transactionData.credential_ids.filter(
        (credentialId) => dcqlQueryResult.credential_matches[credentialId].success
      ),
    }))

    return { dcql: { queryResult: dcqlQueryResult }, matchedTransactionData }
  }

  public async resolveAuthorizationRequest(
    agentContext: AgentContext,
    /**
     * Can be:
     * - JWT
     * - URI containing request or request_uri param
     * - Request payload
     */
    authorizationRequest: string | Record<string, unknown>,
    options?: ResolveOpenId4VpAuthorizationRequestOptions
  ): Promise<OpenId4VpResolvedAuthorizationRequest> {
    const openid4vpClient = this.getOpenid4vpClient(agentContext, {
      trustedCertificates: options?.trustedCertificates,
      trustedFederationEntityIds: options?.trustedFederationEntityIds,
      isVerifyOpenId4VpAuthorizationRequest: true,
    })
    const { params } = openid4vpClient.parseOpenid4vpAuthorizationRequest({ authorizationRequest })

    const verifiedAuthorizationRequest = await openid4vpClient.resolveOpenId4vpAuthorizationRequest({
      authorizationRequestPayload: params,
      origin: options?.origin,
    })

    const { client, pex, transactionData, dcql } = verifiedAuthorizationRequest

    // Prefix on client is normalized, so also includes did/web-orgin
    if (
      client.prefix !== 'x509_san_dns' &&
      client.prefix !== 'x509_hash' &&
      client.prefix !== 'decentralized_identifier' &&
      client.prefix !== 'origin' &&
      client.prefix !== 'redirect_uri' &&
      client.prefix !== 'openid_federation'
    ) {
      throw new CredoError(`Client id prefix '${client.prefix}' is not supported`)
    }

    if (client.prefix === 'openid_federation') {
      const jwsService = agentContext.dependencyManager.resolve(JwsService)

      const entityConfiguration = await federationFetchEntityConfiguration({
        entityId: client.identifier,
        verifyJwtCallback: async ({ jwt, jwk }) => {
          const res = await jwsService.verifyJws(agentContext, {
            jws: jwt,
            jwsSigner: {
              method: 'jwk',
              jwk: Kms.PublicJwk.fromUnknown(jwk),
            },
          })

          return res.isValid
        },
      })
      if (!entityConfiguration)
        throw new CredoError(`Unable to fetch entity configuration for entityId '${client.identifier}'`)

      const openidRelyingPartyMetadata = entityConfiguration.metadata?.openid_relying_party
      if (!openidRelyingPartyMetadata) {
        throw new CredoError(`Federation entity '${client.identifier}' does not have 'openid_relying_party' metadata.`)
      }

      // FIXME: we probably don't want to override this, but otherwise the accept logic doesn't have
      // access to the correct metadata. Should we also pass client to accept?
      // @ts-ignore
      verifiedAuthorizationRequest.authorizationRequestPayload.client_metadata = openidRelyingPartyMetadata
      // FIXME: we should not just override the metadata?
      // When federation is used we need to use the federation metadata
      // @ts-ignore
      client.clientMetadata = openidRelyingPartyMetadata
    }

    const returnValue = {
      authorizationRequestPayload: verifiedAuthorizationRequest.authorizationRequestPayload,
      origin: options?.origin,
      signedAuthorizationRequest: verifiedAuthorizationRequest.jar
        ? {
            signer: verifiedAuthorizationRequest.jar?.signer,
            payload: verifiedAuthorizationRequest.jar.jwt.payload,
            header: verifiedAuthorizationRequest.jar.jwt.header,
          }
        : undefined,
    }

    const pexResult = pex?.presentation_definition
      ? await this.handlePresentationExchangeRequest(agentContext, pex.presentation_definition, transactionData)
      : undefined

    const dcqlResult = dcql?.query ? await this.handleDcqlRequest(agentContext, dcql.query, transactionData) : undefined

    agentContext.config.logger.debug('verified Authorization Request')
    agentContext.config.logger.debug(`request '${authorizationRequest}'`)

    return {
      ...returnValue,
      verifier: {
        clientIdPrefix: client.prefix,
        effectiveClientId: client.effective,
        clientMetadata: client.clientMetadata,
      },
      transactionData: pexResult?.matchedTransactionData ?? dcqlResult?.matchedTransactionData,
      presentationExchange: pexResult?.pex,
      dcql: dcqlResult?.dcql,
    }
  }

  private extendCredentialsWithTransactionDataHashes<
    T extends DifPexInputDescriptorToCredentials | DcqlCredentialsForRequest,
  >(
    // Either PEX or DCQL
    selectedCredentials: T,
    transactionData?: ParsedTransactionDataEntry[],
    selectedTransactionDataCredentials?: Array<{ credentialId: string }>
  ): T {
    // TODO: it would make sense for oid4vc to also handle this validation logic, but it would require
    // knowledge of PEX / DCQL...
    if (!transactionData && !selectedTransactionDataCredentials) return selectedCredentials

    if (!selectedTransactionDataCredentials) {
      throw new CredoError(
        'Autohrization request contains transaction data entries, but no credential ids to sign transaction data hashes provided in acceptAuthorizationRequest method.'
      )
    }

    if (!transactionData) {
      throw new CredoError(
        'Autohrization request doe not contains transaction data entries, but credentail ids were provided to sign transaction data hashes in acceptAuthorizationRequest method.'
      )
    }

    if (transactionData.length !== selectedTransactionDataCredentials.length) {
      throw new CredoError(
        'Credential ids to sign transaction data hashes provided in acceptAuthorizationRequest method, but the length does not match the number of transaction data entries from the authorization request.'
      )
    }

    const credentialsToTransactionData: Record<string, ParsedTransactionDataEntry[]> = {}

    transactionData.forEach((transactionDataEntry, transactionDataIndex) => {
      const { credentialId } = selectedTransactionDataCredentials[transactionDataIndex]

      if (!transactionDataEntry.transactionData.credential_ids.includes(credentialId)) {
        throw new CredoError(
          `Credential id '${credentialId}' selected to sign transaction data with index '${transactionDataIndex}' is not present in allowed credential ids for transaction. Allowed credential ids are ${transactionDataEntry.transactionData.credential_ids.join(', ')}`
        )
      }

      if (!selectedCredentials[credentialId]) {
        throw new CredoError(
          `Credential id '${credentialId}' selected to sign transaction data with index '${transactionDataIndex}', but credential is not included in the credentials for the presentation.`
        )
      }

      const unsupportedFormats = selectedCredentials[credentialId]
        .filter((c) => c.claimFormat !== ClaimFormat.SdJwtDc)
        .map((c) => c.claimFormat)

      if (unsupportedFormats.length > 0) {
        throw new CredoError(
          `Credential id '${credentialId}' selected to sign transaction data with index '${transactionDataIndex}' unsupported format(s) ${unsupportedFormats.join(', ')}. Only '${ClaimFormat.SdJwtDc}' is supported for transaction data signing in Credo at the moment.`
        )
      }

      if (!credentialsToTransactionData[credentialId]) {
        credentialsToTransactionData[credentialId] = []
      }
      credentialsToTransactionData[credentialId].push(transactionDataEntry)
    })

    const updatedCredentials = {
      ...selectedCredentials,
    }
    for (const [credentialId, entries] of Object.entries(credentialsToTransactionData)) {
      const allowedHashAlgs = entries.reduce<string[] | undefined>(
        (allowedHashValues, entry) =>
          (entry.transactionData.transaction_data_hashes_alg ?? ['sha-256']).filter(
            (value) => !allowedHashValues || allowedHashValues.includes(value)
          ),
        undefined
      )

      if (!allowedHashAlgs || allowedHashAlgs.length === 0) {
        throw new CredoError(
          `Unable to determine hash alg for credential with id '${credentialId}' and transaction data indexes ${entries.map((e) => e.transactionDataIndex).join(' ')}, no common 'transaction_data_hashes_alg' value found.`
        )
      }

      const supportedHashAlgs = ['sha-1', 'sha-256'] satisfies HashName[]
      const supportedAllowedHashAlgs = supportedHashAlgs.filter((alg) => allowedHashAlgs.includes(alg))
      if (supportedAllowedHashAlgs.length === 0) {
        throw new CredoError(
          `Unable to create transaction data hash for credential with id '${credentialId}' and transaction data indexes ${entries.map((e) => e.transactionDataIndex).join(' ')}. None of the common allowed hash algorithms is supported by Credo: ${allowedHashAlgs.join(', ')}. Supported hash algs are ${supportedHashAlgs.join(', ')}.`
        )
      }

      // Not required, but we include it by default as otherwise we need to look at all entries to
      // see if any specified an alg array
      const [transactionDataHahsesAlg] = supportedAllowedHashAlgs
      const transactionDataHashes = entries.map((entry) =>
        TypedArrayEncoder.toBase64URL(Hasher.hash(entry.encoded, transactionDataHahsesAlg))
      )

      updatedCredentials[credentialId] = updatedCredentials[credentialId].map((credential) => {
        if (credential.claimFormat !== ClaimFormat.SdJwtDc) {
          // We already verified this above
          throw new CredoError(
            `Unexpected claim format '${credential.claimFormat}' for transaction data, expected '${ClaimFormat.SdJwtDc}'`
          )
        }

        return {
          ...credential,
          additionalPayload: {
            ...(credential.additionalPayload ?? {}),
            transaction_data_hashes: transactionDataHashes,
            transaction_data_hashes_alg: transactionDataHahsesAlg,
          },
        }
      })
    }

    return updatedCredentials
  }

  public async acceptAuthorizationRequest(
    agentContext: AgentContext,
    options: OpenId4VpAcceptAuthorizationRequestOptions
  ) {
    const kms = agentContext.resolve(Kms.KeyManagementApi)
    const { authorizationRequestPayload, presentationExchange, dcql, transactionData } = options

    const openid4vpClient = this.getOpenid4vpClient(agentContext)
    const authorizationResponseNonce = TypedArrayEncoder.toBase64URL(kms.randomBytes({ length: 32 }))
    const { nonce } = authorizationRequestPayload

    let openid4vpVersionNumber = parseAuthorizationRequestVersion(authorizationRequestPayload)

    // It's hard to detect draft 24 for x509_san_dns/unsigned dc-api. In draft 27 a new vp_formats structure was introduced
    // so if the client id prefix is 'x509_san_dns' or there's no client_id and still uses the old vp_formats structure, we parse it
    // as draft 24 (to at least ensure compatibility with credo)
    if (
      openid4vpVersionNumber >= 24 &&
      openid4vpVersionNumber < 27 &&
      (!authorizationRequestPayload.client_id || authorizationRequestPayload.client_id?.startsWith('x509_san_dns:'))
    ) {
      openid4vpVersionNumber = 24
    }

    // We mainly support draft 21/24 and 1.0, but we try to parse in-between versions
    // as one of the supported versions, to not throw errors even before trying.
    const openid4vpVersion: OpenId4VpVersion =
      openid4vpVersionNumber > 24 ? 'v1' : openid4vpVersionNumber <= 21 ? 'v1.draft21' : 'v1.draft24'

    const parsedClientId = getOpenid4vpClientId({
      responseMode: authorizationRequestPayload.response_mode,
      clientId: authorizationRequestPayload.client_id,
      legacyClientIdScheme: authorizationRequestPayload.client_id_scheme,
      origin: options.origin,
      version: openid4vpVersionNumber,
    })

    const clientId = parsedClientId.effectiveClientId
    const isDcApiRequest = isOpenid4vpAuthorizationRequestDcApi(authorizationRequestPayload)

    const shouldEncryptResponse =
      authorizationRequestPayload.response_mode && isJarmResponseMode(authorizationRequestPayload.response_mode)

    // TODO: we should return the effectiveAudience in the returned value of openid4vp lib
    // Since it differs based on the version of openid4vp used
    // NOTE: in v1 DC API request the audience is always origin: (not the client id)
    const audience = openid4vpVersion === 'v1' && isDcApiRequest ? `origin:${options.origin}` : clientId

    let encryptionJwk: Jwk | undefined = undefined
    if (shouldEncryptResponse) {
      // NOTE: Once we add support for federation we need to require the clientMetadata as input to the accept method.
      const clientMetadata = authorizationRequestPayload.client_metadata

      if (!clientMetadata) {
        throw new CredoError(
          "Authorization request payload does not contain 'client_metadata' needed to extract response encryption JWK."
        )
      }
      if (!clientMetadata.jwks) {
        throw new CredoError(
          "Authorization request payload 'client_metadata' does not contain 'jwks' needed to extract response encryption JWK."
        )
      }

      encryptionJwk = extractEncryptionJwkFromJwks(clientMetadata.jwks, {
        supportedAlgValues: ['ECDH-ES'],
      })

      if (!encryptionJwk) {
        throw new CredoError("Unable to extract encryption JWK from 'client_metadata' for supported alg 'ECDH-ES'")
      }
    }

    let mdocSessionTranscript: MdocSessionTranscriptOptions
    if (isOpenid4vpAuthorizationRequestDcApi(authorizationRequestPayload)) {
      if (!options.origin) {
        throw new CredoError('Missing required parameter `origin` parameter for accepting openid4vp dc api requests.')
      }

      if (openid4vpVersion === 'v1') {
        mdocSessionTranscript = {
          type: 'openId4VpDcApi',
          origin: options.origin,
          verifierGeneratedNonce: nonce,
          encryptionJwk: encryptionJwk ? Kms.PublicJwk.fromUnknown(encryptionJwk) : undefined,
        }
      } else {
        mdocSessionTranscript = {
          type: 'openId4VpDcApiDraft24',
          clientId,
          origin: options.origin,
          verifierGeneratedNonce: nonce,
        }
      }
    } else {
      const responseUri = authorizationRequestPayload.response_uri ?? authorizationRequestPayload.redirect_uri
      if (!responseUri) {
        throw new CredoError(
          'Missing required parameter `response_uri` or `redirect_uri` in the authorization request.'
        )
      }

      if (openid4vpVersion === 'v1') {
        mdocSessionTranscript = {
          type: 'openId4Vp',
          responseUri,
          clientId,
          verifierGeneratedNonce: nonce,
          encryptionJwk: encryptionJwk ? Kms.PublicJwk.fromUnknown(encryptionJwk) : undefined,
        }
      } else {
        mdocSessionTranscript = {
          type: 'openId4VpDraft18',
          mdocGeneratedNonce: authorizationResponseNonce,
          responseUri,
          clientId,
          verifierGeneratedNonce: nonce,
        }
      }
    }

    let vpToken: VpToken
    let presentationSubmission: DifPresentationExchangeSubmission | undefined = undefined

    const parsedTransactionData = authorizationRequestPayload.transaction_data
      ? parseTransactionData({
          transactionData: authorizationRequestPayload.transaction_data,
        })
      : undefined

    // Handle presentation exchange part
    if (authorizationRequestPayload.presentation_definition || presentationExchange) {
      if (!presentationExchange) {
        throw new CredoError(
          'Authorization request included presentation definition. `presentationExchange` MUST be supplied to accept authorization requests.'
        )
      }
      if (!authorizationRequestPayload.presentation_definition) {
        throw new CredoError(
          '`presentationExchange` was supplied, but no presentation definition was found in the presentation request.'
        )
      }

      const credentialsWithTransactionData = this.extendCredentialsWithTransactionDataHashes(
        presentationExchange.credentials,
        parsedTransactionData,
        transactionData
      )

      const { presentationSubmission: _presentationSubmission, encodedVerifiablePresentations } =
        await this.presentationExchangeService.createPresentation(agentContext, {
          credentialsForInputDescriptor: credentialsWithTransactionData,
          presentationDefinition:
            authorizationRequestPayload.presentation_definition as unknown as DifPresentationExchangeDefinition,
          challenge: nonce,
          domain: audience,
          presentationSubmissionLocation: DifPresentationExchangeSubmissionLocation.EXTERNAL,
          mdocSessionTranscript: mdocSessionTranscript,
        })

      vpToken =
        encodedVerifiablePresentations.length === 1 && _presentationSubmission?.descriptor_map[0]?.path === '$'
          ? encodedVerifiablePresentations[0]
          : encodedVerifiablePresentations
      presentationSubmission = _presentationSubmission
    } else if (authorizationRequestPayload.dcql_query || dcql) {
      if (!authorizationRequestPayload.dcql_query) {
        throw new CredoError(`'dcql' was supplied, but no dcql request was found in the presentation request.`)
      }
      if (!dcql) {
        throw new CredoError(
          `Authorization request included dcql request. 'dcql' MUST be supplied to accept authorization requests.`
        )
      }

      const credentialsWithTransactionData = this.extendCredentialsWithTransactionDataHashes(
        dcql.credentials,
        parsedTransactionData,
        transactionData
      )

      const { encodedDcqlPresentation } = await this.dcqlService.createPresentation(agentContext, {
        credentialQueryToCredential: credentialsWithTransactionData,
        challenge: nonce,
        domain: audience,
        mdocSessionTranscript: mdocSessionTranscript,
      })

      vpToken = encodedDcqlPresentation

      // Pre 1.0 the vp_token directly maps from query id to presentation instead of array
      if (openid4vpVersion !== 'v1') {
        vpToken = Object.fromEntries(
          Object.entries(encodedDcqlPresentation).map(([credentialQueryId, presentations]) => {
            if (presentations.length > 1) {
              throw new CredoError(
                `Multiple presentations for a single dcql query credential are not supported when using OpenID4VP version '${openid4vpVersion}'.`
              )
            }

            return [credentialQueryId, presentations[0]]
          })
        )
      }
    } else {
      throw new CredoError('Either pex or dcql must be provided')
    }

    const response = await openid4vpClient.createOpenid4vpAuthorizationResponse({
      authorizationRequestPayload,
      // We overwrite the client metadata on the authorization request payload when using OpenID Federation
      clientMetadata: authorizationRequestPayload.client_metadata,
      origin: options.origin,
      authorizationResponsePayload: {
        vp_token: vpToken,
        presentation_submission: presentationSubmission,
      },
      jarm: encryptionJwk
        ? {
            encryption: { nonce: authorizationResponseNonce, jwk: encryptionJwk },
            serverMetadata: {
              authorization_signing_alg_values_supported: [],
              authorization_encryption_alg_values_supported: ['ECDH-ES'],
              authorization_encryption_enc_values_supported: ['A128GCM', 'A256GCM', 'A128CBC-HS256'],
            },
          }
        : undefined,
    })

    const authorizationResponsePayload = response.authorizationResponsePayload as Openid4vpAuthorizationResponse & {
      presentation_submission?: DifPresentationExchangeSubmission
    }
    const authorizationResponse = response.jarm?.responseJwt
      ? { response: response.jarm.responseJwt }
      : authorizationResponsePayload

    // TODO: we should include more typing here that the user
    // still needs to submit the response. or as we discussed, split
    // this method up in create and submit
    if (isOpenid4vpAuthorizationRequestDcApi(authorizationRequestPayload)) {
      return {
        ok: true,
        authorizationResponse,
        authorizationResponsePayload,
      } as const
    }

    // TODO: parse response in openi4vp library so we can have typed error
    // as well as typed response (with redirect_uri/presentation_during_issuance_session)
    const result = await openid4vpClient.submitOpenid4vpAuthorizationResponse({
      authorizationRequestPayload,
      authorizationResponsePayload: response.authorizationResponsePayload,
      jarm: response.jarm ? { responseJwt: response.jarm.responseJwt } : undefined,
    })

    const responseText = await result.response
      .clone()
      .text()
      .catch(() => null)

    const responseJson = (await result.response
      .clone()
      .json()
      .catch(() => null)) as null | Record<string, unknown>

    if (!result.response.ok) {
      return {
        ok: false,
        serverResponse: {
          status: result.response.status,
          body: responseJson ?? responseText,
        },
        authorizationResponse,
        authorizationResponsePayload,
      } as const
    }

    return {
      ok: true,
      serverResponse: {
        status: result.response.status,
        body: responseJson ?? {},
      },
      authorizationResponse,
      authorizationResponsePayload,
      redirectUri: responseJson?.redirect_uri as string | undefined,
      presentationDuringIssuanceSession: responseJson?.presentation_during_issuance_session as string | undefined,
    } as const
  }

  public async resolveOpenIdFederationChains(agentContext: AgentContext, options: OpenId4VpResolveTrustChainsOptions) {
    const jwsService = agentContext.dependencyManager.resolve(JwsService)

    const { entityId, trustAnchorEntityIds } = options

    return federationResolveTrustChains({
      entityId,
      trustAnchorEntityIds,
      verifyJwtCallback: async ({ jwt, jwk }) => {
        const res = await jwsService.verifyJws(agentContext, {
          jws: jwt,
          jwsSigner: {
            method: 'jwk',
            jwk: Kms.PublicJwk.fromUnknown(jwk),
          },
        })

        return res.isValid
      },
    })
  }

  public async fetchOpenIdFederationEntityConfiguration(
    agentContext: AgentContext,
    options: OpenId4VpFetchEntityConfigurationOptions
  ) {
    const jwsService = agentContext.dependencyManager.resolve(JwsService)

    const { entityId } = options

    return federationFetchEntityConfiguration({
      entityId,
      verifyJwtCallback: async ({ jwt, jwk }) => {
        const res = await jwsService.verifyJws(agentContext, {
          jws: jwt,
          jwsSigner: {
            method: 'jwk',
            jwk: Kms.PublicJwk.fromUnknown(jwk),
          },
        })

        return res.isValid
      },
    })
  }
}<|MERGE_RESOLUTION|>--- conflicted
+++ resolved
@@ -30,15 +30,11 @@
   injectable,
 } from '@credo-ts/core'
 import {
-<<<<<<< HEAD
   fetchEntityConfiguration as federationFetchEntityConfiguration,
   resolveTrustChains as federationResolveTrustChains,
 } from '@openid-federation/core'
 import {
-  Openid4vpAuthorizationResponse,
-=======
   type Openid4vpAuthorizationResponse,
->>>>>>> b3ce1a89
   Openid4vpClient,
   type VpToken,
   extractEncryptionJwkFromJwks,
