import type {
  AgentContext,
  DcqlCredentialsForRequest,
  DifPexInputDescriptorToCredentials,
  DifPresentationExchangeDefinition,
  DifPresentationExchangeSubmission,
  EncodedX509Certificate,
  HashName,
  MdocSessionTranscriptOptions,
} from '@credo-ts/core'
import type {
  OpenId4VpAcceptAuthorizationRequestOptions,
  OpenId4VpFetchEntityConfigurationOptions,
  OpenId4VpResolveTrustChainsOptions,
  OpenId4VpResolvedAuthorizationRequest,
  ParsedTransactionDataEntry,
  ResolveOpenId4VpAuthorizationRequestOptions,
} from './OpenId4vpHolderServiceOptions'

import {
  ClaimFormat,
  CredoError,
  DcqlService,
  DifPresentationExchangeService,
  DifPresentationExchangeSubmissionLocation,
  Hasher,
  JwsService,
  Kms,
  TypedArrayEncoder,
  injectable,
} from '@credo-ts/core'
import {
  fetchEntityConfiguration as federationFetchEntityConfiguration,
  resolveTrustChains as federationResolveTrustChains,
} from '@openid-federation/core'
import {
  Openid4vpAuthorizationResponse,
  Openid4vpClient,
  VpToken,
  extractEncryptionJwkFromJwks,
  getOpenid4vpClientId,
  isJarmResponseMode,
  isOpenid4vpAuthorizationRequestDcApi,
  parseAuthorizationRequestVersion,
  parseTransactionData,
} from '@openid4vc/openid4vp'

import { Jwk } from '@openid4vc/oauth2'
import { OpenId4VpVersion } from '../openid4vc-verifier'
import { getOid4vcCallbacks } from '../shared/callbacks'

@injectable()
export class OpenId4VpHolderService {
  public constructor(
    private presentationExchangeService: DifPresentationExchangeService,
    private dcqlService: DcqlService
  ) {}

  private getOpenid4vpClient(
    agentContext: AgentContext,
    options?: {
      trustedCertificates?: EncodedX509Certificate[]
      trustedFederationEntityIds?: string[]
      isVerifyOpenId4VpAuthorizationRequest?: boolean
    }
  ) {
    const callbacks = getOid4vcCallbacks(agentContext, {
      trustedCertificates: options?.trustedCertificates,
      trustedFederationEntityIds: options?.trustedFederationEntityIds,
      isVerifyOpenId4VpAuthorizationRequest: options?.isVerifyOpenId4VpAuthorizationRequest,
    })
    return new Openid4vpClient({ callbacks })
  }

  private async handlePresentationExchangeRequest(
    agentContext: AgentContext,
    _presentationDefinition: unknown,
    transactionData?: ParsedTransactionDataEntry[]
  ) {
    const presentationDefinition = _presentationDefinition as DifPresentationExchangeDefinition
    this.presentationExchangeService.validatePresentationDefinition(presentationDefinition)

    const presentationExchange = {
      definition: presentationDefinition,
      credentialsForRequest: await this.presentationExchangeService.getCredentialsForRequest(
        agentContext,
        presentationDefinition
      ),
    }

    const availableCredentialIds = presentationExchange.credentialsForRequest.requirements.flatMap((requirement) =>
      requirement.submissionEntry.map((entry) => entry.inputDescriptorId)
    )

    // for each transaction data entry, get all credentials that can be used to sign the respective transaction
    const matchedTransactionData = transactionData?.map((entry) => ({
      entry,
      matchedCredentialIds: entry.transactionData.credential_ids.filter((credentialId) =>
        availableCredentialIds.includes(credentialId)
      ),
    }))

    return { pex: presentationExchange, matchedTransactionData }
  }

  private async handleDcqlRequest(
    agentContext: AgentContext,
    dcql: unknown,
    transactionData?: ParsedTransactionDataEntry[]
  ) {
    const dcqlQuery = this.dcqlService.validateDcqlQuery(dcql)
    const dcqlQueryResult = await this.dcqlService.getCredentialsForRequest(agentContext, dcqlQuery)

    // for each transaction data entry, get all credentials that can fore used to sign the respective transaction
    const matchedTransactionData = transactionData?.map((entry) => ({
      entry,
      matchedCredentialIds: entry.transactionData.credential_ids.filter(
        (credentialId) => dcqlQueryResult.credential_matches[credentialId].success
      ),
    }))

    return { dcql: { queryResult: dcqlQueryResult }, matchedTransactionData }
  }

  public async resolveAuthorizationRequest(
    agentContext: AgentContext,
    /**
     * Can be:
     * - JWT
     * - URI containing request or request_uri param
     * - Request payload
     */
    authorizationRequest: string | Record<string, unknown>,
    options?: ResolveOpenId4VpAuthorizationRequestOptions
  ): Promise<OpenId4VpResolvedAuthorizationRequest> {
    const openid4vpClient = this.getOpenid4vpClient(agentContext, {
      trustedCertificates: options?.trustedCertificates,
      trustedFederationEntityIds: options?.trustedFederationEntityIds,
      isVerifyOpenId4VpAuthorizationRequest: true,
    })
    const { params } = openid4vpClient.parseOpenid4vpAuthorizationRequest({ authorizationRequest })

    const verifiedAuthorizationRequest = await openid4vpClient.resolveOpenId4vpAuthorizationRequest({
      authorizationRequestPayload: params,
      origin: options?.origin,
    })

    const { client, pex, transactionData, dcql } = verifiedAuthorizationRequest

<<<<<<< HEAD
    if (
      client.scheme !== 'x509_san_dns' &&
      client.scheme !== 'did' &&
      client.scheme !== 'web-origin' &&
      client.scheme !== 'https'
    ) {
      throw new CredoError(`Client scheme '${client.scheme}' is not supported`)
=======
    // Prefix on client is normalized, so also includes did/web-orgin
    if (
      client.prefix !== 'x509_san_dns' &&
      client.prefix !== 'x509_hash' &&
      client.prefix !== 'decentralized_identifier' &&
      client.prefix !== 'origin' &&
      client.prefix !== 'redirect_uri'
    ) {
      throw new CredoError(`Client id prefix '${client.prefix}' is not supported`)
>>>>>>> 56f34f14
    }

    if (client.scheme === 'https') {
      const jwsService = agentContext.dependencyManager.resolve(JwsService)

      const entityConfiguration = await federationFetchEntityConfiguration({
        entityId: client.identifier,
        verifyJwtCallback: async ({ jwt, jwk }) => {
          const res = await jwsService.verifyJws(agentContext, {
            jws: jwt,
            jwsSigner: {
              method: 'jwk',
              jwk: Kms.PublicJwk.fromUnknown(jwk),
            },
          })

          return res.isValid
        },
      })
      if (!entityConfiguration)
        throw new CredoError(`Unable to fetch entity configuration for entityId '${client.identifier}'`)

      const openidRelyingPartyMetadata = entityConfiguration.metadata?.openid_relying_party
      if (!openidRelyingPartyMetadata) {
        throw new CredoError(`Federation entity '${client.identifier}' does not have 'openid_relying_party' metadata.`)
      }

      // FIXME: we probably don't want to override this, but otherwise the accept logic doesn't have
      // access to the correct metadata. Should we also pass client to accept?
      // @ts-ignore
      verifiedAuthorizationRequest.authorizationRequestPayload.client_metadata = openidRelyingPartyMetadata
      // FIXME: we should not just override the metadata?
      // When federation is used we need to use the federation metadata
      // @ts-ignore
      client.clientMetadata = openidRelyingPartyMetadata
    }

    const returnValue = {
      authorizationRequestPayload: verifiedAuthorizationRequest.authorizationRequestPayload,
      origin: options?.origin,
      signedAuthorizationRequest: verifiedAuthorizationRequest.jar
        ? {
            signer: verifiedAuthorizationRequest.jar?.signer,
            payload: verifiedAuthorizationRequest.jar.jwt.payload,
            header: verifiedAuthorizationRequest.jar.jwt.header,
          }
        : undefined,
    }

    const pexResult = pex?.presentation_definition
      ? await this.handlePresentationExchangeRequest(agentContext, pex.presentation_definition, transactionData)
      : undefined

    const dcqlResult = dcql?.query ? await this.handleDcqlRequest(agentContext, dcql.query, transactionData) : undefined

    agentContext.config.logger.debug('verified Authorization Request')
    agentContext.config.logger.debug(`request '${authorizationRequest}'`)

    return {
      ...returnValue,
      verifier: {
        clientIdPrefix: client.prefix,
        effectiveClientId: client.effective,
      },
      transactionData: pexResult?.matchedTransactionData ?? dcqlResult?.matchedTransactionData,
      presentationExchange: pexResult?.pex,
      verifier: {
        clientIdScheme: client.scheme,
        clientMetadata: client.clientMetadata,
      },
      dcql: dcqlResult?.dcql,
    }
  }

  private extendCredentialsWithTransactionDataHashes<
    T extends DifPexInputDescriptorToCredentials | DcqlCredentialsForRequest,
  >(
    // Either PEX or DCQL
    selectedCredentials: T,
    transactionData?: ParsedTransactionDataEntry[],
    selectedTransactionDataCredentials?: Array<{ credentialId: string }>
  ): T {
    // TODO: it would make sense for oid4vc to also handle this validation logic, but it would require
    // knowledge of PEX / DCQL...
    if (!transactionData && !selectedTransactionDataCredentials) return selectedCredentials

    if (!selectedTransactionDataCredentials) {
      throw new CredoError(
        'Autohrization request contains transaction data entries, but no credential ids to sign transaction data hashes provided in acceptAuthorizationRequest method.'
      )
    }

    if (!transactionData) {
      throw new CredoError(
        'Autohrization request doe not contains transaction data entries, but credentail ids were provided to sign transaction data hashes in acceptAuthorizationRequest method.'
      )
    }

    if (transactionData.length !== selectedTransactionDataCredentials.length) {
      throw new CredoError(
        'Credential ids to sign transaction data hashes provided in acceptAuthorizationRequest method, but the length does not match the number of transaction data entries from the authorization request.'
      )
    }

    const credentialsToTransactionData: Record<string, ParsedTransactionDataEntry[]> = {}
    for (const transactionDataIndex in transactionData) {
      const transactionDataEntry = transactionData[transactionDataIndex]
      const { credentialId } = selectedTransactionDataCredentials[transactionDataIndex]

      if (!transactionDataEntry.transactionData.credential_ids.includes(credentialId)) {
        throw new CredoError(
          `Credential id '${credentialId}' selected to sign transaction data with index '${transactionDataIndex}' is not present in allowed credential ids for transaction. Allowed credential ids are ${transactionDataEntry.transactionData.credential_ids.join(', ')}`
        )
      }

      if (!selectedCredentials[credentialId]) {
        throw new CredoError(
          `Credential id '${credentialId}' selected to sign transaction data with index '${transactionDataIndex}', but credential is not included in the credentials for the presentation.`
        )
      }

      const unsupportedFormats = selectedCredentials[credentialId]
        .filter((c) => c.claimFormat !== ClaimFormat.SdJwtVc)
        .map((c) => c.claimFormat)

      if (unsupportedFormats.length > 0) {
        throw new CredoError(
          `Credential id '${credentialId}' selected to sign transaction data with index '${transactionDataIndex}' unsupported format(s) ${unsupportedFormats.join(', ')}. Only '${ClaimFormat.SdJwtVc}' is supported for transaction data signing in Credo at the moment.`
        )
      }

      if (!credentialsToTransactionData[credentialId]) {
        credentialsToTransactionData[credentialId] = []
      }
      credentialsToTransactionData[credentialId].push(transactionDataEntry)
    }

    const updatedCredentials = {
      ...selectedCredentials,
    }
    for (const [credentialId, entries] of Object.entries(credentialsToTransactionData)) {
      const allowedHashAlgs = entries.reduce<string[] | undefined>(
        (allowedHashValues, entry) =>
          (entry.transactionData.transaction_data_hashes_alg ?? ['sha-256']).filter(
            (value) => !allowedHashValues || allowedHashValues.includes(value)
          ),
        undefined
      )

      if (!allowedHashAlgs || allowedHashAlgs.length === 0) {
        throw new CredoError(
          `Unable to determine hash alg for credential with id '${credentialId}' and transaction data indexes ${entries.map((e) => e.transactionDataIndex).join(' ')}, no common 'transaction_data_hashes_alg' value found.`
        )
      }

      const supportedHashAlgs = ['sha-1', 'sha-256'] satisfies HashName[]
      const supportedAllowedHashAlgs = supportedHashAlgs.filter((alg) => allowedHashAlgs.includes(alg))
      if (supportedAllowedHashAlgs.length === 0) {
        throw new CredoError(
          `Unable to create transaction data hash for credential with id '${credentialId}' and transaction data indexes ${entries.map((e) => e.transactionDataIndex).join(' ')}. None of the common allowed hash algorithms is supported by Credo: ${allowedHashAlgs.join(', ')}. Supported hash algs are ${supportedHashAlgs.join(', ')}.`
        )
      }

      // Not required, but we include it by default as otherwise we need to look at all entries to
      // see if any specified an alg array
      const [transactionDataHahsesAlg] = supportedAllowedHashAlgs
      const transactionDataHashes = entries.map((entry) =>
        TypedArrayEncoder.toBase64URL(Hasher.hash(entry.encoded, transactionDataHahsesAlg))
      )

      updatedCredentials[credentialId] = updatedCredentials[credentialId].map((credential) => {
        if (credential.claimFormat !== ClaimFormat.SdJwtVc) {
          // We already verified this above
          throw new CredoError(
            `Unexpected claim format '${credential.claimFormat}' for transaction data, expected '${ClaimFormat.SdJwtVc}'`
          )
        }

        return {
          ...credential,
          additionalPayload: {
            ...(credential.additionalPayload ?? {}),
            transaction_data_hashes: transactionDataHashes,
            transaction_data_hashes_alg: transactionDataHahsesAlg,
          },
        }
      })
    }

    return updatedCredentials
  }

  public async acceptAuthorizationRequest(
    agentContext: AgentContext,
    options: OpenId4VpAcceptAuthorizationRequestOptions
  ) {
    const kms = agentContext.resolve(Kms.KeyManagementApi)
    const { authorizationRequestPayload, presentationExchange, dcql, transactionData } = options

    const openid4vpClient = this.getOpenid4vpClient(agentContext)
    const authorizationResponseNonce = TypedArrayEncoder.toBase64URL(kms.randomBytes({ length: 32 }))
    const { nonce } = authorizationRequestPayload

    let openid4vpVersionNumber = parseAuthorizationRequestVersion(authorizationRequestPayload)

    // It's hard to detect draft 24 for x509_san_dns/unsigned dc-api. In draft 27 a new vp_formats structure was introduced
    // so if the client id prefix is 'x509_san_dns' or there's no client_id and still uses the old vp_formats structure, we parse it
    // as draft 24 (to at least ensure compatibility with credo)
    if (
      openid4vpVersionNumber >= 24 &&
      openid4vpVersionNumber < 27 &&
      (!authorizationRequestPayload.client_id || authorizationRequestPayload.client_id?.startsWith('x509_san_dns:'))
    ) {
      openid4vpVersionNumber = 24
    }

    // We mainly support draft 21/24 and 1.0, but we try to parse in-between versions
    // as one of the supported versions, to not throw errors even before trying.
    const openid4vpVersion: OpenId4VpVersion =
      openid4vpVersionNumber > 24 ? 'v1' : openid4vpVersionNumber <= 21 ? 'v1.draft21' : 'v1.draft24'

    const parsedClientId = getOpenid4vpClientId({
      responseMode: authorizationRequestPayload.response_mode,
      clientId: authorizationRequestPayload.client_id,
      legacyClientIdScheme: authorizationRequestPayload.client_id_scheme,
      origin: options.origin,
      version: openid4vpVersionNumber,
    })

    const clientId = parsedClientId.effectiveClientId
    const isDcApiRequest = isOpenid4vpAuthorizationRequestDcApi(authorizationRequestPayload)

    const shouldEncryptResponse =
      authorizationRequestPayload.response_mode && isJarmResponseMode(authorizationRequestPayload.response_mode)

    // TODO: we should return the effectiveAudience in the returned value of openid4vp lib
    // Since it differs based on the version of openid4vp used
    // NOTE: in v1 DC API request the audience is always origin: (not the client id)
    const audience = openid4vpVersion === 'v1' && isDcApiRequest ? `origin:${options.origin}` : clientId

    let encryptionJwk: Jwk | undefined = undefined
    if (shouldEncryptResponse) {
      // NOTE: Once we add support for federation we need to require the clientMetadata as input to the accept method.
      const clientMetadata = authorizationRequestPayload.client_metadata

      if (!clientMetadata) {
        throw new CredoError(
          "Authorization request payload does not contain 'client_metadata' needed to extract response encryption JWK."
        )
      }
      if (!clientMetadata.jwks) {
        throw new CredoError(
          "Authorization request payload 'client_metadata' does not contain 'jwks' needed to extract response encryption JWK."
        )
      }

      encryptionJwk = extractEncryptionJwkFromJwks(clientMetadata.jwks, {
        supportedAlgValues: ['ECDH-ES'],
      })

      if (!encryptionJwk) {
        throw new CredoError("Unable to extract encryption JWK from 'client_metadata' for supported alg 'ECDH-ES'")
      }
    }

    let mdocSessionTranscript: MdocSessionTranscriptOptions
    if (isOpenid4vpAuthorizationRequestDcApi(authorizationRequestPayload)) {
      if (!options.origin) {
        throw new CredoError('Missing required parameter `origin` parameter for accepting openid4vp dc api requests.')
      }

      if (openid4vpVersion === 'v1') {
        mdocSessionTranscript = {
          type: 'openId4VpDcApi',
          origin: options.origin,
          verifierGeneratedNonce: nonce,
          encryptionJwk: encryptionJwk ? Kms.PublicJwk.fromUnknown(encryptionJwk) : undefined,
        }
      } else {
        mdocSessionTranscript = {
          type: 'openId4VpDcApiDraft24',
          clientId,
          origin: options.origin,
          verifierGeneratedNonce: nonce,
        }
      }
    } else {
      const responseUri = authorizationRequestPayload.response_uri ?? authorizationRequestPayload.redirect_uri
      if (!responseUri) {
        throw new CredoError(
          'Missing required parameter `response_uri` or `redirect_uri` in the authorization request.'
        )
      }

      if (openid4vpVersion === 'v1') {
        mdocSessionTranscript = {
          type: 'openId4Vp',
          responseUri,
          clientId,
          verifierGeneratedNonce: nonce,
          encryptionJwk: encryptionJwk ? Kms.PublicJwk.fromUnknown(encryptionJwk) : undefined,
        }
      } else {
        mdocSessionTranscript = {
          type: 'openId4VpDraft18',
          mdocGeneratedNonce: authorizationResponseNonce,
          responseUri,
          clientId,
          verifierGeneratedNonce: nonce,
        }
      }
    }

    let vpToken: VpToken
    let presentationSubmission: DifPresentationExchangeSubmission | undefined = undefined

    const parsedTransactionData = authorizationRequestPayload.transaction_data
      ? parseTransactionData({
          transactionData: authorizationRequestPayload.transaction_data,
        })
      : undefined

    // Handle presentation exchange part
    if (authorizationRequestPayload.presentation_definition || presentationExchange) {
      if (!presentationExchange) {
        throw new CredoError(
          'Authorization request included presentation definition. `presentationExchange` MUST be supplied to accept authorization requests.'
        )
      }
      if (!authorizationRequestPayload.presentation_definition) {
        throw new CredoError(
          '`presentationExchange` was supplied, but no presentation definition was found in the presentation request.'
        )
      }

      const credentialsWithTransactionData = this.extendCredentialsWithTransactionDataHashes(
        presentationExchange.credentials,
        parsedTransactionData,
        transactionData
      )

      const { presentationSubmission: _presentationSubmission, encodedVerifiablePresentations } =
        await this.presentationExchangeService.createPresentation(agentContext, {
          credentialsForInputDescriptor: credentialsWithTransactionData,
          presentationDefinition:
            authorizationRequestPayload.presentation_definition as unknown as DifPresentationExchangeDefinition,
          challenge: nonce,
          domain: audience,
          presentationSubmissionLocation: DifPresentationExchangeSubmissionLocation.EXTERNAL,
          mdocSessionTranscript: mdocSessionTranscript,
        })

      vpToken =
        encodedVerifiablePresentations.length === 1 && _presentationSubmission?.descriptor_map[0]?.path === '$'
          ? encodedVerifiablePresentations[0]
          : encodedVerifiablePresentations
      presentationSubmission = _presentationSubmission
    } else if (authorizationRequestPayload.dcql_query || dcql) {
      if (!authorizationRequestPayload.dcql_query) {
        throw new CredoError(`'dcql' was supplied, but no dcql request was found in the presentation request.`)
      }
      if (!dcql) {
        throw new CredoError(
          `Authorization request included dcql request. 'dcql' MUST be supplied to accept authorization requests.`
        )
      }

      const credentialsWithTransactionData = this.extendCredentialsWithTransactionDataHashes(
        dcql.credentials,
        parsedTransactionData,
        transactionData
      )

      const { encodedDcqlPresentation } = await this.dcqlService.createPresentation(agentContext, {
        credentialQueryToCredential: credentialsWithTransactionData,
        challenge: nonce,
        domain: audience,
        mdocSessionTranscript: mdocSessionTranscript,
      })

      vpToken = encodedDcqlPresentation

      // Pre 1.0 the vp_token directly maps from query id to presentation instead of array
      if (openid4vpVersion !== 'v1') {
        vpToken = Object.fromEntries(
          Object.entries(encodedDcqlPresentation).map(([credentialQueryId, presentations]) => {
            if (presentations.length > 1) {
              throw new CredoError(
                `Multiple presentations for a single dcql query credential are not supported when using OpenID4VP version '${openid4vpVersion}'.`
              )
            }

            return [credentialQueryId, presentations[0]]
          })
        )
      }
    } else {
      throw new CredoError('Either pex or dcql must be provided')
    }

    const response = await openid4vpClient.createOpenid4vpAuthorizationResponse({
      authorizationRequestPayload,
      // We overwrite the client metadata on the authorization request payload when using OpenID Federation
      clientMetadata: authorizationRequestPayload.client_metadata,
      origin: options.origin,
      authorizationResponsePayload: {
        vp_token: vpToken,
        presentation_submission: presentationSubmission,
      },
      jarm: encryptionJwk
        ? {
            encryption: { nonce: authorizationResponseNonce, jwk: encryptionJwk },
            serverMetadata: {
              authorization_signing_alg_values_supported: [],
              authorization_encryption_alg_values_supported: ['ECDH-ES'],
              authorization_encryption_enc_values_supported: ['A128GCM', 'A256GCM', 'A128CBC-HS256'],
            },
          }
        : undefined,
    })

    const authorizationResponsePayload = response.authorizationResponsePayload as Openid4vpAuthorizationResponse & {
      presentation_submission?: DifPresentationExchangeSubmission
    }
    const authorizationResponse = response.jarm?.responseJwt
      ? { response: response.jarm.responseJwt }
      : authorizationResponsePayload

    // TODO: we should include more typing here that the user
    // still needs to submit the response. or as we discussed, split
    // this method up in create and submit
    if (isOpenid4vpAuthorizationRequestDcApi(authorizationRequestPayload)) {
      return {
        ok: true,
        authorizationResponse,
        authorizationResponsePayload,
      } as const
    }

    // TODO: parse response in openi4vp library so we can have typed error
    // as well as typed response (with redirect_uri/presentation_during_issuance_session)
    const result = await openid4vpClient.submitOpenid4vpAuthorizationResponse({
      authorizationRequestPayload,
      authorizationResponsePayload: response.authorizationResponsePayload,
      jarm: response.jarm ? { responseJwt: response.jarm.responseJwt } : undefined,
    })

    const responseText = await result.response
      .clone()
      .text()
      .catch(() => null)

    const responseJson = (await result.response
      .clone()
      .json()
      .catch(() => null)) as null | Record<string, unknown>

    if (!result.response.ok) {
      return {
        ok: false,
        serverResponse: {
          status: result.response.status,
          body: responseJson ?? responseText,
        },
        authorizationResponse,
        authorizationResponsePayload,
      } as const
    }

    return {
      ok: true,
      serverResponse: {
        status: result.response.status,
        body: responseJson ?? {},
      },
      authorizationResponse,
      authorizationResponsePayload,
      redirectUri: responseJson?.redirect_uri as string | undefined,
      presentationDuringIssuanceSession: responseJson?.presentation_during_issuance_session as string | undefined,
    } as const
  }

  public async resolveOpenIdFederationChains(agentContext: AgentContext, options: OpenId4VpResolveTrustChainsOptions) {
    const jwsService = agentContext.dependencyManager.resolve(JwsService)

    const { entityId, trustAnchorEntityIds } = options

    return federationResolveTrustChains({
      entityId,
      trustAnchorEntityIds,
      verifyJwtCallback: async ({ jwt, jwk }) => {
        const res = await jwsService.verifyJws(agentContext, {
          jws: jwt,
          jwsSigner: {
            method: 'jwk',
            jwk: Kms.PublicJwk.fromUnknown(jwk),
          },
        })

        return res.isValid
      },
    })
  }

  public async fetchOpenIdFederationEntityConfiguration(
    agentContext: AgentContext,
    options: OpenId4VpFetchEntityConfigurationOptions
  ) {
    const jwsService = agentContext.dependencyManager.resolve(JwsService)

    const { entityId } = options

    return federationFetchEntityConfiguration({
      entityId,
      verifyJwtCallback: async ({ jwt, jwk }) => {
        const res = await jwsService.verifyJws(agentContext, {
          jws: jwt,
          jwsSigner: {
            method: 'jwk',
            jwk: Kms.PublicJwk.fromUnknown(jwk),
          },
        })

        return res.isValid
      },
    })
  }
}<|MERGE_RESOLUTION|>--- conflicted
+++ resolved
@@ -147,28 +147,19 @@
 
     const { client, pex, transactionData, dcql } = verifiedAuthorizationRequest
 
-<<<<<<< HEAD
-    if (
-      client.scheme !== 'x509_san_dns' &&
-      client.scheme !== 'did' &&
-      client.scheme !== 'web-origin' &&
-      client.scheme !== 'https'
-    ) {
-      throw new CredoError(`Client scheme '${client.scheme}' is not supported`)
-=======
     // Prefix on client is normalized, so also includes did/web-orgin
     if (
       client.prefix !== 'x509_san_dns' &&
       client.prefix !== 'x509_hash' &&
       client.prefix !== 'decentralized_identifier' &&
       client.prefix !== 'origin' &&
-      client.prefix !== 'redirect_uri'
+      client.prefix !== 'redirect_uri' &&
+      client.prefix !== 'openid_federation'
     ) {
       throw new CredoError(`Client id prefix '${client.prefix}' is not supported`)
->>>>>>> 56f34f14
-    }
-
-    if (client.scheme === 'https') {
+    }
+
+    if (client.prefix === 'openid_federation') {
       const jwsService = agentContext.dependencyManager.resolve(JwsService)
 
       const entityConfiguration = await federationFetchEntityConfiguration({
@@ -229,13 +220,10 @@
       verifier: {
         clientIdPrefix: client.prefix,
         effectiveClientId: client.effective,
+        clientMetadata: client.clientMetadata,
       },
       transactionData: pexResult?.matchedTransactionData ?? dcqlResult?.matchedTransactionData,
       presentationExchange: pexResult?.pex,
-      verifier: {
-        clientIdScheme: client.scheme,
-        clientMetadata: client.clientMetadata,
-      },
       dcql: dcqlResult?.dcql,
     }
   }
