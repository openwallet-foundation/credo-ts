--- conflicted
+++ resolved
@@ -165,21 +165,12 @@
       }
     )
 
-<<<<<<< HEAD
-    
-    const createJarmResponse = async (opts: {
-      authorizationResponsePayload: AuthorizationResponsePayload
-      requestObjectPayload: RequestObjectPayload
-    }) => {
-      const { authorizationResponsePayload, requestObjectPayload } = opts
-=======
     const getCreateJarmResponseCallback = (authorizationResponseNonce: string) => {
       return async (opts: {
         authorizationResponsePayload: AuthorizationResponsePayload
         requestObjectPayload: RequestObjectPayload
       }) => {
         const { authorizationResponsePayload, requestObjectPayload } = opts
->>>>>>> 595c3d63
 
         const jwk = await OP.extractEncJwksFromClientMetadata(requestObjectPayload.client_metadata)
         if (!jwk.kty) {
