import type {
  AgentContext,
  DcqlCredentialsForRequest,
  DcqlQuery,
  DcqlTransactionDataRequest,
  DifPexInputDescriptorToCredentials,
  DifPresentationExchangeDefinition,
  DifPresentationExchangeSubmission,
  EncodedX509Certificate,
  SubmissionEntryCredential,
  TransactionData,
  TransactionDataRequest,
  VerifiablePresentation,
} from '@credo-ts/core'
import { isJarmResponseMode, isOpenid4vpAuthorizationRequestDcApi, Oid4vpClient, Openid4vpAuthorizationResponseDcApi } from '@openid4vc/oid4vp'
import type { OpenId4VcJwtIssuer } from '../shared'
import type {
  OpenId4VcSiopAcceptAuthorizationRequestOptions,
  OpenId4VcSiopResolvedAuthorizationRequest,
} from './OpenId4vcSiopHolderServiceOptions'

import {
  asArray,
  CredoError,
  DifPresentationExchangeService,
  DcqlService,
  DifPresentationExchangeSubmissionLocation,
  injectable,
  MdocDeviceResponse,
  W3cJsonLdVerifiablePresentation,
  W3cJwtVerifiablePresentation,
} from '@credo-ts/core'

import { getOid4vcCallbacks } from '../shared/callbacks'
import { openIdTokenIssuerToJwtIssuer } from '../shared/utils'

@injectable()
export class OpenId4VcSiopHolderService {
  public constructor(
    private presentationExchangeService: DifPresentationExchangeService,
    private dcqlService: DcqlService
  ) {}

  private getOid4vpClient(agentContext: AgentContext, trustedCertificates?: EncodedX509Certificate[]) {
    const callbacks = getOid4vcCallbacks(agentContext, trustedCertificates)
    return new Oid4vpClient({ callbacks })
  }

  private async handlePresentationExchangeRequest(
    agentContext: AgentContext,
    _presentationDefinition: unknown,
    transactionData?: TransactionData
  ) {
    const presentationDefinition = _presentationDefinition as DifPresentationExchangeDefinition
    this.presentationExchangeService.validatePresentationDefinition(presentationDefinition)

    const presentationExchange = {
      definition: presentationDefinition,
      credentialsForRequest: await this.presentationExchangeService.getCredentialsForRequest(
        agentContext,
        presentationDefinition
      ),
    }

    let credentialsForTransactionData: TransactionDataRequest | undefined = undefined
    // for each transaction data entry, get all submission entries that can be used to sign the respective transaction
    if (transactionData) {
      credentialsForTransactionData = []

      for (const transactionDataEntry of transactionData) {
        for (const requirement of presentationExchange.credentialsForRequest.requirements) {
          const recordSet: Set<SubmissionEntryCredential> = new Set()
          const filtered = requirement.submissionEntry.filter((submission) =>
            transactionDataEntry.credential_ids.includes(submission.inputDescriptorId)
          )

          for (const submission of filtered) {
            for (const credential of submission.verifiableCredentials) {
              recordSet.add(credential)
            }
          }

          if (recordSet.size === 0) {
            continue
          }

          credentialsForTransactionData.push({
            transactionDataEntry,
            submissionEntry: { ...filtered[0], verifiableCredentials: Array.from(recordSet) },
          })
        }
      }
    }

    return { pex: { ...presentationExchange, transactionData: credentialsForTransactionData } }
  }

  private async handleDcqlRequest(agentContext: AgentContext, dcql: unknown, transactionData?: TransactionData) {
    const dcqlQuery = this.dcqlService.validateDcqlQuery(dcql as DcqlQuery)
    const dcqlQueryResult = await this.dcqlService.getCredentialsForRequest(agentContext, dcqlQuery)

    let credentialsForTransactionData: DcqlTransactionDataRequest | undefined = undefined
    // for each transaction data entry, get all submission entries that can be used to sign the respective transaction
    if (transactionData) {
      credentialsForTransactionData = []

      for (const transactionDataEntry of transactionData) {
        const result = transactionDataEntry.credential_ids
          .map((credentialId) => {
            const match = dcqlQueryResult.credential_matches[credentialId]
            if (!match.success) return undefined
            return {
              transactionDataEntry,
              dcql: {
                record: match.record,
                credentialQueryId: match.input_credential_index,
                claimSetId: match.claim_set_index,
              },
            }
          })
          .filter((r): r is DcqlTransactionDataRequest[number] => r !== undefined)

        credentialsForTransactionData.push(...result)
      }
    }

    return { dcql: { queryResult: dcqlQueryResult, transactionData: credentialsForTransactionData } }
  }

  public async resolveAuthorizationRequest(
    agentContext: AgentContext,
    requestJwtOrUri: string,
    trustedCertificates?: EncodedX509Certificate[],
    origin?: string
  ): Promise<OpenId4VcSiopResolvedAuthorizationRequest> {
    const openid4vpClient = this.getOid4vpClient(agentContext, trustedCertificates)
    const { params } = openid4vpClient.parseOpenid4vpAuthorizationRequestPayload({ requestPayload: requestJwtOrUri })
    const verifiedAuthRequest = await openid4vpClient.resolveOpenId4vpAuthorizationRequest({ request: params, origin })

    const { client, pex, transactionData, dcql } = verifiedAuthRequest

    if (client.scheme !== 'x509_san_dns' && client.scheme !== 'x509_san_uri' && client.scheme !== 'did' && client.scheme !== 'web-origin') {
      throw new CredoError(`Client scheme '${client.scheme}' is not supported`)
    }

    const { pex: pexResult } = pex?.presentation_definition
      ? await this.handlePresentationExchangeRequest(agentContext, pex.presentation_definition, transactionData)
      : { pex: undefined }

    const { dcql: dcqlResult } = dcql?.query
      ? await this.handleDcqlRequest(agentContext, dcql.query, transactionData)
      : { dcql: undefined }

    agentContext.config.logger.debug(`verified SIOP Authorization Request`)
    agentContext.config.logger.debug(`requestJwtOrUri '${requestJwtOrUri}'`)

    return {
      authorizationRequest: verifiedAuthRequest,
      presentationExchange: pexResult,
      dcql: dcqlResult,
    }
  }

  private async getCredentialQueryIdsToSignTransactionData(
    dcql: {
      credentials: DcqlCredentialsForRequest
    },
    transactionData: TransactionData
  ) {
    // check if all credentials are present for the transaction data
    // This needs a deep integration into pex and out pex requirements
    const dcqlCredentialQueryIds: string[] = []
    for (const tdEntry of transactionData) {
      // find a inputDescriptor in the credential_ids which is present in the response
      // and use it to sign of the transaction
      const dcqlCredentialForRequest = tdEntry.credential_ids.find((credentialId) => dcql.credentials[credentialId])

      if (!dcqlCredentialForRequest) {
        throw new CredoError('Cannot create authorization response. No credentials found for signing transaction data.')
      }

      dcqlCredentialQueryIds.push(dcqlCredentialForRequest)
    }

    return dcqlCredentialQueryIds
  }

  private async getInputDescriptorsToSignTransactionData(
    presentationExchange: {
      credentials: DifPexInputDescriptorToCredentials
    },
    transactionData: TransactionData
  ) {
    // check if all credentials are present for the transaction data
    // This needs a deep integration into pex and out pex requirements
    const inputDescriptorsToSignTransactionData: string[] = []
    for (const tdEntry of transactionData) {
      // find a inputDescriptor in the credential_ids which is present in the response
      // and use it to sign of the transaction
      const inputDescriptorForCredential = tdEntry.credential_ids.find(
        (credentialId) => presentationExchange.credentials[credentialId]
      )

      if (!inputDescriptorForCredential) {
        throw new CredoError('Cannot create authorization response. No credentials found for signing transaction data.')
      }

      inputDescriptorsToSignTransactionData.push(inputDescriptorForCredential)
    }

    return inputDescriptorsToSignTransactionData
  }

  public async acceptAuthorizationRequest(
    agentContext: AgentContext,
    options: OpenId4VcSiopAcceptAuthorizationRequestOptions
  ) {
    const { authorizationRequest, presentationExchange, dcql } = options
    let openIdTokenIssuer = options.openIdTokenIssuer
    let presentationExchangeOptions:
      | {
          presentationSubmission: DifPresentationExchangeSubmission
          verifiablePresentations: VerifiablePresentation[]
          encodedVerifiablePresentations: (string | W3cJsonLdVerifiablePresentation)[]
        }
      | undefined = undefined

    let dcqlOptions:
      | {
          verifiablePresentations: Record<string, VerifiablePresentation>
          encodedVerifiablePresentations: Record<string, string>
        }
      | undefined = undefined

    const nonce = authorizationRequest.payload.nonce
    const clientId = authorizationRequest.payload.client_id


    let responseUri: string
    if (isOpenid4vpAuthorizationRequestDcApi(authorizationRequest.payload)) {
      const _responseUri = authorizationRequest.client.identifier ?? options.origin
      if (!_responseUri) {
        throw new CredoError('Missing required parameter `origin` parameter for accepting openid4vp dc api requests.')
      }
      responseUri = _responseUri
    } else {
      const _responseUri = authorizationRequest.payload.response_uri ?? authorizationRequest.payload.redirect_uri
      if (!_responseUri) {
        throw new CredoError('Missing required parameter `response_uri` or `redirect_uri` in the authorization request.')
      }
      responseUri = _responseUri
    }

    const wantsIdToken = authorizationRequest.payload.response_type.includes('id_token')
    const authorizationResponseNonce = await agentContext.wallet.generateNonce()

    // Handle presentation exchange part
    if (authorizationRequest.pex) {
      if (!presentationExchange) {
        throw new CredoError(
          'Authorization request included presentation definition. `presentationExchange` MUST be supplied to accept authorization requests.'
        )
      }

      let inputDescriptorsToSignTransactionData: string[] | undefined = undefined
      if (authorizationRequest.transactionData && presentationExchange) {
        inputDescriptorsToSignTransactionData = await this.getInputDescriptorsToSignTransactionData(
          presentationExchange,
          authorizationRequest.transactionData
        )
      }

      const { presentationSubmission, encodedVerifiablePresentations, verifiablePresentations } =
        await this.presentationExchangeService.createPresentation(agentContext, {
          credentialsForInputDescriptor: presentationExchange.credentials,
          transactionDataAuthorization:
            authorizationRequest.transactionData && inputDescriptorsToSignTransactionData
              ? {
                  credentials: inputDescriptorsToSignTransactionData,
                  transactionData: authorizationRequest.transactionData,
                }
              : undefined,
          presentationDefinition: authorizationRequest.pex
            .presentation_definition as unknown as DifPresentationExchangeDefinition,
          challenge: nonce,
          domain: clientId,
          presentationSubmissionLocation: DifPresentationExchangeSubmissionLocation.EXTERNAL,
          openid4vp: { mdocGeneratedNonce: authorizationResponseNonce, responseUri },
        })

      presentationExchangeOptions = { verifiablePresentations, encodedVerifiablePresentations, presentationSubmission }
    } else if (options.presentationExchange) {
      throw new CredoError(
        '`presentationExchange` was supplied, but no presentation definition was found in the presentation request.'
      )
    }

    if (authorizationRequest.dcql) {
      if (!dcql) {
        throw new CredoError(
          'Authorization request included dcql request. `dcql` MUST be supplied to accept authorization requests.'
        )
      }

      let credentialQuerIdsToSignTd: string[] | undefined = undefined
      if (authorizationRequest.transactionData) {
        credentialQuerIdsToSignTd = await this.getCredentialQueryIdsToSignTransactionData(
          dcql,
          authorizationRequest.transactionData
        )
      }

      const { dcqlPresentation, encodedDcqlPresentation } = await this.dcqlService.createPresentation(agentContext, {
        credentialQueryToCredential: dcql.credentials,
        transactionDataAuthorization:
          authorizationRequest.transactionData && credentialQuerIdsToSignTd
            ? {
                credentials: credentialQuerIdsToSignTd,
                transactionData: authorizationRequest.transactionData,
              }
            : undefined,
        challenge: nonce,
        domain: clientId,
        openid4vp: { mdocGeneratedNonce: authorizationResponseNonce, responseUri },
      })

      dcqlOptions = {
        verifiablePresentations: dcqlPresentation,
        encodedVerifiablePresentations: encodedDcqlPresentation,
      }
    } else if (options.dcql) {
      throw new CredoError('`dcql` was supplied, but no dcql request was found in the presentation request.')
    }

    if (wantsIdToken) {
      const presentations =
        presentationExchangeOptions?.verifiablePresentations ??
        (dcqlOptions?.verifiablePresentations ? Object.values(dcqlOptions.verifiablePresentations) : []) ??
        []

      const nonMdocPresentation = presentations.find(
        (presentation) => presentation instanceof MdocDeviceResponse === false
      )

      if (nonMdocPresentation) {
        openIdTokenIssuer = this.getOpenIdTokenIssuerFromVerifiablePresentation(nonMdocPresentation)
      }

      if (!openIdTokenIssuer) {
        throw new CredoError(
          'Unable to create authorization response. openIdTokenIssuer MUST be supplied when no presentation is active and the ResponseType includes id_token.'
        )
      }
    }

    const jwtIssuer =
      wantsIdToken && openIdTokenIssuer
        ? await openIdTokenIssuerToJwtIssuer(agentContext, openIdTokenIssuer)
        : undefined

<<<<<<< HEAD
    let vpToken:
      | (string | W3cJsonLdVerifiablePresentation)[]
      | string
      | W3cJsonLdVerifiablePresentation
      | undefined
      | Record<string, string | W3cJsonLdVerifiablePresentation> =
      presentationExchangeOptions?.encodedVerifiablePresentations.length === 1 &&
      presentationExchangeOptions.presentationSubmission?.descriptor_map[0]?.path === '$'
        ? presentationExchangeOptions.encodedVerifiablePresentations[0]
        : presentationExchangeOptions?.encodedVerifiablePresentations

    if (dcqlOptions?.encodedVerifiablePresentations) {
      vpToken = dcqlOptions.encodedVerifiablePresentations
    }
=======
    const openidProvider = await this.getOpenIdProvider(agentContext)
    const authorizationResponseWithCorrelationId = await openidProvider.createAuthorizationResponse(
      authorizationRequest,
      {
        jwtIssuer,
        presentationExchange: presentationExchangeOptions,
        // https://openid.net/specs/openid-connect-self-issued-v2-1_0.html#name-aud-of-a-request-object
        audience: authorizationRequest.authorizationRequestPayload.client_id,
      }
    )

    const getCreateJarmResponseCallback = (authorizationResponseNonce: string) => {
      return async (opts: {
        authorizationResponsePayload: AuthorizationResponsePayload
        requestObjectPayload: RequestObjectPayload
      }) => {
        const { authorizationResponsePayload, requestObjectPayload } = opts

        const jwk = await OP.extractEncJwksFromClientMetadata(requestObjectPayload.client_metadata)
        if (!jwk.kty) {
          throw new CredoError('Missing kty in jwk.')
        }

        const validatedMetadata = OP.validateJarmMetadata({
          client_metadata: requestObjectPayload.client_metadata,
          server_metadata: {
            authorization_encryption_alg_values_supported: ['ECDH-ES'],
            authorization_encryption_enc_values_supported: ['A256GCM', 'A128CBC-HS256'],
          },
        })
>>>>>>> c6369e47

    const openid4vpClient = this.getOid4vpClient(agentContext)
    const response = await openid4vpClient.createOpenid4vpAuthorizationResponse({
      requestParams: authorizationRequest.payload,
      responseParams: {
        vp_token: vpToken! as any,
        presentation_submission: presentationExchangeOptions?.presentationSubmission,
      },
      jarm: authorizationRequest.payload.response_mode && isJarmResponseMode(authorizationRequest.payload.response_mode)
        ? {
            jwtSigner: jwtIssuer!,
            encryption: { nonce: authorizationResponseNonce },
            serverMetadata: {
              authorization_signing_alg_values_supported: ['RS256'],
              authorization_encryption_alg_values_supported: ['ECDH-ES'],
              authorization_encryption_enc_values_supported: ['A256GCM'],
            },
          }
        : undefined,
    })

    if (isOpenid4vpAuthorizationRequestDcApi(authorizationRequest.payload)) {
      throw new CredoError('Submission of DC API responses is not yet supported.')
    }

    const result = await openid4vpClient.submitOpenid4vpAuthorizationResponse({
      request: authorizationRequest.payload,
      response: response.responseParams,
      jarm: response.jarm ? { responseJwt: response.jarm.responseJwt } : undefined,
    })

    const responseText = await result.response
      .clone()
      .text()
      .catch(() => null)

    const responseJson = (await result.response
      .clone()
      .json()
      .catch(() => null)) as null | Record<string, unknown>

    if (!result.response.ok) {
      return {
        ok: false,
        serverResponse: {
          status: result.response.status,
          body: responseJson ?? responseText,
        },
        submittedResponse: response.responseParams as typeof response.responseParams & {
          presentation_submission?: DifPresentationExchangeSubmission
        },
      } as const
    }

    return {
      ok: true,
      serverResponse: {
        status: result.response.status,
        body: responseJson ?? {},
      },
      submittedResponse: response.responseParams as typeof response.responseParams & {
        presentation_submission?: DifPresentationExchangeSubmission
      },
      redirectUri: responseJson?.redirect_uri as string | undefined,
      presentationDuringIssuanceSession: responseJson?.presentation_during_issuance_session as string | undefined,
    } as const
  }

  private getOpenIdTokenIssuerFromVerifiablePresentation(
    verifiablePresentation: VerifiablePresentation
  ): OpenId4VcJwtIssuer {
    let openIdTokenIssuer: OpenId4VcJwtIssuer

    if (verifiablePresentation instanceof W3cJsonLdVerifiablePresentation) {
      const [firstProof] = asArray(verifiablePresentation.proof)
      if (!firstProof) throw new CredoError('Verifiable presentation does not contain a proof')

      if (!firstProof.verificationMethod.startsWith('did:')) {
        throw new CredoError(
          'Verifiable presentation proof verificationMethod is not a did. Unable to extract openIdTokenIssuer from verifiable presentation'
        )
      }

      openIdTokenIssuer = {
        method: 'did',
        didUrl: firstProof.verificationMethod,
      }
    } else if (verifiablePresentation instanceof W3cJwtVerifiablePresentation) {
      const kid = verifiablePresentation.jwt.header.kid

      if (!kid) throw new CredoError('Verifiable Presentation does not contain a kid in the jwt header')
      if (kid.startsWith('#') && verifiablePresentation.presentation.holderId) {
        openIdTokenIssuer = {
          didUrl: `${verifiablePresentation.presentation.holderId}${kid}`,
          method: 'did',
        }
      } else if (kid.startsWith('did:')) {
        openIdTokenIssuer = {
          didUrl: kid,
          method: 'did',
        }
      } else {
        throw new CredoError(
          "JWT W3C Verifiable presentation does not include did in JWT header 'kid'. Unable to extract openIdTokenIssuer from verifiable presentation"
        )
      }
    } else if (verifiablePresentation instanceof MdocDeviceResponse) {
      throw new CredoError('Mdoc Verifiable Presentations are not yet supported')
    } else {
      const cnf = verifiablePresentation.payload.cnf
      // FIXME: SD-JWT VC should have better payload typing, so this doesn't become so ugly
      if (
        !cnf ||
        typeof cnf !== 'object' ||
        !('kid' in cnf) ||
        typeof cnf.kid !== 'string' ||
        !cnf.kid.startsWith('did:') ||
        !cnf.kid.includes('#')
      ) {
        throw new CredoError(
          "SD-JWT Verifiable presentation has no 'cnf' claim or does not include 'cnf' claim where 'kid' is a didUrl pointing to a key. Unable to extract openIdTokenIssuer from verifiable presentation"
        )
      }

      openIdTokenIssuer = {
        didUrl: cnf.kid,
        method: 'did',
      }
    }

    return openIdTokenIssuer
  }
<<<<<<< HEAD
=======

  private assertValidTokenIssuer(
    authorizationRequest: VerifiedAuthorizationRequest,
    openIdTokenIssuer: OpenId4VcJwtIssuer
  ) {
    const subjectSyntaxTypesSupported = authorizationRequest.registrationMetadataPayload.subject_syntax_types_supported
    if (!subjectSyntaxTypesSupported) {
      throw new CredoError(
        'subject_syntax_types_supported is not supplied in the registration metadata. subject_syntax_types is REQUIRED.'
      )
    }

    let allowedSubjectSyntaxTypes: string[] = []
    if (openIdTokenIssuer.method === 'did') {
      const parsedDid = parseDid(openIdTokenIssuer.didUrl)

      // Either did:<method> or did (for all did methods) is allowed
      allowedSubjectSyntaxTypes = [`did:${parsedDid.method}`, 'did']
    } else if (openIdTokenIssuer.method === 'jwk') {
      allowedSubjectSyntaxTypes = ['urn:ietf:params:oauth:jwk-thumbprint']
    } else {
      throw new CredoError("Only 'did' and 'jwk' are supported as openIdTokenIssuer at the moment")
    }

    // At least one of the allowed subject syntax types must be supported by the RP
    if (!allowedSubjectSyntaxTypes.some((allowed) => subjectSyntaxTypesSupported.includes(allowed))) {
      throw new CredoError(
        [
          'The provided openIdTokenIssuer is not supported by the relying party.',
          `Supported subject syntax types: '${subjectSyntaxTypesSupported.join(', ')}'`,
        ].join('\n')
      )
    }
  }

  private async encryptJarmResponse(
    agentContext: AgentContext,
    options: {
      jwkJson: JwkJson
      payload: Record<string, unknown>
      alg: string
      enc: string
      authorizationRequestNonce: string
      authorizationResponseNonce: string
    }
  ) {
    const { payload, jwkJson } = options
    const jwk = getJwkFromJson(jwkJson)
    const key = jwk.key

    if (!agentContext.wallet.directEncryptCompactJweEcdhEs) {
      throw new CredoError(
        'Cannot decrypt Jarm Response, wallet does not support directEncryptCompactJweEcdhEs. You need to upgrade your wallet implementation.'
      )
    }

    if (options.alg !== 'ECDH-ES') {
      throw new CredoError("Only 'ECDH-ES' is supported as 'alg' value for JARM response encryption")
    }

    if (options.enc !== 'A256GCM' && options.enc !== 'A128CBC-HS256') {
      throw new CredoError(
        "Only 'A256GCM' and 'A128CBC-HS256' are supported as 'enc' value for JARM response encryption"
      )
    }

    if (key.keyType !== KeyType.P256) {
      throw new CredoError(`Only '${KeyType.P256}' key type is supported for JARM response encryption`)
    }

    const data = Buffer.from(JSON.stringify(payload))
    const jwe = await agentContext.wallet.directEncryptCompactJweEcdhEs({
      data,
      recipientKey: key,
      header: {
        kid: jwkJson.kid,
      },
      encryptionAlgorithm: options.enc,
      apu: TypedArrayEncoder.toBase64URL(TypedArrayEncoder.fromString(options.authorizationResponseNonce)),
      apv: TypedArrayEncoder.toBase64URL(TypedArrayEncoder.fromString(options.authorizationRequestNonce)),
    })

    return jwe
  }
>>>>>>> c6369e47
}<|MERGE_RESOLUTION|>--- conflicted
+++ resolved
@@ -1,3 +1,8 @@
+import type {
+  OpenId4VcSiopAcceptAuthorizationRequestOptions,
+  OpenId4VcSiopResolvedAuthorizationRequest,
+} from './OpenId4vcSiopHolderServiceOptions'
+import type { OpenId4VcJwtIssuer } from '../shared'
 import type {
   AgentContext,
   DcqlCredentialsForRequest,
@@ -12,12 +17,6 @@
   TransactionDataRequest,
   VerifiablePresentation,
 } from '@credo-ts/core'
-import { isJarmResponseMode, isOpenid4vpAuthorizationRequestDcApi, Oid4vpClient, Openid4vpAuthorizationResponseDcApi } from '@openid4vc/oid4vp'
-import type { OpenId4VcJwtIssuer } from '../shared'
-import type {
-  OpenId4VcSiopAcceptAuthorizationRequestOptions,
-  OpenId4VcSiopResolvedAuthorizationRequest,
-} from './OpenId4vcSiopHolderServiceOptions'
 
 import {
   asArray,
@@ -30,6 +29,12 @@
   W3cJsonLdVerifiablePresentation,
   W3cJwtVerifiablePresentation,
 } from '@credo-ts/core'
+import {
+  isJarmResponseMode,
+  isOpenid4vpAuthorizationRequestDcApi,
+  Oid4vpClient,
+  Openid4vpAuthorizationResponseDcApi,
+} from '@openid4vc/oid4vp'
 
 import { getOid4vcCallbacks } from '../shared/callbacks'
 import { openIdTokenIssuerToJwtIssuer } from '../shared/utils'
@@ -139,7 +144,12 @@
 
     const { client, pex, transactionData, dcql } = verifiedAuthRequest
 
-    if (client.scheme !== 'x509_san_dns' && client.scheme !== 'x509_san_uri' && client.scheme !== 'did' && client.scheme !== 'web-origin') {
+    if (
+      client.scheme !== 'x509_san_dns' &&
+      client.scheme !== 'x509_san_uri' &&
+      client.scheme !== 'did' &&
+      client.scheme !== 'web-origin'
+    ) {
       throw new CredoError(`Client scheme '${client.scheme}' is not supported`)
     }
 
@@ -235,7 +245,6 @@
     const nonce = authorizationRequest.payload.nonce
     const clientId = authorizationRequest.payload.client_id
 
-
     let responseUri: string
     if (isOpenid4vpAuthorizationRequestDcApi(authorizationRequest.payload)) {
       const _responseUri = authorizationRequest.client.identifier ?? options.origin
@@ -246,7 +255,9 @@
     } else {
       const _responseUri = authorizationRequest.payload.response_uri ?? authorizationRequest.payload.redirect_uri
       if (!_responseUri) {
-        throw new CredoError('Missing required parameter `response_uri` or `redirect_uri` in the authorization request.')
+        throw new CredoError(
+          'Missing required parameter `response_uri` or `redirect_uri` in the authorization request.'
+        )
       }
       responseUri = _responseUri
     }
@@ -358,7 +369,6 @@
         ? await openIdTokenIssuerToJwtIssuer(agentContext, openIdTokenIssuer)
         : undefined
 
-<<<<<<< HEAD
     let vpToken:
       | (string | W3cJsonLdVerifiablePresentation)[]
       | string
@@ -373,38 +383,6 @@
     if (dcqlOptions?.encodedVerifiablePresentations) {
       vpToken = dcqlOptions.encodedVerifiablePresentations
     }
-=======
-    const openidProvider = await this.getOpenIdProvider(agentContext)
-    const authorizationResponseWithCorrelationId = await openidProvider.createAuthorizationResponse(
-      authorizationRequest,
-      {
-        jwtIssuer,
-        presentationExchange: presentationExchangeOptions,
-        // https://openid.net/specs/openid-connect-self-issued-v2-1_0.html#name-aud-of-a-request-object
-        audience: authorizationRequest.authorizationRequestPayload.client_id,
-      }
-    )
-
-    const getCreateJarmResponseCallback = (authorizationResponseNonce: string) => {
-      return async (opts: {
-        authorizationResponsePayload: AuthorizationResponsePayload
-        requestObjectPayload: RequestObjectPayload
-      }) => {
-        const { authorizationResponsePayload, requestObjectPayload } = opts
-
-        const jwk = await OP.extractEncJwksFromClientMetadata(requestObjectPayload.client_metadata)
-        if (!jwk.kty) {
-          throw new CredoError('Missing kty in jwk.')
-        }
-
-        const validatedMetadata = OP.validateJarmMetadata({
-          client_metadata: requestObjectPayload.client_metadata,
-          server_metadata: {
-            authorization_encryption_alg_values_supported: ['ECDH-ES'],
-            authorization_encryption_enc_values_supported: ['A256GCM', 'A128CBC-HS256'],
-          },
-        })
->>>>>>> c6369e47
 
     const openid4vpClient = this.getOid4vpClient(agentContext)
     const response = await openid4vpClient.createOpenid4vpAuthorizationResponse({
@@ -413,17 +391,18 @@
         vp_token: vpToken! as any,
         presentation_submission: presentationExchangeOptions?.presentationSubmission,
       },
-      jarm: authorizationRequest.payload.response_mode && isJarmResponseMode(authorizationRequest.payload.response_mode)
-        ? {
-            jwtSigner: jwtIssuer!,
-            encryption: { nonce: authorizationResponseNonce },
-            serverMetadata: {
-              authorization_signing_alg_values_supported: ['RS256'],
-              authorization_encryption_alg_values_supported: ['ECDH-ES'],
-              authorization_encryption_enc_values_supported: ['A256GCM'],
-            },
-          }
-        : undefined,
+      jarm:
+        authorizationRequest.payload.response_mode && isJarmResponseMode(authorizationRequest.payload.response_mode)
+          ? {
+              jwtSigner: jwtIssuer!,
+              encryption: { nonce: authorizationResponseNonce },
+              serverMetadata: {
+                authorization_signing_alg_values_supported: ['RS256'],
+                authorization_encryption_alg_values_supported: ['ECDH-ES'],
+                authorization_encryption_enc_values_supported: ['A256GCM'],
+              },
+            }
+          : undefined,
     })
 
     if (isOpenid4vpAuthorizationRequestDcApi(authorizationRequest.payload)) {
@@ -537,91 +516,4 @@
 
     return openIdTokenIssuer
   }
-<<<<<<< HEAD
-=======
-
-  private assertValidTokenIssuer(
-    authorizationRequest: VerifiedAuthorizationRequest,
-    openIdTokenIssuer: OpenId4VcJwtIssuer
-  ) {
-    const subjectSyntaxTypesSupported = authorizationRequest.registrationMetadataPayload.subject_syntax_types_supported
-    if (!subjectSyntaxTypesSupported) {
-      throw new CredoError(
-        'subject_syntax_types_supported is not supplied in the registration metadata. subject_syntax_types is REQUIRED.'
-      )
-    }
-
-    let allowedSubjectSyntaxTypes: string[] = []
-    if (openIdTokenIssuer.method === 'did') {
-      const parsedDid = parseDid(openIdTokenIssuer.didUrl)
-
-      // Either did:<method> or did (for all did methods) is allowed
-      allowedSubjectSyntaxTypes = [`did:${parsedDid.method}`, 'did']
-    } else if (openIdTokenIssuer.method === 'jwk') {
-      allowedSubjectSyntaxTypes = ['urn:ietf:params:oauth:jwk-thumbprint']
-    } else {
-      throw new CredoError("Only 'did' and 'jwk' are supported as openIdTokenIssuer at the moment")
-    }
-
-    // At least one of the allowed subject syntax types must be supported by the RP
-    if (!allowedSubjectSyntaxTypes.some((allowed) => subjectSyntaxTypesSupported.includes(allowed))) {
-      throw new CredoError(
-        [
-          'The provided openIdTokenIssuer is not supported by the relying party.',
-          `Supported subject syntax types: '${subjectSyntaxTypesSupported.join(', ')}'`,
-        ].join('\n')
-      )
-    }
-  }
-
-  private async encryptJarmResponse(
-    agentContext: AgentContext,
-    options: {
-      jwkJson: JwkJson
-      payload: Record<string, unknown>
-      alg: string
-      enc: string
-      authorizationRequestNonce: string
-      authorizationResponseNonce: string
-    }
-  ) {
-    const { payload, jwkJson } = options
-    const jwk = getJwkFromJson(jwkJson)
-    const key = jwk.key
-
-    if (!agentContext.wallet.directEncryptCompactJweEcdhEs) {
-      throw new CredoError(
-        'Cannot decrypt Jarm Response, wallet does not support directEncryptCompactJweEcdhEs. You need to upgrade your wallet implementation.'
-      )
-    }
-
-    if (options.alg !== 'ECDH-ES') {
-      throw new CredoError("Only 'ECDH-ES' is supported as 'alg' value for JARM response encryption")
-    }
-
-    if (options.enc !== 'A256GCM' && options.enc !== 'A128CBC-HS256') {
-      throw new CredoError(
-        "Only 'A256GCM' and 'A128CBC-HS256' are supported as 'enc' value for JARM response encryption"
-      )
-    }
-
-    if (key.keyType !== KeyType.P256) {
-      throw new CredoError(`Only '${KeyType.P256}' key type is supported for JARM response encryption`)
-    }
-
-    const data = Buffer.from(JSON.stringify(payload))
-    const jwe = await agentContext.wallet.directEncryptCompactJweEcdhEs({
-      data,
-      recipientKey: key,
-      header: {
-        kid: jwkJson.kid,
-      },
-      encryptionAlgorithm: options.enc,
-      apu: TypedArrayEncoder.toBase64URL(TypedArrayEncoder.fromString(options.authorizationResponseNonce)),
-      apv: TypedArrayEncoder.toBase64URL(TypedArrayEncoder.fromString(options.authorizationRequestNonce)),
-    })
-
-    return jwe
-  }
->>>>>>> c6369e47
 }