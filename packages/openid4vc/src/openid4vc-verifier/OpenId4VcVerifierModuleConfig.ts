<<<<<<< HEAD
import { AgentContext } from '@credo-ts/core'
import type { Router } from 'express'
import { importExpress } from '../shared/router'

export interface OpenId4VcVerifierModuleConfigOptions {
=======
import type { Express } from 'express'

export interface InternalOpenId4VcVerifierModuleConfigOptions {
>>>>>>> cd6c8368
  /**
   * Base url at which the verifier endpoints will be hosted. All endpoints will be exposed with
   * this path as prefix.
   */
  baseUrl: string

  /**
   * Express app on which the openid4vp endpoints will be registered.
   */
  app: Express

  /**
   * The number of seconds after which a created authorization request will expire.
   *
   * This is used for the `exp` field of a signed authorization request.
   *
   * @default 300
   */
  authorizationRequestExpirationInSeconds?: number

  endpoints?: {
    /**
     * @default /authorize
     */
    authorization?: string

    /**
     * @default /authorization-requests
     */
    authorizationRequest?: string
  }

  /**
   * Configuration for the federation endpoint.
   */
  federation?: {
    // TODO: Make this functions also compatible with the issuer side
    isSubordinateEntity?: (
      agentContext: AgentContext,
      options: {
        verifierId: string

        issuerEntityId: string
        subjectEntityId: string
      }
    ) => Promise<boolean>
    getAuthorityHints?: (
      agentContext: AgentContext,
      options: {
        verifierId: string

        issuerEntityId: string
      }
    ) => Promise<string[] | undefined>
  }
}

export class OpenId4VcVerifierModuleConfig {
  private options: InternalOpenId4VcVerifierModuleConfigOptions

  public constructor(options: InternalOpenId4VcVerifierModuleConfigOptions) {
    this.options = options
  }

  public get baseUrl() {
    return this.options.baseUrl
  }

  public get app() {
    return this.options.app
  }

  /**
   * @default /authorize
   */
  public get authorizationRequestEndpoint(): string {
    return this.options.endpoints?.authorizationRequest ?? '/authorization-requests'
  }

  /**
   * @default /authorize
   */
  public get authorizationEndpoint(): string {
    return this.options.endpoints?.authorization ?? '/authorize'
  }

  /**
   * Time in seconds after which an authorization request will expire
   *
   * @default 300
   */
  public get authorizationRequestExpiresInSeconds() {
    return this.options.authorizationRequestExpirationInSeconds ?? 300
  }

  public get federation() {
    return this.options.federation
  }
}<|MERGE_RESOLUTION|>--- conflicted
+++ resolved
@@ -1,14 +1,7 @@
-<<<<<<< HEAD
 import { AgentContext } from '@credo-ts/core'
-import type { Router } from 'express'
-import { importExpress } from '../shared/router'
-
-export interface OpenId4VcVerifierModuleConfigOptions {
-=======
 import type { Express } from 'express'
 
 export interface InternalOpenId4VcVerifierModuleConfigOptions {
->>>>>>> cd6c8368
   /**
    * Base url at which the verifier endpoints will be hosted. All endpoints will be exposed with
    * this path as prefix.
