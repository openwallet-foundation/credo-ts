--- conflicted
+++ resolved
@@ -1,12 +1,8 @@
 import {
   AgentContext,
   ClaimFormat,
-<<<<<<< HEAD
   DcqlEncodedPresentations,
   DcqlQuery,
-=======
-  DcqlError,
->>>>>>> 652ade87
   DifPresentationExchangeDefinition,
   DifPresentationExchangeSubmission,
   HashName,
@@ -547,34 +543,6 @@
           })
         )
 
-<<<<<<< HEAD
-=======
-        const presentations = presentationVerificationResults.reduce(
-          (all, p) => {
-            if (p.verified) all[p.credentialId] = p.presentation
-            return all
-          },
-          {} as Record<string, VerifiablePresentation>
-        )
-
-        let presentationResult: ReturnType<typeof dcql.assertValidDcqlPresentation>
-        try {
-          presentationResult = dcql.assertValidDcqlPresentation(presentations, dcqlQuery)
-        } catch (error) {
-          if (error instanceof DcqlError) {
-            throw new Oauth2ServerErrorResponseError(
-              {
-                error: Oauth2ErrorCodes.InvalidRequest,
-                error_description: error.message,
-              },
-              { cause: error }
-            )
-          }
-
-          throw error
-        }
-
->>>>>>> 652ade87
         const errorMessages = presentationVerificationResults
           .flatMap(([credentialId, presentations], index) =>
             presentations.map((result) =>
@@ -593,7 +561,6 @@
         }
 
         // We can be certain here that all presentations passed verification
-
         const presentations = Object.fromEntries(
           presentationVerificationResults.map(
             ([credentialId, presentations]) =>
