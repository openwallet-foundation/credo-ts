--- conflicted
+++ resolved
@@ -543,17 +543,6 @@
           })
         )
 
-<<<<<<< HEAD
-        const presentations = presentationVerificationResults.reduce(
-          (all, p) => {
-            if (p.verified) all[p.credentialId] = p.presentation
-            return all
-          },
-          {} as Record<string, VerifiablePresentation>
-        )
-
-=======
->>>>>>> 1f743372
         const errorMessages = presentationVerificationResults
           .flatMap(([credentialId, presentations], index) =>
             presentations.map((result) =>
@@ -571,9 +560,6 @@
           )
         }
 
-<<<<<<< HEAD
-        const presentationResult = dcql.assertValidDcqlPresentation(presentations, dcqlQuery)
-=======
         // We can be certain here that all presentations passed verification
         const presentations = Object.fromEntries(
           presentationVerificationResults.map(
@@ -591,7 +577,6 @@
         )
 
         const presentationResult = await dcql.assertValidDcqlPresentation(agentContext, presentations, dcqlQuery)
->>>>>>> 1f743372
 
         dcqlResponse = {
           presentations,
