import {
  AgentContext,
  ClaimFormat,
  DcqlEncodedPresentations,
  DcqlQuery,
  DifPresentationExchangeDefinition,
  DifPresentationExchangeSubmission,
  HashName,
  Kms,
  MdocSessionTranscriptOptions,
  MdocSupportedSignatureAlgorithm,
  Query,
  QueryOptions,
  VerifiablePresentation,
  W3cV2CredentialService,
  W3cV2SdJwtVerifiablePresentation,
} from '@credo-ts/core'
import {
  CredoError,
  DcqlService,
  DifPresentationExchangeService,
  EventEmitter,
  InjectionSymbols,
  JsonEncoder,
  JsonTransformer,
  Jwt,
  Logger,
  MdocDeviceResponse,
  SdJwtVcApi,
  SignatureSuiteRegistry,
  TypedArrayEncoder,
  W3cCredentialService,
  W3cJsonLdVerifiablePresentation,
  W3cJwtVerifiablePresentation,
  X509Certificate,
  X509ModuleConfig,
  X509Service,
  extractPresentationsWithDescriptorsFromSubmission,
  extractX509CertificatesFromJwt,
  getDomainFromUrl,
  inject,
  injectable,
  isMdocSupportedSignatureAlgorithm,
  joinUriParts,
  utils,
} from '@credo-ts/core'
import { NonEmptyArray, mapNonEmptyArray } from '@credo-ts/core'
import { Jwk, Oauth2ErrorCodes, Oauth2ServerErrorResponseError } from '@openid4vc/oauth2'
import {
  ClientIdPrefix,
  ClientMetadata,
  JarmMode,
  Openid4vpVerifier,
  ParsedOpenid4vpAuthorizationResponse,
  TransactionDataHashesCredentials,
  getOpenid4vpClientId,
  isJarmResponseMode,
  isOpenid4vpAuthorizationRequestDcApi,
  zOpenid4vpAuthorizationResponse,
} from '@openid4vc/openid4vp'
import { getOid4vcCallbacks } from '../shared/callbacks'
import { OpenId4VpAuthorizationRequestPayload } from '../shared/index'
import { storeActorIdForContextCorrelationId } from '../shared/router'
import { getSdJwtVcTransactionDataHashes } from '../shared/transactionData'
import {
<<<<<<< HEAD
  dcqlFormatToPresentationClaimFormat,
=======
  addSecondsToDate,
  dcqlCredentialQueryToPresentationFormat,
>>>>>>> 321b2e8c
  getSupportedJwaSignatureAlgorithms,
  requestSignerToJwtIssuer,
} from '../shared/utils'
import { OpenId4VcVerificationSessionState } from './OpenId4VcVerificationSessionState'
import { OpenId4VcVerificationSessionStateChangedEvent, OpenId4VcVerifierEvents } from './OpenId4VcVerifierEvents'
import { OpenId4VcVerifierModuleConfig } from './OpenId4VcVerifierModuleConfig'
import type {
  OpenId4VpCreateAuthorizationRequestOptions,
  OpenId4VpCreateAuthorizationRequestReturn,
  OpenId4VpCreateVerifierOptions,
  OpenId4VpVerifiedAuthorizationResponse,
  OpenId4VpVerifiedAuthorizationResponseDcql,
  OpenId4VpVerifiedAuthorizationResponsePresentationExchange,
  OpenId4VpVerifiedAuthorizationResponseTransactionData,
  OpenId4VpVerifyAuthorizationResponseOptions,
  OpenId4VpVersion,
  ResponseMode,
} from './OpenId4VpVerifierServiceOptions'
import {
  OpenId4VcVerificationSessionRecord,
  OpenId4VcVerificationSessionRepository,
  OpenId4VcVerifierRecord,
  OpenId4VcVerifierRepository,
} from './repository'

/**
 * @internal
 */
@injectable()
export class OpenId4VpVerifierService {
  public constructor(
    @inject(InjectionSymbols.Logger) private logger: Logger,
    private w3cCredentialService: W3cCredentialService,
    private w3cV2CredentialService: W3cV2CredentialService,
    private openId4VcVerifierRepository: OpenId4VcVerifierRepository,
    private config: OpenId4VcVerifierModuleConfig,
    private openId4VcVerificationSessionRepository: OpenId4VcVerificationSessionRepository
  ) {}

  private getOpenid4vpVerifier(agentContext: AgentContext) {
    const callbacks = getOid4vcCallbacks(agentContext)
    const openid4vpClient = new Openid4vpVerifier({ callbacks })

    return openid4vpClient
  }

  public async createAuthorizationRequest(
    agentContext: AgentContext,
    options: OpenId4VpCreateAuthorizationRequestOptions & { verifier: OpenId4VcVerifierRecord }
  ): Promise<OpenId4VpCreateAuthorizationRequestReturn> {
    const kms = agentContext.resolve(Kms.KeyManagementApi)
    const nonce = TypedArrayEncoder.toBase64URL(kms.randomBytes({ length: 32 }))
    const state = TypedArrayEncoder.toBase64URL(kms.randomBytes({ length: 32 }))

    const responseMode = options.responseMode ?? 'direct_post.jwt'
    const isDcApiRequest = responseMode === 'dc_api' || responseMode === 'dc_api.jwt'

    const version = options.version ?? 'v1'
    if (version === 'v1.draft21' && isDcApiRequest) {
      throw new CredoError(
        `OpenID4VP version '${version}' cannot be used with responseMode '${options.responseMode}'. Use version 'v1' or 'v1.draft24' instead.`
      )
    }
    if (version === 'v1.draft21' && options.transactionData) {
      throw new CredoError(
        `OpenID4VP version '${version}' cannot be used with transactionData. Use version 'v1' or 'v1.draft24' instead.`
      )
    }
    if (version === 'v1.draft21' && options.dcql) {
      throw new CredoError(
        `OpenID4VP version '${version}' cannot be used with dcql. Use version 'v1' or 'v1.draft24' instead.`
      )
    }
    if (version !== 'v1' && options.verifierInfo) {
      throw new CredoError(`OpenID4VP version '${version}' cannot be used with verifierInfo. Use version 'v1' instead.`)
    }
    if (version === 'v1' && options.presentationExchange) {
      throw new CredoError(
        `OpenID4VP version '${version}' cannot be used with presentationExchange. Use dcql instead (recommended), or use older versions 'v1.draft24' and 'v1.draft21'.`
      )
    }

    // For now we only support presentations with holder binding.
    if (options.dcql?.query.credentials.some((c) => c.require_cryptographic_holder_binding === false)) {
      throw new CredoError(
        `Setting 'require_cryptographic_holder_binding' to false in DCQL Query is not supported by Credo at the moment. Only presentations with cryptographic holder binding are supported.`
      )
    }

    if (isDcApiRequest && options.authorizationResponseRedirectUri) {
      throw new CredoError(
        "'authorizationResponseRedirectUri' cannot be be used with response mode 'dc_api' and 'dc_api.jwt'."
      )
    }

    // Check to prevent direct_post from being used with mDOC
    const hasMdocRequest =
      options.presentationExchange?.definition.input_descriptors.some((i) => i.format?.mso_mdoc) ||
      options.dcql?.query.credentials.some((c) => c.format === 'mso_mdoc')
    // Up to draft 24 we use the 18013-7 mdoc session transcript which needs values from APU/APV
    if ((version === 'v1.draft21' || version === 'v1.draft24') && responseMode === 'direct_post' && hasMdocRequest) {
      throw new CredoError(
        "Unable to create authorization request with response mode 'direct_post' containing mDOC credentials. ISO 18013-7 requires the usage of response mode 'direct_post.jwt', and needs parameters from the encrypted response header to verify the mDOC sigature. Either use version 'v1', or update the response mode to 'direct_post.jwt'"
      )
    }

    if (options.verifierInfo) {
      const queryIds =
        options?.dcql?.query.credentials.map(({ id }) => id) ??
        options?.presentationExchange?.definition.input_descriptors.map(({ id }) => id) ??
        []

      const hasValidCredentialIds = options.verifierInfo.every(
        (vi) => !vi.credential_ids || vi.credential_ids.every((credentialId) => queryIds.includes(credentialId))
      )

      if (!hasValidCredentialIds) {
        throw new CredoError(
          'Verifier info (attestations) were provided, but the verifier info used credential ids that are not present in the query'
        )
      }
    }

    const authorizationRequestId = utils.uuid()
    // We include the `session=` in the url so we can still easily
    // find the session an encrypted response
    const authorizationResponseUrl = `${joinUriParts(this.config.baseUrl, [options.verifier.verifierId, this.config.authorizationEndpoint])}?session=${authorizationRequestId}`

    const jwtIssuer =
      options.requestSigner.method === 'none'
        ? undefined
        : options.requestSigner.method === 'x5c'
          ? await requestSignerToJwtIssuer(agentContext, {
              ...options.requestSigner,
              issuer: authorizationResponseUrl,
            })
          : await requestSignerToJwtIssuer(agentContext, options.requestSigner)

    let clientIdPrefix: ClientIdPrefix
    let clientId: string | undefined

    if (!jwtIssuer) {
      if (isDcApiRequest) {
        clientIdPrefix = version === 'v1' ? 'origin' : 'web-origin'
        clientId = undefined
      } else {
        clientIdPrefix = 'redirect_uri'
        clientId = authorizationResponseUrl
      }
    } else if (jwtIssuer?.method === 'x5c') {
      const leafCertificate = X509Service.getLeafCertificate(agentContext, { certificateChain: jwtIssuer.x5c })

      if (leafCertificate.sanDnsNames.includes(getDomainFromUrl(jwtIssuer.issuer))) {
        clientIdPrefix = 'x509_san_dns'
        clientId = getDomainFromUrl(jwtIssuer.issuer)
      } else {
        throw new CredoError(
          `With jwtIssuer method 'x5c' the jwtIssuer's 'issuer' field must match a sanDnsName (FQDN) in the leaf x509 chain's leaf certificate.`
        )
      }
    } else if (jwtIssuer?.method === 'did') {
      clientId = jwtIssuer.didUrl.split('#')[0]
      clientIdPrefix = version === 'v1' ? 'decentralized_identifier' : 'did'
    } else {
      throw new CredoError(
        `Unsupported jwt issuer method '${options.requestSigner.method}'. Only 'did' and 'x5c' are supported.`
      )
    }

    // We always use shortened URIs currently
    const hostedAuthorizationRequestUri =
      !isDcApiRequest && jwtIssuer
        ? joinUriParts(this.config.baseUrl, [
            options.verifier.verifierId,
            this.config.authorizationRequestEndpoint,
            authorizationRequestId,
          ])
        : // No hosted request needed when using DC API or using unsigned request
          undefined

    const client_id =
      // For did/https and draft 21 the client id has no special prefix
      clientIdPrefix === 'did' || (clientIdPrefix as string) === 'https' || version === 'v1.draft21'
        ? clientId
        : `${clientIdPrefix}:${clientId}`

    // for did the client_id is same in draft 21 and 24 so we could support both at the same time
    const legacyClientIdScheme =
      version === 'v1.draft21' &&
      clientIdPrefix !== 'web-origin' &&
      clientIdPrefix !== 'origin' &&
      clientIdPrefix !== 'decentralized_identifier'
        ? clientIdPrefix
        : undefined

    const client_metadata = await this.getClientMetadata(agentContext, {
      responseMode,
      verifier: options.verifier,
      authorizationResponseUrl,
      version,

      // TODO: we don't validate the DCQL query when creating a request i think?
      dcqlQuery: options.dcql?.query,
    })

    const requestParamsBase = {
      nonce,
      presentation_definition: options.presentationExchange?.definition,
      dcql_query: options.dcql?.query,
      transaction_data: options.transactionData?.map((entry) => JsonEncoder.toBase64URL(entry)),
      response_mode: responseMode,
      response_type: 'vp_token',
      client_metadata,
      verifier_info: options.verifierInfo,
    } as const

    const openid4vpVerifier = this.getOpenid4vpVerifier(agentContext)
    const authorizationRequest = await openid4vpVerifier.createOpenId4vpAuthorizationRequest({
      jar: jwtIssuer
        ? {
            jwtSigner: jwtIssuer,
            requestUri: hostedAuthorizationRequestUri,
            expiresInSeconds: this.config.authorizationRequestExpiresInSeconds,
          }
        : undefined,
      authorizationRequestPayload:
        requestParamsBase.response_mode === 'dc_api.jwt' || requestParamsBase.response_mode === 'dc_api'
          ? {
              ...requestParamsBase,
              // No client_id for unsigned DC API requests
              client_id: jwtIssuer ? client_id : undefined,
              response_mode: requestParamsBase.response_mode,
              expected_origins: options.expectedOrigins,
            }
          : {
              ...requestParamsBase,
              response_mode: requestParamsBase.response_mode,
              client_id: client_id as string,
              state,
              response_uri: authorizationResponseUrl,
              client_id_scheme: legacyClientIdScheme,
            },
    })

    const verificationSession = new OpenId4VcVerificationSessionRecord({
      authorizationResponseRedirectUri: options.authorizationResponseRedirectUri,

      // Only store payload for unsiged requests
      authorizationRequestPayload: authorizationRequest.jar
        ? undefined
        : authorizationRequest.authorizationRequestPayload,
      authorizationRequestJwt: authorizationRequest.jar?.authorizationRequestJwt,
      authorizationRequestUri: hostedAuthorizationRequestUri,
      authorizationRequestId,
      state: OpenId4VcVerificationSessionState.RequestCreated,
      verifierId: options.verifier.verifierId,
      expiresAt: utils.addSecondsToDate(new Date(), this.config.authorizationRequestExpiresInSeconds),
      openId4VpVersion: version,
    })
    await this.openId4VcVerificationSessionRepository.save(agentContext, verificationSession)
    this.emitStateChangedEvent(agentContext, verificationSession, null)

    return {
      authorizationRequest: authorizationRequest.authorizationRequest,
      verificationSession,
      authorizationRequestObject: authorizationRequest.authorizationRequestObject,
    }
  }

  private async getDcqlVerifiedResponse(
    agentContext: AgentContext,
    _dcqlQuery: unknown,
    presentations: DcqlEncodedPresentations
  ) {
    const dcqlService = agentContext.dependencyManager.resolve(DcqlService)
    const dcqlQuery = dcqlService.validateDcqlQuery(_dcqlQuery)

    const dcqlPresentationEntries = Object.entries(presentations)
    const dcqlPresentation = Object.fromEntries(
      dcqlPresentationEntries.map(([credentialId, presentations]) => {
        const queryCredential = dcqlQuery.credentials.find((c) => c.id === credentialId)
        if (!queryCredential) {
          throw new CredoError(
            `vp_token contains presentation for credential query id '${credentialId}', but this credential is not present in the dcql query.`
          )
        }

        return [
          credentialId,
          mapNonEmptyArray(presentations, (presentation) =>
            this.decodePresentation(agentContext, {
              presentation,
              format: dcqlCredentialQueryToPresentationFormat(queryCredential),
            })
          ),
        ]
      })
    )

    const dcqlPresentationResult = await dcqlService.assertValidDcqlPresentation(
      agentContext,
      dcqlPresentation,
      dcqlQuery
    )

    return {
      query: dcqlQuery,
      presentations: dcqlPresentation,
      presentationResult: dcqlPresentationResult,
    } satisfies OpenId4VpVerifiedAuthorizationResponseDcql
  }

  private async parseAuthorizationResponse(
    agentContext: AgentContext,
    options: {
      authorizationResponse: Record<string, unknown>
      origin?: string
      verificationSession: OpenId4VcVerificationSessionRecord
    }
  ): Promise<ParsedOpenid4vpAuthorizationResponse & { verificationSession: OpenId4VcVerificationSessionRecord }> {
    const openid4vpVerifier = this.getOpenid4vpVerifier(agentContext)

    const { authorizationResponse, verificationSession, origin } = options
    let parsedAuthorizationResponse: ParsedOpenid4vpAuthorizationResponse | undefined = undefined

    try {
      parsedAuthorizationResponse = await openid4vpVerifier.parseOpenid4vpAuthorizationResponse({
        authorizationResponse,
        origin,
        authorizationRequestPayload: verificationSession.requestPayload,
        callbacks: getOid4vcCallbacks(agentContext),
      })

      if (parsedAuthorizationResponse.jarm && parsedAuthorizationResponse.jarm.type !== JarmMode.Encrypted) {
        throw new Oauth2ServerErrorResponseError({
          error: Oauth2ErrorCodes.InvalidRequest,
          error_description: `Only encrypted JARM responses are supported, received '${parsedAuthorizationResponse.jarm.type}'.`,
        })
      }

      return {
        ...parsedAuthorizationResponse,
        verificationSession,
      }
    } catch (error) {
      if (
        verificationSession?.state === OpenId4VcVerificationSessionState.RequestUriRetrieved ||
        verificationSession?.state === OpenId4VcVerificationSessionState.RequestCreated
      ) {
        const parsed = zOpenid4vpAuthorizationResponse.safeParse(
          parsedAuthorizationResponse?.authorizationResponsePayload
        )

        verificationSession.authorizationResponsePayload = parsed.success ? parsed.data : undefined
        verificationSession.errorMessage = error.message
        await this.updateState(agentContext, verificationSession, OpenId4VcVerificationSessionState.Error)
      }

      throw error
    }
  }

  public async verifyAuthorizationResponse(
    agentContext: AgentContext,
    options: OpenId4VpVerifyAuthorizationResponseOptions & {
      /**
       * The verification session associated with the response
       */
      verificationSession: OpenId4VcVerificationSessionRecord
    }
  ): Promise<OpenId4VpVerifiedAuthorizationResponse> {
    const { verificationSession, authorizationResponse, origin } = options
    const authorizationRequest = verificationSession.requestPayload
    const openid4vpVersion =
      verificationSession.openId4VpVersion ??
      (authorizationRequest.client_id_scheme !== undefined ? 'v1.draft21' : 'v1.draft24')

    if (
      verificationSession.state !== OpenId4VcVerificationSessionState.RequestUriRetrieved &&
      verificationSession.state !== OpenId4VcVerificationSessionState.RequestCreated
    ) {
      throw new Oauth2ServerErrorResponseError({
        error: Oauth2ErrorCodes.InvalidRequest,
        error_description: 'Invalid session',
      })
    }

    if (verificationSession.expiresAt && Date.now() > verificationSession.expiresAt.getTime()) {
      verificationSession.errorMessage = 'session expired'
      await this.updateState(agentContext, verificationSession, OpenId4VcVerificationSessionState.Error)
      throw new Oauth2ServerErrorResponseError({
        error: Oauth2ErrorCodes.InvalidRequest,
        error_description: 'session expired',
      })
    }

    const result = await this.parseAuthorizationResponse(agentContext, {
      verificationSession,
      authorizationResponse,
      origin,
    })

    // NOTE: we always currently include only one key, and also use 'use=enc'. If we change
    // that, we should change this. I think we should return the jarm key in the openid4vp lib
    // and match against that (and also ensure then it's present in client_metadata -> should not conflict with federation)
    const encryptionJwk = authorizationRequest.client_metadata?.jwks?.keys.find((key) => key.use === 'enc')
    const encryptionPublicJwk = encryptionJwk ? Kms.PublicJwk.fromUnknown(encryptionJwk) : undefined

    let dcqlResponse: OpenId4VpVerifiedAuthorizationResponseDcql | undefined = undefined
    let pexResponse: OpenId4VpVerifiedAuthorizationResponsePresentationExchange | undefined = undefined
    let transactionData: OpenId4VpVerifiedAuthorizationResponseTransactionData[] | undefined = undefined

    try {
      const parsedClientId = getOpenid4vpClientId({
        responseMode: authorizationRequest.response_mode,
        clientId: authorizationRequest.client_id,
        legacyClientIdScheme: authorizationRequest.client_id_scheme,
        origin: options.origin,
        version: openid4vpVersion === 'v1' ? 100 : openid4vpVersion === 'v1.draft24' ? 24 : 21,
      })

      const clientId = parsedClientId.effectiveClientId
      const isDcApiRequest = isOpenid4vpAuthorizationRequestDcApi(authorizationRequest)

      // TODO: we should return the effectiveAudience in the returned value of openid4vp lib
      // Since it differs based on the version of openid4vp used
      // NOTE: in v1 DC API request the audience is always origin: (not the client id)
      const audience = openid4vpVersion === 'v1' && isDcApiRequest ? `origin:${options.origin}` : clientId

      const responseUri = isOpenid4vpAuthorizationRequestDcApi(authorizationRequest)
        ? undefined
        : authorizationRequest.response_uri

      // NOTE: apu is needed for mDOC over OID4VP without DC API up to draft 24
      const mdocGeneratedNonce = result.jarm?.jarmHeader.apu
        ? TypedArrayEncoder.toUtf8String(TypedArrayEncoder.fromBase64(result.jarm?.jarmHeader.apu))
        : undefined

      if (result.type === 'dcql') {
        const dcqlPresentationEntries = Object.entries(result.dcql.presentations)
        if (!authorizationRequest.dcql_query) {
          throw new Oauth2ServerErrorResponseError({
            error: Oauth2ErrorCodes.InvalidRequest,
            error_description: 'DCQL response provided but no dcql_query found in the authorization request.',
          })
        }

        const dcql = agentContext.dependencyManager.resolve(DcqlService)
        const dcqlQuery = dcql.validateDcqlQuery(authorizationRequest.dcql_query)

        const presentationVerificationResults = await Promise.all(
          dcqlPresentationEntries.map(async ([credentialId, presentations]) => {
            const queryCredential = dcqlQuery.credentials.find((c) => c.id === credentialId)
            if (!queryCredential) {
              throw new Oauth2ServerErrorResponseError({
                error: Oauth2ErrorCodes.InvalidRequest,
                error_description: `vp_token contains presentation for credential query id '${credentialId}', but this credential is not present in the dcql query.`,
              })
            }

            const verifiedPresentations = await Promise.all(
              mapNonEmptyArray(presentations, (presentation) =>
                this.verifyPresentation(agentContext, {
                  format: dcqlCredentialQueryToPresentationFormat(queryCredential),
                  nonce: authorizationRequest.nonce,
                  audience,
                  version: openid4vpVersion,
                  clientId,
                  encryptionJwk: encryptionPublicJwk,
                  origin: options.origin,
                  responseUri,
                  mdocGeneratedNonce,
                  verificationSessionId: result.verificationSession.id,
                  presentation,
                })
              )
            )
            return [credentialId, verifiedPresentations] as const
          })
        )

        const errorMessages = presentationVerificationResults
          .flatMap(([credentialId, presentations], index) =>
            presentations.map((result) =>
              !result.verified ? `\t- ${credentialId}[${index}]: ${result.reason}` : undefined
            )
          )
          .filter((i) => i !== undefined)
        if (errorMessages.length > 0) {
          throw new Oauth2ServerErrorResponseError(
            {
              error: Oauth2ErrorCodes.InvalidRequest,
              error_description: 'One or more presentations failed verification.',
            },
            { internalMessage: errorMessages.join('\n') }
          )
        }

        // We can be certain here that all presentations passed verification
        const presentations = Object.fromEntries(
          presentationVerificationResults.map(
            ([credentialId, presentations]) =>
              [
                credentialId,
                presentations
                  .map((p) => (p.verified ? p.presentation : undefined))
                  // NOTE: we add NonEmpty cast here since it's needed for DCQL, and because we
                  // previously ensured all items are valid, we can be sure this arary is non empty
                  // even after the filter.
                  .filter((p) => p !== undefined) as NonEmptyArray<VerifiablePresentation>,
              ] as const
          )
        )

        const presentationResult = await dcql.assertValidDcqlPresentation(agentContext, presentations, dcqlQuery)

        dcqlResponse = {
          presentations,
          presentationResult,
          query: dcqlQuery,
        }
      }

      if (result.type === 'pex') {
        const pex = agentContext.dependencyManager.resolve(DifPresentationExchangeService)

        const encodedPresentations = result.pex.presentations
        const submission = result.pex.presentationSubmission as DifPresentationExchangeSubmission
        const definition = result.pex.presentationDefinition as unknown as DifPresentationExchangeDefinition

        pex.validatePresentationDefinition(definition)

        try {
          pex.validatePresentationSubmission(submission)
        } catch (error) {
          throw new Oauth2ServerErrorResponseError(
            {
              error: Oauth2ErrorCodes.InvalidRequest,
              error_description: 'Invalid presentation submission.',
            },
            { cause: error }
          )
        }

        const presentationsArray = Array.isArray(encodedPresentations) ? encodedPresentations : [encodedPresentations]
        const presentationVerificationResults = await Promise.all(
          presentationsArray.map((presentation) => {
            return this.verifyPresentation(agentContext, {
              nonce: authorizationRequest.nonce,
              audience,
              clientId,
              version: openid4vpVersion,
              encryptionJwk: encryptionPublicJwk,
              responseUri,
              mdocGeneratedNonce,
              verificationSessionId: result.verificationSession.id,
              presentation,
              format: this.claimFormatFromEncodedPresentation(presentation),
              origin: options.origin,
            })
          })
        )

        const errorMessages = presentationVerificationResults
          .map((result, index) => (!result.verified ? `\t- [${index}]: ${result.reason}` : undefined))
          .filter((i) => i !== undefined)
        if (errorMessages.length > 0) {
          throw new Oauth2ServerErrorResponseError(
            {
              error: Oauth2ErrorCodes.InvalidRequest,
              error_description: 'One or more presentations failed verification.',
            },
            { internalMessage: errorMessages.join('\n') }
          )
        }

        const verifiablePresentations = presentationVerificationResults
          .map((p) => (p.verified ? p.presentation : undefined))
          .filter((p) => p !== undefined)

        try {
          pex.validatePresentation(
            definition,
            // vp_token MUST not be an array if only one entry
            verifiablePresentations.length === 1 ? verifiablePresentations[0] : verifiablePresentations,
            submission
          )
        } catch (error) {
          throw new Oauth2ServerErrorResponseError(
            {
              error: Oauth2ErrorCodes.InvalidRequest,
              error_description: 'Presentation submission does not satisy presentation request.',
            },
            { cause: error }
          )
        }

        const descriptors = extractPresentationsWithDescriptorsFromSubmission(
          // vp_token MUST not be an array if only one entry
          verifiablePresentations.length === 1 ? verifiablePresentations[0] : verifiablePresentations,
          submission,
          definition
        )

        pexResponse = {
          definition,
          descriptors,
          presentations: verifiablePresentations,
          submission,
        }
      }

      transactionData = await this.getVerifiedTransactionData(agentContext, {
        authorizationRequest,
        dcql: dcqlResponse,
        presentationExchange: pexResponse,
      })
    } catch (error) {
      result.verificationSession.errorMessage = error.message
      await this.updateState(agentContext, result.verificationSession, OpenId4VcVerificationSessionState.Error)
      throw error
    }

    result.verificationSession.authorizationResponsePayload = result.authorizationResponsePayload
    await this.updateState(agentContext, result.verificationSession, OpenId4VcVerificationSessionState.ResponseVerified)

    return {
      presentationExchange: pexResponse,
      dcql: dcqlResponse,
      transactionData,
      verificationSession: result.verificationSession,
    }
  }

  /**
   * Get the format based on an encoded presentation. This is mostly leveraged for
   * PEX where it's not known based on the request which format to expect
   */
  private claimFormatFromEncodedPresentation(
    presentation: string | Record<string, unknown>
  ): ClaimFormat.JwtVp | ClaimFormat.LdpVp | ClaimFormat.SdJwtDc | ClaimFormat.MsoMdoc {
    if (typeof presentation === 'object') return ClaimFormat.LdpVp
    if (presentation.includes('~')) return ClaimFormat.SdJwtDc
    if (Jwt.format.test(presentation)) return ClaimFormat.JwtVp

    // Fallback, we tried all other formats
    return ClaimFormat.MsoMdoc
  }

  public async getVerifiedAuthorizationResponse(
    agentContext: AgentContext,
    verificationSession: OpenId4VcVerificationSessionRecord
  ): Promise<OpenId4VpVerifiedAuthorizationResponse> {
    verificationSession.assertState(OpenId4VcVerificationSessionState.ResponseVerified)

    if (!verificationSession.authorizationResponsePayload) {
      throw new CredoError('No authorization response payload found in the verification session.')
    }

    const authorizationRequestPayload = verificationSession.requestPayload
    const openid4vpAuthorizationResponsePayload = verificationSession.authorizationResponsePayload
    const openid4vpVerifier = this.getOpenid4vpVerifier(agentContext)

    const result = openid4vpVerifier.validateOpenid4vpAuthorizationResponsePayload({
      authorizationRequestPayload: verificationSession.requestPayload,
      authorizationResponsePayload: openid4vpAuthorizationResponsePayload,
    })

    let presentationExchange: OpenId4VpVerifiedAuthorizationResponsePresentationExchange | undefined = undefined
    const dcql =
      result.type === 'dcql'
        ? await this.getDcqlVerifiedResponse(
            agentContext,
            authorizationRequestPayload.dcql_query,
            result.dcql.presentations
          )
        : undefined

    if (result.type === 'pex') {
      const presentationDefinition =
        authorizationRequestPayload.presentation_definition as unknown as DifPresentationExchangeDefinition
      const submission = openid4vpAuthorizationResponsePayload.presentation_submission as
        | DifPresentationExchangeSubmission
        | undefined

      if (!submission) {
        throw new CredoError('Unable to extract submission from the response.')
      }

      const verifiablePresentations = result.pex.presentations.map((presentation) =>
        this.decodePresentation(agentContext, {
          presentation,
          format: this.claimFormatFromEncodedPresentation(presentation),
        })
      )

      presentationExchange = {
        definition: presentationDefinition,
        submission,
        presentations: verifiablePresentations,
        descriptors: extractPresentationsWithDescriptorsFromSubmission(
          // vp_token MUST not be an array if only one entry
          verifiablePresentations.length === 1 ? verifiablePresentations[0] : verifiablePresentations,
          submission,
          presentationDefinition
        ),
      }
    }

    if (!presentationExchange && !dcql) {
      throw new CredoError('No presentationExchange or dcql found in the response.')
    }

    const transactionData = await this.getVerifiedTransactionData(agentContext, {
      authorizationRequest: authorizationRequestPayload,
      dcql,
      presentationExchange,
    })

    return {
      presentationExchange,
      dcql,
      transactionData,
      verificationSession,
    }
  }

  private async getVerifiedTransactionData(
    agentContext: AgentContext,
    {
      authorizationRequest,
      presentationExchange,
      dcql,
    }: {
      dcql?: OpenId4VpVerifiedAuthorizationResponseDcql
      presentationExchange?: OpenId4VpVerifiedAuthorizationResponsePresentationExchange
      authorizationRequest: OpenId4VpAuthorizationRequestPayload
    }
  ): Promise<OpenId4VpVerifiedAuthorizationResponseTransactionData[] | undefined> {
    if (!authorizationRequest.transaction_data) return undefined

    const openid4vpVerifier = this.getOpenid4vpVerifier(agentContext)
    const transactionDataHashesCredentials: TransactionDataHashesCredentials = {}

    // Extract presentations with credentialId
    const idToCredential = dcql
      ? Object.entries(dcql.presentations)
      : (presentationExchange?.descriptors.map(
          (descriptor) => [descriptor.descriptor.id, [descriptor.presentation]] as const
        ) ?? [])

    for (const [credentialId, presentations] of idToCredential) {
      // Only SD-JWT VC supported for now
      const transactionDataHashes = presentations.map((presentation) =>
        presentation.claimFormat === ClaimFormat.SdJwtDc ? getSdJwtVcTransactionDataHashes(presentation) : undefined
      )

      const firstHasHash = transactionDataHashes[0] !== undefined
      if (!transactionDataHashes.every((hash) => (firstHasHash ? hash !== undefined : hash === undefined))) {
        throw new Oauth2ServerErrorResponseError({
          error: Oauth2ErrorCodes.InvalidTransactionData,
          error_description: `Multipe presentations were submitted for credential query ${credentialId} but not all presentations includes a transaction data hash. Either all or none of the presentations for a credential query id should include a transaction data hash.`,
        })
      }

      if (!firstHasHash) continue

      transactionDataHashesCredentials[credentialId] = transactionDataHashes as [
        Exclude<(typeof transactionDataHashes)[number], undefined>,
      ]
    }

    // Verify the transaction data
    const transactionData = await openid4vpVerifier.verifyTransactionData({
      credentials: transactionDataHashesCredentials,
      transactionData: authorizationRequest.transaction_data,
    })

    return transactionData.map(({ credentialId, transactionDataEntry, presentations }) => ({
      credentialId,
      encoded: transactionDataEntry.encoded,
      decoded: transactionDataEntry.transactionData,
      transactionDataIndex: transactionDataEntry.transactionDataIndex,
      presentations: presentations.map((presentation) => ({
        presentationHashIndex: presentation.credentialHashIndex,
        hash: presentation.hash,
        // We only support the values supported by Credo hasher, so it can't be any other value than those.
        hashAlg: presentation.hashAlg as HashName,
      })) as OpenId4VpVerifiedAuthorizationResponseTransactionData['presentations'],
    }))
  }

  public async getAllVerifiers(agentContext: AgentContext) {
    return this.openId4VcVerifierRepository.getAll(agentContext)
  }

  public async getVerifierByVerifierId(agentContext: AgentContext, verifierId: string) {
    return this.openId4VcVerifierRepository.getByVerifierId(agentContext, verifierId)
  }

  public async updateVerifier(agentContext: AgentContext, verifier: OpenId4VcVerifierRecord) {
    return this.openId4VcVerifierRepository.update(agentContext, verifier)
  }

  public async createVerifier(agentContext: AgentContext, options?: OpenId4VpCreateVerifierOptions) {
    const openId4VcVerifier = new OpenId4VcVerifierRecord({
      verifierId: options?.verifierId ?? utils.uuid(),
      clientMetadata: options?.clientMetadata,
    })

    await this.openId4VcVerifierRepository.save(agentContext, openId4VcVerifier)
    await storeActorIdForContextCorrelationId(agentContext, openId4VcVerifier.verifierId)
    return openId4VcVerifier
  }

  public async findVerificationSessionsByQuery(
    agentContext: AgentContext,
    query: Query<OpenId4VcVerificationSessionRecord>,
    queryOptions?: QueryOptions
  ) {
    return this.openId4VcVerificationSessionRepository.findByQuery(agentContext, query, queryOptions)
  }

  public async getVerificationSessionById(agentContext: AgentContext, verificationSessionId: string) {
    return this.openId4VcVerificationSessionRepository.getById(agentContext, verificationSessionId)
  }

  private async getClientMetadata(
    agentContext: AgentContext,
    options: {
      responseMode: ResponseMode
      verifier: OpenId4VcVerifierRecord
      authorizationResponseUrl: string
      dcqlQuery?: DcqlQuery
      version: NonNullable<OpenId4VpCreateAuthorizationRequestOptions['version']>
    }
  ): Promise<ClientMetadata> {
    const { responseMode, verifier } = options

    const signatureSuiteRegistry = agentContext.resolve(SignatureSuiteRegistry)
    const kms = agentContext.resolve(Kms.KeyManagementApi)
    const supportedAlgs = getSupportedJwaSignatureAlgorithms(agentContext) as [
      Kms.KnownJwaSignatureAlgorithm,
      ...Kms.KnownJwaSignatureAlgorithm[],
    ]
    const supportedMdocAlgs = supportedAlgs.filter(isMdocSupportedSignatureAlgorithm) as [
      MdocSupportedSignatureAlgorithm,
      ...MdocSupportedSignatureAlgorithm[],
    ]
    const supportedProofTypes = signatureSuiteRegistry.supportedProofTypes

    type JarmEncryptionJwk = Kms.Jwk & { kid: string; use: 'enc' }
    let jarmEncryptionJwk: JarmEncryptionJwk | undefined

    if (isJarmResponseMode(responseMode)) {
      const key = await kms.createKey({ type: { crv: 'P-256', kty: 'EC' } })
      jarmEncryptionJwk = { ...key.publicJwk, use: 'enc' }
    }

    const jarmClientMetadata:
      | Pick<
          ClientMetadata,
          | 'jwks'
          | 'encrypted_response_enc_values_supported'
          | 'authorization_encrypted_response_alg'
          | 'authorization_encrypted_response_enc'
        >
      | undefined = jarmEncryptionJwk
      ? {
          jwks: { keys: [jarmEncryptionJwk as Jwk] },

          ...(options.version === 'v1'
            ? {
                encrypted_response_enc_values_supported: ['A128GCM', 'A256GCM', 'A128CBC-HS256'],
              }
            : {
                authorization_encrypted_response_alg: 'ECDH-ES',

                // NOTE: pre draft 24 we could only include one version. To maximize compatiblity we use
                // - A128GCM for draft 24 (HAIP)
                // - A256GCM for draft 21 (18013-7)
                authorization_encrypted_response_enc: options.version === 'v1.draft24' ? 'A128GCM' : 'A256GCM',
              }),
        }
      : undefined

    const dclqQueryFormats = new Set(options.dcqlQuery?.credentials.map((c) => c.format))

    return {
      ...jarmClientMetadata,
      ...verifier.clientMetadata,
      response_types_supported: ['vp_token'],

      // for v1 version we only include the vp_formats_supported for formats we're
      // requesting.
      ...(options.version === 'v1'
        ? {
            vp_formats_supported: {
              ...(dclqQueryFormats.has('dc+sd-jwt')
                ? {
                    'dc+sd-jwt': {
                      'kb-jwt_alg_values': supportedAlgs,
                      'sd-jwt_alg_values': supportedAlgs,
                    },
                  }
                : {}),

              ...(dclqQueryFormats.has('mso_mdoc')
                ? {
                    mso_mdoc: {
                      // TODO: we need to add some generic utils for fully specified COSE algorithms
                      deviceauth_alg_values: [/* P-256 */ -9, /* P-384 */ -51, /* Ed25519 */ -19],
                      issuerauth_alg_values: [/* P-256 */ -9, /* P-384 */ -51, /* Ed25519 */ -19],
                    },
                  }
                : {}),

              ...(dclqQueryFormats.has('jwt_vc_json')
                ? {
                    jwt_vc_json: {
                      alg_values: supportedAlgs,
                    },
                  }
                : {}),

              ...(dclqQueryFormats.has('ldp_vc')
                ? {
                    ldp_vc: {
                      proof_type_values: supportedProofTypes as [string, ...string[]],
                    },
                  }
                : {}),
            },
          }
        : {
            vp_formats: {
              mso_mdoc: {
                alg: supportedMdocAlgs,
              },
              jwt_vc: {
                alg: supportedAlgs,
              },
              jwt_vc_json: {
                alg: supportedAlgs,
              },
              jwt_vp_json: {
                alg: supportedAlgs,
              },
              jwt_vp: {
                alg: supportedAlgs,
              },
              ldp_vc: {
                proof_type: supportedProofTypes,
              },
              ldp_vp: {
                proof_type: supportedProofTypes,
              },
              'vc+sd-jwt': {
                'kb-jwt_alg_values': supportedAlgs,
                'sd-jwt_alg_values': supportedAlgs,
              },
              'dc+sd-jwt': {
                'kb-jwt_alg_values': supportedAlgs,
                'sd-jwt_alg_values': supportedAlgs,
              },
            },
          }),
    }
  }

  private decodePresentation(
    agentContext: AgentContext,
    options: {
      presentation: string | Record<string, unknown>
      format: ClaimFormat.JwtVp | ClaimFormat.LdpVp | ClaimFormat.SdJwtDc | ClaimFormat.MsoMdoc | ClaimFormat.SdJwtW3cVp
    }
  ): VerifiablePresentation {
    const { presentation, format } = options

    if (format === ClaimFormat.SdJwtDc) {
      if (typeof presentation !== 'string') {
        throw new CredoError(`Expected vp_token entry for format ${format} to be of type string`)
      }
      const sdJwtVcApi = agentContext.dependencyManager.resolve(SdJwtVcApi)

      const sdJwtVc = sdJwtVcApi.fromCompact(presentation)
      return sdJwtVc
    }
    if (format === ClaimFormat.MsoMdoc) {
      if (typeof presentation !== 'string') {
        throw new CredoError(`Expected vp_token entry for format ${format} to be of type string`)
      }
      const mdocDeviceResponse = MdocDeviceResponse.fromBase64Url(presentation)
      return mdocDeviceResponse
    }
    if (format === ClaimFormat.JwtVp) {
      if (typeof presentation !== 'string') {
        throw new CredoError(`Expected vp_token entry for format ${format} to be of type string`)
      }
      return W3cJwtVerifiablePresentation.fromSerializedJwt(presentation)
    }
    if (format === ClaimFormat.SdJwtW3cVp) {
      if (typeof presentation !== 'string') {
        throw new CredoError(`Expected vp_token entry for format ${format} to be of type string`)
      }
      return W3cV2SdJwtVerifiablePresentation.fromCompact(presentation)
    }

    return JsonTransformer.fromJSON(presentation, W3cJsonLdVerifiablePresentation)
  }

  private async verifyPresentation(
    agentContext: AgentContext,
    options: {
      nonce: string
      audience: string
      clientId: string
      responseUri?: string
      mdocGeneratedNonce?: string
      origin?: string
      verificationSessionId: string
      presentation: string | Record<string, unknown>
      format: ClaimFormat.LdpVp | ClaimFormat.JwtVp | ClaimFormat.SdJwtW3cVp | ClaimFormat.SdJwtDc | ClaimFormat.MsoMdoc
      version: OpenId4VpVersion
      encryptionJwk?: Kms.PublicJwk
    }
  ): Promise<
    | {
        verified: true
        presentation: VerifiablePresentation
        transactionData?: TransactionDataHashesCredentials[string]
      }
    | { verified: false; reason: string }
  > {
    const x509Config = agentContext.dependencyManager.resolve(X509ModuleConfig)
    const sdJwtVcApi = agentContext.dependencyManager.resolve(SdJwtVcApi)

    const { presentation, format } = options

    try {
      this.logger.trace('Presentation response', JsonTransformer.toJSON(presentation))

      let isValid: boolean
      let cause: Error | undefined = undefined
      let verifiablePresentation: VerifiablePresentation

      if (format === ClaimFormat.SdJwtDc) {
        if (typeof presentation !== 'string') {
          throw new CredoError(`Expected vp_token entry for format ${format} to be of type string`)
        }

        const sdJwtVc = sdJwtVcApi.fromCompact(presentation)
        const jwt = Jwt.fromSerializedJwt(presentation.split('~')[0])
        const certificateChain = extractX509CertificatesFromJwt(jwt)

        let trustedCertificates: string[] | undefined = undefined
        if (certificateChain && x509Config.getTrustedCertificatesForVerification) {
          trustedCertificates = await x509Config.getTrustedCertificatesForVerification(agentContext, {
            certificateChain,
            verification: {
              type: 'credential',
              credential: sdJwtVc,
              openId4VcVerificationSessionId: options.verificationSessionId,
            },
          })
        }

        if (!trustedCertificates) {
          // We also take from the config here to avoid the callback being called again
          trustedCertificates = x509Config.trustedCertificates ?? []
        }

        const verificationResult = await sdJwtVcApi.verify({
          compactSdJwtVc: presentation,
          keyBinding: {
            audience: options.audience,
            nonce: options.nonce,
          },
          trustedCertificates,
        })

        isValid = verificationResult.verification.isValid
        cause = verificationResult.isValid ? undefined : verificationResult.error
        verifiablePresentation = sdJwtVc
      } else if (format === ClaimFormat.MsoMdoc) {
        if (typeof presentation !== 'string') {
          throw new CredoError('Expected vp_token entry for format mso_mdoc to be of type string')
        }
        const mdocDeviceResponse = MdocDeviceResponse.fromBase64Url(presentation)
        if (mdocDeviceResponse.documents.length === 0) {
          throw new CredoError('mdoc device response does not contain any mdocs')
        }

        const deviceResponses = mdocDeviceResponse.splitIntoSingleDocumentResponses()

        for (const deviceResponseIndex of deviceResponses.keys()) {
          const mdocDeviceResponse = deviceResponses[deviceResponseIndex]

          const document = mdocDeviceResponse.documents[0]
          const certificateChain = document.issuerSignedCertificateChain.map((cert) =>
            X509Certificate.fromRawCertificate(cert)
          )

          const trustedCertificates = await x509Config.getTrustedCertificatesForVerification?.(agentContext, {
            certificateChain,
            verification: {
              type: 'credential',
              credential: document,
              openId4VcVerificationSessionId: options.verificationSessionId,
            },
          })

          let sessionTranscriptOptions: MdocSessionTranscriptOptions
          if (options.origin && options.version === 'v1') {
            sessionTranscriptOptions = {
              type: 'openId4VpDcApi',
              verifierGeneratedNonce: options.nonce,
              origin: options.origin,
              encryptionJwk: options.encryptionJwk,
            }
          } else if (options.origin) {
            sessionTranscriptOptions = {
              type: 'openId4VpDcApiDraft24',
              clientId: options.clientId,
              verifierGeneratedNonce: options.nonce,
              origin: options.origin,
            }
          } else if (options.version === 'v1') {
            if (!options.responseUri) {
              throw new CredoError('responseUri is required for mdoc openid4vp session transcript calculation')
            }

            sessionTranscriptOptions = {
              type: 'openId4Vp',
              clientId: options.clientId,
              responseUri: options.responseUri,
              verifierGeneratedNonce: options.nonce,
              encryptionJwk: options.encryptionJwk,
            }
          } else {
            if (!options.mdocGeneratedNonce || !options.responseUri) {
              throw new CredoError(
                'mdocGeneratedNonce and responseUri are required for mdoc openid4vp session transcript calculation'
              )
            }

            sessionTranscriptOptions = {
              type: 'openId4VpDraft18',
              clientId: options.clientId,
              mdocGeneratedNonce: options.mdocGeneratedNonce,
              responseUri: options.responseUri,
              verifierGeneratedNonce: options.nonce,
            }
          }

          await mdocDeviceResponse.verify(agentContext, {
            sessionTranscriptOptions,
            trustedCertificates,
          })
        }
        // TODO: extract transaction data hashes once https://github.com/openid/OpenID4VP/pull/330 is resolved

        isValid = true
        verifiablePresentation = mdocDeviceResponse
      } else if (format === ClaimFormat.JwtVp) {
        if (typeof presentation !== 'string') {
          throw new CredoError(`Expected vp_token entry for format ${format} to be of type string`)
        }

        verifiablePresentation = W3cJwtVerifiablePresentation.fromSerializedJwt(presentation)
        const verificationResult = await this.w3cCredentialService.verifyPresentation(agentContext, {
          presentation,
          challenge: options.nonce,
          domain: options.audience,
        })

        isValid = verificationResult.isValid
        cause = verificationResult.error
      } else if (format === ClaimFormat.SdJwtW3cVp) {
        if (typeof presentation !== 'string') {
          throw new CredoError(`Expected vp_token entry for format ${format} to be of type string`)
        }

        verifiablePresentation = W3cV2SdJwtVerifiablePresentation.fromCompact(presentation)
        const verificationResult = await this.w3cV2CredentialService.verifyPresentation(agentContext, {
          presentation: verifiablePresentation,
          challenge: options.nonce,
          domain: options.audience,
        })

        isValid = verificationResult.isValid
        cause = verificationResult.error
      } else {
        verifiablePresentation = JsonTransformer.fromJSON(presentation, W3cJsonLdVerifiablePresentation)
        const verificationResult = await this.w3cCredentialService.verifyPresentation(agentContext, {
          presentation: verifiablePresentation,
          challenge: options.nonce,
          domain: options.audience,
        })

        isValid = verificationResult.isValid
        cause = verificationResult.error
      }

      if (!isValid) {
        throw new CredoError(`Error occured during verification of presentation.${cause ? ` ${cause.message}` : ''}`, {
          cause,
        })
      }

      return {
        verified: true,
        presentation: verifiablePresentation,
      }
    } catch (error) {
      agentContext.config.logger.warn('Error occurred during verification of presentation', {
        error,
      })
      return {
        verified: false,
        reason: error.message,
      }
    }
  }

  /**
   * Update the record to a new state and emit an state changed event. Also updates the record
   * in storage.
   */
  public async updateState(
    agentContext: AgentContext,
    verificationSession: OpenId4VcVerificationSessionRecord,
    newState: OpenId4VcVerificationSessionState
  ) {
    agentContext.config.logger.debug(
      `Updating openid4vc verification session record ${verificationSession.id} to state ${newState} (previous=${verificationSession.state})`
    )

    const previousState = verificationSession.state
    verificationSession.state = newState
    await this.openId4VcVerificationSessionRepository.update(agentContext, verificationSession)

    this.emitStateChangedEvent(agentContext, verificationSession, previousState)
  }

  protected emitStateChangedEvent(
    agentContext: AgentContext,
    verificationSession: OpenId4VcVerificationSessionRecord,
    previousState: OpenId4VcVerificationSessionState | null
  ) {
    const eventEmitter = agentContext.dependencyManager.resolve(EventEmitter)

    eventEmitter.emit<OpenId4VcVerificationSessionStateChangedEvent>(agentContext, {
      type: OpenId4VcVerifierEvents.VerificationSessionStateChanged,
      payload: {
        verificationSession: verificationSession.clone(),
        previousState,
      },
    })
  }
}<|MERGE_RESOLUTION|>--- conflicted
+++ resolved
@@ -63,12 +63,7 @@
 import { storeActorIdForContextCorrelationId } from '../shared/router'
 import { getSdJwtVcTransactionDataHashes } from '../shared/transactionData'
 import {
-<<<<<<< HEAD
-  dcqlFormatToPresentationClaimFormat,
-=======
-  addSecondsToDate,
   dcqlCredentialQueryToPresentationFormat,
->>>>>>> 321b2e8c
   getSupportedJwaSignatureAlgorithms,
   requestSignerToJwtIssuer,
 } from '../shared/utils'
@@ -1150,7 +1145,7 @@
           trustedCertificates,
         })
 
-        isValid = verificationResult.verification.isValid
+        isValid = verificationResult.isValid
         cause = verificationResult.isValid ? undefined : verificationResult.error
         verifiablePresentation = sdJwtVc
       } else if (format === ClaimFormat.MsoMdoc) {
