--- conflicted
+++ resolved
@@ -454,14 +454,10 @@
       if (result.type === 'dcql') {
         const dcqlPresentationEntries = Object.entries(result.dcql.presentations)
         if (!authorizationRequest.dcql_query) {
-<<<<<<< HEAD
           throw new Oauth2ServerErrorResponseError({
             error: Oauth2ErrorCodes.InvalidRequest,
             error_description: 'DCQL response provided but no dcql_query found in the authorization request.',
           })
-=======
-          throw new CredoError('Missing required dcql query')
->>>>>>> c2fa12d2
         }
 
         const dcql = agentContext.dependencyManager.resolve(DcqlService)
