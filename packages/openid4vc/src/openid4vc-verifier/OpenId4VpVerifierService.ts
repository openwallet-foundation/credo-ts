import {
  AgentContext,
  ClaimFormat,
  DcqlEncodedPresentations,
  DcqlQuery,
  DifPresentationExchangeDefinition,
  DifPresentationExchangeSubmission,
  HashName,
  Kms,
  MdocSessionTranscriptOptions,
  MdocSupportedSignatureAlgorithm,
  Query,
  QueryOptions,
  VerifiablePresentation,
} from '@credo-ts/core'
import {
  CredoError,
  DcqlService,
  DifPresentationExchangeService,
  EventEmitter,
  InjectionSymbols,
  JsonEncoder,
  JsonTransformer,
  Jwt,
  Logger,
  MdocDeviceResponse,
  SdJwtVcApi,
  SignatureSuiteRegistry,
  TypedArrayEncoder,
  W3cCredentialService,
  W3cJsonLdVerifiablePresentation,
  W3cJwtVerifiablePresentation,
  X509Certificate,
  X509ModuleConfig,
  X509Service,
  extractPresentationsWithDescriptorsFromSubmission,
  extractX509CertificatesFromJwt,
  getDomainFromUrl,
  inject,
  injectable,
  isMdocSupportedSignatureAlgorithm,
  joinUriParts,
  utils,
} from '@credo-ts/core'
import { NonEmptyArray, mapNonEmptyArray } from '@credo-ts/core'
import { Jwk, Oauth2ErrorCodes, Oauth2ServerErrorResponseError } from '@openid4vc/oauth2'
import {
  ClientIdPrefix,
  ClientMetadata,
  JarmMode,
  Openid4vpVerifier,
  ParsedOpenid4vpAuthorizationResponse,
  TransactionDataHashesCredentials,
  getOpenid4vpClientId,
  isJarmResponseMode,
  isOpenid4vpAuthorizationRequestDcApi,
  zOpenid4vpAuthorizationResponse,
} from '@openid4vc/openid4vp'
import { getOid4vcCallbacks } from '../shared/callbacks'
import { OpenId4VpAuthorizationRequestPayload } from '../shared/index'
import { storeActorIdForContextCorrelationId } from '../shared/router'
import { getSdJwtVcTransactionDataHashes } from '../shared/transactionData'
import {
  addSecondsToDate,
  dcqlFormatToPresentationClaimFormat,
  getSupportedJwaSignatureAlgorithms,
  requestSignerToJwtIssuer,
} from '../shared/utils'
import { OpenId4VcVerificationSessionState } from './OpenId4VcVerificationSessionState'
import { OpenId4VcVerificationSessionStateChangedEvent, OpenId4VcVerifierEvents } from './OpenId4VcVerifierEvents'
import { OpenId4VcVerifierModuleConfig } from './OpenId4VcVerifierModuleConfig'
import type {
  OpenId4VpCreateAuthorizationRequestOptions,
  OpenId4VpCreateAuthorizationRequestReturn,
  OpenId4VpCreateVerifierOptions,
  OpenId4VpVerifiedAuthorizationResponse,
  OpenId4VpVerifiedAuthorizationResponseDcql,
  OpenId4VpVerifiedAuthorizationResponsePresentationExchange,
  OpenId4VpVerifiedAuthorizationResponseTransactionData,
  OpenId4VpVerifyAuthorizationResponseOptions,
  OpenId4VpVersion,
  ResponseMode,
} from './OpenId4VpVerifierServiceOptions'
import {
  OpenId4VcVerificationSessionRecord,
  OpenId4VcVerificationSessionRepository,
  OpenId4VcVerifierRecord,
  OpenId4VcVerifierRepository,
} from './repository'

/**
 * @internal
 */
@injectable()
export class OpenId4VpVerifierService {
  public constructor(
    @inject(InjectionSymbols.Logger) private logger: Logger,
    private w3cCredentialService: W3cCredentialService,
    private openId4VcVerifierRepository: OpenId4VcVerifierRepository,
    private config: OpenId4VcVerifierModuleConfig,
    private openId4VcVerificationSessionRepository: OpenId4VcVerificationSessionRepository
  ) {}

  private getOpenid4vpVerifier(agentContext: AgentContext) {
    const callbacks = getOid4vcCallbacks(agentContext)
    const openid4vpClient = new Openid4vpVerifier({ callbacks })

    return openid4vpClient
  }

  public async createAuthorizationRequest(
    agentContext: AgentContext,
    options: OpenId4VpCreateAuthorizationRequestOptions & { verifier: OpenId4VcVerifierRecord }
  ): Promise<OpenId4VpCreateAuthorizationRequestReturn> {
    const kms = agentContext.resolve(Kms.KeyManagementApi)
    const nonce = TypedArrayEncoder.toBase64URL(kms.randomBytes({ length: 32 }))
    const state = TypedArrayEncoder.toBase64URL(kms.randomBytes({ length: 32 }))

    const responseMode = options.responseMode ?? 'direct_post.jwt'
    const isDcApiRequest = responseMode === 'dc_api' || responseMode === 'dc_api.jwt'

    const version = options.version ?? 'v1'
    if (version === 'v1.draft21' && isDcApiRequest) {
      throw new CredoError(
        `OpenID4VP version '${version}' cannot be used with responseMode '${options.responseMode}'. Use version 'v1' or 'v1.draft24' instead.`
      )
    }
    if (version === 'v1.draft21' && options.transactionData) {
      throw new CredoError(
        `OpenID4VP version '${version}' cannot be used with transactionData. Use version 'v1' or 'v1.draft24' instead.`
      )
    }
    if (version === 'v1.draft21' && options.dcql) {
      throw new CredoError(
        `OpenID4VP version '${version}' cannot be used with dcql. Use version 'v1' or 'v1.draft24' instead.`
      )
    }
    if (version !== 'v1' && options.verifierInfo) {
      throw new CredoError(`OpenID4VP version '${version}' cannot be used with verifierInfo. Use version 'v1' instead.`)
    }
    if (version === 'v1' && options.presentationExchange) {
      throw new CredoError(
        `OpenID4VP version '${version}' cannot be used with presentationExchange. Use dcql instead (recommended), or use older versions 'v1.draft24' and 'v1.draft21'.`
      )
    }

    // For now we only support presentations with holder binding.
    if (options.dcql?.query.credentials.some((c) => c.require_cryptographic_holder_binding === false)) {
      throw new CredoError(
        `Setting 'require_cryptographic_holder_binding' to false in DCQL Query is not supported by Credo at the moment. Only presentations with cryptographic holder binding are supported.`
      )
    }

    if (isDcApiRequest && options.authorizationResponseRedirectUri) {
      throw new CredoError(
        "'authorizationResponseRedirectUri' cannot be be used with response mode 'dc_api' and 'dc_api.jwt'."
      )
    }

    // Check to prevent direct_post from being used with mDOC
    const hasMdocRequest =
      options.presentationExchange?.definition.input_descriptors.some((i) => i.format?.mso_mdoc) ||
      options.dcql?.query.credentials.some((c) => c.format === 'mso_mdoc')
    // Up to draft 24 we use the 18013-7 mdoc session transcript which needs values from APU/APV
    if ((version === 'v1.draft21' || version === 'v1.draft24') && responseMode === 'direct_post' && hasMdocRequest) {
      throw new CredoError(
        "Unable to create authorization request with response mode 'direct_post' containing mDOC credentials. ISO 18013-7 requires the usage of response mode 'direct_post.jwt', and needs parameters from the encrypted response header to verify the mDOC sigature. Either use version 'v1', or update the response mode to 'direct_post.jwt'"
      )
    }

    if (options.verifierInfo) {
      const queryIds =
        options?.dcql?.query.credentials.map(({ id }) => id) ??
        options?.presentationExchange?.definition.input_descriptors.map(({ id }) => id) ??
        []

      const hasValidCredentialIds = options.verifierInfo.every(
        (vi) => !vi.credential_ids || vi.credential_ids.every((credentialId) => queryIds.includes(credentialId))
      )

      if (!hasValidCredentialIds) {
        throw new CredoError(
          'Verifier info (attestations) were provided, but the verifier info used credential ids that are not present in the query'
        )
      }
    }

    const authorizationRequestId = utils.uuid()
    // We include the `session=` in the url so we can still easily
    // find the session an encrypted response
    const authorizationResponseUrl = `${joinUriParts(this.config.baseUrl, [options.verifier.verifierId, this.config.authorizationEndpoint])}?session=${authorizationRequestId}`
    const federationEntityId = joinUriParts(this.config.baseUrl, [options.verifier.verifierId])

    const jwtIssuer =
      options.requestSigner.method === 'none'
        ? undefined
        : options.requestSigner.method === 'x5c'
          ? await requestSignerToJwtIssuer(agentContext, {
              ...options.requestSigner,
              issuer: authorizationResponseUrl,
            })
          : options.requestSigner.method === 'federation'
            ? await requestSignerToJwtIssuer(agentContext, {
                ...options.requestSigner,
                entityId: federationEntityId,
              })
            : await requestSignerToJwtIssuer(agentContext, options.requestSigner)

    let clientIdPrefix: ClientIdPrefix
    let clientId: string | undefined

    if (!jwtIssuer) {
      if (isDcApiRequest) {
        clientIdPrefix = version === 'v1' ? 'origin' : 'web-origin'
        clientId = undefined
      } else {
        clientIdPrefix = 'redirect_uri'
        clientId = authorizationResponseUrl
      }
    } else if (jwtIssuer?.method === 'x5c') {
      const leafCertificate = X509Service.getLeafCertificate(agentContext, { certificateChain: jwtIssuer.x5c })

      if (leafCertificate.sanDnsNames.includes(getDomainFromUrl(jwtIssuer.issuer))) {
        clientIdPrefix = 'x509_san_dns'
        clientId = getDomainFromUrl(jwtIssuer.issuer)
      } else {
        throw new CredoError(
          `With jwtIssuer method 'x5c' the jwtIssuer's 'issuer' field must match a sanDnsName (FQDN) in the leaf x509 chain's leaf certificate.`
        )
      }
    } else if (jwtIssuer?.method === 'did') {
      clientId = jwtIssuer.didUrl.split('#')[0]
<<<<<<< HEAD
      clientIdScheme = 'did'
    } else if (jwtIssuer.method === 'federation') {
      clientId = federationEntityId
      clientIdScheme = 'https'
=======
      clientIdPrefix = version === 'v1' ? 'decentralized_identifier' : 'did'
>>>>>>> 56f34f14
    } else {
      throw new CredoError(
        `Unsupported jwt issuer method '${options.requestSigner.method}'. Only 'did', 'x5c' and 'federation' are supported.`
      )
    }

    // We always use shortened URIs currently
    const hostedAuthorizationRequestUri =
      !isDcApiRequest && jwtIssuer
        ? joinUriParts(this.config.baseUrl, [
            options.verifier.verifierId,
            this.config.authorizationRequestEndpoint,
            authorizationRequestId,
          ])
        : // No hosted request needed when using DC API or using unsigned request
          undefined

    const client_id =
      // For did/https and draft 21 the client id has no special prefix
<<<<<<< HEAD
      clientIdScheme === 'did' || clientIdScheme === 'https' || version === 'v1.draft21'
=======
      clientIdPrefix === 'did' || (clientIdPrefix as string) === 'https' || version === 'v1.draft21'
>>>>>>> 56f34f14
        ? clientId
        : `${clientIdPrefix}:${clientId}`

    // for did the client_id is same in draft 21 and 24 so we could support both at the same time
    const legacyClientIdScheme =
<<<<<<< HEAD
      version === 'v1.draft21' && clientIdScheme !== 'web-origin'
        ? clientIdScheme === 'https'
          ? 'entity_id'
          : clientIdScheme
        : undefined

    // Do not add client metadata if OpenID Federation is used.
    const client_metadata =
      clientIdScheme !== 'https'
        ? await this.getClientMetadata(agentContext, {
            responseMode,
            verifier: options.verifier,
            version,
          })
        : undefined
=======
      version === 'v1.draft21' &&
      clientIdPrefix !== 'web-origin' &&
      clientIdPrefix !== 'origin' &&
      clientIdPrefix !== 'decentralized_identifier'
        ? clientIdPrefix
        : undefined

    const client_metadata = await this.getClientMetadata(agentContext, {
      responseMode,
      verifier: options.verifier,
      authorizationResponseUrl,
      version,

      // TODO: we don't validate the DCQL query when creating a request i think?
      dcqlQuery: options.dcql?.query,
    })
>>>>>>> 56f34f14

    const requestParamsBase = {
      nonce,
      presentation_definition: options.presentationExchange?.definition,
      dcql_query: options.dcql?.query,
      transaction_data: options.transactionData?.map((entry) => JsonEncoder.toBase64URL(entry)),
      response_mode: responseMode,
      response_type: 'vp_token',
      client_metadata,
      verifier_info: options.verifierInfo,
    } as const

    const openid4vpVerifier = this.getOpenid4vpVerifier(agentContext)
    const authorizationRequest = await openid4vpVerifier.createOpenId4vpAuthorizationRequest({
      jar: jwtIssuer
        ? {
            jwtSigner: jwtIssuer,
            requestUri: hostedAuthorizationRequestUri,
            expiresInSeconds: this.config.authorizationRequestExpiresInSeconds,
          }
        : undefined,
      authorizationRequestPayload:
        requestParamsBase.response_mode === 'dc_api.jwt' || requestParamsBase.response_mode === 'dc_api'
          ? {
              ...requestParamsBase,
              // No client_id for unsigned DC API requests
              client_id: jwtIssuer ? client_id : undefined,
              response_mode: requestParamsBase.response_mode,
              expected_origins: options.expectedOrigins,
            }
          : {
              ...requestParamsBase,
              response_mode: requestParamsBase.response_mode,
              client_id: client_id as string,
              state,
              response_uri: authorizationResponseUrl,
              client_id_scheme: legacyClientIdScheme,
            },
    })

    const verificationSession = new OpenId4VcVerificationSessionRecord({
      authorizationResponseRedirectUri: options.authorizationResponseRedirectUri,

      // Only store payload for unsiged requests
      authorizationRequestPayload: authorizationRequest.jar
        ? undefined
        : authorizationRequest.authorizationRequestPayload,
      authorizationRequestJwt: authorizationRequest.jar?.authorizationRequestJwt,
      authorizationRequestUri: hostedAuthorizationRequestUri,
      authorizationRequestId,
      state: OpenId4VcVerificationSessionState.RequestCreated,
      verifierId: options.verifier.verifierId,
      expiresAt: addSecondsToDate(new Date(), this.config.authorizationRequestExpiresInSeconds),
      openId4VpVersion: version,
    })
    await this.openId4VcVerificationSessionRepository.save(agentContext, verificationSession)
    this.emitStateChangedEvent(agentContext, verificationSession, null)

    return {
      authorizationRequest: authorizationRequest.authorizationRequest,
      verificationSession,
      authorizationRequestObject: authorizationRequest.authorizationRequestObject,
    }
  }

  private async getDcqlVerifiedResponse(
    agentContext: AgentContext,
    _dcqlQuery: unknown,
    presentations: DcqlEncodedPresentations
  ) {
    const dcqlService = agentContext.dependencyManager.resolve(DcqlService)
    const dcqlQuery = dcqlService.validateDcqlQuery(_dcqlQuery)

    const dcqlPresentationEntries = Object.entries(presentations)
    const dcqlPresentation = Object.fromEntries(
      dcqlPresentationEntries.map(([credentialId, presentations]) => {
        const queryCredential = dcqlQuery.credentials.find((c) => c.id === credentialId)
        if (!queryCredential) {
          throw new CredoError(
            `vp_token contains presentation for credential query id '${credentialId}', but this credential is not present in the dcql query.`
          )
        }

        return [
          credentialId,
          mapNonEmptyArray(presentations, (presentation) =>
            this.decodePresentation(agentContext, {
              presentation,
              format: dcqlFormatToPresentationClaimFormat[queryCredential.format],
            })
          ),
        ]
      })
    )

    const dcqlPresentationResult = await dcqlService.assertValidDcqlPresentation(
      agentContext,
      dcqlPresentation,
      dcqlQuery
    )

    return {
      query: dcqlQuery,
      presentations: dcqlPresentation,
      presentationResult: dcqlPresentationResult,
    } satisfies OpenId4VpVerifiedAuthorizationResponseDcql
  }

  private async parseAuthorizationResponse(
    agentContext: AgentContext,
    options: {
      authorizationResponse: Record<string, unknown>
      origin?: string
      verificationSession: OpenId4VcVerificationSessionRecord
    }
  ): Promise<ParsedOpenid4vpAuthorizationResponse & { verificationSession: OpenId4VcVerificationSessionRecord }> {
    const openid4vpVerifier = this.getOpenid4vpVerifier(agentContext)

    const { authorizationResponse, verificationSession, origin } = options
    let parsedAuthorizationResponse: ParsedOpenid4vpAuthorizationResponse | undefined = undefined

    try {
      parsedAuthorizationResponse = await openid4vpVerifier.parseOpenid4vpAuthorizationResponse({
        authorizationResponse,
        origin,
        authorizationRequestPayload: verificationSession.requestPayload,
        callbacks: getOid4vcCallbacks(agentContext),
      })

      if (parsedAuthorizationResponse.jarm && parsedAuthorizationResponse.jarm.type !== JarmMode.Encrypted) {
        throw new Oauth2ServerErrorResponseError({
          error: Oauth2ErrorCodes.InvalidRequest,
          error_description: `Only encrypted JARM responses are supported, received '${parsedAuthorizationResponse.jarm.type}'.`,
        })
      }

      return {
        ...parsedAuthorizationResponse,
        verificationSession,
      }
    } catch (error) {
      if (
        verificationSession?.state === OpenId4VcVerificationSessionState.RequestUriRetrieved ||
        verificationSession?.state === OpenId4VcVerificationSessionState.RequestCreated
      ) {
        const parsed = zOpenid4vpAuthorizationResponse.safeParse(
          parsedAuthorizationResponse?.authorizationResponsePayload
        )

        verificationSession.authorizationResponsePayload = parsed.success ? parsed.data : undefined
        verificationSession.errorMessage = error.message
        await this.updateState(agentContext, verificationSession, OpenId4VcVerificationSessionState.Error)
      }

      throw error
    }
  }

  public async verifyAuthorizationResponse(
    agentContext: AgentContext,
    options: OpenId4VpVerifyAuthorizationResponseOptions & {
      /**
       * The verification session associated with the response
       */
      verificationSession: OpenId4VcVerificationSessionRecord
    }
  ): Promise<OpenId4VpVerifiedAuthorizationResponse> {
    const { verificationSession, authorizationResponse, origin } = options
    const authorizationRequest = verificationSession.requestPayload
    const openid4vpVersion =
      verificationSession.openId4VpVersion ??
      (authorizationRequest.client_id_scheme !== undefined ? 'v1.draft21' : 'v1.draft24')

    if (
      verificationSession.state !== OpenId4VcVerificationSessionState.RequestUriRetrieved &&
      verificationSession.state !== OpenId4VcVerificationSessionState.RequestCreated
    ) {
      throw new Oauth2ServerErrorResponseError({
        error: Oauth2ErrorCodes.InvalidRequest,
        error_description: 'Invalid session',
      })
    }

    if (verificationSession.expiresAt && Date.now() > verificationSession.expiresAt.getTime()) {
      verificationSession.errorMessage = 'session expired'
      await this.updateState(agentContext, verificationSession, OpenId4VcVerificationSessionState.Error)
      throw new Oauth2ServerErrorResponseError({
        error: Oauth2ErrorCodes.InvalidRequest,
        error_description: 'session expired',
      })
    }

    const result = await this.parseAuthorizationResponse(agentContext, {
      verificationSession,
      authorizationResponse,
      origin,
    })

    // NOTE: we always currently include only one key, and also use 'use=enc'. If we change
    // that, we should change this. I think we should return the jarm key in the openid4vp lib
    // and match against that (and also ensure then it's present in client_metadata -> should not conflict with federation)
    const encryptionJwk = authorizationRequest.client_metadata?.jwks?.keys.find((key) => key.use === 'enc')
    const encryptionPublicJwk = encryptionJwk ? Kms.PublicJwk.fromUnknown(encryptionJwk) : undefined

    let dcqlResponse: OpenId4VpVerifiedAuthorizationResponseDcql | undefined = undefined
    let pexResponse: OpenId4VpVerifiedAuthorizationResponsePresentationExchange | undefined = undefined
    let transactionData: OpenId4VpVerifiedAuthorizationResponseTransactionData[] | undefined = undefined

    try {
      const parsedClientId = getOpenid4vpClientId({
        responseMode: authorizationRequest.response_mode,
        clientId: authorizationRequest.client_id,
        legacyClientIdScheme: authorizationRequest.client_id_scheme,
        origin: options.origin,
        version: openid4vpVersion === 'v1' ? 100 : openid4vpVersion === 'v1.draft24' ? 24 : 21,
      })

      const clientId = parsedClientId.effectiveClientId
      const isDcApiRequest = isOpenid4vpAuthorizationRequestDcApi(authorizationRequest)

      // TODO: we should return the effectiveAudience in the returned value of openid4vp lib
      // Since it differs based on the version of openid4vp used
      // NOTE: in v1 DC API request the audience is always origin: (not the client id)
      const audience = openid4vpVersion === 'v1' && isDcApiRequest ? `origin:${options.origin}` : clientId

      const responseUri = isOpenid4vpAuthorizationRequestDcApi(authorizationRequest)
        ? undefined
        : authorizationRequest.response_uri

      // NOTE: apu is needed for mDOC over OID4VP without DC API up to draft 24
      const mdocGeneratedNonce = result.jarm?.jarmHeader.apu
        ? TypedArrayEncoder.toUtf8String(TypedArrayEncoder.fromBase64(result.jarm?.jarmHeader.apu))
        : undefined

      if (result.type === 'dcql') {
        const dcqlPresentationEntries = Object.entries(result.dcql.presentations)
        if (!authorizationRequest.dcql_query) {
          throw new Oauth2ServerErrorResponseError({
            error: Oauth2ErrorCodes.InvalidRequest,
            error_description: 'DCQL response provided but no dcql_query found in the authorization request.',
          })
        }

        const dcql = agentContext.dependencyManager.resolve(DcqlService)
        const dcqlQuery = dcql.validateDcqlQuery(authorizationRequest.dcql_query)

        const presentationVerificationResults = await Promise.all(
          dcqlPresentationEntries.map(async ([credentialId, presentations]) => {
            const queryCredential = dcqlQuery.credentials.find((c) => c.id === credentialId)
            if (!queryCredential) {
              throw new Oauth2ServerErrorResponseError({
                error: Oauth2ErrorCodes.InvalidRequest,
                error_description: `vp_token contains presentation for credential query id '${credentialId}', but this credential is not present in the dcql query.`,
              })
            }

            const verifiedPresentations = await Promise.all(
              mapNonEmptyArray(presentations, (presentation) =>
                this.verifyPresentation(agentContext, {
                  format: dcqlFormatToPresentationClaimFormat[queryCredential.format],
                  nonce: authorizationRequest.nonce,
                  audience,
                  version: openid4vpVersion,
                  clientId,
                  encryptionJwk: encryptionPublicJwk,
                  origin: options.origin,
                  responseUri,
                  mdocGeneratedNonce,
                  verificationSessionId: result.verificationSession.id,
                  presentation,
                })
              )
            )
            return [credentialId, verifiedPresentations] as const
          })
        )

        const errorMessages = presentationVerificationResults
          .flatMap(([credentialId, presentations], index) =>
            presentations.map((result) =>
              !result.verified ? `\t- ${credentialId}[${index}]: ${result.reason}` : undefined
            )
          )
          .filter((i) => i !== undefined)
        if (errorMessages.length > 0) {
          throw new Oauth2ServerErrorResponseError(
            {
              error: Oauth2ErrorCodes.InvalidRequest,
              error_description: 'One or more presentations failed verification.',
            },
            { internalMessage: errorMessages.join('\n') }
          )
        }

        // We can be certain here that all presentations passed verification
        const presentations = Object.fromEntries(
          presentationVerificationResults.map(
            ([credentialId, presentations]) =>
              [
                credentialId,
                presentations
                  .map((p) => (p.verified ? p.presentation : undefined))
                  // NOTE: we add NonEmpty cast here since it's needed for DCQL, and because we
                  // previously ensured all items are valid, we can be sure this arary is non empty
                  // even after the filter.
                  .filter((p) => p !== undefined) as NonEmptyArray<VerifiablePresentation>,
              ] as const
          )
        )

        const presentationResult = await dcql.assertValidDcqlPresentation(agentContext, presentations, dcqlQuery)

        dcqlResponse = {
          presentations,
          presentationResult,
          query: dcqlQuery,
        }
      }

      if (result.type === 'pex') {
        const pex = agentContext.dependencyManager.resolve(DifPresentationExchangeService)

        const encodedPresentations = result.pex.presentations
        const submission = result.pex.presentationSubmission as DifPresentationExchangeSubmission
        const definition = result.pex.presentationDefinition as unknown as DifPresentationExchangeDefinition

        pex.validatePresentationDefinition(definition)

        try {
          pex.validatePresentationSubmission(submission)
        } catch (error) {
          throw new Oauth2ServerErrorResponseError(
            {
              error: Oauth2ErrorCodes.InvalidRequest,
              error_description: 'Invalid presentation submission.',
            },
            { cause: error }
          )
        }

        const presentationsArray = Array.isArray(encodedPresentations) ? encodedPresentations : [encodedPresentations]
        const presentationVerificationResults = await Promise.all(
          presentationsArray.map((presentation) => {
            return this.verifyPresentation(agentContext, {
              nonce: authorizationRequest.nonce,
              audience,
              clientId,
              version: openid4vpVersion,
              encryptionJwk: encryptionPublicJwk,
              responseUri,
              mdocGeneratedNonce,
              verificationSessionId: result.verificationSession.id,
              presentation,
              format: this.claimFormatFromEncodedPresentation(presentation),
              origin: options.origin,
            })
          })
        )

        const errorMessages = presentationVerificationResults
          .map((result, index) => (!result.verified ? `\t- [${index}]: ${result.reason}` : undefined))
          .filter((i) => i !== undefined)
        if (errorMessages.length > 0) {
          throw new Oauth2ServerErrorResponseError(
            {
              error: Oauth2ErrorCodes.InvalidRequest,
              error_description: 'One or more presentations failed verification.',
            },
            { internalMessage: errorMessages.join('\n') }
          )
        }

        const verifiablePresentations = presentationVerificationResults
          .map((p) => (p.verified ? p.presentation : undefined))
          .filter((p) => p !== undefined)

        try {
          pex.validatePresentation(
            definition,
            // vp_token MUST not be an array if only one entry
            verifiablePresentations.length === 1 ? verifiablePresentations[0] : verifiablePresentations,
            submission
          )
        } catch (error) {
          throw new Oauth2ServerErrorResponseError(
            {
              error: Oauth2ErrorCodes.InvalidRequest,
              error_description: 'Presentation submission does not satisy presentation request.',
            },
            { cause: error }
          )
        }

        const descriptors = extractPresentationsWithDescriptorsFromSubmission(
          // vp_token MUST not be an array if only one entry
          verifiablePresentations.length === 1 ? verifiablePresentations[0] : verifiablePresentations,
          submission,
          definition
        )

        pexResponse = {
          definition,
          descriptors,
          presentations: verifiablePresentations,
          submission,
        }
      }

      transactionData = await this.getVerifiedTransactionData(agentContext, {
        authorizationRequest,
        dcql: dcqlResponse,
        presentationExchange: pexResponse,
      })
    } catch (error) {
      result.verificationSession.errorMessage = error.message
      await this.updateState(agentContext, result.verificationSession, OpenId4VcVerificationSessionState.Error)
      throw error
    }

    result.verificationSession.authorizationResponsePayload = result.authorizationResponsePayload
    await this.updateState(agentContext, result.verificationSession, OpenId4VcVerificationSessionState.ResponseVerified)

    return {
      presentationExchange: pexResponse,
      dcql: dcqlResponse,
      transactionData,
      verificationSession: result.verificationSession,
    }
  }

  /**
   * Get the format based on an encoded presentation. This is mostly leveraged for
   * PEX where it's not known based on the request which format to expect
   */
  private claimFormatFromEncodedPresentation(
    presentation: string | Record<string, unknown>
  ): ClaimFormat.JwtVp | ClaimFormat.LdpVp | ClaimFormat.SdJwtVc | ClaimFormat.MsoMdoc {
    if (typeof presentation === 'object') return ClaimFormat.LdpVp
    if (presentation.includes('~')) return ClaimFormat.SdJwtVc
    if (Jwt.format.test(presentation)) return ClaimFormat.JwtVp

    // Fallback, we tried all other formats
    return ClaimFormat.MsoMdoc
  }

  public async getVerifiedAuthorizationResponse(
    agentContext: AgentContext,
    verificationSession: OpenId4VcVerificationSessionRecord
  ): Promise<OpenId4VpVerifiedAuthorizationResponse> {
    verificationSession.assertState(OpenId4VcVerificationSessionState.ResponseVerified)

    if (!verificationSession.authorizationResponsePayload) {
      throw new CredoError('No authorization response payload found in the verification session.')
    }

    const authorizationRequestPayload = verificationSession.requestPayload
    const openid4vpAuthorizationResponsePayload = verificationSession.authorizationResponsePayload
    const openid4vpVerifier = this.getOpenid4vpVerifier(agentContext)

    const result = openid4vpVerifier.validateOpenid4vpAuthorizationResponsePayload({
      authorizationRequestPayload: verificationSession.requestPayload,
      authorizationResponsePayload: openid4vpAuthorizationResponsePayload,
    })

    let presentationExchange: OpenId4VpVerifiedAuthorizationResponsePresentationExchange | undefined = undefined
    const dcql =
      result.type === 'dcql'
        ? await this.getDcqlVerifiedResponse(
            agentContext,
            authorizationRequestPayload.dcql_query,
            result.dcql.presentations
          )
        : undefined

    if (result.type === 'pex') {
      const presentationDefinition =
        authorizationRequestPayload.presentation_definition as unknown as DifPresentationExchangeDefinition
      const submission = openid4vpAuthorizationResponsePayload.presentation_submission as
        | DifPresentationExchangeSubmission
        | undefined

      if (!submission) {
        throw new CredoError('Unable to extract submission from the response.')
      }

      const verifiablePresentations = result.pex.presentations.map((presentation) =>
        this.decodePresentation(agentContext, {
          presentation,
          format: this.claimFormatFromEncodedPresentation(presentation),
        })
      )

      presentationExchange = {
        definition: presentationDefinition,
        submission,
        presentations: verifiablePresentations,
        descriptors: extractPresentationsWithDescriptorsFromSubmission(
          // vp_token MUST not be an array if only one entry
          verifiablePresentations.length === 1 ? verifiablePresentations[0] : verifiablePresentations,
          submission,
          presentationDefinition
        ),
      }
    }

    if (!presentationExchange && !dcql) {
      throw new CredoError('No presentationExchange or dcql found in the response.')
    }

    const transactionData = await this.getVerifiedTransactionData(agentContext, {
      authorizationRequest: authorizationRequestPayload,
      dcql,
      presentationExchange,
    })

    return {
      presentationExchange,
      dcql,
      transactionData,
      verificationSession,
    }
  }

  private async getVerifiedTransactionData(
    agentContext: AgentContext,
    {
      authorizationRequest,
      presentationExchange,
      dcql,
    }: {
      dcql?: OpenId4VpVerifiedAuthorizationResponseDcql
      presentationExchange?: OpenId4VpVerifiedAuthorizationResponsePresentationExchange
      authorizationRequest: OpenId4VpAuthorizationRequestPayload
    }
  ): Promise<OpenId4VpVerifiedAuthorizationResponseTransactionData[] | undefined> {
    if (!authorizationRequest.transaction_data) return undefined

    const openid4vpVerifier = this.getOpenid4vpVerifier(agentContext)
    const transactionDataHashesCredentials: TransactionDataHashesCredentials = {}

    // Extract presentations with credentialId
    const idToCredential = dcql
      ? Object.entries(dcql.presentations)
      : (presentationExchange?.descriptors.map(
          (descriptor) => [descriptor.descriptor.id, [descriptor.presentation]] as const
        ) ?? [])

    for (const [credentialId, presentations] of idToCredential) {
      // Only SD-JWT VC supported for now
      const transactionDataHashes = presentations.map((presentation) =>
        presentation.claimFormat === ClaimFormat.SdJwtVc ? getSdJwtVcTransactionDataHashes(presentation) : undefined
      )

      const firstHasHash = transactionDataHashes[0] !== undefined
      if (!transactionDataHashes.every((hash) => (firstHasHash ? hash !== undefined : hash === undefined))) {
        throw new Oauth2ServerErrorResponseError({
          error: Oauth2ErrorCodes.InvalidTransactionData,
          error_description: `Multipe presentations were submitted for credential query ${credentialId} but not all presentations includes a transaction data hash. Either all or none of the presentations for a credential query id should include a transaction data hash.`,
        })
      }

      if (!firstHasHash) continue

      transactionDataHashesCredentials[credentialId] = transactionDataHashes as [
        Exclude<(typeof transactionDataHashes)[number], undefined>,
      ]
    }

    // Verify the transaction data
    const transactionData = await openid4vpVerifier.verifyTransactionData({
      credentials: transactionDataHashesCredentials,
      transactionData: authorizationRequest.transaction_data,
    })

    return transactionData.map(({ credentialId, transactionDataEntry, presentations }) => ({
      credentialId,
      encoded: transactionDataEntry.encoded,
      decoded: transactionDataEntry.transactionData,
      transactionDataIndex: transactionDataEntry.transactionDataIndex,
      presentations: presentations.map((presentation) => ({
        presentationHashIndex: presentation.credentialHashIndex,
        hash: presentation.hash,
        // We only support the values supported by Credo hasher, so it can't be any other value than those.
        hashAlg: presentation.hashAlg as HashName,
      })) as OpenId4VpVerifiedAuthorizationResponseTransactionData['presentations'],
    }))
  }

  public async getAllVerifiers(agentContext: AgentContext) {
    return this.openId4VcVerifierRepository.getAll(agentContext)
  }

  public async getVerifierByVerifierId(agentContext: AgentContext, verifierId: string) {
    return this.openId4VcVerifierRepository.getByVerifierId(agentContext, verifierId)
  }

  public async updateVerifier(agentContext: AgentContext, verifier: OpenId4VcVerifierRecord) {
    return this.openId4VcVerifierRepository.update(agentContext, verifier)
  }

  public async createVerifier(agentContext: AgentContext, options?: OpenId4VpCreateVerifierOptions) {
    const openId4VcVerifier = new OpenId4VcVerifierRecord({
      verifierId: options?.verifierId ?? utils.uuid(),
      clientMetadata: options?.clientMetadata,
    })

    await this.openId4VcVerifierRepository.save(agentContext, openId4VcVerifier)
    await storeActorIdForContextCorrelationId(agentContext, openId4VcVerifier.verifierId)
    return openId4VcVerifier
  }

  public async findVerificationSessionsByQuery(
    agentContext: AgentContext,
    query: Query<OpenId4VcVerificationSessionRecord>,
    queryOptions?: QueryOptions
  ) {
    return this.openId4VcVerificationSessionRepository.findByQuery(agentContext, query, queryOptions)
  }

  public async getVerificationSessionById(agentContext: AgentContext, verificationSessionId: string) {
    return this.openId4VcVerificationSessionRepository.getById(agentContext, verificationSessionId)
  }

  public async getClientMetadata(
    agentContext: AgentContext,
    options: {
      responseMode: ResponseMode
      verifier: OpenId4VcVerifierRecord
<<<<<<< HEAD
=======
      authorizationResponseUrl: string
      dcqlQuery?: DcqlQuery
>>>>>>> 56f34f14
      version: NonNullable<OpenId4VpCreateAuthorizationRequestOptions['version']>
    }
  ): Promise<ClientMetadata> {
    const { responseMode, verifier } = options

    const signatureSuiteRegistry = agentContext.resolve(SignatureSuiteRegistry)
    const kms = agentContext.resolve(Kms.KeyManagementApi)
    const supportedAlgs = getSupportedJwaSignatureAlgorithms(agentContext) as [
      Kms.KnownJwaSignatureAlgorithm,
      ...Kms.KnownJwaSignatureAlgorithm[],
    ]
    const supportedMdocAlgs = supportedAlgs.filter(isMdocSupportedSignatureAlgorithm) as [
      MdocSupportedSignatureAlgorithm,
      ...MdocSupportedSignatureAlgorithm[],
    ]
    const supportedProofTypes = signatureSuiteRegistry.supportedProofTypes

    type JarmEncryptionJwk = Kms.Jwk & { kid: string; use: 'enc' }
    let jarmEncryptionJwk: JarmEncryptionJwk | undefined

    if (isJarmResponseMode(responseMode)) {
      const key = await kms.createKey({ type: { crv: 'P-256', kty: 'EC' } })
      jarmEncryptionJwk = { ...key.publicJwk, use: 'enc' }
    }

    const jarmClientMetadata:
      | Pick<
          ClientMetadata,
          | 'jwks'
          | 'encrypted_response_enc_values_supported'
          | 'authorization_encrypted_response_alg'
          | 'authorization_encrypted_response_enc'
        >
      | undefined = jarmEncryptionJwk
      ? {
          jwks: { keys: [jarmEncryptionJwk as Jwk] },

          ...(options.version === 'v1'
            ? {
                encrypted_response_enc_values_supported: ['A128GCM', 'A256GCM', 'A128CBC-HS256'],
              }
            : {
                authorization_encrypted_response_alg: 'ECDH-ES',

                // NOTE: pre draft 24 we could only include one version. To maximize compatiblity we use
                // - A128GCM for draft 24 (HAIP)
                // - A256GCM for draft 21 (18013-7)
                authorization_encrypted_response_enc: options.version === 'v1.draft24' ? 'A128GCM' : 'A256GCM',
              }),
        }
      : undefined

    const dclqQueryFormats = new Set(options.dcqlQuery?.credentials.map((c) => c.format))

    return {
      ...jarmClientMetadata,
      ...verifier.clientMetadata,
      response_types_supported: ['vp_token'],

      // for v1 version we only include the vp_formats_supported for formats we're
      // requesting.
      ...(options.version === 'v1'
        ? {
            vp_formats_supported: {
              ...(dclqQueryFormats.has('dc+sd-jwt')
                ? {
                    'dc+sd-jwt': {
                      'kb-jwt_alg_values': supportedAlgs,
                      'sd-jwt_alg_values': supportedAlgs,
                    },
                  }
                : {}),

              ...(dclqQueryFormats.has('mso_mdoc')
                ? {
                    mso_mdoc: {
                      // TODO: we need to add some generic utils for fully specified COSE algorithms
                      deviceauth_alg_values: [/* P-256 */ -9, /* P-384 */ -51, /* Ed25519 */ -19],
                      issuerauth_alg_values: [/* P-256 */ -9, /* P-384 */ -51, /* Ed25519 */ -19],
                    },
                  }
                : {}),

              ...(dclqQueryFormats.has('jwt_vc_json')
                ? {
                    jwt_vc_json: {
                      alg_values: supportedAlgs,
                    },
                  }
                : {}),

              ...(dclqQueryFormats.has('jwt_vc_json')
                ? {
                    ldp_vc: {
                      proof_type_values: supportedProofTypes as [string, ...string[]],
                    },
                  }
                : {}),
            },
          }
        : {
            vp_formats: {
              mso_mdoc: {
                alg: supportedMdocAlgs,
              },
              jwt_vc: {
                alg: supportedAlgs,
              },
              jwt_vc_json: {
                alg: supportedAlgs,
              },
              jwt_vp_json: {
                alg: supportedAlgs,
              },
              jwt_vp: {
                alg: supportedAlgs,
              },
              ldp_vc: {
                proof_type: supportedProofTypes,
              },
              ldp_vp: {
                proof_type: supportedProofTypes,
              },
              'vc+sd-jwt': {
                'kb-jwt_alg_values': supportedAlgs,
                'sd-jwt_alg_values': supportedAlgs,
              },
              'dc+sd-jwt': {
                'kb-jwt_alg_values': supportedAlgs,
                'sd-jwt_alg_values': supportedAlgs,
              },
            },
          }),
    }
  }

  private decodePresentation(
    agentContext: AgentContext,
    options: {
      presentation: string | Record<string, unknown>
      format: ClaimFormat.JwtVp | ClaimFormat.LdpVp | ClaimFormat.SdJwtVc | ClaimFormat.MsoMdoc
    }
  ): VerifiablePresentation {
    const { presentation, format } = options

    if (format === ClaimFormat.SdJwtVc) {
      if (typeof presentation !== 'string') {
        throw new CredoError(`Expected vp_token entry for format ${format} to be of type string`)
      }
      const sdJwtVcApi = agentContext.dependencyManager.resolve(SdJwtVcApi)

      const sdJwtVc = sdJwtVcApi.fromCompact(presentation)
      return sdJwtVc
    }
    if (format === ClaimFormat.MsoMdoc) {
      if (typeof presentation !== 'string') {
        throw new CredoError(`Expected vp_token entry for format ${format} to be of type string`)
      }
      const mdocDeviceResponse = MdocDeviceResponse.fromBase64Url(presentation)
      return mdocDeviceResponse
    }
    if (ClaimFormat.JwtVp) {
      if (typeof presentation !== 'string') {
        throw new CredoError(`Expected vp_token entry for format ${format} to be of type string`)
      }
      return W3cJwtVerifiablePresentation.fromSerializedJwt(presentation)
    }

    return JsonTransformer.fromJSON(presentation, W3cJsonLdVerifiablePresentation)
  }

  private async verifyPresentation(
    agentContext: AgentContext,
    options: {
      nonce: string
      audience: string
      clientId: string
      responseUri?: string
      mdocGeneratedNonce?: string
      origin?: string
      verificationSessionId: string
      presentation: string | Record<string, unknown>
      format: ClaimFormat.LdpVp | ClaimFormat.JwtVp | ClaimFormat.SdJwtVc | ClaimFormat.MsoMdoc
      version: OpenId4VpVersion
      encryptionJwk?: Kms.PublicJwk
    }
  ): Promise<
    | {
        verified: true
        presentation: VerifiablePresentation
        transactionData?: TransactionDataHashesCredentials[string]
      }
    | { verified: false; reason: string }
  > {
    const x509Config = agentContext.dependencyManager.resolve(X509ModuleConfig)
    const sdJwtVcApi = agentContext.dependencyManager.resolve(SdJwtVcApi)

    const { presentation, format } = options

    try {
      this.logger.trace('Presentation response', JsonTransformer.toJSON(presentation))

      let isValid: boolean
      let cause: Error | undefined = undefined
      let verifiablePresentation: VerifiablePresentation

      if (format === ClaimFormat.SdJwtVc) {
        if (typeof presentation !== 'string') {
          throw new CredoError(`Expected vp_token entry for format ${format} to be of type string`)
        }

        const sdJwtVc = sdJwtVcApi.fromCompact(presentation)
        const jwt = Jwt.fromSerializedJwt(presentation.split('~')[0])
        const certificateChain = extractX509CertificatesFromJwt(jwt)

        let trustedCertificates: string[] | undefined = undefined
        if (certificateChain && x509Config.getTrustedCertificatesForVerification) {
          trustedCertificates = await x509Config.getTrustedCertificatesForVerification(agentContext, {
            certificateChain,
            verification: {
              type: 'credential',
              credential: sdJwtVc,
              openId4VcVerificationSessionId: options.verificationSessionId,
            },
          })
        }

        if (!trustedCertificates) {
          // We also take from the config here to avoid the callback being called again
          trustedCertificates = x509Config.trustedCertificates ?? []
        }

        const verificationResult = await sdJwtVcApi.verify({
          compactSdJwtVc: presentation,
          keyBinding: {
            audience: options.audience,
            nonce: options.nonce,
          },
          trustedCertificates,
        })

        isValid = verificationResult.verification.isValid
        cause = verificationResult.isValid ? undefined : verificationResult.error
        verifiablePresentation = sdJwtVc
      } else if (format === ClaimFormat.MsoMdoc) {
        if (typeof presentation !== 'string') {
          throw new CredoError('Expected vp_token entry for format mso_mdoc to be of type string')
        }
        const mdocDeviceResponse = MdocDeviceResponse.fromBase64Url(presentation)
        if (mdocDeviceResponse.documents.length === 0) {
          throw new CredoError('mdoc device response does not contain any mdocs')
        }

        const deviceResponses = mdocDeviceResponse.splitIntoSingleDocumentResponses()

        for (const deviceResponseIndex in deviceResponses) {
          const mdocDeviceResponse = deviceResponses[deviceResponseIndex]

          const document = mdocDeviceResponse.documents[0]
          const certificateChain = document.issuerSignedCertificateChain.map((cert) =>
            X509Certificate.fromRawCertificate(cert)
          )

          const trustedCertificates = await x509Config.getTrustedCertificatesForVerification?.(agentContext, {
            certificateChain,
            verification: {
              type: 'credential',
              credential: document,
              openId4VcVerificationSessionId: options.verificationSessionId,
            },
          })

          let sessionTranscriptOptions: MdocSessionTranscriptOptions
          if (options.origin && options.version === 'v1') {
            sessionTranscriptOptions = {
              type: 'openId4VpDcApi',
              verifierGeneratedNonce: options.nonce,
              origin: options.origin,
              encryptionJwk: options.encryptionJwk,
            }
          } else if (options.origin) {
            sessionTranscriptOptions = {
              type: 'openId4VpDcApiDraft24',
              clientId: options.clientId,
              verifierGeneratedNonce: options.nonce,
              origin: options.origin,
            }
          } else if (options.version === 'v1') {
            if (!options.responseUri) {
              throw new CredoError('responseUri is required for mdoc openid4vp session transcript calculation')
            }

            sessionTranscriptOptions = {
              type: 'openId4Vp',
              clientId: options.clientId,
              responseUri: options.responseUri,
              verifierGeneratedNonce: options.nonce,
              encryptionJwk: options.encryptionJwk,
            }
          } else {
            if (!options.mdocGeneratedNonce || !options.responseUri) {
              throw new CredoError(
                'mdocGeneratedNonce and responseUri are required for mdoc openid4vp session transcript calculation'
              )
            }

            sessionTranscriptOptions = {
              type: 'openId4VpDraft18',
              clientId: options.clientId,
              mdocGeneratedNonce: options.mdocGeneratedNonce,
              responseUri: options.responseUri,
              verifierGeneratedNonce: options.nonce,
            }
          }

          await mdocDeviceResponse.verify(agentContext, {
            sessionTranscriptOptions,
            trustedCertificates,
          })
        }
        // TODO: extract transaction data hashes once https://github.com/openid/OpenID4VP/pull/330 is resolved

        isValid = true
        verifiablePresentation = mdocDeviceResponse
      } else if (format === ClaimFormat.JwtVp) {
        if (typeof presentation !== 'string') {
          throw new CredoError(`Expected vp_token entry for format ${format} to be of type string`)
        }

        verifiablePresentation = W3cJwtVerifiablePresentation.fromSerializedJwt(presentation)
        const verificationResult = await this.w3cCredentialService.verifyPresentation(agentContext, {
          presentation,
          challenge: options.nonce,
          domain: options.audience,
        })

        isValid = verificationResult.isValid
        cause = verificationResult.error
      } else {
        verifiablePresentation = JsonTransformer.fromJSON(presentation, W3cJsonLdVerifiablePresentation)
        const verificationResult = await this.w3cCredentialService.verifyPresentation(agentContext, {
          presentation: verifiablePresentation,
          challenge: options.nonce,
          domain: options.audience,
        })

        isValid = verificationResult.isValid
        cause = verificationResult.error
      }

      if (!isValid) {
        throw new CredoError(`Error occured during verification of presentation.${cause ? ` ${cause.message}` : ''}`, {
          cause,
        })
      }

      return {
        verified: true,
        presentation: verifiablePresentation,
      }
    } catch (error) {
      agentContext.config.logger.warn('Error occurred during verification of presentation', {
        error,
      })
      return {
        verified: false,
        reason: error.message,
      }
    }
  }

  /**
   * Update the record to a new state and emit an state changed event. Also updates the record
   * in storage.
   */
  public async updateState(
    agentContext: AgentContext,
    verificationSession: OpenId4VcVerificationSessionRecord,
    newState: OpenId4VcVerificationSessionState
  ) {
    agentContext.config.logger.debug(
      `Updating openid4vc verification session record ${verificationSession.id} to state ${newState} (previous=${verificationSession.state})`
    )

    const previousState = verificationSession.state
    verificationSession.state = newState
    await this.openId4VcVerificationSessionRepository.update(agentContext, verificationSession)

    this.emitStateChangedEvent(agentContext, verificationSession, previousState)
  }

  protected emitStateChangedEvent(
    agentContext: AgentContext,
    verificationSession: OpenId4VcVerificationSessionRecord,
    previousState: OpenId4VcVerificationSessionState | null
  ) {
    const eventEmitter = agentContext.dependencyManager.resolve(EventEmitter)

    eventEmitter.emit<OpenId4VcVerificationSessionStateChangedEvent>(agentContext, {
      type: OpenId4VcVerifierEvents.VerificationSessionStateChanged,
      payload: {
        verificationSession: verificationSession.clone(),
        previousState,
      },
    })
  }
}<|MERGE_RESOLUTION|>--- conflicted
+++ resolved
@@ -230,14 +230,10 @@
       }
     } else if (jwtIssuer?.method === 'did') {
       clientId = jwtIssuer.didUrl.split('#')[0]
-<<<<<<< HEAD
-      clientIdScheme = 'did'
+      clientIdPrefix = version === 'v1' ? 'decentralized_identifier' : 'did'
     } else if (jwtIssuer.method === 'federation') {
       clientId = federationEntityId
-      clientIdScheme = 'https'
-=======
-      clientIdPrefix = version === 'v1' ? 'decentralized_identifier' : 'did'
->>>>>>> 56f34f14
+      clientIdPrefix = 'openid_federation'
     } else {
       throw new CredoError(
         `Unsupported jwt issuer method '${options.requestSigner.method}'. Only 'did', 'x5c' and 'federation' are supported.`
@@ -257,50 +253,36 @@
 
     const client_id =
       // For did/https and draft 21 the client id has no special prefix
-<<<<<<< HEAD
-      clientIdScheme === 'did' || clientIdScheme === 'https' || version === 'v1.draft21'
-=======
-      clientIdPrefix === 'did' || (clientIdPrefix as string) === 'https' || version === 'v1.draft21'
->>>>>>> 56f34f14
+      clientIdPrefix === 'did' ||
+      (clientIdPrefix as string) === 'https' ||
+      ((clientIdPrefix as string) === 'openid_federation' && version === 'v1.draft24') ||
+      version === 'v1.draft21'
         ? clientId
         : `${clientIdPrefix}:${clientId}`
 
     // for did the client_id is same in draft 21 and 24 so we could support both at the same time
     const legacyClientIdScheme =
-<<<<<<< HEAD
-      version === 'v1.draft21' && clientIdScheme !== 'web-origin'
-        ? clientIdScheme === 'https'
+      version === 'v1.draft21' &&
+      clientIdPrefix !== 'web-origin' &&
+      clientIdPrefix !== 'origin' &&
+      clientIdPrefix !== 'decentralized_identifier'
+        ? clientIdPrefix === 'openid_federation'
           ? 'entity_id'
-          : clientIdScheme
+          : clientIdPrefix
         : undefined
 
     // Do not add client metadata if OpenID Federation is used.
     const client_metadata =
-      clientIdScheme !== 'https'
+      clientIdPrefix !== 'openid_federation'
         ? await this.getClientMetadata(agentContext, {
             responseMode,
             verifier: options.verifier,
             version,
+
+            // TODO: we don't validate the DCQL query when creating a request i think?
+            dcqlQuery: options.dcql?.query,
           })
         : undefined
-=======
-      version === 'v1.draft21' &&
-      clientIdPrefix !== 'web-origin' &&
-      clientIdPrefix !== 'origin' &&
-      clientIdPrefix !== 'decentralized_identifier'
-        ? clientIdPrefix
-        : undefined
-
-    const client_metadata = await this.getClientMetadata(agentContext, {
-      responseMode,
-      verifier: options.verifier,
-      authorizationResponseUrl,
-      version,
-
-      // TODO: we don't validate the DCQL query when creating a request i think?
-      dcqlQuery: options.dcql?.query,
-    })
->>>>>>> 56f34f14
 
     const requestParamsBase = {
       nonce,
@@ -929,11 +911,7 @@
     options: {
       responseMode: ResponseMode
       verifier: OpenId4VcVerifierRecord
-<<<<<<< HEAD
-=======
-      authorizationResponseUrl: string
       dcqlQuery?: DcqlQuery
->>>>>>> 56f34f14
       version: NonNullable<OpenId4VpCreateAuthorizationRequestOptions['version']>
     }
   ): Promise<ClientMetadata> {
