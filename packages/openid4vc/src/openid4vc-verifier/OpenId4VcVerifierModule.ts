import type { AgentContext, DependencyManager, Module } from '@credo-ts/core'
import type { NextFunction, Response } from 'express'
import { getAgentContextForActorId, getRequestContext, importExpress } from '../shared/router'
import { OpenId4VcVerifierApi } from './OpenId4VcVerifierApi'
import type { InternalOpenId4VcVerifierModuleConfigOptions } from './OpenId4VcVerifierModuleConfig'
import { OpenId4VcVerifierModuleConfig } from './OpenId4VcVerifierModuleConfig'
import { OpenId4VpVerifierService } from './OpenId4VpVerifierService'
import { OpenId4VcVerifierRepository } from './repository'
import type { OpenId4VcVerificationRequest } from './router'
import { configureAuthorizationEndpoint, configureFederationEndpoint } from './router'
import { configureAuthorizationRequestEndpoint } from './router/authorizationRequestEndpoint'

/**
 * @public
 */
export class OpenId4VcVerifierModule implements Module {
  public readonly config: OpenId4VcVerifierModuleConfig

  public constructor(options: InternalOpenId4VcVerifierModuleConfigOptions | OpenId4VcVerifierModuleConfig) {
    this.config =
      options instanceof OpenId4VcVerifierModuleConfig ? options : new OpenId4VcVerifierModuleConfig(options)
  }

  /**
   * Registers the dependencies of the openid4vc verifier module on the dependency manager.
   */
  public register(dependencyManager: DependencyManager) {
    // Since the OpenID4VC module is a nested module (a module consisting of three modules) we register the API
    // manually. In the future we may disallow resolving the sub-api, but for now it allows for a cleaner migration path
    dependencyManager.registerContextScoped(OpenId4VcVerifierApi)

    // Register config
    dependencyManager.registerInstance(OpenId4VcVerifierModuleConfig, this.config)

    // Services
    dependencyManager.registerSingleton(OpenId4VpVerifierService)

    // Repository
    dependencyManager.registerSingleton(OpenId4VcVerifierRepository)
  }

  public async initialize(rootAgentContext: AgentContext): Promise<void> {
    this.configureRouter(rootAgentContext)
  }

  /**
   * Registers the endpoints on the router passed to this module.
   */
  private configureRouter(rootAgentContext: AgentContext) {
    const { Router, json, urlencoded } = importExpress()

    // FIXME: it is currently not possible to initialize an agent
    // shut it down, and then start it again, as the
    // express router is configured with a specific `AgentContext` instance
    // and dependency manager. One option is to always create a new router
    // but then users cannot pass their own router implementation.
    // We need to find a proper way to fix this.

    const basePath = new URL(this.config.baseUrl).pathname

    // We use separate context router and endpoint router. Context router handles the linking of the request
    // to a specific agent context. Endpoint router only knows about a single context
    const verifierEndpointRouter = Router()
    const verifierContextRouter = Router()

    // parse application/x-www-form-urlencoded
    verifierContextRouter.use(urlencoded({ extended: false }))
    // parse application/json
    verifierContextRouter.use(json())

    verifierContextRouter.param('verifierId', this.getVerifierIdParamHandler(rootAgentContext))
    verifierContextRouter.use('/:verifierId', verifierEndpointRouter)

    // Configure endpoints
    configureAuthorizationEndpoint(verifierEndpointRouter, this.config)
    configureAuthorizationRequestEndpoint(verifierEndpointRouter, this.config)

    // First one will be called for all requests (when next is called)
    verifierContextRouter.use(async (req: OpenId4VcVerificationRequest, _res: unknown, next) => {
      const { agentContext } = getRequestContext(req)
      await agentContext.endSession()
      next()
    })

    // This one will be called for all errors that are thrown
    verifierContextRouter.use(
      async (_error: unknown, req: OpenId4VcVerificationRequest, res: Response, next: NextFunction) => {
        const { agentContext } = getRequestContext(req)

        if (!res.headersSent) {
          agentContext.config.logger.warn(
            'Error was thrown but openid4vci endpoint did not send a response. Sending generic server_error.'
          )

          res.status(500).json({
            error: 'server_error',
            error_description: 'An unexpected error occurred on the server.',
          })
        }

        await agentContext.endSession()
        next()
      }
    )

    this.config.app.use(basePath, verifierContextRouter)
  }

  private getVerifierIdParamHandler =
    (rootAgentContext: AgentContext) =>
    async (req: OpenId4VcVerificationRequest, res: Response, next: NextFunction, verifierId: string) => {
      if (!verifierId) {
        rootAgentContext.config.logger.debug(
          'No verifierId provided for incoming authorization response, returning 404'
        )
        return res.status(404).send('Not found')
      }

      let agentContext: AgentContext | undefined

      try {
        agentContext = await getAgentContextForActorId(rootAgentContext, verifierId)
        const verifierApi = agentContext.dependencyManager.resolve(OpenId4VcVerifierApi)
        const verifier = await verifierApi.getVerifierByVerifierId(verifierId)

        req.requestContext = {
          agentContext,
          verifier,
        }
      } catch (error) {
        agentContext?.config.logger.error(
          'Failed to correlate incoming openid request to existing tenant and verifier',
          {
            error,
          }
        )
        // If the opening failed
        await agentContext?.endSession()
        return res.status(404).send('Not found')
      }

      next()
<<<<<<< HEAD
    })

    contextRouter.use('/:verifierId', endpointRouter)

    // Configure endpoints
    configureAuthorizationEndpoint(endpointRouter, this.config)
    configureAuthorizationRequestEndpoint(endpointRouter, this.config)

    // TODO: The keys needs to be passed down to the federation endpoint to be used in the entity configuration for the openid relying party
    // TODO: But the keys also needs to be available for the request signing. They also needs to get saved because it needs to survive a restart of the agent.
    configureFederationEndpoint(endpointRouter, this.config.federation)

    // First one will be called for all requests (when next is called)
    contextRouter.use(async (req: OpenId4VcVerificationRequest, _res: unknown, next) => {
      const { agentContext } = getRequestContext(req)
      await agentContext.endSession()
      next()
    })

    // This one will be called for all errors that are thrown
    contextRouter.use(async (_error: unknown, req: OpenId4VcVerificationRequest, _res: unknown, next: NextFunction) => {
      const { agentContext } = getRequestContext(req)
      await agentContext.endSession()
      next()
    })
  }
=======
    }
>>>>>>> cd6c8368
}<|MERGE_RESOLUTION|>--- conflicted
+++ resolved
@@ -75,6 +75,10 @@
     configureAuthorizationEndpoint(verifierEndpointRouter, this.config)
     configureAuthorizationRequestEndpoint(verifierEndpointRouter, this.config)
 
+    // TODO: The keys needs to be passed down to the federation endpoint to be used in the entity configuration for the openid relying party
+    // TODO: But the keys also needs to be available for the request signing. They also needs to get saved because it needs to survive a restart of the agent.
+    configureFederationEndpoint(verifierEndpointRouter, this.config.federation)
+
     // First one will be called for all requests (when next is called)
     verifierContextRouter.use(async (req: OpenId4VcVerificationRequest, _res: unknown, next) => {
       const { agentContext } = getRequestContext(req)
@@ -140,34 +144,5 @@
       }
 
       next()
-<<<<<<< HEAD
-    })
-
-    contextRouter.use('/:verifierId', endpointRouter)
-
-    // Configure endpoints
-    configureAuthorizationEndpoint(endpointRouter, this.config)
-    configureAuthorizationRequestEndpoint(endpointRouter, this.config)
-
-    // TODO: The keys needs to be passed down to the federation endpoint to be used in the entity configuration for the openid relying party
-    // TODO: But the keys also needs to be available for the request signing. They also needs to get saved because it needs to survive a restart of the agent.
-    configureFederationEndpoint(endpointRouter, this.config.federation)
-
-    // First one will be called for all requests (when next is called)
-    contextRouter.use(async (req: OpenId4VcVerificationRequest, _res: unknown, next) => {
-      const { agentContext } = getRequestContext(req)
-      await agentContext.endSession()
-      next()
-    })
-
-    // This one will be called for all errors that are thrown
-    contextRouter.use(async (_error: unknown, req: OpenId4VcVerificationRequest, _res: unknown, next: NextFunction) => {
-      const { agentContext } = getRequestContext(req)
-      await agentContext.endSession()
-      next()
-    })
-  }
-=======
     }
->>>>>>> cd6c8368
 }