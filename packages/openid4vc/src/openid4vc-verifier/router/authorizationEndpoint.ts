--- conflicted
+++ resolved
@@ -1,11 +1,4 @@
-<<<<<<< HEAD
-import type { OpenId4VcVerificationRequest } from './requestContext'
-=======
-import type { AgentContext } from '@credo-ts/core'
-import type { AuthorizationResponsePayload, DecryptCompact } from '@sphereon/did-auth-siop'
->>>>>>> 9df09fa5
 import type { Response, Router } from 'express'
-import type { OpenId4VcVerificationSessionRecord } from '../repository'
 import type { OpenId4VcVerificationRequest } from './requestContext'
 
 import { Oauth2ServerErrorResponseError } from '@openid4vc/oauth2'
