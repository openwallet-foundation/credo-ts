--- conflicted
+++ resolved
@@ -56,12 +56,9 @@
   W3cJsonLdVerifiablePresentation,
   W3cJwtVerifiablePresentation,
   X509Certificate,
-<<<<<<< HEAD
   X509ModuleConfig,
   X509Service,
-=======
   isMdocSupportedSignatureAlgorithm,
->>>>>>> 0d877f5a
 } from '@credo-ts/core'
 import { PresentationDefinitionLocation } from '@sphereon/did-auth-siop'
 import {
@@ -531,13 +528,9 @@
   ) {
     const { responseMode, verifier, clientId } = options
 
-<<<<<<< HEAD
     const signatureSuiteRegistry = agentContext.dependencyManager.resolve(SignatureSuiteRegistry)
-    const supportedAlgs = getSupportedJwaSignatureAlgorithms(agentContext) as string[]
-=======
     const supportedAlgs = getSupportedJwaSignatureAlgorithms(agentContext)
     const supportedMdocAlgs = supportedAlgs.filter(isMdocSupportedSignatureAlgorithm)
->>>>>>> 0d877f5a
     const supportedProofTypes = signatureSuiteRegistry.supportedProofTypes
 
     // FIXME: we now manually remove did:peer, we should probably allow the user to configure this
@@ -562,7 +555,6 @@
           }
         : undefined
 
-<<<<<<< HEAD
     return {
       ...jarmClientMetadata,
       ...verifier.clientMetadata,
@@ -578,71 +570,7 @@
       authorization_signed_response_alg: 'RS256',
       vp_formats: {
         mso_mdoc: {
-          alg: supportedAlgs,
-=======
-    builder
-      .withClientId(clientId)
-      .withResponseUri(authorizationResponseUrl)
-      .withIssuer(ResponseIss.SELF_ISSUED_V2)
-      .withAudience(RequestAud.SELF_ISSUED_V2)
-      .withIssuer(ResponseIss.SELF_ISSUED_V2)
-      .withSupportedVersions([
-        SupportedVersion.SIOPv2_D11,
-        SupportedVersion.SIOPv2_D12_OID4VP_D18,
-        SupportedVersion.SIOPv2_D12_OID4VP_D20,
-      ])
-      .withResponseMode(mode)
-      .withHasher(Hasher.hash)
-      // FIXME: should allow verification of revocation
-      // .withRevocationVerificationCallback()
-      .withRevocationVerification(RevocationVerification.NEVER)
-      .withSessionManager(new OpenId4VcRelyingPartySessionManager(agentContext, verifier.verifierId))
-      .withEventEmitter(sphereonEventEmitter)
-      .withResponseType(responseTypes)
-      .withCreateJwtCallback(getCreateJwtCallback(agentContext))
-      .withVerifyJwtCallback(getVerifyJwtCallback(agentContext))
-
-      // TODO: we should probably allow some dynamic values here
-      .withClientMetadata({
-        ...jarmClientMetadata,
-        ...verifier.clientMetadata,
-        // FIXME: not passing client_id here means it will not be added
-        // to the authorization request url (not the signed payload). Need
-        // to fix that in Sphereon lib
-        client_id: clientId,
-        passBy: PassBy.VALUE,
-        response_types_supported: [ResponseType.VP_TOKEN],
-        subject_syntax_types_supported: [
-          'urn:ietf:params:oauth:jwk-thumbprint',
-          ...supportedDidMethods.map((m) => `did:${m}`),
-        ],
-        vp_formats: {
-          mso_mdoc: {
-            alg: supportedMdocAlgs,
-          },
-          jwt_vc: {
-            alg: supportedAlgs,
-          },
-          jwt_vc_json: {
-            alg: supportedAlgs,
-          },
-          jwt_vp_json: {
-            alg: supportedAlgs,
-          },
-          jwt_vp: {
-            alg: supportedAlgs,
-          },
-          ldp_vc: {
-            proof_type: supportedProofTypes,
-          },
-          ldp_vp: {
-            proof_type: supportedProofTypes,
-          },
-          'vc+sd-jwt': {
-            'kb-jwt_alg_values': supportedAlgs,
-            'sd-jwt_alg_values': supportedAlgs,
-          },
->>>>>>> 0d877f5a
+          alg: supportedMdocAlgs,
         },
         jwt_vc: {
           alg: supportedAlgs,
