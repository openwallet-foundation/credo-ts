import type {
<<<<<<< HEAD
  OpenId4VcSiopCreateAuthorizationRequestOptions,
  OpenId4VcSiopCreateAuthorizationRequestReturn,
  OpenId4VcSiopCreateVerifierOptions,
  OpenId4VcSiopVerifiedAuthorizationResponse,
  OpenId4VcSiopVerifiedAuthorizationResponseDcql,
  OpenId4VcSiopVerifyAuthorizationResponseOptions,
  ResponseMode,
} from './OpenId4VcSiopVerifierServiceOptions'
import type {
=======
>>>>>>> 9df09fa5
  AgentContext,
  DcqlQuery,
  DifPresentationExchangeDefinition,
  DifPresentationExchangeSubmission,
  JwkJson,
  MdocSessionTranscriptOptions,
  Query,
  QueryOptions,
  TransactionData,
  TransactionDataMeta,
  TransactionDataResult,
  VerifiablePresentation,
} from '@credo-ts/core'
<<<<<<< HEAD

import {
  CredoError,
  DcqlService,
  DidsApi,
  DifPresentationExchangeService,
  EventEmitter,
  extractPresentationsWithDescriptorsFromSubmission,
  extractX509CertificatesFromJwt,
  getDomainFromUrl,
  getJwkFromKey,
  Hasher,
  inject,
  injectable,
  InjectionSymbols,
  isMdocSupportedSignatureAlgorithm,
  joinUriParts,
  JsonEncoder,
=======
import type { ClientIdScheme, JarmClientMetadata, PresentationVerificationCallback } from '@sphereon/did-auth-siop'
import type { OpenId4VcSiopAuthorizationResponsePayload } from '../shared'
import type {
  OpenId4VcSiopCreateAuthorizationRequestOptions,
  OpenId4VcSiopCreateAuthorizationRequestReturn,
  OpenId4VcSiopCreateVerifierOptions,
  OpenId4VcSiopVerifiedAuthorizationResponse,
  OpenId4VcSiopVerifyAuthorizationResponseOptions,
  ResponseMode,
} from './OpenId4VcSiopVerifierServiceOptions'
import type { OpenId4VcVerificationSessionRecord } from './repository'

import {
  CredoError,
  DidsApi,
  EventEmitter,
  Hasher,
  InjectionSymbols,
>>>>>>> 9df09fa5
  JsonTransformer,
  Jwt,
  KeyType,
  Logger,
  MdocDeviceResponse,
<<<<<<< HEAD
  SdJwtVcApi,
  SignatureSuiteRegistry,
  TypedArrayEncoder,
  utils,
=======
  RepositoryEventTypes,
  SdJwtVcApi,
  SignatureSuiteRegistry,
  TypedArrayEncoder,
>>>>>>> 9df09fa5
  W3cCredentialService,
  W3cJsonLdVerifiablePresentation,
  W3cJwtVerifiablePresentation,
  X509Certificate,
  X509ModuleConfig,
  X509Service,
<<<<<<< HEAD
=======
  extractPresentationsWithDescriptorsFromSubmission,
  extractX509CertificatesFromJwt,
  getDomainFromUrl,
  getJwkFromKey,
  inject,
  injectable,
  isMdocSupportedSignatureAlgorithm,
  joinUriParts,
  utils,
>>>>>>> 9df09fa5
} from '@credo-ts/core'
import { Oauth2ErrorCodes, Oauth2ServerErrorResponseError } from '@openid4vc/oauth2'
import {
<<<<<<< HEAD
  ClientIdScheme,
  isJarmResponseMode,
  JarmClientMetadata,
  Openid4vpVerifier,
  ParsedOpenid4vpAuthorizationResponse,
  parseOpenid4vpAuthorizationRequestPayload,
  parseOpenid4vpAuthorizationResponse,
  VpTokenPresentationParseResult,
  zOpenid4vpAuthorizationResponse,
} from '@openid4vc/openid4vp'

import { getOid4vcCallbacks } from '../shared/callbacks'
import { OpenId4VcSiopAuthorizationResponsePayload } from '../shared/index'
=======
  AuthorizationRequest,
  AuthorizationResponse,
  PassBy,
  PropertyTarget,
  RP,
  RequestAud,
  ResponseIss,
  ResponseType,
  RevocationVerification,
  ResponseMode as SphereonResponseMode,
  SupportedVersion,
} from '@sphereon/did-auth-siop'
import { extractPresentationsFromVpToken } from '@sphereon/did-auth-siop/dist/authorization-response/OpenID4VP'
import { filter, first, firstValueFrom, map, timeout } from 'rxjs'

>>>>>>> 9df09fa5
import { storeActorIdForContextCorrelationId } from '../shared/router'
import { getSupportedJwaSignatureAlgorithms, requestSignerToJwtIssuer, parseIfJson } from '../shared/utils'

import { OpenId4VcVerificationSessionState } from './OpenId4VcVerificationSessionState'
import { OpenId4VcVerificationSessionStateChangedEvent, OpenId4VcVerifierEvents } from './OpenId4VcVerifierEvents'
import { OpenId4VcVerifierModuleConfig } from './OpenId4VcVerifierModuleConfig'
import {
  OpenId4VcVerificationSessionRecord,
  OpenId4VcVerificationSessionRepository,
  OpenId4VcVerifierRecord,
  OpenId4VcVerifierRepository,
} from './repository'

/**
 * @internal
 */
@injectable()
export class OpenId4VcSiopVerifierService {
  public constructor(
    @inject(InjectionSymbols.Logger) private logger: Logger,
    private w3cCredentialService: W3cCredentialService,
    private openId4VcVerifierRepository: OpenId4VcVerifierRepository,
    private config: OpenId4VcVerifierModuleConfig,
    private openId4VcVerificationSessionRepository: OpenId4VcVerificationSessionRepository
  ) {}

  private getOpenid4vpVerifier(agentContext: AgentContext) {
    const callbacks = getOid4vcCallbacks(agentContext)
    const openid4vpClient = new Openid4vpVerifier({ callbacks })

    return openid4vpClient
  }

  public async createAuthorizationRequest(
    agentContext: AgentContext,
    options: OpenId4VcSiopCreateAuthorizationRequestOptions & { verifier: OpenId4VcVerifierRecord }
  ): Promise<OpenId4VcSiopCreateAuthorizationRequestReturn> {
    const nonce = await agentContext.wallet.generateNonce()
    const state = await agentContext.wallet.generateNonce()

    const isDcApiRequest = options.responseMode === 'dc_api' || options.responseMode === 'dc_api.jwt'
    const responseMode = options.responseMode ?? 'direct_post.jwt'

    // No response url for DC API
    let authorizationResponseUrl = joinUriParts(this.config.baseUrl, [
      options.verifier.verifierId,
      this.config.authorizationEndpoint.endpointPath,
    ])

    const jwtIssuer =
      options.requestSigner.method === 'none'
        ? undefined
        : options.requestSigner.method === 'x5c'
        ? await requestSignerToJwtIssuer(agentContext, {
            ...options.requestSigner,
            issuer: authorizationResponseUrl,
          })
        : await requestSignerToJwtIssuer(agentContext, options.requestSigner)

    let clientIdScheme: ClientIdScheme
    let clientId: string | undefined

    if (!jwtIssuer) {
      if (!isDcApiRequest) {
        throw new Error("requestSigner method 'none' is only supported for response mode 'dc_api' and 'dc_api.jwt'")
      }

      clientIdScheme = 'web-origin'
      clientId = undefined
    } else if (jwtIssuer?.method === 'x5c') {
      const leafCertificate = X509Service.getLeafCertificate(agentContext, { certificateChain: jwtIssuer.x5c })

      if (leafCertificate.sanDnsNames.includes(getDomainFromUrl(jwtIssuer.issuer))) {
        clientIdScheme = 'x509_san_dns'
        clientId = getDomainFromUrl(jwtIssuer.issuer)
        authorizationResponseUrl = jwtIssuer.issuer
      } else if (leafCertificate.sanUriNames.includes(jwtIssuer.issuer)) {
        clientIdScheme = 'x509_san_uri'
        clientId = jwtIssuer.issuer
        authorizationResponseUrl = clientId
      } else {
        throw new CredoError(
          `With jwtIssuer 'method' 'x5c' the jwtIssuer's 'issuer' field must either match the match a sanDnsName (FQDN) or sanUriName in the leaf x509 chain's leaf certificate.`
        )
      }
    } else if (jwtIssuer?.method === 'did') {
      clientId = jwtIssuer.didUrl.split('#')[0]
      clientIdScheme = 'did'
    } else {
      throw new CredoError(
        `Unsupported jwt issuer method '${options.requestSigner.method}'. Only 'did' and 'x5c' are supported.`
      )
    }

    // We always use shortened URIs currently
    const hostedAuthorizationRequestUri = !isDcApiRequest
      ? joinUriParts(this.config.baseUrl, [
          options.verifier.verifierId,
          this.config.authorizationRequestEndpoint.endpointPath,
          // It doesn't really matter what the url is, as long as it's unique
          utils.uuid(),
        ])
      : // No hosted request needed when using DC API
        undefined

    const client_id =
      clientIdScheme === 'did' || (clientIdScheme as string) === 'https' ? clientId : `${clientIdScheme}:${clientId}`
    const client_metadata = await this.getClientMetadata(agentContext, {
      responseMode,
      verifier: options.verifier,
      authorizationResponseUrl,
    })

    const requestParamsBase = {
      nonce,
      presentation_definition: options.presentationExchange?.definition,
      dcql_query: options.dcql?.query,
      transaction_data: options.transactionData?.map((entry) => JsonEncoder.toBase64URL(entry)),
      response_mode: responseMode,
      response_type: 'vp_token',
      client_metadata,
    } as const

    const authorizationRequestPayload =
      requestParamsBase.response_mode === 'dc_api.jwt' || requestParamsBase.response_mode === 'dc_api'
        ? {
            ...requestParamsBase,
            // No client_id for unsigned requests
            client_id: jwtIssuer ? client_id : undefined,
            response_mode: requestParamsBase.response_mode,
            expected_origins: options.expectedOrigins,
          }
        : {
            ...requestParamsBase,
            client_id: client_id as string,
            state,
            response_uri: authorizationResponseUrl,
          }

    const openid4vpVerifier = this.getOpenid4vpVerifier(agentContext)
    const authorizationRequest = await openid4vpVerifier.createOpenId4vpAuthorizationRequest({
      jar: jwtIssuer
        ? {
            jwtSigner: jwtIssuer,
            // FIXME: cast can be removed when PR 41 is merged in oid4vc-ts
            requestUri: hostedAuthorizationRequestUri as string,
          }
        : undefined,
      requestParams: authorizationRequestPayload,
    })

    const verificationSession = new OpenId4VcVerificationSessionRecord({
      // Only store payload for unsiged requests
      authorizationRequestPayload: authorizationRequest.jar ? undefined : authorizationRequestPayload,
      authorizationRequestJwt: authorizationRequest.jar?.requestObjectJwt,
      authorizationRequestUri: authorizationRequest.jar?.requestUri,
      state: OpenId4VcVerificationSessionState.RequestCreated,
      verifierId: options.verifier.verifierId,
    })
    await this.openId4VcVerificationSessionRepository.save(agentContext, verificationSession)
    this.emitStateChangedEvent(agentContext, verificationSession, null)

    return {
      authorizationRequest: authorizationRequest.authRequest,
      verificationSession,
      authorizationRequestObject: authorizationRequest.authRequestObject,
    }
  }

  private getDcqlVerifiedResponse(
    agentContext: AgentContext,
    _dcqlQuery: unknown,
    presentation: Record<string, VpTokenPresentationParseResult>
  ) {
    const dcqlService = agentContext.dependencyManager.resolve(DcqlService)
    const dcqlQuery = dcqlService.validateDcqlQuery(_dcqlQuery as DcqlQuery)

    const dcqlPresentationEntries = Object.entries(presentation)
    const dcqlPresentation = Object.fromEntries(
      dcqlPresentationEntries.map((presentation) => {
        const [credentialId, vpTokenPresentationParseResult] = presentation
        return [credentialId, this.decodePresentation(agentContext, { vpTokenPresentationParseResult })]
      })
    )

    const dcqlPresentationResult = dcqlService.assertValidDcqlPresentation(dcqlPresentation, dcqlQuery)

    return {
      query: dcqlQuery,
      presentation: dcqlPresentation,
      presentationResult: dcqlPresentationResult,
    } satisfies OpenId4VcSiopVerifiedAuthorizationResponseDcql
  }

  private async parseAuthorizationResponse(
    agentContext: AgentContext,
    options: {
      responsePayload: Record<string, unknown>
      origin?: string
      verificationSession?: OpenId4VcVerificationSessionRecord
      verifierId?: string
    }
  ): Promise<ParsedOpenid4vpAuthorizationResponse & { verificationSession: OpenId4VcVerificationSessionRecord }> {
    const { verifierId, responsePayload } = options

    if (!options.verificationSession && !options.verifierId) {
      throw new CredoError('Either verificationSession or verifierId needs to be provided')
    }

    let verificationSession: OpenId4VcVerificationSessionRecord | undefined = options.verificationSession
    let parsedAuthResponse: ParsedOpenid4vpAuthorizationResponse

    let rawResponsePayload = responsePayload

    try {
      parsedAuthResponse = await parseOpenid4vpAuthorizationResponse({
        responsePayload,
        callbacks: {
          ...getOid4vcCallbacks(agentContext),
          getOpenid4vpAuthorizationRequest: async (responsePayload) => {
            if (!verificationSession) {
              const { state, nonce } = responsePayload
              rawResponsePayload = responsePayload

              const session = await this.findVerificationSessionForAuthorizationResponse(agentContext, {
                authorizationResponseParams: { state, nonce },
                verifierId,
              })

              if (!session) {
                agentContext.config.logger.warn(
                  `No verification session found for incoming authorization response for verifier ${verifierId}`
                )
                throw new CredoError(`No state or nonce provided in authorization response for verifier ${verifierId}`)
              }
              verificationSession = session
            }

            const authorizationRequest = parseOpenid4vpAuthorizationRequestPayload({
              authorizationRequest: verificationSession.request,
            })
            if (authorizationRequest.type !== 'openid4vp' && authorizationRequest.type !== 'openid4vp_dc_api') {
              throw new CredoError(
                `Invalid authorization request jwt. Expected 'openid4vp' or 'openid4vp_dc_api' request, received '${authorizationRequest.type}'.`
              )
            }

            if (authorizationRequest.params.client_id) {
              return {
                authorizationRequest: {
                  ...authorizationRequest.params,
                  client_id: authorizationRequest.params.client_id,
                },
              }
            }

            if (!options.origin) {
              throw new CredoError('Origin must be provided when client id is not set.')
            }
            return {
              authorizationRequest: {
                ...authorizationRequest.params,
                client_id: authorizationRequest.params.client_id ?? `web-origin:${options.origin}`,
              },
            }
          },
        },
      })
    } catch (error) {
      if (
        verificationSession?.state === OpenId4VcVerificationSessionState.RequestUriRetrieved ||
        verificationSession?.state === OpenId4VcVerificationSessionState.RequestCreated
      ) {
        const parsed = zOpenid4vpAuthorizationResponse.safeParse(rawResponsePayload)

        verificationSession.authorizationResponsePayload = parsed.success ? parsed.data : undefined
        verificationSession.errorMessage = error.message
        await this.updateState(agentContext, verificationSession, OpenId4VcVerificationSessionState.Error)
      }

      throw error
    }

    if (
      parsedAuthResponse.authResponsePayload.presentation_submission &&
      typeof parsedAuthResponse.authResponsePayload.presentation_submission === 'string'
    ) {
      const decoded = decodeURIComponent(parsedAuthResponse.authResponsePayload.presentation_submission)
      const parsed = JSON.parse(decoded)
      parsedAuthResponse.authResponsePayload.presentation_submission = parsed
      if (parsedAuthResponse.type === 'pex') {
        parsedAuthResponse.pex.presentationSubmission = parsed
      }
    }

    if (!verificationSession) {
      throw new CredoError('Missing verification session, cannot verify authorization response.')
    }

    // FIXME: export JarmMode from openid4vp
    if (parsedAuthResponse.jarm && `${parsedAuthResponse.jarm.type}` !== 'Encrypted') {
      throw new Oauth2ServerErrorResponseError({
        error: Oauth2ErrorCodes.InvalidRequest,
        error_description: `Only encrypted JARM responses are supported, received '${parsedAuthResponse.jarm.type}'.`,
      })
    }

    return {
      ...parsedAuthResponse,
      verificationSession,
    }
  }

  public async verifyAuthorizationResponse(
    agentContext: AgentContext,
    options:
      | OpenId4VcSiopVerifyAuthorizationResponseOptions &
          (
            | {
                verifierId: string
                verificationSession?: never
              }
            | { verificationSession: OpenId4VcVerificationSessionRecord; verifierId?: never }
          )
  ): Promise<OpenId4VcSiopVerifiedAuthorizationResponse & { verificationSession: OpenId4VcVerificationSessionRecord }> {
    const openid4vpVerifier = this.getOpenid4vpVerifier(agentContext)

    const result = await this.parseAuthorizationResponse(agentContext, {
      verifierId: options.verifierId,
      verificationSession: options.verificationSession,
      responsePayload: options.authorizationResponse,
      origin: options.origin,
    })

    result.verificationSession.assertState([
      OpenId4VcVerificationSessionState.RequestUriRetrieved,
      OpenId4VcVerificationSessionState.RequestCreated,
    ])

    const authorizationRequest = result.authRequestPayload

    let requestClientId = authorizationRequest.client_id
    const responseUri = 'response_uri' in authorizationRequest ? authorizationRequest.response_uri : undefined

    const transactionData = authorizationRequest.transaction_data
      ? openid4vpVerifier.parseTransactionData({ transactionData: authorizationRequest.transaction_data })
      : undefined

    const isDcApiRequest =
      authorizationRequest.response_mode === 'dc_api' || authorizationRequest.response_mode === 'dc_api.jwt'

    if (isDcApiRequest) {
      if (!options.origin) throw new CredoError('origin is required for Digital Credentials API')
      if (!requestClientId) requestClientId = `web-origin:${options.origin}`
    } else if (!requestClientId) {
      throw new CredoError('Missing required client_id')
    }

    // validating the id token
    // verifying the presentations
    // validating the presentations against the presentation definition
    // checking the revocation status of the presentations
    // checking the nonce of the presentations matches the nonce of the request
    let presentationVerificationResults: Awaited<ReturnType<typeof this.verifyPresentations>>[] = []

    if (result.type === 'dcql') {
      const dcqlPresentationEntries = Object.entries(result.dcql.presentation)
      const presentationVerificationPromises = dcqlPresentationEntries.map(async (presentation) => {
        const [credentialId, vpTokenPresentationParseResult] = presentation
        return await this.verifyPresentations(agentContext, {
          correlationId: result.verificationSession.id,
          transactionData,
          nonce: authorizationRequest.nonce,
          audience: requestClientId,
          origin: options.origin,
          responseUri,
          mdocGeneratedNonce: result.jarm?.mdocGeneratedNonce,
          verificationSessionRecordId: result.verificationSession.id,
          vpTokenPresentationParseResult,
          credentialId,
        })
      })

      presentationVerificationResults = await Promise.all(presentationVerificationPromises)
    }

    if (result.type === 'pex') {
      const presentations = result.pex.presentations
      const pex = agentContext.dependencyManager.resolve(DifPresentationExchangeService)
      pex.validatePresentationDefinition(
        result.pex.presentationDefinition as unknown as DifPresentationExchangeDefinition
      )
      pex.validatePresentationSubmission(
        result.pex.presentationSubmission as unknown as DifPresentationExchangeSubmission
      )

      const presentationsArray = Array.isArray(presentations) ? presentations : [presentations]

      const presentationVerificationPromises = presentationsArray.map((presentation) => {
        const inputDescriptor = (
          result.pex.presentationSubmission as DifPresentationExchangeSubmission
        ).descriptor_map.find((descriptorMapEntry) => descriptorMapEntry.path === presentation.path)
        if (!inputDescriptor) {
          throw new CredoError(`Could not map transaction data entry to input descriptor.`)
        }

        return this.verifyPresentations(agentContext, {
          correlationId: result.verificationSession.id,
          transactionData,
          nonce: authorizationRequest.nonce,
          audience: requestClientId,
          responseUri,
          mdocGeneratedNonce: result.jarm?.mdocGeneratedNonce,
          verificationSessionRecordId: result.verificationSession.id,
          vpTokenPresentationParseResult: presentation,
          credentialId: inputDescriptor.id,
        })
      })

      presentationVerificationResults = await Promise.all(presentationVerificationPromises)
    }

    try {
      const errorMessages = presentationVerificationResults
        .map((result, index) => (!result.verified ? `\t- [${index}]: ${result.reason}` : undefined))
        .filter((i) => i !== undefined)
      if (errorMessages.length > 0) {
        throw new CredoError(`One or more presentations failed verification. \n\t${errorMessages.join('\n')}`)
      }

      // Validate the presentations against the query
      if (result.type === 'pex') {
        const pex = agentContext.dependencyManager.resolve(DifPresentationExchangeService)

        const presentations = presentationVerificationResults
          .map((p) => (p.verified ? p.presentation : undefined))
          .filter((p) => p !== undefined)

        pex.validatePresentation(
          // FIXME: type. it should always be an object as we created it
          result.pex.presentationDefinition as unknown as DifPresentationExchangeDefinition,
          presentations,
          result.pex.presentationSubmission as DifPresentationExchangeSubmission
        )
      } else {
        const dcql = agentContext.dependencyManager.resolve(DcqlService)

        const presentations = presentationVerificationResults.reduce(
          (all, p) => (p.verified ? { ...all, [p.credentialId]: p.presentation } : all),
          {}
        )

        // FIXME: type for this parameter
        // eslint-disable-next-line @typescript-eslint/no-explicit-any
        dcql.assertValidDcqlPresentation(presentations, result.dcql.query as any)
      }

      const transactionDataMeta: [string, TransactionDataMeta][] = []
      for (const result of presentationVerificationResults) {
        if (result.verified && result.transactionDataMeta) {
          transactionDataMeta.push([result.transactionDataMeta.credentialId, result.transactionDataMeta])
        }
      }

      if (transactionData) {
        const inputDescriptorToTransactionDataMeta = Object.fromEntries(transactionDataMeta)

        if (
          !transactionData.every((tdEntry) => {
            return tdEntry.credential_ids.some((credentialId) => inputDescriptorToTransactionDataMeta[credentialId])
          })
        ) {
          throw new CredoError(
            'One ore more required transaction data entries were not found in the signed transaction data.'
          )
        }
      }
    } catch (error) {
      result.verificationSession.errorMessage = error.message
      await this.updateState(agentContext, result.verificationSession, OpenId4VcVerificationSessionState.Error)
      throw error
    }

    result.verificationSession.authorizationResponsePayload = result.authResponsePayload
    await this.updateState(agentContext, result.verificationSession, OpenId4VcVerificationSessionState.ResponseVerified)

    const verifiedAuthorizationResponse = await this.getVerifiedAuthorizationResponse(
      agentContext,
      result.verificationSession
    )

    return { ...verifiedAuthorizationResponse, verificationSession: result.verificationSession }
  }

  public async getVerifiedAuthorizationResponse(
    agentContext: AgentContext,
    verificationSession: OpenId4VcVerificationSessionRecord
  ): Promise<OpenId4VcSiopVerifiedAuthorizationResponse> {
    verificationSession.assertState(OpenId4VcVerificationSessionState.ResponseVerified)

    if (!verificationSession.authorizationResponsePayload) {
      throw new CredoError('No authorization response payload found in the verification session.')
    }

    const openid4vpAuthorizationResponsePayload = verificationSession.authorizationResponsePayload

    const openid4vpVerifier = this.getOpenid4vpVerifier(agentContext)
    const authorizationRequest = openid4vpVerifier.parseOpenid4vpAuthorizationRequestPayload({
      authorizationRequest: verificationSession.request,
    })
    if (
      (authorizationRequest.provided !== 'jwt' && authorizationRequest.provided !== 'params') ||
      authorizationRequest.type === 'jar'
    ) {
      throw new CredoError('Invalid authorization request')
    }

    const result = openid4vpVerifier.validateOpenid4vpAuthorizationResponse({
      authorizationRequest: authorizationRequest.params,
      authorizationResponse: openid4vpAuthorizationResponsePayload,
    })

    const transactionData = authorizationRequest.params.transaction_data
      ? openid4vpVerifier.parseTransactionData({ transactionData: authorizationRequest.params.transaction_data })
      : undefined

    let presentationExchange: OpenId4VcSiopVerifiedAuthorizationResponse['presentationExchange'] | undefined = undefined
    const dcql =
      result.type === 'dcql'
        ? this.getDcqlVerifiedResponse(agentContext, authorizationRequest.params.dcql_query, result.dcql.presentation)
        : undefined

    const vpToken = parseIfJson(openid4vpAuthorizationResponsePayload.vp_token)

    const presentationDefinition = authorizationRequest.params
      .presentation_definition as unknown as DifPresentationExchangeDefinition
    if (presentationDefinition) {
      if (!vpToken) {
        throw new CredoError('Missing vp_token in the openid4vp authorization response.')
      }

      const rawPresentations = openid4vpVerifier.parsePresentationsFromVpToken({ vpToken })

      const submission = openid4vpAuthorizationResponsePayload.presentation_submission as
        | DifPresentationExchangeSubmission
        | undefined
      if (!submission) {
        throw new CredoError('Unable to extract submission from the response.')
      }

      const verifiablePresentations = rawPresentations.map((presentation) =>
        this.getPresentationFromVpTokenParseResult(agentContext, presentation)
      )
      presentationExchange = {
        definition: presentationDefinition,
        submission,
        presentations: verifiablePresentations,
        descriptors: extractPresentationsWithDescriptorsFromSubmission(
          verifiablePresentations,
          submission,
          presentationDefinition
        ),
      }
    }

    if (!presentationExchange && !dcql) {
      throw new CredoError('No presentationExchange or dcql found in the response.')
    }

    return {
      presentationExchange,
      dcql,
      transactionData,
    }
  }

  /**
   * Find the verification session associated with an authorization response. You can optionally provide a verifier id
   * if the verifier that the response is associated with is already known.
   */
  public async findVerificationSessionForAuthorizationResponse(
    agentContext: AgentContext,
    {
      authorizationResponse,
      authorizationResponseParams,
      verifierId,
    }:
      | {
          authorizationResponse?: never
          authorizationResponseParams: {
            state?: string
            nonce?: string
          }
          verifierId?: string
        }
      | {
          authorizationResponse: OpenId4VcSiopAuthorizationResponsePayload
          authorizationResponseParams?: never
          verifierId?: string
        }
  ) {
    let nonce: string | undefined
    let state: string | undefined

    if (authorizationResponse) {
      const state = authorizationResponse.state
      if (!state) {
        throw new CredoError(
          'Could not extract nonce or state from authorization response. Unable to find OpenId4VcVerificationSession.'
        )
      }
    } else {
      if (!authorizationResponseParams?.nonce && !authorizationResponseParams?.state) {
        throw new CredoError(
          'Either nonce or state must be provided if no authorization response is provided. Unable to find OpenId4VcVerificationSession.'
        )
      }
      nonce = authorizationResponseParams?.nonce
      state = authorizationResponseParams?.state
    }

    const verificationSession = await this.openId4VcVerificationSessionRepository.findSingleByQuery(agentContext, {
      nonce,
      payloadState: state,
      verifierId,
    })

    return verificationSession
  }

  public async getAllVerifiers(agentContext: AgentContext) {
    return this.openId4VcVerifierRepository.getAll(agentContext)
  }

  public async getVerifierByVerifierId(agentContext: AgentContext, verifierId: string) {
    return this.openId4VcVerifierRepository.getByVerifierId(agentContext, verifierId)
  }

  public async updateVerifier(agentContext: AgentContext, verifier: OpenId4VcVerifierRecord) {
    return this.openId4VcVerifierRepository.update(agentContext, verifier)
  }

  public async createVerifier(agentContext: AgentContext, options?: OpenId4VcSiopCreateVerifierOptions) {
    const openId4VcVerifier = new OpenId4VcVerifierRecord({
      verifierId: options?.verifierId ?? utils.uuid(),
      clientMetadata: options?.clientMetadata,
    })

    await this.openId4VcVerifierRepository.save(agentContext, openId4VcVerifier)
    await storeActorIdForContextCorrelationId(agentContext, openId4VcVerifier.verifierId)
    return openId4VcVerifier
  }

  public async findVerificationSessionsByQuery(
    agentContext: AgentContext,
    query: Query<OpenId4VcVerificationSessionRecord>,
    queryOptions?: QueryOptions
  ) {
    return this.openId4VcVerificationSessionRepository.findByQuery(agentContext, query, queryOptions)
  }

  public async getVerificationSessionById(agentContext: AgentContext, verificationSessionId: string) {
    return this.openId4VcVerificationSessionRepository.getById(agentContext, verificationSessionId)
  }

  private async getClientMetadata(
    agentContext: AgentContext,
    options: {
      responseMode: ResponseMode
      verifier: OpenId4VcVerifierRecord
      authorizationResponseUrl: string
    }
  ) {
    const { responseMode, verifier } = options

    const signatureSuiteRegistry = agentContext.dependencyManager.resolve(SignatureSuiteRegistry)
    const supportedAlgs = getSupportedJwaSignatureAlgorithms(agentContext)
    const supportedMdocAlgs = supportedAlgs.filter(isMdocSupportedSignatureAlgorithm)
    const supportedProofTypes = signatureSuiteRegistry.supportedProofTypes

    // FIXME: we now manually remove did:peer, we should probably allow the user to configure this
    const supportedDidMethods = agentContext.dependencyManager
      .resolve(DidsApi)
      .supportedResolverMethods.filter((m) => m !== 'peer')

    type JarmEncryptionJwk = JwkJson & { kid: string; use: 'enc' }
    let jarmEncryptionJwk: JarmEncryptionJwk | undefined

    if (isJarmResponseMode(responseMode)) {
      const key = await agentContext.wallet.createKey({ keyType: KeyType.P256 })
      jarmEncryptionJwk = { ...getJwkFromKey(key).toJson(), kid: key.fingerprint, use: 'enc' }
    }

    const jarmClientMetadata: (JarmClientMetadata & { jwks: { keys: JarmEncryptionJwk[] } }) | undefined =
      jarmEncryptionJwk
        ? {
            jwks: { keys: [jarmEncryptionJwk] },
            authorization_encrypted_response_alg: 'ECDH-ES',
            // FIXME: we need to allow setting this, but also to fetch it based on the `request_uri` and
            // `request_uri_method`
            authorization_encrypted_response_enc: 'A128GCM',
          }
        : undefined

    return {
      ...jarmClientMetadata,
      ...verifier.clientMetadata,
      response_types_supported: ['vp_token'],
      subject_syntax_types_supported: [
        'urn:ietf:params:oauth:jwk-thumbprint',
        ...supportedDidMethods.map((m) => `did:${m}`),
      ],
      authorization_signed_response_alg: 'RS256',
      vp_formats: {
        mso_mdoc: {
          alg: supportedMdocAlgs,
        },
        jwt_vc: {
          alg: supportedAlgs,
        },
        jwt_vc_json: {
          alg: supportedAlgs,
        },
        jwt_vp_json: {
          alg: supportedAlgs,
        },
        jwt_vp: {
          alg: supportedAlgs,
        },
        ldp_vc: {
          proof_type: supportedProofTypes,
        },
        ldp_vp: {
          proof_type: supportedProofTypes,
        },
        'vc+sd-jwt': {
          'kb-jwt_alg_values': supportedAlgs,
          'sd-jwt_alg_values': supportedAlgs,
        },
        'dc+sd-jwt': {
          'kb-jwt_alg_values': supportedAlgs,
          'sd-jwt_alg_values': supportedAlgs,
        },
      },
    }
  }

  private getPresentationFromVpTokenParseResult(
    agentContext: AgentContext,
    vpTokenPresentationParseResult: VpTokenPresentationParseResult
  ): VerifiablePresentation {
    if (vpTokenPresentationParseResult.format === 'dc+sd-jwt') {
      const sdJwtVcApi = agentContext.dependencyManager.resolve(SdJwtVcApi)
      return sdJwtVcApi.fromCompact(vpTokenPresentationParseResult.presentation)
    } else if (vpTokenPresentationParseResult.format === 'mso_mdoc') {
      return MdocDeviceResponse.fromBase64Url(vpTokenPresentationParseResult.presentation)
    } else if (vpTokenPresentationParseResult.format === 'jwt_vp_json') {
      return W3cJwtVerifiablePresentation.fromSerializedJwt(vpTokenPresentationParseResult.presentation)
    } else if (vpTokenPresentationParseResult.format === 'ldp_vp') {
      return JsonTransformer.fromJSON(vpTokenPresentationParseResult.presentation, W3cJsonLdVerifiablePresentation)
    }

    throw new CredoError(`Unsupported presentation format. ${vpTokenPresentationParseResult.format}`)
  }

  private getTransactionDataMeta(options: {
    vpTokenPresentationParseResult: VpTokenPresentationParseResult
    transactionData?: TransactionData
    transactionDataResult: TransactionDataResult
    credentialId: string
  }) {
    const { vpTokenPresentationParseResult, transactionData, transactionDataResult, credentialId } = options

    if (!transactionData) {
      throw new CredoError('Could not map transaction data result to the request')
    }

    const hashName = transactionDataResult.hashes_alg ?? 'sha-256'
    const presentationHashes = transactionDataResult.hashes

    const transactionDataEntriesWithHash = transactionData.map((tdEntry) => {
      const hash = TypedArrayEncoder.toBase64URL(Hasher.hash(JsonEncoder.toBase64URL(tdEntry), hashName))
      return hash
    })

    for (const [idx, hash] of transactionDataEntriesWithHash.entries()) {
      if (presentationHashes[idx] !== hash) {
        throw new CredoError(`Transaction data entry ${idx} does not match hash ${hash}`)
      }
    }

    return {
      credentialId,
      transactionData,
      transactionDataResult,
      path: vpTokenPresentationParseResult.path,
    }
  }

  private decodePresentation(
    agentContext: AgentContext,
    options: { vpTokenPresentationParseResult: VpTokenPresentationParseResult }
  ): VerifiablePresentation {
    const { vpTokenPresentationParseResult } = options

    if (vpTokenPresentationParseResult.format === 'dc+sd-jwt') {
      // TODO: it might be better here to look at the presentation submission to know
      // If presentation includes a ~, we assume it's an SD-JWT-VC
      const sdJwtVcApi = agentContext.dependencyManager.resolve(SdJwtVcApi)

      const sdJwtVc = sdJwtVcApi.fromCompact(vpTokenPresentationParseResult.presentation)
      return sdJwtVc
    } else if (vpTokenPresentationParseResult.format === 'mso_mdoc') {
      const mdocDeviceResponse = MdocDeviceResponse.fromBase64Url(vpTokenPresentationParseResult.presentation)
      return mdocDeviceResponse
    } else if (vpTokenPresentationParseResult.format === 'jwt_vp_json') {
      return W3cJwtVerifiablePresentation.fromSerializedJwt(vpTokenPresentationParseResult.presentation)
    } else {
      return JsonTransformer.fromJSON(vpTokenPresentationParseResult.presentation, W3cJsonLdVerifiablePresentation)
    }
  }

  private async verifyPresentations(
    agentContext: AgentContext,
    options: {
      nonce: string
      audience: string
      correlationId: string
      responseUri?: string
      mdocGeneratedNonce?: string
      origin?: string
      transactionData?: TransactionData
      verificationSessionRecordId: string
      vpTokenPresentationParseResult: VpTokenPresentationParseResult
      credentialId: string
    }
<<<<<<< HEAD
  ): Promise<
    | {
        verified: true
        presentation: VerifiablePresentation
        transactionDataMeta?: TransactionDataMeta
        credentialId: string
      }
    | { verified: false; reason: string; credentialId: string }
  > {
    const { vpTokenPresentationParseResult, transactionData } = options

    let transactionDataMeta: TransactionDataMeta | undefined = undefined

    try {
      this.logger.debug(`Presentation response`, JsonTransformer.toJSON(vpTokenPresentationParseResult.presentation))

      if (!vpTokenPresentationParseResult) throw new CredoError('Did not receive a presentation for verification.')
      const x509Config = agentContext.dependencyManager.resolve(X509ModuleConfig)

      let isValid: boolean
      let reason: string | undefined = undefined
      let verifiablePresentation: VerifiablePresentation

      if (vpTokenPresentationParseResult.format === 'dc+sd-jwt') {
        // TODO: it might be better here to look at the presentation submission to know
        // If presentation includes a ~, we assume it's an SD-JWT-VC
        const sdJwtVcApi = agentContext.dependencyManager.resolve(SdJwtVcApi)

        const jwt = Jwt.fromSerializedJwt(vpTokenPresentationParseResult.presentation.split('~')[0])
        const sdJwtVc = sdJwtVcApi.fromCompact(vpTokenPresentationParseResult.presentation)
        const certificateChain = extractX509CertificatesFromJwt(jwt)

        let trustedCertificates: string[] | undefined = undefined
        if (certificateChain && x509Config.getTrustedCertificatesForVerification) {
          trustedCertificates = await x509Config.getTrustedCertificatesForVerification(agentContext, {
            certificateChain,
            verification: {
              type: 'credential',
              credential: sdJwtVc,
              openId4VcVerificationSessionId: options.verificationSessionRecordId,
            },
          })
        }
=======
  ): PresentationVerificationCallback {
    return async (encodedPresentation, presentationSubmission) => {
      try {
        this.logger.debug('Presentation response', JsonTransformer.toJSON(encodedPresentation))
        this.logger.debug('Presentation submission', presentationSubmission)

        if (!encodedPresentation) throw new CredoError('Did not receive a presentation for verification.')
        const x509Config = agentContext.dependencyManager.resolve(X509ModuleConfig)

        let isValid: boolean
        let reason: string | undefined = undefined

        if (typeof encodedPresentation === 'string' && encodedPresentation.includes('~')) {
          // TODO: it might be better here to look at the presentation submission to know
          // If presentation includes a ~, we assume it's an SD-JWT-VC
          const sdJwtVcApi = agentContext.dependencyManager.resolve(SdJwtVcApi)

          const jwt = Jwt.fromSerializedJwt(encodedPresentation.split('~')[0])
          const sdJwtVc = sdJwtVcApi.fromCompact(encodedPresentation)
          const certificateChain = extractX509CertificatesFromJwt(jwt)

          let trustedCertificates: string[] | undefined = undefined
          if (certificateChain && x509Config.getTrustedCertificatesForVerification) {
            trustedCertificates = await x509Config.getTrustedCertificatesForVerification(agentContext, {
              certificateChain,
              verification: {
                type: 'credential',
                credential: sdJwtVc,
                openId4VcVerificationSessionId: options.verificationSessionRecordId,
              },
            })
          }
>>>>>>> 9df09fa5

        if (!trustedCertificates) {
          // We also take from the config here to avoid the callback being called again
          trustedCertificates = x509Config.trustedCertificates ?? []
        }

        const verificationResult = await sdJwtVcApi.verify({
          compactSdJwtVc: vpTokenPresentationParseResult.presentation,
          keyBinding: {
            audience: options.audience,
            nonce: options.nonce,
          },
          trustedCertificates,
        })

        if (verificationResult.sdJwtVc?.transactionData) {
          transactionDataMeta = this.getTransactionDataMeta({
            vpTokenPresentationParseResult,
            transactionData,
            transactionDataResult: verificationResult.sdJwtVc.transactionData,
            credentialId: options.credentialId,
          })
        }

        isValid = verificationResult.verification.isValid
        reason = verificationResult.isValid ? undefined : verificationResult.error.message
        verifiablePresentation = sdJwtVc
      } else if (vpTokenPresentationParseResult.format === 'mso_mdoc') {
        const mdocDeviceResponse = MdocDeviceResponse.fromBase64Url(vpTokenPresentationParseResult.presentation)

        const trustedCertificates = (
          await Promise.all(
            mdocDeviceResponse.documents.map(async (mdoc) => {
              const certificateChain = mdoc.issuerSignedCertificateChain.map((cert) =>
                X509Certificate.fromRawCertificate(cert)
              )
<<<<<<< HEAD

              const trustedCertificates = await x509Config.getTrustedCertificatesForVerification?.(agentContext, {
                certificateChain,
                verification: {
                  type: 'credential',
                  credential: mdoc,
                  openId4VcVerificationSessionId: options.verificationSessionRecordId,
                },
              })

              // TODO: could have some duplication but not a big issue
              return trustedCertificates ?? x509Config.trustedCertificates
=======
            )
              .filter((c): c is string[] => c !== undefined)
              .flat()

            await mdocDeviceResponse.verify(agentContext, {
              sessionTranscriptOptions: {
                clientId: options.audience,
                mdocGeneratedNonce: options.mdocGeneratedNonce,
                responseUri: options.responseUri,
                verifierGeneratedNonce: options.nonce,
              },
              trustedCertificates,
>>>>>>> 9df09fa5
            })
          )
        )
          .filter((c): c is string[] => c !== undefined)
          .flatMap((c) => c)

        let sessionTranscriptOptions: MdocSessionTranscriptOptions
        if (options.origin) {
          sessionTranscriptOptions = {
            type: 'openId4VpDcApi',
            clientId: options.audience,
            verifierGeneratedNonce: options.nonce,
            origin: options.origin,
          }
        } else {
          if (!options.mdocGeneratedNonce || !options.responseUri) {
            throw new CredoError(
              'mdocGeneratedNonce and responseUri are required for mdoc openid4vp session transcript calculation'
            )
          }
          sessionTranscriptOptions = {
            type: 'openId4Vp',
            clientId: options.audience,
            mdocGeneratedNonce: options.mdocGeneratedNonce,
            responseUri: options.responseUri,
            verifierGeneratedNonce: options.nonce,
          }
        }

        await mdocDeviceResponse.verify(agentContext, {
          sessionTranscriptOptions,
          trustedCertificates,
        })
        isValid = true
        verifiablePresentation = mdocDeviceResponse
      } else if (vpTokenPresentationParseResult.format === 'jwt_vp_json') {
        const sdJwtPresentation = W3cJwtVerifiablePresentation.fromSerializedJwt(
          vpTokenPresentationParseResult.presentation
        )
        const certificateChain = extractX509CertificatesFromJwt(sdJwtPresentation.jwt)

        let trustedCertificates: string[] | undefined = undefined
        if (certificateChain && x509Config.getTrustedCertificatesForVerification) {
          trustedCertificates = await x509Config.getTrustedCertificatesForVerification?.(agentContext, {
            certificateChain,
            verification: {
              type: 'credential',
              credential: sdJwtPresentation,
              openId4VcVerificationSessionId: options.verificationSessionRecordId,
            },
          })
        }

        if (!trustedCertificates) {
          trustedCertificates = x509Config.trustedCertificates ?? []
        }

        const verificationResult = await this.w3cCredentialService.verifyPresentation(agentContext, {
          presentation: vpTokenPresentationParseResult.presentation,
          challenge: options.nonce,
          domain: options.audience,
          trustedCertificates,
        })

        isValid = verificationResult.isValid
        reason = verificationResult.error?.message
        verifiablePresentation = W3cJwtVerifiablePresentation.fromSerializedJwt(
          vpTokenPresentationParseResult.presentation
        )
      } else {
        const w3cJsonLdVerifiablePresentation = JsonTransformer.fromJSON(
          vpTokenPresentationParseResult.presentation,
          W3cJsonLdVerifiablePresentation
        )
        const verificationResult = await this.w3cCredentialService.verifyPresentation(agentContext, {
          presentation: w3cJsonLdVerifiablePresentation,
          challenge: options.nonce,
          domain: options.audience,
        })

        isValid = verificationResult.isValid
        reason = verificationResult.error?.message
        verifiablePresentation = w3cJsonLdVerifiablePresentation
      }

      if (!isValid) {
        throw new Error(reason)
      }

      return {
        verified: true,
        transactionDataMeta,
        presentation: verifiablePresentation,
        credentialId: options.credentialId,
      }
    } catch (error) {
      agentContext.config.logger.warn('Error occurred during verification of presentation', {
        error,
      })
      return {
        verified: false,
        reason: error.message,
        credentialId: options.credentialId,
      }
    }
  }

  /**
   * Update the record to a new state and emit an state changed event. Also updates the record
   * in storage.
   */
  public async updateState(
    agentContext: AgentContext,
    verificationSession: OpenId4VcVerificationSessionRecord,
    newState: OpenId4VcVerificationSessionState
  ) {
    agentContext.config.logger.debug(
      `Updating openid4vc verification session record ${verificationSession.id} to state ${newState} (previous=${verificationSession.state})`
    )

    const previousState = verificationSession.state
    verificationSession.state = newState
    await this.openId4VcVerificationSessionRepository.update(agentContext, verificationSession)

    this.emitStateChangedEvent(agentContext, verificationSession, previousState)
  }

  protected emitStateChangedEvent(
    agentContext: AgentContext,
    verificationSession: OpenId4VcVerificationSessionRecord,
    previousState: OpenId4VcVerificationSessionState | null
  ) {
    const eventEmitter = agentContext.dependencyManager.resolve(EventEmitter)

    eventEmitter.emit<OpenId4VcVerificationSessionStateChangedEvent>(agentContext, {
      type: OpenId4VcVerifierEvents.VerificationSessionStateChanged,
      payload: {
        verificationSession: verificationSession.clone(),
        previousState,
      },
    })
  }
}<|MERGE_RESOLUTION|>--- conflicted
+++ resolved
@@ -1,16 +1,4 @@
 import type {
-<<<<<<< HEAD
-  OpenId4VcSiopCreateAuthorizationRequestOptions,
-  OpenId4VcSiopCreateAuthorizationRequestReturn,
-  OpenId4VcSiopCreateVerifierOptions,
-  OpenId4VcSiopVerifiedAuthorizationResponse,
-  OpenId4VcSiopVerifiedAuthorizationResponseDcql,
-  OpenId4VcSiopVerifyAuthorizationResponseOptions,
-  ResponseMode,
-} from './OpenId4VcSiopVerifierServiceOptions'
-import type {
-=======
->>>>>>> 9df09fa5
   AgentContext,
   DcqlQuery,
   DifPresentationExchangeDefinition,
@@ -24,7 +12,15 @@
   TransactionDataResult,
   VerifiablePresentation,
 } from '@credo-ts/core'
-<<<<<<< HEAD
+import type {
+  OpenId4VcSiopCreateAuthorizationRequestOptions,
+  OpenId4VcSiopCreateAuthorizationRequestReturn,
+  OpenId4VcSiopCreateVerifierOptions,
+  OpenId4VcSiopVerifiedAuthorizationResponse,
+  OpenId4VcSiopVerifiedAuthorizationResponseDcql,
+  OpenId4VcSiopVerifyAuthorizationResponseOptions,
+  ResponseMode,
+} from './OpenId4VcSiopVerifierServiceOptions'
 
 import {
   CredoError,
@@ -32,61 +28,23 @@
   DidsApi,
   DifPresentationExchangeService,
   EventEmitter,
-  extractPresentationsWithDescriptorsFromSubmission,
-  extractX509CertificatesFromJwt,
-  getDomainFromUrl,
-  getJwkFromKey,
-  Hasher,
-  inject,
-  injectable,
-  InjectionSymbols,
-  isMdocSupportedSignatureAlgorithm,
-  joinUriParts,
-  JsonEncoder,
-=======
-import type { ClientIdScheme, JarmClientMetadata, PresentationVerificationCallback } from '@sphereon/did-auth-siop'
-import type { OpenId4VcSiopAuthorizationResponsePayload } from '../shared'
-import type {
-  OpenId4VcSiopCreateAuthorizationRequestOptions,
-  OpenId4VcSiopCreateAuthorizationRequestReturn,
-  OpenId4VcSiopCreateVerifierOptions,
-  OpenId4VcSiopVerifiedAuthorizationResponse,
-  OpenId4VcSiopVerifyAuthorizationResponseOptions,
-  ResponseMode,
-} from './OpenId4VcSiopVerifierServiceOptions'
-import type { OpenId4VcVerificationSessionRecord } from './repository'
-
-import {
-  CredoError,
-  DidsApi,
-  EventEmitter,
   Hasher,
   InjectionSymbols,
->>>>>>> 9df09fa5
+  JsonEncoder,
   JsonTransformer,
   Jwt,
   KeyType,
   Logger,
   MdocDeviceResponse,
-<<<<<<< HEAD
   SdJwtVcApi,
   SignatureSuiteRegistry,
   TypedArrayEncoder,
-  utils,
-=======
-  RepositoryEventTypes,
-  SdJwtVcApi,
-  SignatureSuiteRegistry,
-  TypedArrayEncoder,
->>>>>>> 9df09fa5
   W3cCredentialService,
   W3cJsonLdVerifiablePresentation,
   W3cJwtVerifiablePresentation,
   X509Certificate,
   X509ModuleConfig,
   X509Service,
-<<<<<<< HEAD
-=======
   extractPresentationsWithDescriptorsFromSubmission,
   extractX509CertificatesFromJwt,
   getDomainFromUrl,
@@ -96,43 +54,24 @@
   isMdocSupportedSignatureAlgorithm,
   joinUriParts,
   utils,
->>>>>>> 9df09fa5
 } from '@credo-ts/core'
 import { Oauth2ErrorCodes, Oauth2ServerErrorResponseError } from '@openid4vc/oauth2'
 import {
-<<<<<<< HEAD
   ClientIdScheme,
-  isJarmResponseMode,
   JarmClientMetadata,
   Openid4vpVerifier,
   ParsedOpenid4vpAuthorizationResponse,
+  VpTokenPresentationParseResult,
+  isJarmResponseMode,
   parseOpenid4vpAuthorizationRequestPayload,
   parseOpenid4vpAuthorizationResponse,
-  VpTokenPresentationParseResult,
   zOpenid4vpAuthorizationResponse,
 } from '@openid4vc/openid4vp'
 
 import { getOid4vcCallbacks } from '../shared/callbacks'
 import { OpenId4VcSiopAuthorizationResponsePayload } from '../shared/index'
-=======
-  AuthorizationRequest,
-  AuthorizationResponse,
-  PassBy,
-  PropertyTarget,
-  RP,
-  RequestAud,
-  ResponseIss,
-  ResponseType,
-  RevocationVerification,
-  ResponseMode as SphereonResponseMode,
-  SupportedVersion,
-} from '@sphereon/did-auth-siop'
-import { extractPresentationsFromVpToken } from '@sphereon/did-auth-siop/dist/authorization-response/OpenID4VP'
-import { filter, first, firstValueFrom, map, timeout } from 'rxjs'
-
->>>>>>> 9df09fa5
 import { storeActorIdForContextCorrelationId } from '../shared/router'
-import { getSupportedJwaSignatureAlgorithms, requestSignerToJwtIssuer, parseIfJson } from '../shared/utils'
+import { getSupportedJwaSignatureAlgorithms, parseIfJson, requestSignerToJwtIssuer } from '../shared/utils'
 
 import { OpenId4VcVerificationSessionState } from './OpenId4VcVerificationSessionState'
 import { OpenId4VcVerificationSessionStateChangedEvent, OpenId4VcVerifierEvents } from './OpenId4VcVerifierEvents'
@@ -184,11 +123,11 @@
       options.requestSigner.method === 'none'
         ? undefined
         : options.requestSigner.method === 'x5c'
-        ? await requestSignerToJwtIssuer(agentContext, {
-            ...options.requestSigner,
-            issuer: authorizationResponseUrl,
-          })
-        : await requestSignerToJwtIssuer(agentContext, options.requestSigner)
+          ? await requestSignerToJwtIssuer(agentContext, {
+              ...options.requestSigner,
+              issuer: authorizationResponseUrl,
+            })
+          : await requestSignerToJwtIssuer(agentContext, options.requestSigner)
 
     let clientIdScheme: ClientIdScheme
     let clientId: string | undefined
@@ -446,15 +385,14 @@
 
   public async verifyAuthorizationResponse(
     agentContext: AgentContext,
-    options:
-      | OpenId4VcSiopVerifyAuthorizationResponseOptions &
-          (
-            | {
-                verifierId: string
-                verificationSession?: never
-              }
-            | { verificationSession: OpenId4VcVerificationSessionRecord; verifierId?: never }
-          )
+    options: OpenId4VcSiopVerifyAuthorizationResponseOptions &
+      (
+        | {
+            verifierId: string
+            verificationSession?: never
+          }
+        | { verificationSession: OpenId4VcVerificationSessionRecord; verifierId?: never }
+      )
   ): Promise<OpenId4VcSiopVerifiedAuthorizationResponse & { verificationSession: OpenId4VcVerificationSessionRecord }> {
     const openid4vpVerifier = this.getOpenid4vpVerifier(agentContext)
 
@@ -534,7 +472,7 @@
           result.pex.presentationSubmission as DifPresentationExchangeSubmission
         ).descriptor_map.find((descriptorMapEntry) => descriptorMapEntry.path === presentation.path)
         if (!inputDescriptor) {
-          throw new CredoError(`Could not map transaction data entry to input descriptor.`)
+          throw new CredoError('Could not map transaction data entry to input descriptor.')
         }
 
         return this.verifyPresentations(agentContext, {
@@ -579,12 +517,15 @@
         const dcql = agentContext.dependencyManager.resolve(DcqlService)
 
         const presentations = presentationVerificationResults.reduce(
-          (all, p) => (p.verified ? { ...all, [p.credentialId]: p.presentation } : all),
-          {}
+          (all, p) => {
+            if (p.verified) all[p.credentialId] = p.presentation
+            return all
+          },
+          {} as Record<string, VerifiablePresentation>
         )
 
         // FIXME: type for this parameter
-        // eslint-disable-next-line @typescript-eslint/no-explicit-any
+        // biome-ignore lint/suspicious/noExplicitAny: <explanation>
         dcql.assertValidDcqlPresentation(presentations, result.dcql.query as any)
       }
 
@@ -885,11 +826,14 @@
     if (vpTokenPresentationParseResult.format === 'dc+sd-jwt') {
       const sdJwtVcApi = agentContext.dependencyManager.resolve(SdJwtVcApi)
       return sdJwtVcApi.fromCompact(vpTokenPresentationParseResult.presentation)
-    } else if (vpTokenPresentationParseResult.format === 'mso_mdoc') {
+    }
+    if (vpTokenPresentationParseResult.format === 'mso_mdoc') {
       return MdocDeviceResponse.fromBase64Url(vpTokenPresentationParseResult.presentation)
-    } else if (vpTokenPresentationParseResult.format === 'jwt_vp_json') {
+    }
+    if (vpTokenPresentationParseResult.format === 'jwt_vp_json') {
       return W3cJwtVerifiablePresentation.fromSerializedJwt(vpTokenPresentationParseResult.presentation)
-    } else if (vpTokenPresentationParseResult.format === 'ldp_vp') {
+    }
+    if (vpTokenPresentationParseResult.format === 'ldp_vp') {
       return JsonTransformer.fromJSON(vpTokenPresentationParseResult.presentation, W3cJsonLdVerifiablePresentation)
     }
 
@@ -943,14 +887,15 @@
 
       const sdJwtVc = sdJwtVcApi.fromCompact(vpTokenPresentationParseResult.presentation)
       return sdJwtVc
-    } else if (vpTokenPresentationParseResult.format === 'mso_mdoc') {
+    }
+    if (vpTokenPresentationParseResult.format === 'mso_mdoc') {
       const mdocDeviceResponse = MdocDeviceResponse.fromBase64Url(vpTokenPresentationParseResult.presentation)
       return mdocDeviceResponse
-    } else if (vpTokenPresentationParseResult.format === 'jwt_vp_json') {
+    }
+    if (vpTokenPresentationParseResult.format === 'jwt_vp_json') {
       return W3cJwtVerifiablePresentation.fromSerializedJwt(vpTokenPresentationParseResult.presentation)
-    } else {
-      return JsonTransformer.fromJSON(vpTokenPresentationParseResult.presentation, W3cJsonLdVerifiablePresentation)
-    }
+    }
+    return JsonTransformer.fromJSON(vpTokenPresentationParseResult.presentation, W3cJsonLdVerifiablePresentation)
   }
 
   private async verifyPresentations(
@@ -967,7 +912,6 @@
       vpTokenPresentationParseResult: VpTokenPresentationParseResult
       credentialId: string
     }
-<<<<<<< HEAD
   ): Promise<
     | {
         verified: true
@@ -982,7 +926,7 @@
     let transactionDataMeta: TransactionDataMeta | undefined = undefined
 
     try {
-      this.logger.debug(`Presentation response`, JsonTransformer.toJSON(vpTokenPresentationParseResult.presentation))
+      this.logger.debug('Presentation response', JsonTransformer.toJSON(vpTokenPresentationParseResult.presentation))
 
       if (!vpTokenPresentationParseResult) throw new CredoError('Did not receive a presentation for verification.')
       const x509Config = agentContext.dependencyManager.resolve(X509ModuleConfig)
@@ -1011,40 +955,6 @@
             },
           })
         }
-=======
-  ): PresentationVerificationCallback {
-    return async (encodedPresentation, presentationSubmission) => {
-      try {
-        this.logger.debug('Presentation response', JsonTransformer.toJSON(encodedPresentation))
-        this.logger.debug('Presentation submission', presentationSubmission)
-
-        if (!encodedPresentation) throw new CredoError('Did not receive a presentation for verification.')
-        const x509Config = agentContext.dependencyManager.resolve(X509ModuleConfig)
-
-        let isValid: boolean
-        let reason: string | undefined = undefined
-
-        if (typeof encodedPresentation === 'string' && encodedPresentation.includes('~')) {
-          // TODO: it might be better here to look at the presentation submission to know
-          // If presentation includes a ~, we assume it's an SD-JWT-VC
-          const sdJwtVcApi = agentContext.dependencyManager.resolve(SdJwtVcApi)
-
-          const jwt = Jwt.fromSerializedJwt(encodedPresentation.split('~')[0])
-          const sdJwtVc = sdJwtVcApi.fromCompact(encodedPresentation)
-          const certificateChain = extractX509CertificatesFromJwt(jwt)
-
-          let trustedCertificates: string[] | undefined = undefined
-          if (certificateChain && x509Config.getTrustedCertificatesForVerification) {
-            trustedCertificates = await x509Config.getTrustedCertificatesForVerification(agentContext, {
-              certificateChain,
-              verification: {
-                type: 'credential',
-                credential: sdJwtVc,
-                openId4VcVerificationSessionId: options.verificationSessionRecordId,
-              },
-            })
-          }
->>>>>>> 9df09fa5
 
         if (!trustedCertificates) {
           // We also take from the config here to avoid the callback being called again
@@ -1081,7 +991,6 @@
               const certificateChain = mdoc.issuerSignedCertificateChain.map((cert) =>
                 X509Certificate.fromRawCertificate(cert)
               )
-<<<<<<< HEAD
 
               const trustedCertificates = await x509Config.getTrustedCertificatesForVerification?.(agentContext, {
                 certificateChain,
@@ -1094,25 +1003,11 @@
 
               // TODO: could have some duplication but not a big issue
               return trustedCertificates ?? x509Config.trustedCertificates
-=======
-            )
-              .filter((c): c is string[] => c !== undefined)
-              .flat()
-
-            await mdocDeviceResponse.verify(agentContext, {
-              sessionTranscriptOptions: {
-                clientId: options.audience,
-                mdocGeneratedNonce: options.mdocGeneratedNonce,
-                responseUri: options.responseUri,
-                verifierGeneratedNonce: options.nonce,
-              },
-              trustedCertificates,
->>>>>>> 9df09fa5
             })
           )
         )
           .filter((c): c is string[] => c !== undefined)
-          .flatMap((c) => c)
+          .flat()
 
         let sessionTranscriptOptions: MdocSessionTranscriptOptions
         if (options.origin) {
