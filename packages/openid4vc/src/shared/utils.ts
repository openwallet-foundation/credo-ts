import { AgentContext, DidPurpose, Kms } from '@credo-ts/core'
import type { Jwk, JwtSigner, JwtSignerX5c } from '@openid4vc/oauth2'
import type { OpenId4VcJwtIssuer } from './models'

import {
  CredoError,
  DidsApi,
  JwsService,
  SignatureSuiteRegistry,
  getDomainFromUrl,
<<<<<<< HEAD
  getJwkClassFromKeyType,
  getJwkFromJson,
  getJwkFromKey,
  getKeyFromVerificationMethod,
=======
  getPublicJwkFromVerificationMethod,
>>>>>>> 7ea164b9
} from '@credo-ts/core'
import { fetchEntityConfiguration } from '@openid-federation/core'

/**
 * Returns the JWA Signature Algorithms that are supported by the wallet.
 */
export function getSupportedJwaSignatureAlgorithms(agentContext: AgentContext): Kms.KnownJwaSignatureAlgorithm[] {
  const kms = agentContext.resolve(Kms.KeyManagementApi)

  // If we can sign with an algorithm we assume it's supported (also for verification)
  const supportedJwaSignatureAlgorithms = Object.values(Kms.KnownJwaSignatureAlgorithms).filter(
    (algorithm) => kms.supportedBackendsForOperation({ operation: 'sign', algorithm }).length > 0
  )

  return supportedJwaSignatureAlgorithms
}

export async function getPublicJwkFromDid(
  agentContext: AgentContext,
  didUrl: string,
  allowedPurposes: DidPurpose[] = ['authentication']
) {
  const didsApi = agentContext.dependencyManager.resolve(DidsApi)
  const didDocument = await didsApi.resolveDidDocument(didUrl)
  const verificationMethod = didDocument.dereferenceKey(didUrl, allowedPurposes)

  return getPublicJwkFromVerificationMethod(verificationMethod)
}

export async function requestSignerToJwtIssuer(
  agentContext: AgentContext,
  requestSigner: OpenId4VcJwtIssuer
): Promise<
  | Exclude<JwtSigner, JwtSignerX5c | { method: 'trustChain' }>
  | (JwtSignerX5c & { issuer: string })
  | (JwtSigner & {
      // FIXME: export JwtSignerTrustChain
      method: 'trustChain'
      entityId: string
    })
> {
  if (requestSigner.method === 'did') {
    const dids = agentContext.resolve(DidsApi)
    const { publicJwk } = await dids.resolveVerificationMethodFromCreatedDidRecord(requestSigner.didUrl)

    return {
      method: requestSigner.method,
      didUrl: requestSigner.didUrl,
      alg: publicJwk.signatureAlgorithm,
      kid: publicJwk.keyId,
    }
  }
  if (requestSigner.method === 'x5c') {
    const leafCertificate = requestSigner.x5c[0]
    if (!leafCertificate) {
      throw new CredoError('Unable to extract leaf certificate, x5c certificate chain is empty')
    }

    if (
      !requestSigner.issuer.startsWith('https://') &&
      !(requestSigner.issuer.startsWith('http://') && agentContext.config.allowInsecureHttpUrls)
    ) {
      throw new CredoError('The X509 certificate issuer must be a HTTPS URI.')
    }

    if (
      !leafCertificate.sanUriNames.includes(requestSigner.issuer) &&
      !leafCertificate.sanDnsNames.includes(getDomainFromUrl(requestSigner.issuer))
    ) {
      const sanUriMessage =
        leafCertificate.sanUriNames.length > 0
          ? `SAN-URI names are ${leafCertificate.sanUriNames.join(', ')}`
          : 'there are no SAN-URI names'
      const sanDnsMessage =
        leafCertificate.sanDnsNames.length > 0
          ? `SAN-DNS names are ${leafCertificate.sanDnsNames.join(', ')}`
          : 'there are no SAN-DNS names'
      throw new Error(
        `The 'iss' claim in the payload does not match a 'SAN-URI' or 'SAN-DNS' name in the x5c certificate. 'iss' value is '${requestSigner.issuer}', ${sanUriMessage}, ${sanDnsMessage} (for SAN-DNS only domain has to match)`
      )
    }

    return {
      ...requestSigner,
      x5c: requestSigner.x5c.map((certificate) => certificate.toString('base64url')),
      alg: leafCertificate.publicJwk.signatureAlgorithm,
      kid: leafCertificate.publicJwk.keyId,
    }
  }
  if (requestSigner.method === 'jwk') {
    return {
      ...requestSigner,
      publicJwk: requestSigner.jwk.toJson() as Jwk,
      alg: requestSigner.jwk.signatureAlgorithm,
    }
  }

  if (requestSigner.method === 'federation') {
    const jwsService = agentContext.dependencyManager.resolve(JwsService)

    // TODO: we need to retrieve the openid federation record / some persistent state
    // that contains the key to be used for verification. It does not make sense to fetch
    // and verify our own metadata.

    const entityConfiguration = await fetchEntityConfiguration({
      entityId: requestSigner.entityId,
      // Why do we need to fetch/verify our own entity configuration?
      verifyJwtCallback: async ({ jwt, jwk }) => {
        const res = await jwsService.verifyJws(agentContext, {
          jws: jwt,
          jwsSigner: { method: 'jwk', jwk: getJwkFromJson(jwk) },
        })
        return res.isValid
      },
    })

    // TODO: Not really sure if this is also used for the issuer so if so we need to change this logic.
    // But currently it's not possible to specify a issuer method with issuance so I think it's fine.
    const openIdRelyingParty = entityConfiguration.metadata?.openid_relying_party
    if (!openIdRelyingParty) throw new CredoError('No openid_relying_party metadata found in the entity configuration.')

    // NOTE: No support for signed jwks and external jwks
    const jwks = openIdRelyingParty.jwks
    if (!jwks) throw new CredoError('No jwks found in the openid-relying-party.')

    // TODO: we should specifically store which keys to use for signing
    const jwkJson = jwks.keys.find((jwk) => jwk.use === 'sig' && jwk.kid !== undefined)
    if (!jwkJson) {
      throw new CredoError(`Could not find jwk with use 'sig' and kid defined in openid_relying_party metadata jwks.`)
    }
    const jwk = getJwkFromJson(jwkJson)
    const alg = jwkJson.alg ?? jwk.supportedSignatureAlgorithms[0]

    return {
      ...requestSigner,
      method: 'federation',
      kid: jwkJson.kid,
      alg,
    }
  }

  throw new CredoError(`Unsupported jwt issuer method '${(requestSigner as OpenId4VcJwtIssuer).method}'`)
}

export function getProofTypeFromPublicJwk(agentContext: AgentContext, key: Kms.PublicJwk) {
  const signatureSuiteRegistry = agentContext.dependencyManager.resolve(SignatureSuiteRegistry)

  const supportedSignatureSuites = signatureSuiteRegistry.getAllByPublicJwkType(key)
  if (supportedSignatureSuites.length === 0) {
    throw new CredoError(`Couldn't find a supported signature suite for the given key ${key.jwkTypehumanDescription}.`)
  }

  return supportedSignatureSuites[0].proofType
}

export function addSecondsToDate(date: Date, seconds: number) {
  return new Date(date.getTime() + seconds * 1000)
}

export function dateToSeconds(date: Date) {
  return Math.floor(date.getTime() / 1000)
}

export function parseIfJson<T>(input: T): T | Record<string, unknown> {
  if (typeof input !== 'string') {
    return input
  }

  try {
    // Try to parse the string as JSON
    return JSON.parse(input)
  } catch (_error) {
    /* empty */
  }

  return input
}<|MERGE_RESOLUTION|>--- conflicted
+++ resolved
@@ -8,14 +8,7 @@
   JwsService,
   SignatureSuiteRegistry,
   getDomainFromUrl,
-<<<<<<< HEAD
-  getJwkClassFromKeyType,
-  getJwkFromJson,
-  getJwkFromKey,
-  getKeyFromVerificationMethod,
-=======
   getPublicJwkFromVerificationMethod,
->>>>>>> 7ea164b9
 } from '@credo-ts/core'
 import { fetchEntityConfiguration } from '@openid-federation/core'
 
@@ -126,7 +119,7 @@
       verifyJwtCallback: async ({ jwt, jwk }) => {
         const res = await jwsService.verifyJws(agentContext, {
           jws: jwt,
-          jwsSigner: { method: 'jwk', jwk: getJwkFromJson(jwk) },
+          jwsSigner: { method: 'jwk', jwk: Kms.PublicJwk.fromUnknown(jwk) },
         })
         return res.isValid
       },
@@ -146,8 +139,8 @@
     if (!jwkJson) {
       throw new CredoError(`Could not find jwk with use 'sig' and kid defined in openid_relying_party metadata jwks.`)
     }
-    const jwk = getJwkFromJson(jwkJson)
-    const alg = jwkJson.alg ?? jwk.supportedSignatureAlgorithms[0]
+    const jwk = Kms.PublicJwk.fromUnknown(jwkJson)
+    const alg = jwkJson.alg ?? jwk.signatureAlgorithm
 
     return {
       ...requestSigner,
