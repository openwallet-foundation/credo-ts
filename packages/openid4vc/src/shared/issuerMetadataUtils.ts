--- conflicted
+++ resolved
@@ -1,221 +1,15 @@
-import type {
-  OpenId4VciCredentialConfigurationsSupported,
-  OpenId4VciCredentialConfigurationSupported,
-  OpenId4VciCredentialSupported,
-  OpenId4VciCredentialSupportedWithId,
-} from './models'
-import type { AgentContext, JwaSignatureAlgorithm } from '@credo-ts/core'
-
-import { CredoError } from '@credo-ts/core'
-
-import { getSupportedJwaSignatureAlgorithms } from './utils'
-import { CredentialConfigurationSupported } from '@animo-id/oid4vci'
-
-<<<<<<< HEAD
-=======
-/**
- * Get all `types` from a `CredentialSupported` object.
- *
- * Depending on the format, the types may be nested, or have different a different name/type
- */
-export function getTypesFromCredentialSupported(
-  credentialSupported: OpenId4VciCredentialConfigurationSupported
-): string[] | undefined {
-  if (
-    credentialSupported.format === 'jwt_vc_json-ld' ||
-    credentialSupported.format === 'ldp_vc' ||
-    credentialSupported.format === 'jwt_vc_json' ||
-    credentialSupported.format === 'jwt_vc'
-  ) {
-    if (!credentialSupported.credential_definition || !Array.isArray(credentialSupported.credential_definition.type)) {
-      throw Error(
-        `Unable to extract types from credentials supported for format ${credentialSupported.format}. credential_definition.type is not defined`
-      )
-    }
-
-    return credentialSupported.credential_definition.type
-  } else if (credentialSupported.format === 'vc+sd-jwt') {
-    if (!credentialSupported.vct) {
-      throw Error(
-        `Unable to extract types from credentials supported for format ${credentialSupported.format}. vct is not defined`
-      )
-    }
-    return credentialSupported.vct ? [credentialSupported.vct] : undefined
-  } else if (credentialSupported.format === 'mso_mdoc') {
-    if (!credentialSupported.doctype) {
-      throw Error(
-        `Unable to extract types from credentials supported for format ${credentialSupported.format}. Doctype is not defined`
-      )
-    }
-    return [credentialSupported.doctype]
-  }
->>>>>>> 595c3d63
 
 
-export function credentialConfigurationSupportedToCredentialSupported(
-  id: string,
-  config: OpenId4VciCredentialConfigurationSupported
-): OpenId4VciCredentialSupportedWithId {
-  const baseConfig = {
-    id,
-    scope: config.scope,
-    cryptographic_binding_methods_supported: config.cryptographic_binding_methods_supported,
-    cryptographic_suites_supported: config.credential_signing_alg_values_supported,
-    display: config.display,
-    order: config.order,
-  }
-
-  if (config.format === 'mso_mdoc') {
-    return {
-      ...baseConfig,
-      doctype: config.doctype,
-      format: config.format,
-      claims: config.claims,
-    }
-  } else if (config.format === 'jwt_vc_json' || config.format === 'jwt_vc') {
-    return {
-      ...baseConfig,
-      format: config.format,
-      credentialSubject: config.credential_definition?.credentialSubject,
-      types: config.credential_definition?.type ?? [],
-    }
-  } else if (config.format === 'ldp_vc' || config.format === 'jwt_vc_json-ld') {
-    if (!config.credential_definition?.['@context']) {
-      throw new Error(
-        `Unable to transform from draft 13 credential configuration to draft 11 credential supported for format ${config.format}. credential_definition.@context is not defined`
-      )
-    }
-
-    return {
-      ...baseConfig,
-      format: config.format,
-      '@context': config.credential_definition['@context'],
-      credentialSubject: config.credential_definition.credentialSubject,
-      types: config.credential_definition.type,
-    }
-  } else if (config.format === 'vc+sd-jwt') {
-    if (!config.vct) {
-      throw new Error(
-        `Unable to transform from draft 13 credential configuration to draft 11 credential supported for format ${config.format}. vct is not defined`
-      )
-    }
-
-    return {
-      ...baseConfig,
-      format: config.format,
-      vct: config.vct,
-      claims: config.claims,
-    }
-  }
-
-  throw new CredoError(`Unsupported credential format ${config.format}`)
-}
-
-export function credentialSupportedToCredentialConfigurationSupported(
-  agentContext: AgentContext,
-  credentialSupported: OpenId4VciCredentialSupportedWithId
-): OpenId4VciCredentialConfigurationSupported {
-  const supportedJwaSignatureAlgorithms = getSupportedJwaSignatureAlgorithms(agentContext)
-
-  // We assume the jwt proof_types_supported is the same as the cryptographic_suites_supported when converting from v11 to v13
-  const proofSigningAlgValuesSupported =
-    credentialSupported.cryptographic_suites_supported?.filter((alg) =>
-      supportedJwaSignatureAlgorithms.includes(alg as JwaSignatureAlgorithm)
-    ) ?? supportedJwaSignatureAlgorithms
-
-  // proof_types_supported was not available in v11. We assume jwt proof type supported
-  const proofTypesSupported = {
-    jwt: {
-      proof_signing_alg_values_supported: proofSigningAlgValuesSupported,
-    },
-  } as const
-
-  const baseCredentialConfigurationSupported = {
-    scope: credentialSupported.scope,
-    cryptographic_binding_methods_supported: credentialSupported.cryptographic_binding_methods_supported,
-    credential_signing_alg_values_supported: credentialSupported.cryptographic_suites_supported,
-    // This is not necessarily true, but the best we can do for now
-    proof_types_supported: proofTypesSupported,
-    display: credentialSupported.display,
-    order: credentialSupported.order,
-  }
-
-  if (credentialSupported.format === 'jwt_vc_json' || credentialSupported.format === 'jwt_vc') {
-    return {
-      ...baseCredentialConfigurationSupported,
-      format: credentialSupported.format,
-      credential_definition: {
-        credentialSubject: credentialSupported.credentialSubject,
-        type: credentialSupported.types,
-      },
-    }
-  } else if (credentialSupported.format === 'ldp_vc' || credentialSupported.format === 'jwt_vc_json-ld') {
-    return {
-      ...baseCredentialConfigurationSupported,
-      format: credentialSupported.format,
-      credential_definition: {
-        '@context': credentialSupported['@context'] as string[],
-        credentialSubject: credentialSupported.credentialSubject,
-        type: credentialSupported.types,
-      },
-    }
-  } else if (credentialSupported.format === 'vc+sd-jwt') {
-    return {
-      ...baseCredentialConfigurationSupported,
-      format: credentialSupported.format,
-      vct: credentialSupported.vct,
-      claims: credentialSupported.claims,
-    }
-  } else if (credentialSupported.format === 'mso_mdoc') {
-    return {
-      ...baseCredentialConfigurationSupported,
-      format: credentialSupported.format,
-      doctype: credentialSupported.doctype,
-      claims: credentialSupported.claims,
-    }
-  }
-
-  throw new CredoError(`Unsupported credential format ${credentialSupported.format}`)
-}
-
-export function credentialsSupportedV13ToV11(
-  credentialConfigurationSupported: OpenId4VciCredentialConfigurationsSupported
-): OpenId4VciCredentialSupportedWithId[] {
-  const credentialsSupportedWithId: OpenId4VciCredentialSupportedWithId[] = []
-
-  for (const [id, credentialConfiguration] of Object.entries(credentialConfigurationSupported)) {
-    credentialsSupportedWithId.push(credentialConfigurationSupportedToCredentialSupported(id, credentialConfiguration))
-  }
-
-  return credentialsSupportedWithId
-}
-
-export function credentialsSupportedV11ToV13(
-  agentContext: AgentContext,
-  credentialsSupported: OpenId4VciCredentialSupportedWithId[]
-): OpenId4VciCredentialConfigurationsSupported {
-  const credentialConfigurationsSupported: OpenId4VciCredentialConfigurationsSupported = {}
-
-  for (const credentialSupported of credentialsSupported) {
-    credentialConfigurationsSupported[credentialSupported.id] = credentialSupportedToCredentialConfigurationSupported(
-      agentContext,
-      credentialSupported
-    )
-  }
-
-  return credentialConfigurationsSupported
-}
+import { OpenId4VciCredentialConfigurationsSupported } from './models'
 
 /**
  * Returns all entries from the credential offer with the associated metadata resolved.
  */
 export function getOfferedCredentials(
   offeredCredentialConfigurationIds: Array<string>,
-  credentialConfigurationsSupported: Record<string, CredentialConfigurationSupported>
-): {
-  credentialConfigurationsSupported: Record<string, CredentialConfigurationSupported>
-} {
-  const offeredCredentialConfigurations: Record<string, CredentialConfigurationSupported> = {}
+  credentialConfigurationsSupported: OpenId4VciCredentialConfigurationsSupported
+): OpenId4VciCredentialConfigurationsSupported {
+  const offeredCredentialConfigurations: OpenId4VciCredentialConfigurationsSupported = {}
 
   for (const offeredCredentialConfigurationId of offeredCredentialConfigurationIds) {
     const foundCredentialConfiguration = credentialConfigurationsSupported[offeredCredentialConfigurationId]
@@ -230,7 +24,5 @@
     offeredCredentialConfigurations[offeredCredentialConfigurationId] = foundCredentialConfiguration
   }
 
-  return {
-    credentialConfigurationsSupported: offeredCredentialConfigurations,
-  }
+  return offeredCredentialConfigurations
 }