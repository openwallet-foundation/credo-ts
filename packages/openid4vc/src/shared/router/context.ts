--- conflicted
+++ resolved
@@ -1,10 +1,6 @@
 import type { AgentContext, Logger } from '@credo-ts/core'
-<<<<<<< HEAD
 import type { Oauth2ErrorCodes, Oauth2ServerErrorResponseError } from '@openid4vc/oauth2'
-import type { Response, Request, NextFunction } from 'express'
-=======
 import type { NextFunction, Request, Response } from 'express'
->>>>>>> 9df09fa5
 
 import { CredoError } from '@credo-ts/core'
 import { Oauth2ResourceUnauthorizedError, SupportedAuthenticationScheme } from '@openid4vc/oauth2'
