--- conflicted
+++ resolved
@@ -1,41 +1,29 @@
-<<<<<<< HEAD
-import type { OpenId4VcIssuerRecord } from '../openid4vc-issuer/repository'
 import type { AgentContext } from '@credo-ts/core'
-=======
->>>>>>> 9df09fa5
 import type {
   CallbackContext,
   ClientAuthenticationCallback,
+  DecryptJweCallback,
+  EncryptJweCallback,
   SignJwtCallback,
   VerifyJwtCallback,
-<<<<<<< HEAD
-  DecryptJweCallback,
-  EncryptJweCallback,
 } from '@openid4vc/oauth2'
+import type { OpenId4VcIssuerRecord } from '../openid4vc-issuer/repository'
 
 import {
   Buffer,
-  Key,
-  TypedArrayEncoder,
   CredoError,
-  getJwkFromJson,
-  getJwkFromKey,
   Hasher,
   JsonEncoder,
   JwsService,
   JwtPayload,
+  Key,
   KeyType,
+  TypedArrayEncoder,
   X509Service,
+  getJwkFromJson,
+  getJwkFromKey,
 } from '@credo-ts/core'
 import { clientAuthenticationDynamic, clientAuthenticationNone } from '@openid4vc/oauth2'
-=======
-} from '@animo-id/oauth2'
-import type { AgentContext } from '@credo-ts/core'
-import type { OpenId4VcIssuerRecord } from '../openid4vc-issuer/repository'
-
-import { clientAuthenticationDynamic, clientAuthenticationNone } from '@animo-id/oauth2'
-import { CredoError, Hasher, JsonEncoder, JwsService, getJwkFromJson, getJwkFromKey } from '@credo-ts/core'
->>>>>>> 9df09fa5
 
 import { getKeyFromDid } from './utils'
 
@@ -136,7 +124,7 @@
     try {
       const decrypted = await agentContext.wallet.directDecryptCompactJweEcdhEs({ compactJwe: jwe, recipientKey: key })
       decryptedPayload = TypedArrayEncoder.toUtf8String(decrypted.data)
-    } catch (error) {
+    } catch (_error) {
       return {
         decrypted: false,
         encryptionJwk: options?.jwk,
