import { AgentContext, JwsSignerWithJwk, Kms } from '@credo-ts/core'
import type {
  CallbackContext,
  ClientAuthenticationCallback,
  DecryptJweCallback,
  EncryptJweCallback,
  Jwk,
  SignJwtCallback,
  VerifyJwtCallback,
} from '@openid4vc/oauth2'
import type { OpenId4VcIssuerRecord } from '../openid4vc-issuer/repository'

import {
  Buffer,
  CredoError,
  Hasher,
  JsonEncoder,
  JwsService,
  JwtPayload,
  TypedArrayEncoder,
  X509Certificate,
  X509ModuleConfig,
  X509Service,
} from '@credo-ts/core'
import { clientAuthenticationDynamic, decodeJwtHeader } from '@openid4vc/oauth2'

<<<<<<< HEAD
import { resolveTrustChains } from '@openid-federation/core'
import { getKeyFromDid } from './utils'
=======
import { getPublicJwkFromDid } from './utils'
>>>>>>> 7ea164b9

export function getOid4vcJwtVerifyCallback(
  agentContext: AgentContext,
  options?: {
    trustedCertificates?: string[]
    trustedFederationEntityIds?: string[]

    issuanceSessionId?: string

    /**
     * Whether this verification callback should assume a JAR authorization is verified
     * Starting from OID4VP draft 24 the JAR must use oauth-authz-req+jwt header typ
     * but for backwards compatiblity we need to also handle the case where the header typ is different
     * @default false
     */
    isAuthorizationRequestJwt?: boolean
  }
): VerifyJwtCallback {
  const jwsService = agentContext.dependencyManager.resolve(JwsService)

  return async (signer, { compact, header, payload }) => {
    let trustedCertificates = options?.trustedCertificates
    if (
      signer.method === 'x5c' &&
      (header.typ === 'oauth-authz-req+jwt' || options?.isAuthorizationRequestJwt) &&
      !trustedCertificates
    ) {
      const x509Config = agentContext.dependencyManager.resolve(X509ModuleConfig)
      const certificateChain = signer.x5c?.map((cert) => X509Certificate.fromEncodedCertificate(cert))

      trustedCertificates = await x509Config.getTrustedCertificatesForVerification?.(agentContext, {
        certificateChain,
        verification: {
          type: 'oauth2SecuredAuthorizationRequest',
          authorizationRequest: {
            jwt: compact,
            payload: JwtPayload.fromJson(payload),
          },
        },
      })
    }

    if (
      signer.method === 'x5c' &&
      (header.typ === 'keyattestation+jwt' || header.typ === 'key-attestation+jwt') &&
      options?.issuanceSessionId &&
      !trustedCertificates
    ) {
      const x509Config = agentContext.dependencyManager.resolve(X509ModuleConfig)
      const certificateChain = signer.x5c?.map((cert) => X509Certificate.fromEncodedCertificate(cert))

      trustedCertificates = await x509Config.getTrustedCertificatesForVerification?.(agentContext, {
        certificateChain,
        verification: {
          type: 'openId4VciKeyAttestation',
          openId4VcIssuanceSessionId: options.issuanceSessionId,
          keyAttestation: {
            jwt: compact,
            payload: JwtPayload.fromJson(payload),
          },
        },
      })
    }

    if (
      signer.method === 'x5c' &&
      header.typ === 'oauth-client-attestation+jwt' &&
      options?.issuanceSessionId &&
      !trustedCertificates
    ) {
      const x509Config = agentContext.dependencyManager.resolve(X509ModuleConfig)
      const certificateChain = signer.x5c?.map((cert) => X509Certificate.fromEncodedCertificate(cert))

      trustedCertificates = await x509Config.getTrustedCertificatesForVerification?.(agentContext, {
        certificateChain,
        verification: {
          type: 'oauth2ClientAttestation',
          openId4VcIssuanceSessionId: options.issuanceSessionId,
          clientAttestation: {
            jwt: compact,
            payload: JwtPayload.fromJson(payload),
          },
        },
      })
    }

<<<<<<< HEAD
    // FIXME: extend signer to include entityId (`iss` field or `client_id`)
    if (signer.method === 'federation') {
      // We use the `client_id`
      if (!options?.isAuthorizationRequestJwt) {
        agentContext.config.logger.error(
          'Verifying JWTs signed as a federation entity is only allow for signed authorization requests'
        )
        return { verified: false }
      }

      // I think this check is already in oid4vp lib
      if (
        !payload.client_id ||
        typeof payload.client_id !== 'string' ||
        !(
          payload.client_id.startsWith('https:') ||
          (payload.client_id.startsWith('http:') && agentContext.config.allowInsecureHttpUrls)
        )
      ) {
        agentContext.config.logger.error("Expected 'client_id' to be a valid OpenID Federation entity id.")
        return { verified: false }
      }

      const trustedEntityIds = options?.trustedFederationEntityIds
      if (!trustedEntityIds) {
        agentContext.config.logger.error(
          'No trusted entity ids provided but is required for verification of JWTs signed by a federation entity.'
        )
        return { verified: false }
      }

      const entityId = payload.client_id
      const validTrustChains = await resolveTrustChains({
        entityId,
        // FIXME: need option to pass a trust chain to the library
        // trustChain: payload.trust_chain,
        trustAnchorEntityIds: trustedEntityIds,
        verifyJwtCallback: async ({ jwt, jwk }) => {
          const res = await jwsService.verifyJws(agentContext, {
            jws: jwt,
            jwsSigner: {
              method: 'jwk',
              jwk: getJwkFromJson(jwk),
            },
          })

          return res.isValid
        },
      })
      // When the chain is already invalid we can return false immediately
      if (validTrustChains.length === 0) {
        agentContext.config.logger.error(`${entityId} is not part of a trusted federation.`)
        return { verified: false }
      }

      // Pick the first valid trust chain for validation of the leaf entity jwks
      const { leafEntityConfiguration } = validTrustChains[0]

      // TODO: No support yet for signed jwks and external jwks
      const rpSigningKeys = leafEntityConfiguration?.metadata?.openid_relying_party?.jwks?.keys
      const rpSignerKeyJwkJson = rpSigningKeys?.find((key) => key.kid === signer.kid)
      if (!rpSignerKeyJwkJson) {
        agentContext.config.logger.error(
          `Key with kid '${signer.kid}' not found in jwks of openid_relying_party configuration for entity ${entityId}.`
        )
        return {
          verified: false,
        }
      }

      const rpSignerJwk = getJwkFromJson(rpSignerKeyJwkJson)

      const res = await jwsService.verifyJws(agentContext, {
        jws: compact,
        jwsSigner: {
          method: 'jwk',
          jwk: rpSignerJwk,
        },
      })
      if (!res.isValid) {
        agentContext.config.logger.error(`${entityId} does not match the expected signing key.`)
      }

      if (!res.isValid) {
        return { verified: false }
      }

      // TODO: There is no check yet for the policies
      return { verified: true, signerJwk: rpSignerJwk.toJson() }
    }

    const alg = signer.alg as JwaSignatureAlgorithm
    if (!Object.values(JwaSignatureAlgorithm).includes(alg)) {
=======
    const alg = signer.alg as Kms.KnownJwaSignatureAlgorithm
    if (!Object.values(Kms.KnownJwaSignatureAlgorithms).includes(alg)) {
>>>>>>> 7ea164b9
      throw new CredoError(`Unsupported jwa signatre algorithm '${alg}'`)
    }

    const jwsSigner: JwsSignerWithJwk | undefined =
      signer.method === 'did'
        ? {
            method: 'did',
            didUrl: signer.didUrl,
            jwk: await getPublicJwkFromDid(agentContext, signer.didUrl),
          }
        : signer.method === 'jwk'
          ? {
              method: 'jwk',
              jwk: Kms.PublicJwk.fromUnknown(signer.publicJwk),
            }
          : signer.method === 'x5c'
            ? {
                method: 'x5c',
                x5c: signer.x5c,
                jwk: X509Certificate.fromEncodedCertificate(signer.x5c[0]).publicJwk,
              }
            : undefined

    if (!jwsSigner) {
      throw new CredoError(`Unable to verify jws with unsupported jws signer method '${signer.method}'`)
    }

    const { isValid, jwsSigners } = await jwsService.verifyJws(agentContext, {
      jws: compact,
      trustedCertificates,
      jwsSigner,
    })

    if (!isValid) {
      return { verified: false, signerJwk: undefined }
    }

    const signerJwk = jwsSigners[0].jwk.toJson() as Jwk
    return { verified: true, signerJwk }
  }
}

export function getOid4vcEncryptJweCallback(agentContext: AgentContext): EncryptJweCallback {
  const kms = agentContext.dependencyManager.resolve(Kms.KeyManagementApi)

  return async (jweEncryptor, compact) => {
    if (jweEncryptor.method !== 'jwk') {
      throw new CredoError(
        `Jwt encryption method '${jweEncryptor.method}' is not supported for jwt signer. Only 'jwk' is supported.`
      )
    }

    // TODO: we should probably add a key id or ference to the jweEncryptor/jwsSigner in
    // oid4vc-ts so we can keep a reference to the key
    const jwk = Kms.PublicJwk.fromUnknown(jweEncryptor.publicJwk)
    if (!jwk.hasKeyId) {
      throw new CredoError('Expected kid to be defined on the JWK')
    }

    if (jweEncryptor.alg !== 'ECDH-ES') {
      throw new CredoError("Only 'ECDH-ES' is supported as 'alg' value for JARM response encryption")
    }

    if (jweEncryptor.enc !== 'A256GCM' && jweEncryptor.enc !== 'A128GCM' && jweEncryptor.enc !== 'A128CBC-HS256') {
      throw new CredoError(
        "Only 'A256GCM', 'A128GCM', and 'A128CBC-HS256' is supported as 'enc' value for JARM response encryption"
      )
    }

    const jwkJson = jwk.toJson()
    if (jwkJson.kty !== 'EC' && jwkJson.kty !== 'OKP') {
      throw new CredoError(`Expected EC or OKP jwk for encryption, found ${Kms.getJwkHumanDescription(jwkJson)}`)
    }

    if (jwkJson.crv === 'Ed25519') {
      throw new CredoError(`Expected ${jwkJson.kty} with crv X25519, found ${Kms.getJwkHumanDescription(jwkJson)}`)
    }

    // TODO: create a JWE service that handles this
    const ephmeralKey = await kms.createKey({
      type: jwkJson,
    })

    try {
      const header = {
        kid: jweEncryptor.publicJwk.kid,
        apu: jweEncryptor.apu,
        apv: jweEncryptor.apv,
        enc: jweEncryptor.enc,
        alg: 'ECDH-ES',
        epk: ephmeralKey.publicJwk,
      }
      const encodedHeader = JsonEncoder.toBase64URL(header)

      const encrypted = await kms.encrypt({
        key: {
          keyAgreement: {
            // FIXME: We can make the keyId optional for ECDH-ES
            // That way we don't have to store the key
            keyId: ephmeralKey.keyId,
            algorithm: 'ECDH-ES',
            apu: jweEncryptor.apu ? TypedArrayEncoder.fromBase64(jweEncryptor.apu) : undefined,
            apv: jweEncryptor.apv ? TypedArrayEncoder.fromBase64(jweEncryptor.apv) : undefined,
            externalPublicJwk: jwkJson,
          },
        },
        data: Buffer.from(compact),
        encryption: {
          algorithm: jweEncryptor.enc,
          aad: Buffer.from(encodedHeader),
        },
      })

      if (!encrypted.iv || !encrypted.tag) {
        throw new CredoError("Expected 'iv' and 'tag' to be defined")
      }

      const compactJwe = `${encodedHeader}..${TypedArrayEncoder.toBase64URL(encrypted.iv)}.${TypedArrayEncoder.toBase64URL(
        encrypted.encrypted
      )}.${TypedArrayEncoder.toBase64URL(encrypted.tag)}`

      return { encryptionJwk: jweEncryptor.publicJwk, jwe: compactJwe }
    } finally {
      // Delete the key
      await kms.deleteKey({
        keyId: ephmeralKey.keyId,
      })
    }
  }
}

export function getOid4vcDecryptJweCallback(agentContext: AgentContext): DecryptJweCallback {
  const kms = agentContext.resolve(Kms.KeyManagementApi)
  return async (jwe, options) => {
    // TODO: use custom header zod schema to limit which algorithms can be used
    const { header } = decodeJwtHeader({ jwt: jwe })

    let kid = options?.jwk?.kid ?? header.kid
    if (!kid) {
      throw new CredoError('Uanbel to decrypt jwe. No kid or jwk found')
    }

    // Previously we used the fingerprint as the kid for JARM
    // We try to parse it as fingerprint if it starts with z (base58 encoding)
    // It's not 100%
    if (kid.startsWith('z')) {
      try {
        const publicJwk = Kms.PublicJwk.fromFingerprint(kid)
        if (publicJwk) kid = publicJwk.legacyKeyId
      } catch {
        // no-op
      }
    }

    // TODO: decodeJwe method in oid4vc-ts
    // encryption key is not used (we don't use key wrapping)
    const [encodedHeader /* encryptionKey */, , encodedIv, encodedCiphertext, encodedTag] = jwe.split('.')

    if (header.alg !== 'ECDH-ES') {
      throw new CredoError("Only 'ECDH-ES' is supported as 'alg' value for JARM response decryption")
    }

    if (header.enc !== 'A256GCM' && header.enc !== 'A128GCM' && header.enc !== 'A128CBC-HS256') {
      throw new CredoError(
        "Only 'A256GCM', 'A128GCM', and 'A128CBC-HS256' is supported as 'enc' value for JARM response decryption"
      )
    }

    let decryptedPayload: string
    let publicJwk: Kms.PublicJwk

    const epk = Kms.PublicJwk.fromUnknown(header.epk)

    try {
      const decrypted = await kms.decrypt({
        encrypted: TypedArrayEncoder.fromBase64(encodedCiphertext),
        decryption: {
          algorithm: header.enc,
          // aad is the base64 encoded bytes (not just the bytes)
          aad: TypedArrayEncoder.fromString(encodedHeader),
          iv: TypedArrayEncoder.fromBase64(encodedIv),
          tag: TypedArrayEncoder.fromBase64(encodedTag),
        },
        key: {
          keyAgreement: {
            algorithm: header.alg,
            externalPublicJwk: epk.toJson() as Kms.KmsJwkPublicEcdh,
            keyId: kid,
            apu: typeof header.apu === 'string' ? TypedArrayEncoder.fromBase64(header.apu) : undefined,
            apv: typeof header.apv === 'string' ? TypedArrayEncoder.fromBase64(header.apv) : undefined,
          },
        },
      })

      // TODO: decrypt should return the public jwk instance
      publicJwk = Kms.PublicJwk.fromUnknown(
        await kms.getPublicKey({
          keyId: kid,
        })
      )

      decryptedPayload = TypedArrayEncoder.toUtf8String(decrypted.data)
    } catch (error) {
      agentContext.config.logger.error('Error decrypting JWE', {
        error,
      })
      return {
        decrypted: false,
        encryptionJwk: options?.jwk,
        payload: undefined,
        header,
      }
    }

    return {
      decrypted: true,
      decryptionJwk: publicJwk.toJson() as Jwk,
      payload: decryptedPayload,
      header,
    }
  }
}

export function getOid4vcJwtSignCallback(agentContext: AgentContext): SignJwtCallback {
  const jwsService = agentContext.dependencyManager.resolve(JwsService)

  return async (signer, { payload, header }) => {
    if (signer.method === 'custom') {
      throw new CredoError(`Jwt signer method 'custom' is not supported for jwt signer.`)
    }

    if (signer.method === 'federation') {
      // We use the fingerprint as the kid. This will need to be updated in the future
      const key = Key.fromFingerprint(signer.kid)
      const jwk = getJwkFromKey(key)

      const jws = await jwsService.createJwsCompact(agentContext, {
        protectedHeaderOptions: {
          ...header,
          alg: signer.alg,
          kid: signer.kid,
          trust_chain: signer.trustChain,
          jwk: undefined,
        },
        payload: JwtPayload.fromJson(payload),
        key: jwk.key,
      })

      return { jwt: jws, signerJwk: jwk.toJson() }
    }

    if (signer.method === 'x5c') {
      const leafCertificate = X509Service.getLeafCertificate(agentContext, { certificateChain: signer.x5c })

      const jws = await jwsService.createJwsCompact(agentContext, {
        protectedHeaderOptions: { ...header, alg: signer.alg as Kms.KnownJwaSignatureAlgorithm, jwk: undefined },
        payload: JwtPayload.fromJson(payload),
        keyId: signer.kid ?? leafCertificate.publicJwk.keyId,
      })

      return { jwt: jws, signerJwk: leafCertificate.publicJwk.toJson() as Jwk }
    }

    // TOOD: createJwsCompact should return the Jwk, so we don't have to reoslve it here
    const publicJwk =
      signer.method === 'did'
        ? await getPublicJwkFromDid(agentContext, signer.didUrl)
        : Kms.PublicJwk.fromUnknown(signer.publicJwk)

    if (!publicJwk.supportedSignatureAlgorithms.includes(signer.alg as Kms.KnownJwaSignatureAlgorithm)) {
      throw new CredoError(
        `jwk ${publicJwk.jwkTypehumanDescription} does not support JWS signature alg '${signer.alg}'`
      )
    }

    const jwt = await jwsService.createJwsCompact(agentContext, {
      protectedHeaderOptions: {
        ...header,
        jwk: header.jwk ? publicJwk : undefined,
        alg: signer.alg as Kms.KnownJwaSignatureAlgorithm,
      },
      payload: JsonEncoder.toBuffer(payload),
      keyId: signer.kid ?? publicJwk.keyId,
    })

    return { jwt, signerJwk: publicJwk.toJson() as Jwk }
  }
}

export function getOid4vcCallbacks(
  agentContext: AgentContext,
  options?: {
    trustedCertificates?: string[]
    trustedFederationEntityIds?: string[]
    isVerifyOpenId4VpAuthorizationRequest?: boolean
    issuanceSessionId?: string
  }
) {
  const kms = agentContext.resolve(Kms.KeyManagementApi)

  return {
    hash: (data, alg) => Hasher.hash(data, alg.toLowerCase()),
    generateRandom: (length) => kms.randomBytes({ length }),
    signJwt: getOid4vcJwtSignCallback(agentContext),
    clientAuthentication: () => {
      throw new CredoError('Did not expect client authentication to be called.')
    },
    verifyJwt: getOid4vcJwtVerifyCallback(agentContext, {
      trustedCertificates: options?.trustedCertificates,
      trustedFederationEntityIds: options?.trustedFederationEntityIds,
      isAuthorizationRequestJwt: options?.isVerifyOpenId4VpAuthorizationRequest,
      issuanceSessionId: options?.issuanceSessionId,
    }),
    fetch: agentContext.config.agentDependencies.fetch,
    encryptJwe: getOid4vcEncryptJweCallback(agentContext),
    decryptJwe: getOid4vcDecryptJweCallback(agentContext),
    getX509CertificateMetadata: (certificate: string) => {
      const leafCertificate = X509Service.getLeafCertificate(agentContext, { certificateChain: [certificate] })
      return {
        sanDnsNames: leafCertificate.sanDnsNames,
        sanUriNames: leafCertificate.sanUriNames,
      }
    },
  } satisfies Partial<CallbackContext>
}

/**
 * Allows us to authenticate when making requests to an external
 * authorizatin server
 */
export function dynamicOid4vciClientAuthentication(
  agentContext: AgentContext,
  issuerRecord: OpenId4VcIssuerRecord
): ClientAuthenticationCallback {
  return (callbackOptions) => {
    const authorizationServer = issuerRecord.authorizationServerConfigs?.find(
      (a) => a.issuer === callbackOptions.authorizationServerMetadata.issuer
    )

    if (!authorizationServer) {
      // No client authentication if authorization server is not configured
      agentContext.config.logger.debug(
        `Unknown authorization server '${callbackOptions.authorizationServerMetadata.issuer}' for issuer '${issuerRecord.issuerId}' for request to '${callbackOptions.url}'`
      )
      return
    }

    if (!authorizationServer.clientAuthentication) {
      throw new CredoError(
        `Unable to authenticate to authorization server '${authorizationServer.issuer}' for issuer '${issuerRecord.issuerId}' for request to '${callbackOptions.url}'. Make sure to configure a 'clientId' and 'clientSecret' for the authorization server on the issuer record.`
      )
    }

    return clientAuthenticationDynamic({
      clientId: authorizationServer.clientAuthentication.clientId,
      clientSecret: authorizationServer.clientAuthentication.clientSecret,
    })(callbackOptions)
  }
}<|MERGE_RESOLUTION|>--- conflicted
+++ resolved
@@ -24,12 +24,8 @@
 } from '@credo-ts/core'
 import { clientAuthenticationDynamic, decodeJwtHeader } from '@openid4vc/oauth2'
 
-<<<<<<< HEAD
 import { resolveTrustChains } from '@openid-federation/core'
-import { getKeyFromDid } from './utils'
-=======
 import { getPublicJwkFromDid } from './utils'
->>>>>>> 7ea164b9
 
 export function getOid4vcJwtVerifyCallback(
   agentContext: AgentContext,
@@ -116,7 +112,6 @@
       })
     }
 
-<<<<<<< HEAD
     // FIXME: extend signer to include entityId (`iss` field or `client_id`)
     if (signer.method === 'federation') {
       // We use the `client_id`
@@ -159,7 +154,7 @@
             jws: jwt,
             jwsSigner: {
               method: 'jwk',
-              jwk: getJwkFromJson(jwk),
+              jwk: Kms.PublicJwk.fromUnknown(jwk),
             },
           })
 
@@ -187,7 +182,7 @@
         }
       }
 
-      const rpSignerJwk = getJwkFromJson(rpSignerKeyJwkJson)
+      const rpSignerJwk = Kms.PublicJwk.fromUnknown(rpSignerKeyJwkJson)
 
       const res = await jwsService.verifyJws(agentContext, {
         jws: compact,
@@ -208,12 +203,8 @@
       return { verified: true, signerJwk: rpSignerJwk.toJson() }
     }
 
-    const alg = signer.alg as JwaSignatureAlgorithm
-    if (!Object.values(JwaSignatureAlgorithm).includes(alg)) {
-=======
     const alg = signer.alg as Kms.KnownJwaSignatureAlgorithm
     if (!Object.values(Kms.KnownJwaSignatureAlgorithms).includes(alg)) {
->>>>>>> 7ea164b9
       throw new CredoError(`Unsupported jwa signatre algorithm '${alg}'`)
     }
 
@@ -446,23 +437,24 @@
     }
 
     if (signer.method === 'federation') {
-      // We use the fingerprint as the kid. This will need to be updated in the future
-      const key = Key.fromFingerprint(signer.kid)
-      const jwk = getJwkFromKey(key)
+      const kms = agentContext.resolve(Kms.KeyManagementApi)
+      const publicJwk = await kms.getPublicKey({
+        keyId: signer.kid,
+      })
 
       const jws = await jwsService.createJwsCompact(agentContext, {
         protectedHeaderOptions: {
           ...header,
-          alg: signer.alg,
+          alg: signer.alg as Kms.KnownJwaSignatureAlgorithm,
           kid: signer.kid,
           trust_chain: signer.trustChain,
           jwk: undefined,
         },
         payload: JwtPayload.fromJson(payload),
-        key: jwk.key,
-      })
-
-      return { jwt: jws, signerJwk: jwk.toJson() }
+        keyId: signer.kid,
+      })
+
+      return { jwt: jws, signerJwk: publicJwk }
     }
 
     if (signer.method === 'x5c') {
