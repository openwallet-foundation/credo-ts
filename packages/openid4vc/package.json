{
  "name": "@credo-ts/openid4vc",
  "main": "src/index",
  "types": "src/index",
  "version": "0.5.13",
  "files": ["build"],
  "license": "Apache-2.0",
  "publishConfig": {
    "main": "build/index",
    "types": "build/index",
    "access": "public"
  },
  "homepage": "https://github.com/openwallet-foundation/credo-ts/tree/main/packages/openid4vc",
  "repository": {
    "type": "git",
    "url": "https://github.com/openwallet-foundation/credo-ts",
    "directory": "packages/openid4vc"
  },
  "scripts": {
    "build": "pnpm run clean && pnpm run compile",
    "clean": "rimraf ./build",
    "compile": "tsc -p tsconfig.build.json",
    "prepublishOnly": "pnpm run build",
    "test": "jest"
  },
  "dependencies": {
    "@credo-ts/core": "workspace:*",
    "class-transformer": "catalog:",
    "rxjs": "catalog:",
    "zod": "catalog:",
<<<<<<< HEAD
    "@openid-federation/core": "0.1.1-alpha.17",
    "@openid4vc/openid4vci": "0.3.0-alpha-20250602121005",
    "@openid4vc/oauth2": "0.3.0-alpha-20250602121005",
    "@openid4vc/openid4vp": "0.3.0-alpha-20250602121005",
    "@openid4vc/utils": "0.3.0-alpha-20250602121005"
=======
    "@openid4vc/openid4vci": "0.3.0-alpha-20250813113255",
    "@openid4vc/oauth2": "0.3.0-alpha-20250813113255",
    "@openid4vc/openid4vp": "0.3.0-alpha-20250813113255",
    "@openid4vc/utils": "0.3.0-alpha-20250813113255"
>>>>>>> 56f34f14
  },
  "devDependencies": {
    "@credo-ts/tenants": "workspace:*",
    "@types/express": "catalog:",
    "express": "catalog:",
    "nock": "catalog:",
    "rimraf": "catalog:",
    "typescript": "catalog:"
  }
}<|MERGE_RESOLUTION|>--- conflicted
+++ resolved
@@ -28,18 +28,11 @@
     "class-transformer": "catalog:",
     "rxjs": "catalog:",
     "zod": "catalog:",
-<<<<<<< HEAD
     "@openid-federation/core": "0.1.1-alpha.17",
-    "@openid4vc/openid4vci": "0.3.0-alpha-20250602121005",
-    "@openid4vc/oauth2": "0.3.0-alpha-20250602121005",
-    "@openid4vc/openid4vp": "0.3.0-alpha-20250602121005",
-    "@openid4vc/utils": "0.3.0-alpha-20250602121005"
-=======
     "@openid4vc/openid4vci": "0.3.0-alpha-20250813113255",
     "@openid4vc/oauth2": "0.3.0-alpha-20250813113255",
     "@openid4vc/openid4vp": "0.3.0-alpha-20250813113255",
     "@openid4vc/utils": "0.3.0-alpha-20250813113255"
->>>>>>> 56f34f14
   },
   "devDependencies": {
     "@credo-ts/tenants": "workspace:*",
