--- conflicted
+++ resolved
@@ -42,18 +42,11 @@
     "class-transformer": "catalog:",
     "rxjs": "catalog:",
     "zod": "catalog:",
-<<<<<<< HEAD
     "@openid-federation/core": "0.1.1-alpha.17",
-    "@openid4vc/openid4vci": "0.3.0-alpha-20251001121503",
-    "@openid4vc/oauth2": "0.3.0-alpha-20251001121503",
-    "@openid4vc/openid4vp": "0.3.0-alpha-20251001121503",
-    "@openid4vc/utils": "0.3.0-alpha-20251001121503",
-=======
     "@openid4vc/openid4vci": "0.3.0-alpha-20251031103301",
     "@openid4vc/oauth2": "0.3.0-alpha-20251031103301",
     "@openid4vc/openid4vp": "0.3.0-alpha-20251031103301",
     "@openid4vc/utils": "0.3.0-alpha-20251031103301",
->>>>>>> cd6c8368
     "@types/express": "catalog:",
     "express": "catalog:"
   },
