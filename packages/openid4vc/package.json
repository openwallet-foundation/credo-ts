--- conflicted
+++ resolved
@@ -25,16 +25,10 @@
   },
   "dependencies": {
     "@credo-ts/core": "workspace:*",
-<<<<<<< HEAD
-    "@sphereon/did-auth-siop": "0.16.1-fix.173",
-    "@sphereon/oid4vc-common": "0.16.1-fix.173",
-    "@sphereon/ssi-types": "0.30.2-next.135",
-    "@openid-federation/core": "0.1.1-alpha.15",
-=======
->>>>>>> 9f78a6e8
     "class-transformer": "^0.5.1",
     "rxjs": "^7.8.0",
     "zod": "^3.23.8",
+    "@openid-federation/core": "0.1.1-alpha.15",
     "@openid4vc/openid4vci": "0.3.0-alpha-20250322171044",
     "@openid4vc/oauth2": "0.3.0-alpha-20250322171044",
     "@openid4vc/openid4vp": "0.3.0-alpha-20250322171044",
