--- conflicted
+++ resolved
@@ -1,22 +1,17 @@
-import { ModulesMap } from '@credo-ts/core'
 import { DID_COMM_TRANSPORT_QUEUE } from './constants'
-<<<<<<< HEAD
 import {
-  ConnectionsModuleConfigOptions,
-  CredentialProtocol,
-  CredentialsModuleConfigOptions,
-  MessagePickupModuleConfigOptions,
-  ProofProtocol,
-  ProofsModuleConfigOptions,
+  DidCommConnectionsModuleConfigOptions,
+  DidCommCredentialProtocol,
+  DidCommMessagePickupModuleConfigOptions,
+  DidCommMessagePickupProtocol,
+  DidCommProofsModuleConfigOptions,
 } from './modules'
-import { DiscoverFeaturesModuleConfigOptions } from './modules/discover-features/DiscoverFeaturesModuleConfig'
-import { MessagePickupProtocol } from './modules/message-pickup/protocol/MessagePickupProtocol'
-import { MediationRecipientModuleConfigOptions } from './modules/routing/MediationRecipientModuleConfig'
-import { MediatorModuleConfigOptions } from './modules/routing/MediatorModuleConfig'
-import { InMemoryQueueTransportRepository, QueueTransportRepository } from './transport'
-=======
+import { DidCommCredentialsModuleConfigOptions } from './modules/credentials/DidCommCredentialsModuleConfig'
+import { DidCommDiscoverFeaturesModuleConfigOptions } from './modules/discover-features/DidCommDiscoverFeaturesModuleConfig'
+import { DidCommProofProtocol } from './modules/proofs/protocol/DidCommProofProtocol'
+import { DidCommMediationRecipientModuleConfigOptions } from './modules/routing/DidCommMediationRecipientModuleConfig'
+import { DidCommMediatorModuleConfigOptions } from './modules/routing/DidCommMediatorModuleConfig'
 import { DidCommQueueTransportRepository, InMemoryQueueTransportRepository } from './transport'
->>>>>>> 494c4997
 import { DidCommMimeType } from './types'
 
 export interface DidCommModuleConfigOptions {
@@ -25,22 +20,21 @@
   processDidCommMessagesConcurrently?: boolean
   didCommMimeType?: string
   useDidKeyInProtocols?: boolean
-<<<<<<< HEAD
-  queueTransportRepository?: QueueTransportRepository
+  queueTransportRepository?: DidCommQueueTransportRepository
 
   /**
    * Configuration for the connection module.
    *
    * The connection module is always enabled
    */
-  connections?: ConnectionsModuleConfigOptions
+  connections?: DidCommConnectionsModuleConfigOptions
 
   /**
    * Configuration for the discover features module.
    *
    * The discover features module is always enabled
    */
-  discovery?: DiscoverFeaturesModuleConfigOptions
+  discovery?: DidCommDiscoverFeaturesModuleConfigOptions
 
   /**
    * Configuration for the credentials module
@@ -53,7 +47,7 @@
    *
    * @default true
    */
-  credentials?: boolean | CredentialsModuleConfigOptions<CredentialProtocol[]>
+  credentials?: boolean | DidCommCredentialsModuleConfigOptions<DidCommCredentialProtocol[]>
 
   /**
    * Configuration for the proofs module
@@ -66,7 +60,7 @@
    *
    * @default true
    */
-  proofs?: boolean | ProofsModuleConfigOptions<ProofProtocol[]>
+  proofs?: boolean | DidCommProofsModuleConfigOptions<DidCommProofProtocol[]>
 
   /**
    * Configuration to enable to basic messages module
@@ -89,7 +83,7 @@
    *
    * @default true
    */
-  messagePickup?: boolean | MessagePickupModuleConfigOptions<MessagePickupProtocol[]>
+  messagePickup?: boolean | DidCommMessagePickupModuleConfigOptions<DidCommMessagePickupProtocol[]>
 
   /**
    * Configuration or the mediator module
@@ -99,7 +93,7 @@
    *
    * @default true
    */
-  mediator?: boolean | MediatorModuleConfigOptions
+  mediator?: boolean | DidCommMediatorModuleConfigOptions
 
   /**
    * Configuration for the mediation recipient module
@@ -109,20 +103,7 @@
    *
    * @default true
    */
-  mediationRecipient?: boolean | MediationRecipientModuleConfigOptions
-
-  /**
-   * Additional modules to register as part of the DIDComm module.
-   *
-   * NOTE: you should not register any of the default registered modules,
-   * only extension modules, such as ActionMenuModule.
-   *
-   * Additional modules can be accessed on `agent.didcomm.modules.XXX`
-   */
-  modules?: ModulesMap
-=======
-  queueTransportRepository?: DidCommQueueTransportRepository
->>>>>>> 494c4997
+  mediationRecipient?: boolean | DidCommMediationRecipientModuleConfigOptions
 }
 
 export class DidCommModuleConfig<Options extends DidCommModuleConfigOptions = DidCommModuleConfigOptions> {
