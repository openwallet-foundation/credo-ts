--- conflicted
+++ resolved
@@ -31,10 +31,6 @@
 import { MessageSendingError } from './errors'
 import { DidCommOutboundMessageContext, OutboundMessageSendStatus } from './models'
 import { DidCommDocumentService } from './services/DidCommDocumentService'
-<<<<<<< HEAD
-=======
-import type { DidCommQueueTransportRepository } from './transport'
->>>>>>> f05bfb4e
 
 export interface TransportPriorityOptions {
   schemes: string[]
