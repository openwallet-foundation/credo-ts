import type { AgentContext, Constructor, DependencyManager, Module, Update } from '@credo-ts/core'
import type { Subject } from 'rxjs'
import type { DidCommMessageReceivedEvent } from './DidCommEvents'
import type { DidCommModuleConfigOptions } from './DidCommModuleConfig'

import { EventEmitter, InjectionSymbols } from '@credo-ts/core'
import { mergeMap, takeUntil } from 'rxjs'

import { DidCommApi } from './DidCommApi'
import { DidCommDispatcher } from './DidCommDispatcher'
import { DidCommEnvelopeService } from './DidCommEnvelopeService'
import { DidCommEventTypes } from './DidCommEvents'
import { DidCommFeatureRegistry } from './DidCommFeatureRegistry'
import { DidCommMessageHandlerRegistry } from './DidCommMessageHandlerRegistry'
import { DidCommMessageReceiver } from './DidCommMessageReceiver'
import { DidCommMessageSender } from './DidCommMessageSender'
import { DidCommModuleConfig } from './DidCommModuleConfig'
import { DidCommTransportService } from './DidCommTransportService'
import {
  type DefaultDidCommMessagePickupProtocols,
  type DefaultDidCommProofProtocols,
  DidCommBasicMessagesModule,
  DidCommConnectionsModule,
  type DidCommCredentialProtocol,
  DidCommDiscoverFeaturesModule,
  DidCommMessagePickupModule,
  type DidCommMessagePickupModuleConfigOptions,
  type DidCommMessagePickupProtocol,
  DidCommOutOfBandModule,
  type DidCommProofProtocol,
  DidCommProofsModule,
  type DidCommProofsModuleConfigOptions,
} from './modules'
import {
  type DefaultDidCommCredentialProtocols,
  DidCommCredentialsModule,
} from './modules/credentials/DidCommCredentialsModule'
import type { DidCommCredentialsModuleConfigOptions } from './modules/credentials/DidCommCredentialsModuleConfig'
import { DidCommMediationRecipientModule } from './modules/routing/DidCommMediationRecipientModule'
import { DidCommMediatorModule } from './modules/routing/DidCommMediatorModule'
import { DidCommMessageRepository } from './repository'
import { updateV0_1ToV0_2 } from './updates/0.1-0.2'
import { updateV0_2ToV0_3 } from './updates/0.2-0.3'
import { updateV0_4ToV0_5 } from './updates/0.4-0.5'
import { updateV0_5ToV0_6 } from './updates/0.5-0.6'

// biome-ignore lint/complexity/noBannedTypes: <explanation>
type ModuleOrEmpty<Config, Module> = Config extends false ? {} : Module

type DidCommModules<Options extends DidCommModuleConfigOptions> = {
  connections: DidCommConnectionsModule
  oob: DidCommOutOfBandModule
  discovery: DidCommDiscoverFeaturesModule
} & ModuleOrEmpty<
  Options['credentials'],
  {
    credentials: DidCommCredentialsModule<
      Options['credentials'] extends DidCommCredentialsModuleConfigOptions<DidCommCredentialProtocol[]>
        ? Options['credentials']['credentialProtocols']
        : DefaultDidCommCredentialProtocols
    >
  }
> &
  ModuleOrEmpty<
    Options['proofs'],
    {
      proofs: DidCommProofsModule<
        Options['proofs'] extends DidCommProofsModuleConfigOptions<DidCommProofProtocol[]>
          ? Options['proofs']['proofProtocols']
          : DefaultDidCommProofProtocols
      >
    }
  > &
  ModuleOrEmpty<
    Options['messagePickup'],
    {
      messagePickup: DidCommMessagePickupModule<
        Options['messagePickup'] extends DidCommMessagePickupModuleConfigOptions<DidCommMessagePickupProtocol[]>
          ? Options['messagePickup']['protocols']
          : DefaultDidCommMessagePickupProtocols
      >
    }
  > &
  ModuleOrEmpty<Options['mediator'], { mediator: DidCommMediatorModule }> &
  ModuleOrEmpty<Options['mediationRecipient'], { mediationRecipient: DidCommMediationRecipientModule }> &
  ModuleOrEmpty<Options['basicMessages'], { basicMessages: DidCommBasicMessagesModule }>

function getDidcommModules<Options extends DidCommModuleConfigOptions>(options: Options): DidCommModules<Options> {
  return {
    connections: new DidCommConnectionsModule(options.connections),
    oob: new DidCommOutOfBandModule(),
    discovery: new DidCommDiscoverFeaturesModule(options.discovery),

    credentials:
      options.credentials !== false
        ? new DidCommCredentialsModule(options.credentials === true ? {} : options.credentials)
        : undefined,

    proofs:
      options.proofs !== false ? new DidCommProofsModule(options.proofs === true ? {} : options.proofs) : undefined,

    mediator:
      options.mediator !== false
        ? new DidCommMediatorModule(options.mediator === true ? {} : options.mediator)
        : undefined,

    mediationRecipient:
      options.mediationRecipient !== false
        ? new DidCommMediationRecipientModule(options.mediationRecipient === true ? {} : options.mediationRecipient)
        : undefined,

    messagePickup:
      options.messagePickup !== false
        ? new DidCommMessagePickupModule(options.messagePickup === true ? {} : options.messagePickup)
        : undefined,

    basicMessages: options.basicMessages !== false ? new DidCommBasicMessagesModule() : undefined,
  } as unknown as DidCommModules<Options>
}

export class DidCommModule<Options extends DidCommModuleConfigOptions = DidCommModuleConfigOptions> implements Module {
  public readonly config: DidCommModuleConfig<Options>
  public readonly api: typeof DidCommApi<Options> = DidCommApi

  public readonly modules: ReturnType<typeof getDidcommModules<Options>>

  public constructor(config?: Options) {
    this.config = new DidCommModuleConfig<Options>(config)
    this.modules = getDidcommModules(config ?? {})
  }

  /**
   * Registers the dependencies on the dependency manager.
   */
  public register(dependencyManager: DependencyManager) {
    // Config
    dependencyManager.registerInstance(DidCommModuleConfig, this.config)

    // Registries
    dependencyManager.registerSingleton(DidCommMessageHandlerRegistry)
    dependencyManager.registerSingleton(DidCommFeatureRegistry)

    // Services
    dependencyManager.registerSingleton(DidCommMessageSender)
    dependencyManager.registerSingleton(DidCommMessageReceiver)
    dependencyManager.registerSingleton(DidCommTransportService)
    dependencyManager.registerSingleton(DidCommDispatcher)
    dependencyManager.registerSingleton(DidCommEnvelopeService)

    // Repositories
    dependencyManager.registerSingleton(DidCommMessageRepository)

    for (const [_moduleKey, module] of Object.entries(this.modules)) {
      module.register(dependencyManager)

      if (module.api) {
        dependencyManager.registerContextScoped(module.api as Constructor<unknown>)
      }
    }
  }

  public async initialize(agentContext: AgentContext): Promise<void> {
    const stop$ = agentContext.dependencyManager.resolve<Subject<boolean>>(InjectionSymbols.Stop$)
    const eventEmitter = agentContext.dependencyManager.resolve(EventEmitter)
    const messageReceiver = agentContext.dependencyManager.resolve(DidCommMessageReceiver)
    const messageSender = agentContext.dependencyManager.resolve(DidCommMessageSender)

    // Listen for new messages (either from transports or somewhere else in the framework / extensions)
    // We create this before doing any other initialization, so the initialization could already receive messages
    eventEmitter
      .observable<DidCommMessageReceivedEvent>(DidCommEventTypes.DidCommMessageReceived)
      .pipe(
        takeUntil(stop$),
        mergeMap(
          (e) =>
            messageReceiver
              .receiveMessage(e.payload.message, {
                connection: e.payload.connection,
                contextCorrelationId: e.payload.contextCorrelationId,
                session: e.payload.session,
                receivedAt: e.payload.receivedAt,
              })
              .catch((error) => {
                agentContext.config.logger.error('Failed to process message', { error })
              }),
          this.config.processDidCommMessagesConcurrently ? undefined : 1
        )
      )
      .subscribe()

    for (const transport of messageReceiver.inboundTransports) {
      await transport.start(agentContext)
    }

    for (const transport of messageSender.outboundTransports) {
      await transport.start(agentContext)
    }

    for (const module of Object.values(this.modules)) {
      await module.initialize?.(agentContext)
    }
  }

  public async onInitializeContext(agentContext: AgentContext): Promise<void> {
    for (const module of Object.values(this.modules)) {
      const standardModule = module as Module
      await standardModule.onInitializeContext?.(agentContext)
    }
  }

  public async onCloseContext(agentContext: AgentContext): Promise<void> {
    for (const module of Object.values(this.modules)) {
      const standardModule = module as Module
      await standardModule.onCloseContext?.(agentContext)
    }
  }

  public async onDeleteContext(agentContext: AgentContext): Promise<void> {
    for (const module of Object.values(this.modules)) {
      const standardModule = module as Module
      await standardModule.onDeleteContext?.(agentContext)
    }
  }

  public async onProvisionContext(agentContext: AgentContext): Promise<void> {
    for (const module of Object.values(this.modules)) {
      const standardModule = module as Module
      await standardModule.onProvisionContext?.(agentContext)
    }
  }

  public async shutdown(agentContext: AgentContext) {
    const messageReceiver = agentContext.dependencyManager.resolve(DidCommMessageReceiver)
    const messageSender = agentContext.dependencyManager.resolve(DidCommMessageSender)

    // Stop transports
    const allTransports = [...messageReceiver.inboundTransports, ...messageSender.outboundTransports]
    const transportPromises = allTransports.map((transport) => transport.stop())
    await Promise.all(transportPromises)

    for (const module of Object.values(this.modules)) {
      const standardModule = module as Module
      await standardModule.shutdown?.(agentContext)
    }
  }

<<<<<<< HEAD
  public updates = [
    {
      fromVersion: '0.1',
      toVersion: '0.2',
      doUpdate: updateV0_1ToV0_2,
    },
    {
      fromVersion: '0.2',
      toVersion: '0.3',
      doUpdate: updateV0_2ToV0_3,
    },
    {
      fromVersion: '0.4',
      toVersion: '0.5',
      doUpdate: updateV0_4ToV0_5,
    },
    {
      fromVersion: '0.5',
      toVersion: '0.6',
      doUpdate: updateV0_5ToV0_6,
    },
  ] satisfies Update[]
=======
  public get updates() {
    return [
      {
        fromVersion: '0.1',
        toVersion: '0.2',
        doUpdate: updateV0_1ToV0_2,
      },
      {
        fromVersion: '0.2',
        toVersion: '0.3',
        doUpdate: updateV0_2ToV0_3,
      },
      {
        fromVersion: '0.4',
        toVersion: '0.5',
        doUpdate: updateV0_4ToV0_5,
      },
    ] satisfies Update[]
  }
>>>>>>> f05bfb4e
}<|MERGE_RESOLUTION|>--- conflicted
+++ resolved
@@ -244,30 +244,6 @@
     }
   }
 
-<<<<<<< HEAD
-  public updates = [
-    {
-      fromVersion: '0.1',
-      toVersion: '0.2',
-      doUpdate: updateV0_1ToV0_2,
-    },
-    {
-      fromVersion: '0.2',
-      toVersion: '0.3',
-      doUpdate: updateV0_2ToV0_3,
-    },
-    {
-      fromVersion: '0.4',
-      toVersion: '0.5',
-      doUpdate: updateV0_4ToV0_5,
-    },
-    {
-      fromVersion: '0.5',
-      toVersion: '0.6',
-      doUpdate: updateV0_5ToV0_6,
-    },
-  ] satisfies Update[]
-=======
   public get updates() {
     return [
       {
@@ -285,7 +261,11 @@
         toVersion: '0.5',
         doUpdate: updateV0_4ToV0_5,
       },
+      {
+        fromVersion: '0.5',
+        toVersion: '0.6',
+        doUpdate: updateV0_5ToV0_6,
+      },      
     ] satisfies Update[]
   }
->>>>>>> f05bfb4e
 }