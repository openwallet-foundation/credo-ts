--- conflicted
+++ resolved
@@ -5,28 +5,6 @@
 
 import { DidCommFeatureRegistry } from './DidCommFeatureRegistry'
 import { DidCommMessageHandlerRegistry } from './DidCommMessageHandlerRegistry'
-<<<<<<< HEAD
-import { DidCommModuleConfig } from './DidCommModuleConfig'
-
-@injectable()
-export class DidCommApi {
-  public config: DidCommModuleConfig
-
-  private featureRegistry: DidCommFeatureRegistry
-  private messageHandlerRegistry: DidCommMessageHandlerRegistry
-
-  public constructor(
-    messageHandlerRegistry: DidCommMessageHandlerRegistry,
-    featureRegistry: DidCommFeatureRegistry,
-    config: DidCommModuleConfig
-  ) {
-    this.featureRegistry = featureRegistry
-    this.config = config
-    this.messageHandlerRegistry = messageHandlerRegistry
-  }
-=======
-import { DidCommMessageReceiver } from './DidCommMessageReceiver'
-import { DidCommMessageSender } from './DidCommMessageSender'
 import { DidCommModuleConfig, DidCommModuleConfigOptions } from './DidCommModuleConfig'
 import {
   DefaultDidCommMessagePickupProtocols,
@@ -99,12 +77,9 @@
   public constructor(
     public agentContext: AgentContext,
     private messageHandlerRegistry: DidCommMessageHandlerRegistry,
-    private messageSender: DidCommMessageSender,
-    private messageReceiver: DidCommMessageReceiver,
     private featureRegistry: DidCommFeatureRegistry,
     public config: DidCommModuleConfig
   ) {}
->>>>>>> e23865d4
 
   public registerInboundTransport(inboundTransport: DidCommInboundTransport) {
     this.config.inboundTransports.push(inboundTransport)
