--- conflicted
+++ resolved
@@ -3,124 +3,87 @@
 
 import { AgentContext, InjectionToken, injectable } from '@credo-ts/core'
 
-<<<<<<< HEAD
+import { DidCommFeatureRegistry } from './DidCommFeatureRegistry'
+import { DidCommMessageHandlerRegistry } from './DidCommMessageHandlerRegistry'
+import { DidCommMessageReceiver } from './DidCommMessageReceiver'
+import { DidCommMessageSender } from './DidCommMessageSender'
 import { DidCommModuleConfig, DidCommModuleConfigOptions } from './DidCommModuleConfig'
-import { FeatureRegistry } from './FeatureRegistry'
-import { MessageHandlerRegistry } from './MessageHandlerRegistry'
-import { MessageReceiver } from './MessageReceiver'
-import { MessageSender } from './MessageSender'
 import {
-  BasicMessagesApi,
-  ConnectionsApi,
-  CredentialProtocol,
-  CredentialsApi,
-  CredentialsModuleConfigOptions,
-  DefaultCredentialProtocols,
-  DefaultMessagePickupProtocols,
-  DefaultProofProtocols,
-  DiscoverFeaturesApi,
-  MediationRecipientApi,
-  MediatorApi,
-  MessagePickupApi,
-  MessagePickupModuleConfigOptions,
-  MessagePickupProtocol,
-  OutOfBandApi,
+  DefaultDidCommMessagePickupProtocols,
+  DefaultDidCommProofProtocols,
+  DidCommBasicMessagesApi,
+  DidCommConnectionsApi,
+  DidCommCredentialProtocol,
+  DidCommDiscoverFeaturesApi,
+  DidCommMessagePickupApi,
+  DidCommMessagePickupModuleConfigOptions,
+  DidCommMessagePickupProtocol,
+  DidCommOutOfBandApi,
+  DidCommProofsApi,
+  DidCommProofsModuleConfigOptions,
   ProofProtocol,
-  ProofsApi,
-  ProofsModuleConfigOptions,
 } from './modules'
+import { DidCommCredentialsApi } from './modules/credentials/DidCommCredentialsApi'
+import { DefaultDidCommCredentialProtocols } from './modules/credentials/DidCommCredentialsModule'
+import { DidCommCredentialsModuleConfigOptions } from './modules/credentials/DidCommCredentialsModuleConfig'
+import { DidCommMediationRecipientApi } from './modules/routing/DidCommMediationRecipientApi'
+import { DidCommMediatorApi } from './modules/routing/DidCommMediatorApi'
 
 type ApiOrUndefined<Config, Api> = Config extends false ? never : Api
 
 @injectable()
 export class DidCommApi<Options extends DidCommModuleConfigOptions> {
-  private featureRegistry: FeatureRegistry
-  private messageSender: MessageSender
-  private messageReceiver: MessageReceiver
-  private messageHandlerRegistry: MessageHandlerRegistry
-=======
-import { DidCommFeatureRegistry } from './DidCommFeatureRegistry'
-import { DidCommMessageHandlerRegistry } from './DidCommMessageHandlerRegistry'
-import { DidCommMessageReceiver } from './DidCommMessageReceiver'
-import { DidCommMessageSender } from './DidCommMessageSender'
-import { DidCommModuleConfig } from './DidCommModuleConfig'
-
-@injectable()
-export class DidCommApi {
-  public config: DidCommModuleConfig
-
-  private featureRegistry: DidCommFeatureRegistry
-  private messageSender: DidCommMessageSender
-  private messageReceiver: DidCommMessageReceiver
-  private messageHandlerRegistry: DidCommMessageHandlerRegistry
->>>>>>> 494c4997
-
-  public connections = this.agentContext.resolve(ConnectionsApi)
-  public oob = this.agentContext.resolve(OutOfBandApi)
-  public discovery = this.agentContext.resolve(DiscoverFeaturesApi)
+  public connections = this.agentContext.resolve(DidCommConnectionsApi)
+  public oob = this.agentContext.resolve(DidCommOutOfBandApi)
+  public discovery = this.agentContext.resolve(DidCommDiscoverFeaturesApi)
   public proofs: ApiOrUndefined<
     Options['proofs'],
-    ProofsApi<
-      Options['proofs'] extends ProofsModuleConfigOptions<ProofProtocol[]>
+    DidCommProofsApi<
+      Options['proofs'] extends DidCommProofsModuleConfigOptions<ProofProtocol[]>
         ? Options['proofs']['proofProtocols']
-        : DefaultProofProtocols
+        : DefaultDidCommProofProtocols
     >
-  > = this.apiOrUndefined(this.config.enabledModules.proofs, ProofsApi)
+  > = this.apiOrUndefined(this.config.enabledModules.proofs, DidCommProofsApi)
 
   public credentials: ApiOrUndefined<
     Options['credentials'],
-    CredentialsApi<
-      Options['credentials'] extends CredentialsModuleConfigOptions<CredentialProtocol[]>
+    DidCommCredentialsApi<
+      Options['credentials'] extends DidCommCredentialsModuleConfigOptions<DidCommCredentialProtocol[]>
         ? Options['credentials']['credentialProtocols']
-        : DefaultCredentialProtocols
+        : DefaultDidCommCredentialProtocols
     >
-  > = this.apiOrUndefined(this.config.enabledModules.credentials, CredentialsApi)
+  > = this.apiOrUndefined(this.config.enabledModules.credentials, DidCommCredentialsApi)
 
   public messagePickup: ApiOrUndefined<
     Options['messagePickup'],
-    MessagePickupApi<
-      Options['messagePickup'] extends MessagePickupModuleConfigOptions<MessagePickupProtocol[]>
+    DidCommMessagePickupApi<
+      Options['messagePickup'] extends DidCommMessagePickupModuleConfigOptions<DidCommMessagePickupProtocol[]>
         ? Options['messagePickup']['protocols']
-        : DefaultMessagePickupProtocols
+        : DefaultDidCommMessagePickupProtocols
     >
-  > = this.apiOrUndefined(this.config.enabledModules.messagePickup, MessagePickupApi)
+  > = this.apiOrUndefined(this.config.enabledModules.messagePickup, DidCommMessagePickupApi)
 
-  public basicMessages: ApiOrUndefined<Options['basicMessages'], BasicMessagesApi> = this.apiOrUndefined(
+  public basicMessages: ApiOrUndefined<Options['basicMessages'], DidCommBasicMessagesApi> = this.apiOrUndefined(
     this.config.enabledModules.basicMessages,
-    BasicMessagesApi
+    DidCommBasicMessagesApi
   )
 
-  public mediator: ApiOrUndefined<Options['mediator'], MediatorApi> = this.apiOrUndefined(
+  public mediator: ApiOrUndefined<Options['mediator'], DidCommMediatorApi> = this.apiOrUndefined(
     this.config.enabledModules.mediator,
-    MediatorApi
+    DidCommMediatorApi
   )
 
-  public mediationRecipient: ApiOrUndefined<Options['mediationRecipient'], MediationRecipientApi> = this.apiOrUndefined(
-    this.config.enabledModules.mediationRecipient,
-    MediationRecipientApi
-  )
+  public mediationRecipient: ApiOrUndefined<Options['mediationRecipient'], DidCommMediationRecipientApi> =
+    this.apiOrUndefined(this.config.enabledModules.mediationRecipient, DidCommMediationRecipientApi)
 
   public constructor(
-<<<<<<< HEAD
-    messageHandlerRegistry: MessageHandlerRegistry,
-    messageSender: MessageSender,
-    messageReceiver: MessageReceiver,
-    featureRegistry: FeatureRegistry,
-    public config: DidCommModuleConfig<Options>,
-    private agentContext: AgentContext
-=======
-    messageHandlerRegistry: DidCommMessageHandlerRegistry,
-    messageSender: DidCommMessageSender,
-    messageReceiver: DidCommMessageReceiver,
-    featureRegistry: DidCommFeatureRegistry,
-    config: DidCommModuleConfig
->>>>>>> 494c4997
-  ) {
-    this.messageReceiver = messageReceiver
-    this.messageSender = messageSender
-    this.featureRegistry = featureRegistry
-    this.messageHandlerRegistry = messageHandlerRegistry
-  }
+    public agentContext: AgentContext,
+    private messageHandlerRegistry: DidCommMessageHandlerRegistry,
+    private messageSender: DidCommMessageSender,
+    private messageReceiver: DidCommMessageReceiver,
+    private featureRegistry: DidCommFeatureRegistry,
+    public config: DidCommModuleConfig
+  ) {}
 
   public registerInboundTransport(inboundTransport: DidCommInboundTransport) {
     this.messageReceiver.registerInboundTransport(inboundTransport)
