import type { SubjectMessage } from '../../../../../../tests/transport/SubjectInboundTransport'

import { Subject } from 'rxjs'

import { SubjectInboundTransport } from '../../../../../../tests/transport/SubjectInboundTransport'
import { SubjectOutboundTransport } from '../../../../../../tests/transport/SubjectOutboundTransport'
import { Agent } from '../../../../../core/src/agent/Agent'
import {
  getAgentOptions,
  waitForAgentMessageProcessedEvent,
  waitForBasicMessage,
} from '../../../../../core/tests/helpers'
<<<<<<< HEAD
import { HandshakeProtocol } from '../../connections'
import { MessageForwardingStrategy } from '../../routing/MessageForwardingStrategy'
import { V2MessagesReceivedMessage, V2StatusMessage } from '../protocol'
=======
import { getDefaultDidcommModules } from '../../../util/modules'
import { DidCommHandshakeProtocol } from '../../connections'
import { DidCommMediatorModule } from '../../routing'
import { DidCommMessageForwardingStrategy } from '../../routing/DidCommMessageForwardingStrategy'
import { DidCommMessagesReceivedV2Message, DidCommStatusV2Message } from '../protocol'
>>>>>>> 494c4997

const recipientOptions = getAgentOptions('Mediation Pickup Loop Recipient', undefined, undefined, undefined, {
  requireDidcomm: true,
  inMemory: false,
})
const mediatorOptions = getAgentOptions(
  'Mediation Pickup Loop Mediator',
  {
    endpoints: ['wss://mediator'],
<<<<<<< HEAD
    mediator: {
      autoAcceptMediationRequests: true,
      messageForwardingStrategy: MessageForwardingStrategy.QueueAndLiveModeDelivery,
    },
=======
  },
  {},
  {
    mediator: new DidCommMediatorModule({
      autoAcceptMediationRequests: true,
      messageForwardingStrategy: DidCommMessageForwardingStrategy.QueueAndLiveModeDelivery,
    }),
>>>>>>> 494c4997
  },
  {},
  {},
  { requireDidcomm: true, inMemory: false }
)

describe('E2E Pick Up protocol', () => {
  let recipientAgent: Agent<(typeof recipientOptions)['modules']>
  let mediatorAgent: Agent<(typeof mediatorOptions)['modules']>

  afterEach(async () => {
    await recipientAgent.didcomm.mediationRecipient.stopMessagePickup()

    await recipientAgent.shutdown()
    await mediatorAgent.shutdown()
  })

  test('E2E manual Pick Up V1 loop', async () => {
    const mediatorMessages = new Subject<SubjectMessage>()

    const subjectMap = {
      'wss://mediator': mediatorMessages,
    }

    // Initialize mediatorReceived message
    mediatorAgent = new Agent(mediatorOptions)
    mediatorAgent.modules.didcomm.registerOutboundTransport(new SubjectOutboundTransport(subjectMap))
    mediatorAgent.modules.didcomm.registerInboundTransport(new SubjectInboundTransport(mediatorMessages))
    await mediatorAgent.initialize()

    // Create connection to use for recipient
    const mediatorOutOfBandRecord = await mediatorAgent.didcomm.oob.createInvitation({
      label: 'mediator invitation',
      handshake: true,
      handshakeProtocols: [DidCommHandshakeProtocol.DidExchange],
    })

    // Initialize recipient
    recipientAgent = new Agent(recipientOptions)
    recipientAgent.modules.didcomm.registerOutboundTransport(new SubjectOutboundTransport(subjectMap))
    await recipientAgent.initialize()

    // Connect
    const mediatorInvitation = mediatorOutOfBandRecord.outOfBandInvitation

    let { connectionRecord: recipientMediatorConnection } = await recipientAgent.didcomm.oob.receiveInvitationFromUrl(
      mediatorInvitation.toUrl({ domain: 'https://example.com/ssi' }),
      { label: 'recipient' }
    )

    recipientMediatorConnection = await recipientAgent.didcomm.connections.returnWhenIsConnected(
      // biome-ignore lint/style/noNonNullAssertion: <explanation>
      recipientMediatorConnection!.id
    )

    let [mediatorRecipientConnection] = await mediatorAgent.didcomm.connections.findAllByOutOfBandId(
      mediatorOutOfBandRecord.id
    )

    mediatorRecipientConnection = await mediatorAgent.didcomm.connections.returnWhenIsConnected(
      mediatorRecipientConnection?.id
    )

    // Now they are connected, reinitialize recipient agent in order to lose the session (as with SubjectTransport it remains open)
    await recipientAgent.shutdown()
    await recipientAgent.initialize()

    const message = 'hello pickup V1'
    await mediatorAgent.didcomm.basicMessages.sendMessage(mediatorRecipientConnection.id, message)

    await recipientAgent.didcomm.messagePickup.pickupMessages({
      connectionId: recipientMediatorConnection.id,
      protocolVersion: 'v1',
    })

    const basicMessage = await waitForBasicMessage(recipientAgent, {
      content: message,
    })

    expect(basicMessage.content).toBe(message)
  })

  test('E2E manual Pick Up V1 loop - waiting for completion', async () => {
    const mediatorMessages = new Subject<SubjectMessage>()

    const subjectMap = {
      'wss://mediator': mediatorMessages,
    }

    // Initialize mediatorReceived message
    mediatorAgent = new Agent(mediatorOptions)
    mediatorAgent.modules.didcomm.registerOutboundTransport(new SubjectOutboundTransport(subjectMap))
    mediatorAgent.modules.didcomm.registerInboundTransport(new SubjectInboundTransport(mediatorMessages))
    await mediatorAgent.initialize()

    // Create connection to use for recipient
    const mediatorOutOfBandRecord = await mediatorAgent.didcomm.oob.createInvitation({
      label: 'mediator invitation',
      handshake: true,
      handshakeProtocols: [DidCommHandshakeProtocol.DidExchange],
    })

    // Initialize recipient
    recipientAgent = new Agent(recipientOptions)
    recipientAgent.modules.didcomm.registerOutboundTransport(new SubjectOutboundTransport(subjectMap))
    await recipientAgent.initialize()

    // Connect
    const mediatorInvitation = mediatorOutOfBandRecord.outOfBandInvitation

    let { connectionRecord: recipientMediatorConnection } = await recipientAgent.didcomm.oob.receiveInvitationFromUrl(
      mediatorInvitation.toUrl({ domain: 'https://example.com/ssi' }),
      { label: 'recipient' }
    )

    recipientMediatorConnection = await recipientAgent.didcomm.connections.returnWhenIsConnected(
      // biome-ignore lint/style/noNonNullAssertion: <explanation>
      recipientMediatorConnection!.id
    )

    let [mediatorRecipientConnection] = await mediatorAgent.didcomm.connections.findAllByOutOfBandId(
      mediatorOutOfBandRecord.id
    )

    mediatorRecipientConnection = await mediatorAgent.didcomm.connections.returnWhenIsConnected(
      mediatorRecipientConnection?.id
    )

    // Now they are connected, reinitialize recipient agent in order to lose the session (as with SubjectTransport it remains open)
    await recipientAgent.shutdown()
    await recipientAgent.initialize()

    const message = 'hello pickup V1'
    await mediatorAgent.didcomm.basicMessages.sendMessage(mediatorRecipientConnection.id, message)

    const basicMessagePromise = waitForBasicMessage(recipientAgent, {
      content: message,
    })
    await recipientAgent.didcomm.messagePickup.pickupMessages({
      connectionId: recipientMediatorConnection.id,
      protocolVersion: 'v1',
      awaitCompletion: true,
    })

    const basicMessage = await basicMessagePromise
    expect(basicMessage.content).toBe(message)
  })

  test('E2E manual Pick Up V2 loop', async () => {
    const mediatorMessages = new Subject<SubjectMessage>()

    // FIXME: we harcoded that pickup of messages MUST be using ws(s) scheme when doing implicit pickup
    // For liver delivery we need a duplex transport. however that means we can't test it with the subject transport. Using wss here to 'hack' this. We should
    // extend the API to allow custom schemes (or maybe add a `supportsDuplex` transport / `supportMultiReturnMessages`)
    // For pickup v2 pickup message (which we're testing here) we could just as well use `http` as it is just request/response.
    const subjectMap = {
      'wss://mediator': mediatorMessages,
    }

    // Initialize mediatorReceived message
    mediatorAgent = new Agent(mediatorOptions)
    mediatorAgent.modules.didcomm.registerOutboundTransport(new SubjectOutboundTransport(subjectMap))
    mediatorAgent.modules.didcomm.registerInboundTransport(new SubjectInboundTransport(mediatorMessages))
    await mediatorAgent.initialize()

    // Create connection to use for recipient
    const mediatorOutOfBandRecord = await mediatorAgent.didcomm.oob.createInvitation({
      label: 'mediator invitation',
      handshake: true,
      handshakeProtocols: [DidCommHandshakeProtocol.DidExchange],
    })

    // Initialize recipient
    recipientAgent = new Agent(recipientOptions)
    recipientAgent.modules.didcomm.registerOutboundTransport(new SubjectOutboundTransport(subjectMap))
    await recipientAgent.initialize()

    // Connect
    const mediatorInvitation = mediatorOutOfBandRecord.outOfBandInvitation

    let { connectionRecord: recipientMediatorConnection } = await recipientAgent.didcomm.oob.receiveInvitationFromUrl(
      mediatorInvitation.toUrl({ domain: 'https://example.com/ssi' }),
      { label: 'recipient' }
    )

    recipientMediatorConnection = await recipientAgent.didcomm.connections.returnWhenIsConnected(
      // biome-ignore lint/style/noNonNullAssertion: <explanation>
      recipientMediatorConnection!.id
    )

    let [mediatorRecipientConnection] = await mediatorAgent.didcomm.connections.findAllByOutOfBandId(
      mediatorOutOfBandRecord.id
    )

    mediatorRecipientConnection = await mediatorAgent.didcomm.connections.returnWhenIsConnected(
      mediatorRecipientConnection.id
    )

    // Now they are connected, reinitialize recipient agent in order to lose the session (as with SubjectTransport it remains open)
    await recipientAgent.shutdown()
    await recipientAgent.initialize()

    const message = 'hello pickup V2'

    await mediatorAgent.didcomm.basicMessages.sendMessage(mediatorRecipientConnection.id, message)

    const basicMessagePromise = waitForBasicMessage(recipientAgent, {
      content: message,
    })
    await recipientAgent.didcomm.messagePickup.pickupMessages({
      connectionId: recipientMediatorConnection.id,
      protocolVersion: 'v2',
    })
    const firstStatusMessage = await waitForAgentMessageProcessedEvent(recipientAgent, {
      messageType: DidCommStatusV2Message.type.messageTypeUri,
    })

    expect((firstStatusMessage as DidCommStatusV2Message).messageCount).toBe(1)

    const basicMessage = await basicMessagePromise
    expect(basicMessage.content).toBe(message)

    const messagesReceived = await waitForAgentMessageProcessedEvent(mediatorAgent, {
      messageType: DidCommMessagesReceivedV2Message.type.messageTypeUri,
    })

    expect((messagesReceived as DidCommMessagesReceivedV2Message).messageIdList.length).toBe(1)

    const secondStatusMessage = await waitForAgentMessageProcessedEvent(recipientAgent, {
      messageType: DidCommStatusV2Message.type.messageTypeUri,
    })

    expect((secondStatusMessage as DidCommStatusV2Message).messageCount).toBe(0)
  })

  test('E2E manual Pick Up V2 loop - waiting for completion', async () => {
    const mediatorMessages = new Subject<SubjectMessage>()

    // FIXME: we harcoded that pickup of messages MUST be using ws(s) scheme when doing implicit pickup
    // For liver delivery we need a duplex transport. however that means we can't test it with the subject transport. Using wss here to 'hack' this. We should
    // extend the API to allow custom schemes (or maybe add a `supportsDuplex` transport / `supportMultiReturnMessages`)
    // For pickup v2 pickup message (which we're testing here) we could just as well use `http` as it is just request/response.
    const subjectMap = {
      'wss://mediator': mediatorMessages,
    }

    // Initialize mediatorReceived message
    mediatorAgent = new Agent(mediatorOptions)
    mediatorAgent.modules.didcomm.registerOutboundTransport(new SubjectOutboundTransport(subjectMap))
    mediatorAgent.modules.didcomm.registerInboundTransport(new SubjectInboundTransport(mediatorMessages))
    await mediatorAgent.initialize()

    // Create connection to use for recipient
    const mediatorOutOfBandRecord = await mediatorAgent.didcomm.oob.createInvitation({
      label: 'mediator invitation',
      handshake: true,
      handshakeProtocols: [DidCommHandshakeProtocol.DidExchange],
    })

    // Initialize recipient
    recipientAgent = new Agent(recipientOptions)
    recipientAgent.modules.didcomm.registerOutboundTransport(new SubjectOutboundTransport(subjectMap))
    await recipientAgent.initialize()

    // Connect
    const mediatorInvitation = mediatorOutOfBandRecord.outOfBandInvitation

    let { connectionRecord: recipientMediatorConnection } = await recipientAgent.didcomm.oob.receiveInvitationFromUrl(
      mediatorInvitation.toUrl({ domain: 'https://example.com/ssi' }),
      { label: 'recipient' }
    )

    recipientMediatorConnection = await recipientAgent.didcomm.connections.returnWhenIsConnected(
      // biome-ignore lint/style/noNonNullAssertion: <explanation>
      recipientMediatorConnection!.id
    )

    let [mediatorRecipientConnection] = await mediatorAgent.didcomm.connections.findAllByOutOfBandId(
      mediatorOutOfBandRecord.id
    )

    mediatorRecipientConnection = await mediatorAgent.didcomm.connections.returnWhenIsConnected(
      mediatorRecipientConnection.id
    )

    // Now they are connected, reinitialize recipient agent in order to lose the session (as with SubjectTransport it remains open)
    await recipientAgent.shutdown()
    await recipientAgent.initialize()

    const message = 'hello pickup V2'

    await mediatorAgent.didcomm.basicMessages.sendMessage(mediatorRecipientConnection.id, message)

    const basicMessagePromise = waitForBasicMessage(recipientAgent, {
      content: message,
    })
    await recipientAgent.didcomm.messagePickup.pickupMessages({
      connectionId: recipientMediatorConnection.id,
      protocolVersion: 'v2',
      awaitCompletion: true,
    })

    const basicMessage = await basicMessagePromise
    expect(basicMessage.content).toBe(message)
  })
})<|MERGE_RESOLUTION|>--- conflicted
+++ resolved
@@ -10,17 +10,10 @@
   waitForAgentMessageProcessedEvent,
   waitForBasicMessage,
 } from '../../../../../core/tests/helpers'
-<<<<<<< HEAD
-import { HandshakeProtocol } from '../../connections'
-import { MessageForwardingStrategy } from '../../routing/MessageForwardingStrategy'
-import { V2MessagesReceivedMessage, V2StatusMessage } from '../protocol'
-=======
-import { getDefaultDidcommModules } from '../../../util/modules'
 import { DidCommHandshakeProtocol } from '../../connections'
 import { DidCommMediatorModule } from '../../routing'
 import { DidCommMessageForwardingStrategy } from '../../routing/DidCommMessageForwardingStrategy'
 import { DidCommMessagesReceivedV2Message, DidCommStatusV2Message } from '../protocol'
->>>>>>> 494c4997
 
 const recipientOptions = getAgentOptions('Mediation Pickup Loop Recipient', undefined, undefined, undefined, {
   requireDidcomm: true,
@@ -30,12 +23,6 @@
   'Mediation Pickup Loop Mediator',
   {
     endpoints: ['wss://mediator'],
-<<<<<<< HEAD
-    mediator: {
-      autoAcceptMediationRequests: true,
-      messageForwardingStrategy: MessageForwardingStrategy.QueueAndLiveModeDelivery,
-    },
-=======
   },
   {},
   {
@@ -43,7 +30,6 @@
       autoAcceptMediationRequests: true,
       messageForwardingStrategy: DidCommMessageForwardingStrategy.QueueAndLiveModeDelivery,
     }),
->>>>>>> 494c4997
   },
   {},
   {},
@@ -70,8 +56,8 @@
 
     // Initialize mediatorReceived message
     mediatorAgent = new Agent(mediatorOptions)
-    mediatorAgent.modules.didcomm.registerOutboundTransport(new SubjectOutboundTransport(subjectMap))
-    mediatorAgent.modules.didcomm.registerInboundTransport(new SubjectInboundTransport(mediatorMessages))
+    mediatorAgent.didcomm.registerOutboundTransport(new SubjectOutboundTransport(subjectMap))
+    mediatorAgent.didcomm.registerInboundTransport(new SubjectInboundTransport(mediatorMessages))
     await mediatorAgent.initialize()
 
     // Create connection to use for recipient
@@ -83,7 +69,7 @@
 
     // Initialize recipient
     recipientAgent = new Agent(recipientOptions)
-    recipientAgent.modules.didcomm.registerOutboundTransport(new SubjectOutboundTransport(subjectMap))
+    recipientAgent.didcomm.registerOutboundTransport(new SubjectOutboundTransport(subjectMap))
     await recipientAgent.initialize()
 
     // Connect
@@ -135,8 +121,8 @@
 
     // Initialize mediatorReceived message
     mediatorAgent = new Agent(mediatorOptions)
-    mediatorAgent.modules.didcomm.registerOutboundTransport(new SubjectOutboundTransport(subjectMap))
-    mediatorAgent.modules.didcomm.registerInboundTransport(new SubjectInboundTransport(mediatorMessages))
+    mediatorAgent.didcomm.registerOutboundTransport(new SubjectOutboundTransport(subjectMap))
+    mediatorAgent.didcomm.registerInboundTransport(new SubjectInboundTransport(mediatorMessages))
     await mediatorAgent.initialize()
 
     // Create connection to use for recipient
@@ -148,7 +134,7 @@
 
     // Initialize recipient
     recipientAgent = new Agent(recipientOptions)
-    recipientAgent.modules.didcomm.registerOutboundTransport(new SubjectOutboundTransport(subjectMap))
+    recipientAgent.didcomm.registerOutboundTransport(new SubjectOutboundTransport(subjectMap))
     await recipientAgent.initialize()
 
     // Connect
@@ -205,8 +191,8 @@
 
     // Initialize mediatorReceived message
     mediatorAgent = new Agent(mediatorOptions)
-    mediatorAgent.modules.didcomm.registerOutboundTransport(new SubjectOutboundTransport(subjectMap))
-    mediatorAgent.modules.didcomm.registerInboundTransport(new SubjectInboundTransport(mediatorMessages))
+    mediatorAgent.didcomm.registerOutboundTransport(new SubjectOutboundTransport(subjectMap))
+    mediatorAgent.didcomm.registerInboundTransport(new SubjectInboundTransport(mediatorMessages))
     await mediatorAgent.initialize()
 
     // Create connection to use for recipient
@@ -218,7 +204,7 @@
 
     // Initialize recipient
     recipientAgent = new Agent(recipientOptions)
-    recipientAgent.modules.didcomm.registerOutboundTransport(new SubjectOutboundTransport(subjectMap))
+    recipientAgent.didcomm.registerOutboundTransport(new SubjectOutboundTransport(subjectMap))
     await recipientAgent.initialize()
 
     // Connect
@@ -292,8 +278,8 @@
 
     // Initialize mediatorReceived message
     mediatorAgent = new Agent(mediatorOptions)
-    mediatorAgent.modules.didcomm.registerOutboundTransport(new SubjectOutboundTransport(subjectMap))
-    mediatorAgent.modules.didcomm.registerInboundTransport(new SubjectInboundTransport(mediatorMessages))
+    mediatorAgent.didcomm.registerOutboundTransport(new SubjectOutboundTransport(subjectMap))
+    mediatorAgent.didcomm.registerInboundTransport(new SubjectInboundTransport(mediatorMessages))
     await mediatorAgent.initialize()
 
     // Create connection to use for recipient
@@ -305,7 +291,7 @@
 
     // Initialize recipient
     recipientAgent = new Agent(recipientOptions)
-    recipientAgent.modules.didcomm.registerOutboundTransport(new SubjectOutboundTransport(subjectMap))
+    recipientAgent.didcomm.registerOutboundTransport(new SubjectOutboundTransport(subjectMap))
     await recipientAgent.initialize()
 
     // Connect
