import type { AnonCredsTestsAgent } from '../../../../../../../anoncreds/tests/legacyAnonCredsSetup'
import type { EventReplaySubject } from '../../../../../../../core/tests'

import {
  issueLegacyAnonCredsCredential,
  setupAnonCredsTests,
} from '../../../../../../../anoncreds/tests/legacyAnonCredsSetup'
import { testLogger, waitForProofExchangeRecord } from '../../../../../../../core/tests'
import { DidCommAutoAcceptProof, DidCommProofState } from '../../../models'

describe('Auto accept present proof', () => {
  let faberAgent: AnonCredsTestsAgent
  let faberReplay: EventReplaySubject
  let aliceAgent: AnonCredsTestsAgent
  let aliceReplay: EventReplaySubject
  let credentialDefinitionId: string
  let faberConnectionId: string
  let aliceConnectionId: string

  describe("Auto accept on 'always'", () => {
    beforeAll(async () => {
      ;({
        issuerAgent: faberAgent,
        issuerReplay: faberReplay,
        holderAgent: aliceAgent,
        holderReplay: aliceReplay,
        credentialDefinitionId,
        issuerHolderConnectionId: faberConnectionId,
        holderIssuerConnectionId: aliceConnectionId,
      } = await setupAnonCredsTests({
        issuerName: 'Faber Auto Accept Always Proofs',
        holderName: 'Alice Auto Accept Always Proofs',
        attributeNames: ['name', 'age'],
        autoAcceptProofs: DidCommAutoAcceptProof.Always,
      }))

      await issueLegacyAnonCredsCredential({
        issuerAgent: faberAgent,
        issuerReplay: faberReplay,
        holderAgent: aliceAgent,
        holderReplay: aliceReplay,
        issuerHolderConnectionId: faberConnectionId,
        offer: {
          credentialDefinitionId,
          attributes: [
            {
              name: 'name',
              value: 'Alice',
            },
            {
              name: 'age',
              value: '99',
            },
          ],
        },
      })
    })

    afterAll(async () => {
      await faberAgent.shutdown()
      await aliceAgent.shutdown()
    })

    test("Alice starts with proof proposal to Faber, both with autoAcceptProof on 'always'", async () => {
      testLogger.test('Alice sends presentation proposal to Faber')

      await aliceAgent.didcomm.proofs.proposeProof({
        connectionId: aliceConnectionId,
        protocolVersion: 'v2',
        proofFormats: {
          indy: {
            name: 'abc',
            version: '1.0',
            attributes: [
              {
                credentialDefinitionId,
                name: 'name',
                value: 'Alice',
              },
            ],
            predicates: [
              {
                credentialDefinitionId,
                name: 'age',
                predicate: '>=',
                threshold: 50,
              },
            ],
          },
        },
      })

      testLogger.test('Faber waits for presentation from Alice')
      testLogger.test('Alice waits till it receives presentation ack')
      await Promise.all([
        waitForProofExchangeRecord(faberAgent, { state: DidCommProofState.Done }),
        waitForProofExchangeRecord(aliceAgent, { state: DidCommProofState.Done }),
      ])
    })

    test("Faber starts with proof requests to Alice, both with autoAcceptProof on 'always'", async () => {
      testLogger.test('Faber sends presentation request to Alice')

      await faberAgent.didcomm.proofs.requestProof({
        protocolVersion: 'v2',
        connectionId: faberConnectionId,
        proofFormats: {
          indy: {
            name: 'proof-request',
            version: '1.0',
            requested_attributes: {
              name: {
                name: 'name',
                restrictions: [
                  {
                    cred_def_id: credentialDefinitionId,
                  },
                ],
              },
            },
            requested_predicates: {
              age: {
                name: 'age',
                p_type: '>=',
                p_value: 50,
                restrictions: [
                  {
                    cred_def_id: credentialDefinitionId,
                  },
                ],
              },
            },
          },
        },
      })

      testLogger.test('Alice waits for presentation from Faber')
      testLogger.test('Faber waits till it receives presentation ack')
      await Promise.all([
        waitForProofExchangeRecord(faberAgent, { state: DidCommProofState.Done }),
        waitForProofExchangeRecord(aliceAgent, { state: DidCommProofState.Done }),
      ])
    })
  })

  describe("Auto accept on 'contentApproved'", () => {
    beforeAll(async () => {
      testLogger.test('Initializing the agents')
      ;({
        issuerAgent: faberAgent,
        issuerReplay: faberReplay,
        holderAgent: aliceAgent,
        holderReplay: aliceReplay,
        credentialDefinitionId,
        issuerHolderConnectionId: faberConnectionId,
        holderIssuerConnectionId: aliceConnectionId,
      } = await setupAnonCredsTests({
        issuerName: 'Faber Auto Accept ContentApproved Proofs',
        holderName: 'Alice Auto Accept ContentApproved Proofs',
        attributeNames: ['name', 'age'],
        autoAcceptProofs: DidCommAutoAcceptProof.ContentApproved,
      }))

      await issueLegacyAnonCredsCredential({
        issuerAgent: faberAgent,
        issuerReplay: faberReplay,
        holderAgent: aliceAgent,
        holderReplay: aliceReplay,
        issuerHolderConnectionId: faberConnectionId,
        offer: {
          credentialDefinitionId,
          attributes: [
            {
              name: 'name',
              value: 'Alice',
            },
            {
              name: 'age',
              value: '99',
            },
          ],
        },
      })
    })

    afterAll(async () => {
      testLogger.test('Shutting down both agents')
      await faberAgent.shutdown()
      await aliceAgent.shutdown()
    })

    test("Alice starts with proof proposal to Faber, both with autoAcceptProof on 'contentApproved'", async () => {
      testLogger.test('Alice sends presentation proposal to Faber')

      const faberProofExchangeRecordPromise = waitForProofExchangeRecord(faberAgent, {
        state: DidCommProofState.ProposalReceived,
      })

      await aliceAgent.didcomm.proofs.proposeProof({
        connectionId: aliceConnectionId,
        protocolVersion: 'v2',
        proofFormats: {
          indy: {
            name: 'abc',
            version: '1.0',
            attributes: [
              {
                credentialDefinitionId,
                name: 'name',
                value: 'Alice',
              },
            ],
            predicates: [
              {
                credentialDefinitionId,
                name: 'age',
                predicate: '>=',
                threshold: 50,
              },
            ],
          },
        },
      })

      const faberProofExchangeRecord = await faberProofExchangeRecordPromise
<<<<<<< HEAD
      await faberAgent.didcomm.proofs.acceptProposal({
        proofRecordId: faberProofExchangeRecord.id,
=======
      await faberAgent.modules.proofs.acceptProposal({
        proofExchangeRecordId: faberProofExchangeRecord.id,
>>>>>>> 494c4997
      })

      await Promise.all([
        waitForProofExchangeRecord(aliceAgent, { state: DidCommProofState.Done }),
        waitForProofExchangeRecord(faberAgent, { state: DidCommProofState.Done }),
      ])
    })

    test("Faber starts with proof requests to Alice, both with autoAcceptProof on 'contentApproved'", async () => {
      testLogger.test('Faber sends presentation request to Alice')

      const aliceProofExchangeRecordPromise = waitForProofExchangeRecord(aliceAgent, {
        state: DidCommProofState.RequestReceived,
      })

      await faberAgent.didcomm.proofs.requestProof({
        protocolVersion: 'v2',
        connectionId: faberConnectionId,
        proofFormats: {
          indy: {
            name: 'proof-request',
            version: '1.0',
            requested_attributes: {
              name: {
                name: 'name',
                restrictions: [
                  {
                    cred_def_id: credentialDefinitionId,
                  },
                ],
              },
            },
            requested_predicates: {
              age: {
                name: 'age',
                p_type: '>=',
                p_value: 50,
                restrictions: [
                  {
                    cred_def_id: credentialDefinitionId,
                  },
                ],
              },
            },
          },
        },
      })

      const aliceProofExchangeRecord = await aliceProofExchangeRecordPromise
<<<<<<< HEAD
      await aliceAgent.didcomm.proofs.acceptRequest({
        proofRecordId: aliceProofExchangeRecord.id,
=======
      await aliceAgent.modules.proofs.acceptRequest({
        proofExchangeRecordId: aliceProofExchangeRecord.id,
>>>>>>> 494c4997
      })

      await Promise.all([
        waitForProofExchangeRecord(faberAgent, { state: DidCommProofState.Done }),
        waitForProofExchangeRecord(aliceAgent, { state: DidCommProofState.Done }),
      ])
    })
  })
})<|MERGE_RESOLUTION|>--- conflicted
+++ resolved
@@ -223,13 +223,8 @@
       })
 
       const faberProofExchangeRecord = await faberProofExchangeRecordPromise
-<<<<<<< HEAD
       await faberAgent.didcomm.proofs.acceptProposal({
-        proofRecordId: faberProofExchangeRecord.id,
-=======
-      await faberAgent.modules.proofs.acceptProposal({
         proofExchangeRecordId: faberProofExchangeRecord.id,
->>>>>>> 494c4997
       })
 
       await Promise.all([
@@ -279,13 +274,8 @@
       })
 
       const aliceProofExchangeRecord = await aliceProofExchangeRecordPromise
-<<<<<<< HEAD
       await aliceAgent.didcomm.proofs.acceptRequest({
-        proofRecordId: aliceProofExchangeRecord.id,
-=======
-      await aliceAgent.modules.proofs.acceptRequest({
         proofExchangeRecordId: aliceProofExchangeRecord.id,
->>>>>>> 494c4997
       })
 
       await Promise.all([
