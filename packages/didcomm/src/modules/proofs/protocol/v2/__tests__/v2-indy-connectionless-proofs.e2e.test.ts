import type { SubjectMessage } from '../../../../../../../../tests/transport/SubjectInboundTransport'
import type { AnonCredsTestsAgent } from '../../../../../../../anoncreds/tests/legacyAnonCredsSetup'

import { Subject } from 'rxjs'

import { SubjectInboundTransport } from '../../../../../../../../tests/transport/SubjectInboundTransport'
import { SubjectOutboundTransport } from '../../../../../../../../tests/transport/SubjectOutboundTransport'
import { DidCommCredentialV1Preview } from '../../../../../../../anoncreds/src'
import {
  getAnonCredsIndyModules,
  issueLegacyAnonCredsCredential,
  prepareForAnonCredsIssuance,
  setupAnonCredsTests,
} from '../../../../../../../anoncreds/tests/legacyAnonCredsSetup'
import { Agent } from '../../../../../../../core'
import { uuid } from '../../../../../../../core/src/utils/uuid'
import {
  getAgentOptions,
  makeConnection,
  setupEventReplaySubjects,
  testLogger,
  waitForProofExchangeRecord,
  waitForProofExchangeRecordSubject,
} from '../../../../../../../core/tests'
import {
<<<<<<< HEAD
  Attachment,
  AttachmentData,
  AutoAcceptProof,
  CredentialEventTypes,
  HandshakeProtocol,
  LinkedAttachment,
  MediatorPickupStrategy,
  ProofEventTypes,
  ProofState,
=======
  DidCommAttachment,
  DidCommAttachmentData,
  DidCommAutoAcceptProof,
  DidCommCredentialEventTypes,
  DidCommHandshakeProtocol,
  DidCommLinkedAttachment,
  DidCommMediationRecipientModule,
  DidCommMediatorModule,
  DidCommMediatorPickupStrategy,
  DidCommProofEventTypes,
  DidCommProofState,
>>>>>>> 494c4997
} from '../../../../../../src'

describe('V2 Connectionless Proofs - Indy', () => {
  let agents: Agent[]

  afterEach(async () => {
    for (const agent of agents) {
      await agent.shutdown()
    }
  })

  const connectionlessTest = async (returnRoute?: boolean) => {
    const {
      issuerAgent: faberAgent,
      issuerReplay: faberReplay,
      holderAgent: aliceAgent,
      holderReplay: aliceReplay,
      credentialDefinitionId,
      issuerHolderConnectionId: faberConnectionId,
    } = await setupAnonCredsTests({
      issuerName: 'Faber connection-less Proofs v2',
      holderName: 'Alice connection-less Proofs v2',
      autoAcceptProofs: DidCommAutoAcceptProof.Never,
      attributeNames: ['name', 'age'],
    })

    await issueLegacyAnonCredsCredential({
      issuerAgent: faberAgent,
      issuerReplay: faberReplay,
      holderAgent: aliceAgent,
      holderReplay: aliceReplay,
      issuerHolderConnectionId: faberConnectionId,
      offer: {
        credentialDefinitionId,
        attributes: [
          {
            name: 'name',
            value: 'Alice',
          },
          {
            name: 'age',
            value: '99',
          },
        ],
      },
    })

    agents = [aliceAgent, faberAgent]
    testLogger.test('Faber sends presentation request to Alice')

    let { proofRecord: faberProofExchangeRecord, message } = await faberAgent.didcomm.proofs.createRequest({
      protocolVersion: 'v2',
      proofFormats: {
        indy: {
          name: 'test-proof-request',
          version: '1.0',
          requested_attributes: {
            name: {
              name: 'name',
              restrictions: [
                {
                  cred_def_id: credentialDefinitionId,
                },
              ],
            },
          },
          requested_predicates: {
            age: {
              name: 'age',
              p_type: '>=',
              p_value: 50,
              restrictions: [
                {
                  cred_def_id: credentialDefinitionId,
                },
              ],
            },
          },
        },
      },
    })

    const { invitationUrl } = await faberAgent.didcomm.oob.createLegacyConnectionlessInvitation({
      recordId: faberProofExchangeRecord.id,
      message,
      domain: 'https://a-domain.com',
    })

    await aliceAgent.didcomm.oob.receiveInvitationFromUrl(invitationUrl, { label: 'alice' })

    testLogger.test('Alice waits for presentation request from Faber')
    let aliceProofExchangeRecord = await waitForProofExchangeRecordSubject(aliceReplay, {
      state: DidCommProofState.RequestReceived,
    })

    testLogger.test('Alice accepts presentation request from Faber')
<<<<<<< HEAD
    const requestedCredentials = await aliceAgent.didcomm.proofs.selectCredentialsForRequest({
      proofRecordId: aliceProofExchangeRecord.id,
    })

    aliceProofExchangeRecord = await aliceAgent.didcomm.proofs.acceptRequest({
      proofRecordId: aliceProofExchangeRecord.id,
=======
    const requestedCredentials = await aliceAgent.modules.proofs.selectCredentialsForRequest({
      proofExchangeRecordId: aliceProofExchangeRecord.id,
    })

    aliceProofExchangeRecord = await aliceAgent.modules.proofs.acceptRequest({
      proofExchangeRecordId: aliceProofExchangeRecord.id,
>>>>>>> 494c4997
      useReturnRoute: returnRoute,
      proofFormats: { indy: requestedCredentials.proofFormats.indy },
    })

    testLogger.test('Faber waits for presentation from Alice')
    faberProofExchangeRecord = await waitForProofExchangeRecordSubject(faberReplay, {
      threadId: aliceProofExchangeRecord.threadId,
      state: DidCommProofState.PresentationReceived,
    })

    const sentPresentationMessage = aliceAgent.didcomm.proofs.findPresentationMessage(aliceProofExchangeRecord.id)

    // assert presentation is valid
    expect(faberProofExchangeRecord.isVerified).toBe(true)

    // Faber accepts presentation
<<<<<<< HEAD
    await faberAgent.didcomm.proofs.acceptPresentation({ proofRecordId: faberProofExchangeRecord.id })
=======
    await faberAgent.modules.proofs.acceptPresentation({ proofExchangeRecordId: faberProofExchangeRecord.id })
>>>>>>> 494c4997

    // Alice waits until it receives presentation ack
    aliceProofExchangeRecord = await waitForProofExchangeRecordSubject(aliceReplay, {
      threadId: aliceProofExchangeRecord.threadId,
      state: DidCommProofState.Done,
    })
    return sentPresentationMessage
  }

  test('Faber starts with connection-less proof requests to Alice', async () => {
    await connectionlessTest()
  })

  test('Faber starts with connection-less proof requests to Alice with auto-accept enabled', async () => {
    testLogger.test('Faber sends presentation request to Alice')

    const {
      issuerAgent: faberAgent,
      issuerReplay: faberReplay,
      holderAgent: aliceAgent,
      holderReplay: aliceReplay,
      credentialDefinitionId,
      issuerHolderConnectionId: faberConnectionId,
    } = await setupAnonCredsTests({
      issuerName: 'Faber connection-less Proofs v2 - Auto Accept',
      holderName: 'Alice connection-less Proofs v2 - Auto Accept',
      autoAcceptProofs: DidCommAutoAcceptProof.Always,
      attributeNames: ['name', 'age'],
    })

    await issueLegacyAnonCredsCredential({
      issuerAgent: faberAgent,
      issuerReplay: faberReplay,
      holderAgent: aliceAgent,
      holderReplay: aliceReplay,
      issuerHolderConnectionId: faberConnectionId,
      offer: {
        credentialDefinitionId,
        attributes: [
          {
            name: 'name',
            value: 'Alice',
          },
          {
            name: 'age',
            value: '99',
          },
        ],
      },
    })

    agents = [aliceAgent, faberAgent]

    const { message, proofRecord: faberProofExchangeRecord } = await faberAgent.didcomm.proofs.createRequest({
      protocolVersion: 'v2',
      proofFormats: {
        indy: {
          name: 'test-proof-request',
          version: '1.0',
          requested_attributes: {
            name: {
              name: 'name',
              restrictions: [
                {
                  cred_def_id: credentialDefinitionId,
                },
              ],
            },
          },
          requested_predicates: {
            age: {
              name: 'age',
              p_type: '>=',
              p_value: 50,
              restrictions: [
                {
                  cred_def_id: credentialDefinitionId,
                },
              ],
            },
          },
        },
      },
      autoAcceptProof: DidCommAutoAcceptProof.ContentApproved,
    })

    const { invitationUrl, message: requestMessage } =
      await faberAgent.didcomm.oob.createLegacyConnectionlessInvitation({
        recordId: faberProofExchangeRecord.id,
        message,
        domain: 'https://a-domain.com',
      })

    await aliceAgent.didcomm.oob.receiveInvitationFromUrl(invitationUrl, { label: 'alice' })

    await waitForProofExchangeRecordSubject(aliceReplay, {
      state: DidCommProofState.Done,
      threadId: requestMessage.threadId,
    })

    await waitForProofExchangeRecordSubject(faberReplay, {
      state: DidCommProofState.Done,
      threadId: requestMessage.threadId,
    })
  })

  test('Faber starts with connection-less proof requests to Alice with auto-accept enabled and both agents having a mediator', async () => {
    testLogger.test('Faber sends presentation request to Alice')

    const credentialPreview = DidCommCredentialV1Preview.fromRecord({
      name: 'John',
      age: '99',
    })

    const unique = uuid().substring(0, 4)

    const mediatorOptions = getAgentOptions(
      `Connectionless proofs with mediator Mediator-${unique}`,
      {
        endpoints: ['rxjs:mediator'],
        mediator: { autoAcceptMediationRequests: true },
      },
      {},
      {
        ...getAnonCredsIndyModules({
          autoAcceptProofs: DidCommAutoAcceptProof.Always,
        }),
<<<<<<< HEAD
=======
        mediator: new DidCommMediatorModule({
          autoAcceptMediationRequests: true,
        }),
>>>>>>> 494c4997
      },
      { requireDidcomm: true }
    )

    const mediatorMessages = new Subject<SubjectMessage>()
    const subjectMap = { 'rxjs:mediator': mediatorMessages }

    // Initialize mediator
    const mediatorAgent = new Agent(mediatorOptions)
    mediatorAgent.modules.didcomm.registerOutboundTransport(new SubjectOutboundTransport(subjectMap))
    mediatorAgent.modules.didcomm.registerInboundTransport(new SubjectInboundTransport(mediatorMessages))
    await mediatorAgent.initialize()

    const faberMediationOutOfBandRecord = await mediatorAgent.didcomm.oob.createInvitation({
      label: 'faber invitation',
      handshakeProtocols: [DidCommHandshakeProtocol.Connections],
    })

    const aliceMediationOutOfBandRecord = await mediatorAgent.didcomm.oob.createInvitation({
      label: 'alice invitation',
      handshakeProtocols: [DidCommHandshakeProtocol.Connections],
    })

    const faberOptions = getAgentOptions(
      `Connectionless proofs with mediator Faber-${unique}`,
      {},
      {},
      {
        ...getAnonCredsIndyModules({
<<<<<<< HEAD
          autoAcceptProofs: AutoAcceptProof.Always,
          extraDidCommConfig: {
            mediationRecipient: {
              mediatorInvitationUrl: faberMediationOutOfBandRecord.outOfBandInvitation.toUrl({
                domain: 'https://example.com',
              }),
              mediatorPickupStrategy: MediatorPickupStrategy.PickUpV1,
            },
          },
=======
          autoAcceptProofs: DidCommAutoAcceptProof.Always,
        }),
        mediationRecipient: new DidCommMediationRecipientModule({
          mediatorInvitationUrl: faberMediationOutOfBandRecord.outOfBandInvitation.toUrl({
            domain: 'https://example.com',
          }),
          mediatorPickupStrategy: DidCommMediatorPickupStrategy.PickUpV1,
>>>>>>> 494c4997
        }),
      },
      { requireDidcomm: true }
    )

    const aliceOptions = getAgentOptions(
      `Connectionless proofs with mediator Alice-${unique}`,
      {},
      {},
      {
        ...getAnonCredsIndyModules({
<<<<<<< HEAD
          autoAcceptProofs: AutoAcceptProof.Always,
          extraDidCommConfig: {
            mediationRecipient: {
              mediatorInvitationUrl: aliceMediationOutOfBandRecord.outOfBandInvitation.toUrl({
                domain: 'https://example.com',
              }),
              mediatorPickupStrategy: MediatorPickupStrategy.PickUpV1,
            },
          },
=======
          autoAcceptProofs: DidCommAutoAcceptProof.Always,
        }),
        mediationRecipient: new DidCommMediationRecipientModule({
          mediatorInvitationUrl: aliceMediationOutOfBandRecord.outOfBandInvitation.toUrl({
            domain: 'https://example.com',
          }),
          mediatorPickupStrategy: DidCommMediatorPickupStrategy.PickUpV1,
>>>>>>> 494c4997
        }),
      },
      { requireDidcomm: true }
    )

    const faberAgent = new Agent(faberOptions)
    faberAgent.modules.didcomm.registerOutboundTransport(new SubjectOutboundTransport(subjectMap))
    await faberAgent.initialize()

    const aliceAgent = new Agent(aliceOptions)
    aliceAgent.modules.didcomm.registerOutboundTransport(new SubjectOutboundTransport(subjectMap))
    await aliceAgent.initialize()

    const [faberReplay, aliceReplay] = setupEventReplaySubjects(
      [faberAgent, aliceAgent],
      [DidCommCredentialEventTypes.DidCommCredentialStateChanged, DidCommProofEventTypes.ProofStateChanged]
    )
    agents = [aliceAgent, faberAgent, mediatorAgent]

    const { credentialDefinition } = await prepareForAnonCredsIssuance(faberAgent, {
      attributeNames: ['name', 'age', 'image_0', 'image_1'],
    })

    const [faberConnection] = await makeConnection(faberAgent, aliceAgent)

    // issue credential with two linked attachments
    await issueLegacyAnonCredsCredential({
      issuerAgent: faberAgent as AnonCredsTestsAgent,
      issuerReplay: faberReplay,
      issuerHolderConnectionId: faberConnection.id,
      holderAgent: aliceAgent as AnonCredsTestsAgent,
      holderReplay: aliceReplay,
      offer: {
        credentialDefinitionId: credentialDefinition.credentialDefinitionId,
        attributes: credentialPreview.attributes,
        linkedAttachments: [
          new DidCommLinkedAttachment({
            name: 'image_0',
            attachment: new DidCommAttachment({
              filename: 'picture-of-a-cat.png',
              data: new DidCommAttachmentData({ base64: 'cGljdHVyZSBvZiBhIGNhdA==' }),
            }),
          }),
          new DidCommLinkedAttachment({
            name: 'image_1',
            attachment: new DidCommAttachment({
              filename: 'picture-of-a-dog.png',
              data: new DidCommAttachmentData({ base64: 'UGljdHVyZSBvZiBhIGRvZw==' }),
            }),
          }),
        ],
      },
    })

    const { message, proofRecord: faberProofExchangeRecord } = await faberAgent.didcomm.proofs.createRequest({
      protocolVersion: 'v2',
      proofFormats: {
        indy: {
          name: 'test-proof-request',
          version: '1.0',
          requested_attributes: {
            name: {
              name: 'name',
              restrictions: [
                {
                  cred_def_id: credentialDefinition.credentialDefinitionId,
                },
              ],
            },
          },
          requested_predicates: {
            age: {
              name: 'age',
              p_type: '>=',
              p_value: 50,
              restrictions: [
                {
                  cred_def_id: credentialDefinition.credentialDefinitionId,
                },
              ],
            },
          },
        },
      },
      autoAcceptProof: DidCommAutoAcceptProof.ContentApproved,
    })

    const { message: requestMessage, invitationUrl } =
      await faberAgent.didcomm.oob.createLegacyConnectionlessInvitation({
        recordId: faberProofExchangeRecord.id,
        message,
        domain: 'https://a-domain.com',
      })

    const mediationRecord = await faberAgent.didcomm.mediationRecipient.findDefaultMediator()
    if (!mediationRecord) throw new Error('Faber agent has no default mediator')

    expect(requestMessage).toMatchObject({
      service: {
        recipientKeys: [expect.any(String)],
        routingKeys: mediationRecord.routingKeys,
        serviceEndpoint: mediationRecord.endpoint,
      },
    })

    await aliceAgent.didcomm.oob.receiveInvitationFromUrl(invitationUrl, { label: 'alice' })

    await waitForProofExchangeRecordSubject(aliceReplay, {
      state: DidCommProofState.Done,
      threadId: requestMessage.threadId,
    })

    await waitForProofExchangeRecordSubject(faberReplay, {
      state: DidCommProofState.Done,
      threadId: requestMessage.threadId,
    })
  })

  test('Faber starts with connection-less proof requests to Alice with auto-accept enabled and without an outbound transport', async () => {
    testLogger.test('Faber sends presentation request to Alice')

    const {
      issuerAgent: faberAgent,
      issuerReplay: faberReplay,
      holderAgent: aliceAgent,
      holderReplay: aliceReplay,
      credentialDefinitionId,
      issuerHolderConnectionId: faberConnectionId,
    } = await setupAnonCredsTests({
      issuerName: 'Faber connection-less Proofs v2 - Auto Accept',
      holderName: 'Alice connection-less Proofs v2 - Auto Accept',
      autoAcceptProofs: DidCommAutoAcceptProof.Always,
      attributeNames: ['name', 'age'],
    })

    await issueLegacyAnonCredsCredential({
      issuerAgent: faberAgent,
      issuerReplay: faberReplay,
      holderAgent: aliceAgent,
      holderReplay: aliceReplay,
      issuerHolderConnectionId: faberConnectionId,
      offer: {
        credentialDefinitionId,
        attributes: [
          {
            name: 'name',
            value: 'Alice',
          },
          {
            name: 'age',
            value: '99',
          },
        ],
      },
    })

    agents = [aliceAgent, faberAgent]

    const { message, proofRecord: faberProofExchangeRecord } = await faberAgent.didcomm.proofs.createRequest({
      protocolVersion: 'v2',
      proofFormats: {
        indy: {
          name: 'test-proof-request',
          version: '1.0',
          requested_attributes: {
            name: {
              name: 'name',
              restrictions: [
                {
                  cred_def_id: credentialDefinitionId,
                },
              ],
            },
          },
          requested_predicates: {
            age: {
              name: 'age',
              p_type: '>=',
              p_value: 50,
              restrictions: [
                {
                  cred_def_id: credentialDefinitionId,
                },
              ],
            },
          },
        },
      },
      autoAcceptProof: DidCommAutoAcceptProof.ContentApproved,
    })

    const { message: requestMessage, invitationUrl } =
      await faberAgent.didcomm.oob.createLegacyConnectionlessInvitation({
        recordId: faberProofExchangeRecord.id,
        message,
        domain: 'rxjs:faber',
      })

    for (const transport of faberAgent.modules.didcomm.outboundTransports) {
      await faberAgent.modules.didcomm.unregisterOutboundTransport(transport)
    }

    await aliceAgent.didcomm.oob.receiveInvitationFromUrl(invitationUrl, { label: 'alice' })
    await waitForProofExchangeRecordSubject(aliceReplay, {
      state: DidCommProofState.Done,
      threadId: requestMessage.threadId,
    })

    await waitForProofExchangeRecordSubject(faberReplay, {
      state: DidCommProofState.Done,
      threadId: requestMessage.threadId,
    })
  })

  test('Faber starts with connection-less proof requests to Alice but gets Problem Reported', async () => {
    testLogger.test('Faber sends presentation request to Alice')

    const {
      issuerAgent: faberAgent,
      issuerReplay: faberReplay,
      holderAgent: aliceAgent,
      holderReplay: aliceReplay,
      credentialDefinitionId,
      issuerHolderConnectionId: faberConnectionId,
    } = await setupAnonCredsTests({
      issuerName: 'Faber connection-less Proofs v2 - Reject Request',
      holderName: 'Alice connection-less Proofs v2 - Reject Request',
      autoAcceptProofs: DidCommAutoAcceptProof.Never,
      attributeNames: ['name', 'age'],
    })

    await issueLegacyAnonCredsCredential({
      issuerAgent: faberAgent,
      issuerReplay: faberReplay,
      holderAgent: aliceAgent,
      holderReplay: aliceReplay,
      issuerHolderConnectionId: faberConnectionId,
      offer: {
        credentialDefinitionId,
        attributes: [
          {
            name: 'name',
            value: 'Alice',
          },
          {
            name: 'age',
            value: '99',
          },
        ],
      },
    })

    agents = [aliceAgent, faberAgent]

    const { message, proofRecord: faberProofExchangeRecord } = await faberAgent.didcomm.proofs.createRequest({
      protocolVersion: 'v2',
      proofFormats: {
        indy: {
          name: 'test-proof-request',
          version: '1.0',
          requested_attributes: {
            name: {
              name: 'name',
              restrictions: [
                {
                  cred_def_id: credentialDefinitionId,
                },
              ],
            },
          },
          requested_predicates: {},
        },
      },
      autoAcceptProof: DidCommAutoAcceptProof.ContentApproved,
    })

    const { message: requestMessage, invitationUrl } =
      await faberAgent.didcomm.oob.createLegacyConnectionlessInvitation({
        recordId: faberProofExchangeRecord.id,
        message,
        domain: 'rxjs:faber',
      })

    for (const transport of faberAgent.modules.didcomm.outboundTransports) {
      await faberAgent.modules.didcomm.unregisterOutboundTransport(transport)
    }

    const aliceProofExchangeRecordPromise = waitForProofExchangeRecord(aliceAgent, {
      state: DidCommProofState.RequestReceived,
    })

    await aliceAgent.didcomm.oob.receiveInvitationFromUrl(invitationUrl, { label: 'alice' })
    const aliceProofExchangeRecord = await aliceProofExchangeRecordPromise

<<<<<<< HEAD
    await aliceAgent.didcomm.proofs.declineRequest({
      proofRecordId: aliceProofExchangeRecord.id,
=======
    await aliceAgent.modules.proofs.declineRequest({
      proofExchangeRecordId: aliceProofExchangeRecord.id,
>>>>>>> 494c4997
      sendProblemReport: true,
    })

    await waitForProofExchangeRecordSubject(aliceReplay, {
      state: DidCommProofState.Declined,
      threadId: requestMessage.threadId,
    })

    await waitForProofExchangeRecordSubject(faberReplay, {
      state: DidCommProofState.Abandoned,
      threadId: requestMessage.threadId,
    })
  })
})<|MERGE_RESOLUTION|>--- conflicted
+++ resolved
@@ -23,17 +23,6 @@
   waitForProofExchangeRecordSubject,
 } from '../../../../../../../core/tests'
 import {
-<<<<<<< HEAD
-  Attachment,
-  AttachmentData,
-  AutoAcceptProof,
-  CredentialEventTypes,
-  HandshakeProtocol,
-  LinkedAttachment,
-  MediatorPickupStrategy,
-  ProofEventTypes,
-  ProofState,
-=======
   DidCommAttachment,
   DidCommAttachmentData,
   DidCommAutoAcceptProof,
@@ -45,7 +34,6 @@
   DidCommMediatorPickupStrategy,
   DidCommProofEventTypes,
   DidCommProofState,
->>>>>>> 494c4997
 } from '../../../../../../src'
 
 describe('V2 Connectionless Proofs - Indy', () => {
@@ -142,21 +130,12 @@
     })
 
     testLogger.test('Alice accepts presentation request from Faber')
-<<<<<<< HEAD
     const requestedCredentials = await aliceAgent.didcomm.proofs.selectCredentialsForRequest({
-      proofRecordId: aliceProofExchangeRecord.id,
+      proofExchangeRecordId: aliceProofExchangeRecord.id,
     })
 
     aliceProofExchangeRecord = await aliceAgent.didcomm.proofs.acceptRequest({
-      proofRecordId: aliceProofExchangeRecord.id,
-=======
-    const requestedCredentials = await aliceAgent.modules.proofs.selectCredentialsForRequest({
       proofExchangeRecordId: aliceProofExchangeRecord.id,
-    })
-
-    aliceProofExchangeRecord = await aliceAgent.modules.proofs.acceptRequest({
-      proofExchangeRecordId: aliceProofExchangeRecord.id,
->>>>>>> 494c4997
       useReturnRoute: returnRoute,
       proofFormats: { indy: requestedCredentials.proofFormats.indy },
     })
@@ -173,11 +152,7 @@
     expect(faberProofExchangeRecord.isVerified).toBe(true)
 
     // Faber accepts presentation
-<<<<<<< HEAD
-    await faberAgent.didcomm.proofs.acceptPresentation({ proofRecordId: faberProofExchangeRecord.id })
-=======
-    await faberAgent.modules.proofs.acceptPresentation({ proofExchangeRecordId: faberProofExchangeRecord.id })
->>>>>>> 494c4997
+    await faberAgent.didcomm.proofs.acceptPresentation({ proofExchangeRecordId: faberProofExchangeRecord.id })
 
     // Alice waits until it receives presentation ack
     aliceProofExchangeRecord = await waitForProofExchangeRecordSubject(aliceReplay, {
@@ -305,12 +280,9 @@
         ...getAnonCredsIndyModules({
           autoAcceptProofs: DidCommAutoAcceptProof.Always,
         }),
-<<<<<<< HEAD
-=======
         mediator: new DidCommMediatorModule({
           autoAcceptMediationRequests: true,
         }),
->>>>>>> 494c4997
       },
       { requireDidcomm: true }
     )
@@ -320,8 +292,8 @@
 
     // Initialize mediator
     const mediatorAgent = new Agent(mediatorOptions)
-    mediatorAgent.modules.didcomm.registerOutboundTransport(new SubjectOutboundTransport(subjectMap))
-    mediatorAgent.modules.didcomm.registerInboundTransport(new SubjectInboundTransport(mediatorMessages))
+    mediatorAgent.didcomm.registerOutboundTransport(new SubjectOutboundTransport(subjectMap))
+    mediatorAgent.didcomm.registerInboundTransport(new SubjectInboundTransport(mediatorMessages))
     await mediatorAgent.initialize()
 
     const faberMediationOutOfBandRecord = await mediatorAgent.didcomm.oob.createInvitation({
@@ -340,17 +312,6 @@
       {},
       {
         ...getAnonCredsIndyModules({
-<<<<<<< HEAD
-          autoAcceptProofs: AutoAcceptProof.Always,
-          extraDidCommConfig: {
-            mediationRecipient: {
-              mediatorInvitationUrl: faberMediationOutOfBandRecord.outOfBandInvitation.toUrl({
-                domain: 'https://example.com',
-              }),
-              mediatorPickupStrategy: MediatorPickupStrategy.PickUpV1,
-            },
-          },
-=======
           autoAcceptProofs: DidCommAutoAcceptProof.Always,
         }),
         mediationRecipient: new DidCommMediationRecipientModule({
@@ -358,7 +319,6 @@
             domain: 'https://example.com',
           }),
           mediatorPickupStrategy: DidCommMediatorPickupStrategy.PickUpV1,
->>>>>>> 494c4997
         }),
       },
       { requireDidcomm: true }
@@ -370,17 +330,6 @@
       {},
       {
         ...getAnonCredsIndyModules({
-<<<<<<< HEAD
-          autoAcceptProofs: AutoAcceptProof.Always,
-          extraDidCommConfig: {
-            mediationRecipient: {
-              mediatorInvitationUrl: aliceMediationOutOfBandRecord.outOfBandInvitation.toUrl({
-                domain: 'https://example.com',
-              }),
-              mediatorPickupStrategy: MediatorPickupStrategy.PickUpV1,
-            },
-          },
-=======
           autoAcceptProofs: DidCommAutoAcceptProof.Always,
         }),
         mediationRecipient: new DidCommMediationRecipientModule({
@@ -388,18 +337,17 @@
             domain: 'https://example.com',
           }),
           mediatorPickupStrategy: DidCommMediatorPickupStrategy.PickUpV1,
->>>>>>> 494c4997
         }),
       },
       { requireDidcomm: true }
     )
 
     const faberAgent = new Agent(faberOptions)
-    faberAgent.modules.didcomm.registerOutboundTransport(new SubjectOutboundTransport(subjectMap))
+    faberAgent.didcomm.registerOutboundTransport(new SubjectOutboundTransport(subjectMap))
     await faberAgent.initialize()
 
     const aliceAgent = new Agent(aliceOptions)
-    aliceAgent.modules.didcomm.registerOutboundTransport(new SubjectOutboundTransport(subjectMap))
+    aliceAgent.didcomm.registerOutboundTransport(new SubjectOutboundTransport(subjectMap))
     await aliceAgent.initialize()
 
     const [faberReplay, aliceReplay] = setupEventReplaySubjects(
@@ -587,8 +535,8 @@
         domain: 'rxjs:faber',
       })
 
-    for (const transport of faberAgent.modules.didcomm.outboundTransports) {
-      await faberAgent.modules.didcomm.unregisterOutboundTransport(transport)
+    for (const transport of faberAgent.didcomm.outboundTransports) {
+      await faberAgent.didcomm.unregisterOutboundTransport(transport)
     }
 
     await aliceAgent.didcomm.oob.receiveInvitationFromUrl(invitationUrl, { label: 'alice' })
@@ -672,8 +620,8 @@
         domain: 'rxjs:faber',
       })
 
-    for (const transport of faberAgent.modules.didcomm.outboundTransports) {
-      await faberAgent.modules.didcomm.unregisterOutboundTransport(transport)
+    for (const transport of faberAgent.didcomm.outboundTransports) {
+      await faberAgent.didcomm.unregisterOutboundTransport(transport)
     }
 
     const aliceProofExchangeRecordPromise = waitForProofExchangeRecord(aliceAgent, {
@@ -683,13 +631,8 @@
     await aliceAgent.didcomm.oob.receiveInvitationFromUrl(invitationUrl, { label: 'alice' })
     const aliceProofExchangeRecord = await aliceProofExchangeRecordPromise
 
-<<<<<<< HEAD
     await aliceAgent.didcomm.proofs.declineRequest({
-      proofRecordId: aliceProofExchangeRecord.id,
-=======
-    await aliceAgent.modules.proofs.declineRequest({
       proofExchangeRecordId: aliceProofExchangeRecord.id,
->>>>>>> 494c4997
       sendProblemReport: true,
     })
 
