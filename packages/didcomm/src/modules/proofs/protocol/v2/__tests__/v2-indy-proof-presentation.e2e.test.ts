import type { AnonCredsTestsAgent } from '../../../../../../../anoncreds/tests/legacyAnonCredsSetup'
import type { EventReplaySubject } from '../../../../../../../core/tests'

import {
  issueLegacyAnonCredsCredential,
  setupAnonCredsTests,
} from '../../../../../../../anoncreds/tests/legacyAnonCredsSetup'
import { testLogger, waitForProofExchangeRecordSubject } from '../../../../../../../core/tests'
import { DidCommProofState } from '../../../models/DidCommProofState'
import { DidCommProofExchangeRecord } from '../../../repository/DidCommProofExchangeRecord'

describe('V2 Proofs - Indy', () => {
  let faberAgent: AnonCredsTestsAgent
  let faberReplay: EventReplaySubject
  let aliceAgent: AnonCredsTestsAgent
  let aliceReplay: EventReplaySubject
  let faberConnectionId: string
  let aliceConnectionId: string
  let credentialDefinitionId: string

  beforeAll(async () => {
    testLogger.test('Initializing the agents')
    ;({
      issuerAgent: faberAgent,
      issuerReplay: faberReplay,
      holderAgent: aliceAgent,
      holderReplay: aliceReplay,
      issuerHolderConnectionId: faberConnectionId,
      holderIssuerConnectionId: aliceConnectionId,

      credentialDefinitionId,
    } = await setupAnonCredsTests({
      issuerName: 'Faber agent v2',
      holderName: 'Alice agent v2',
      attributeNames: ['name', 'age'],
    }))

    await issueLegacyAnonCredsCredential({
      issuerAgent: faberAgent,
      issuerReplay: faberReplay,
      holderAgent: aliceAgent,
      holderReplay: aliceReplay,
      issuerHolderConnectionId: faberConnectionId,
      offer: {
        credentialDefinitionId,
        attributes: [
          {
            name: 'name',
            value: 'Alice',
          },
          {
            name: 'age',
            value: '99',
          },
        ],
      },
    })
  })

  afterAll(async () => {
    testLogger.test('Shutting down both agents')
    await faberAgent.shutdown()
    await aliceAgent.shutdown()
  })

  test('Alice Creates and sends Proof Proposal to Faber', async () => {
    testLogger.test('Alice sends proof proposal to Faber')

    let aliceProofExchangeRecord = await aliceAgent.didcomm.proofs.proposeProof({
      connectionId: aliceConnectionId,
      protocolVersion: 'v2',
      proofFormats: {
        indy: {
          name: 'ProofRequest',
          version: '1.0',
          attributes: [
            {
              name: 'name',
              value: 'Alice',
              credentialDefinitionId,
            },
          ],
          predicates: [
            {
              credentialDefinitionId,
              name: 'age',
              predicate: '>=',
              threshold: 18,
            },
          ],
        },
      },
      comment: 'V2 propose proof test',
    })

    testLogger.test('Faber waits for presentation from Alice')
    let faberProofExchangeRecord = await waitForProofExchangeRecordSubject(faberReplay, {
      state: DidCommProofState.ProposalReceived,
    })

    const proposal = await faberAgent.didcomm.proofs.findProposalMessage(faberProofExchangeRecord.id)
    expect(proposal).toMatchObject({
      type: 'https://didcomm.org/present-proof/2.0/propose-presentation',
      formats: [
        {
          attachmentId: expect.any(String),
          format: 'hlindy/proof-req@v2.0',
        },
      ],
      proposalAttachments: [
        {
          id: expect.any(String),
          mimeType: 'application/json',
          data: {
            base64: expect.any(String),
          },
        },
      ],
      id: expect.any(String),
      comment: 'V2 propose proof test',
    })
    expect(faberProofExchangeRecord).toMatchObject({
      id: expect.anything(),
      threadId: faberProofExchangeRecord.threadId,
      state: DidCommProofState.ProposalReceived,
      protocolVersion: 'v2',
    })

    // Accept Proposal
    testLogger.test('Faber accepts presentation proposal from Alice')
<<<<<<< HEAD
    faberProofExchangeRecord = await faberAgent.didcomm.proofs.acceptProposal({
      proofRecordId: faberProofExchangeRecord.id,
=======
    faberProofExchangeRecord = await faberAgent.modules.proofs.acceptProposal({
      proofExchangeRecordId: faberProofExchangeRecord.id,
>>>>>>> 494c4997
    })

    testLogger.test('Alice waits for proof request from Faber')
    aliceProofExchangeRecord = await waitForProofExchangeRecordSubject(aliceReplay, {
      threadId: faberProofExchangeRecord.threadId,
      state: DidCommProofState.RequestReceived,
    })

    const request = await faberAgent.didcomm.proofs.findRequestMessage(faberProofExchangeRecord.id)
    expect(request).toMatchObject({
      type: 'https://didcomm.org/present-proof/2.0/request-presentation',
      formats: [
        {
          attachmentId: expect.any(String),
          format: 'hlindy/proof-req@v2.0',
        },
      ],
      requestAttachments: [
        {
          id: expect.any(String),
          mimeType: 'application/json',
          data: {
            base64: expect.any(String),
          },
        },
      ],
      id: expect.any(String),
      thread: {
        threadId: faberProofExchangeRecord.threadId,
      },
    })
    expect(aliceProofExchangeRecord).toMatchObject({
      id: expect.anything(),
      threadId: faberProofExchangeRecord.threadId,
      state: DidCommProofState.RequestReceived,
      protocolVersion: 'v2',
    })

    // Alice retrieves the requested credentials and accepts the presentation request
    testLogger.test('Alice accepts presentation request from Faber')

<<<<<<< HEAD
    const requestedCredentials = await aliceAgent.didcomm.proofs.selectCredentialsForRequest({
      proofRecordId: aliceProofExchangeRecord.id,
    })

    await aliceAgent.didcomm.proofs.acceptRequest({
      proofRecordId: aliceProofExchangeRecord.id,
=======
    const requestedCredentials = await aliceAgent.modules.proofs.selectCredentialsForRequest({
      proofExchangeRecordId: aliceProofExchangeRecord.id,
    })

    await aliceAgent.modules.proofs.acceptRequest({
      proofExchangeRecordId: aliceProofExchangeRecord.id,
>>>>>>> 494c4997
      proofFormats: { indy: requestedCredentials.proofFormats.indy },
    })

    faberProofExchangeRecord = await waitForProofExchangeRecordSubject(faberReplay, {
      threadId: aliceProofExchangeRecord.threadId,
      state: DidCommProofState.PresentationReceived,
    })

    // Faber waits for the presentation from Alice
    testLogger.test('Faber waits for presentation from Alice')

    const presentation = await faberAgent.didcomm.proofs.findPresentationMessage(faberProofExchangeRecord.id)
    expect(presentation).toMatchObject({
      type: 'https://didcomm.org/present-proof/2.0/presentation',
      formats: [
        {
          attachmentId: expect.any(String),
          format: 'hlindy/proof@v2.0',
        },
      ],
      presentationAttachments: [
        {
          id: expect.any(String),
          mimeType: 'application/json',
          data: {
            base64: expect.any(String),
          },
        },
      ],
      id: expect.any(String),
      thread: {
        threadId: faberProofExchangeRecord.threadId,
      },
    })
    expect(faberProofExchangeRecord.id).not.toBeNull()
    expect(faberProofExchangeRecord).toMatchObject({
      threadId: faberProofExchangeRecord.threadId,
      state: DidCommProofState.PresentationReceived,
      protocolVersion: 'v2',
    })

    const aliceProofExchangeRecordPromise = waitForProofExchangeRecordSubject(aliceReplay, {
      threadId: aliceProofExchangeRecord.threadId,
      state: DidCommProofState.Done,
    })

    // Faber accepts the presentation provided by Alice
    testLogger.test('Faber accepts the presentation provided by Alice')
<<<<<<< HEAD
    await faberAgent.didcomm.proofs.acceptPresentation({ proofRecordId: faberProofExchangeRecord.id })
=======
    await faberAgent.modules.proofs.acceptPresentation({ proofExchangeRecordId: faberProofExchangeRecord.id })
>>>>>>> 494c4997

    // Alice waits until she received a presentation acknowledgement
    testLogger.test('Alice waits until she receives a presentation acknowledgement')
    aliceProofExchangeRecord = await aliceProofExchangeRecordPromise

    expect(faberProofExchangeRecord).toMatchObject({
      type: DidCommProofExchangeRecord.type,
      id: expect.any(String),
      createdAt: expect.any(Date),
      threadId: aliceProofExchangeRecord.threadId,
      connectionId: expect.any(String),
      isVerified: true,
      state: DidCommProofState.PresentationReceived,
    })

    expect(aliceProofExchangeRecord).toMatchObject({
      type: DidCommProofExchangeRecord.type,
      id: expect.any(String),
      createdAt: expect.any(Date),
      threadId: faberProofExchangeRecord.threadId,
      connectionId: expect.any(String),
      state: DidCommProofState.Done,
    })
  })
})<|MERGE_RESOLUTION|>--- conflicted
+++ resolved
@@ -128,13 +128,8 @@
 
     // Accept Proposal
     testLogger.test('Faber accepts presentation proposal from Alice')
-<<<<<<< HEAD
     faberProofExchangeRecord = await faberAgent.didcomm.proofs.acceptProposal({
-      proofRecordId: faberProofExchangeRecord.id,
-=======
-    faberProofExchangeRecord = await faberAgent.modules.proofs.acceptProposal({
       proofExchangeRecordId: faberProofExchangeRecord.id,
->>>>>>> 494c4997
     })
 
     testLogger.test('Alice waits for proof request from Faber')
@@ -176,21 +171,12 @@
     // Alice retrieves the requested credentials and accepts the presentation request
     testLogger.test('Alice accepts presentation request from Faber')
 
-<<<<<<< HEAD
     const requestedCredentials = await aliceAgent.didcomm.proofs.selectCredentialsForRequest({
-      proofRecordId: aliceProofExchangeRecord.id,
+      proofExchangeRecordId: aliceProofExchangeRecord.id,
     })
 
     await aliceAgent.didcomm.proofs.acceptRequest({
-      proofRecordId: aliceProofExchangeRecord.id,
-=======
-    const requestedCredentials = await aliceAgent.modules.proofs.selectCredentialsForRequest({
       proofExchangeRecordId: aliceProofExchangeRecord.id,
-    })
-
-    await aliceAgent.modules.proofs.acceptRequest({
-      proofExchangeRecordId: aliceProofExchangeRecord.id,
->>>>>>> 494c4997
       proofFormats: { indy: requestedCredentials.proofFormats.indy },
     })
 
@@ -239,11 +225,7 @@
 
     // Faber accepts the presentation provided by Alice
     testLogger.test('Faber accepts the presentation provided by Alice')
-<<<<<<< HEAD
-    await faberAgent.didcomm.proofs.acceptPresentation({ proofRecordId: faberProofExchangeRecord.id })
-=======
-    await faberAgent.modules.proofs.acceptPresentation({ proofExchangeRecordId: faberProofExchangeRecord.id })
->>>>>>> 494c4997
+    await faberAgent.didcomm.proofs.acceptPresentation({ proofExchangeRecordId: faberProofExchangeRecord.id })
 
     // Alice waits until she received a presentation acknowledgement
     testLogger.test('Alice waits until she receives a presentation acknowledgement')
