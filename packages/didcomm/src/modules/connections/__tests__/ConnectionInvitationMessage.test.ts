import { validateOrReject } from 'class-validator'
import { parseUrl } from 'query-string'

import { ClassValidationError } from '../../../../../core/src/error/ClassValidationError'
import { JsonEncoder } from '../../../../../core/src/utils/JsonEncoder'
import { JsonTransformer } from '../../../../../core/src/utils/JsonTransformer'
import { DidCommAttachment } from '../../../decorators/attachment/DidCommAttachment'
import { DidCommConnectionInvitationMessage } from '../messages/DidCommConnectionInvitationMessage'

describe('ConnectionInvitationMessage', () => {
  it('should allow routingKeys to be left out of inline invitation', async () => {
    const json = {
      '@type': DidCommConnectionInvitationMessage.type.messageTypeUri,
      '@id': '04a2c382-999e-4de9-a1d2-9dec0b2fa5e4',
      recipientKeys: ['recipientKeyOne', 'recipientKeyTwo'],
      serviceEndpoint: 'https://example.com',
      label: 'test',
    }
    const invitation = JsonTransformer.fromJSON(json, DidCommConnectionInvitationMessage)
    expect(invitation).toBeInstanceOf(DidCommConnectionInvitationMessage)
  })

  it('should throw error if both did and inline keys / endpoint are missing', async () => {
    const json = {
      '@type': DidCommConnectionInvitationMessage.type.messageTypeUri,
      '@id': '04a2c382-999e-4de9-a1d2-9dec0b2fa5e4',
      label: 'test',
    }

<<<<<<< HEAD
    expect(() => JsonTransformer.fromJSON(json, DidCommConnectionInvitationMessage)).toThrowError(ClassValidationError)
=======
    expect(() => JsonTransformer.fromJSON(json, ConnectionInvitationMessage)).toThrow(ClassValidationError)
>>>>>>> 69ea7296
  })

  it('should replace legacy did:sov:BzCbsNYhMrjHiqZDTUASHg;spec prefix with https://didcomm.org in message type', async () => {
    const json = {
      '@type': 'did:sov:BzCbsNYhMrjHiqZDTUASHg;spec/connections/1.0/invitation',
      '@id': '04a2c382-999e-4de9-a1d2-9dec0b2fa5e4',
      recipientKeys: ['recipientKeyOne', 'recipientKeyTwo'],
      serviceEndpoint: 'https://example.com',
      label: 'test',
    }
    const invitation = JsonTransformer.fromJSON(json, DidCommConnectionInvitationMessage)

    // Assert type
    expect(invitation.type).toBe('https://didcomm.org/connections/1.0/invitation')

    // Assert validation also works with the transformation
    expect(invitation).toBeInstanceOf(DidCommConnectionInvitationMessage)
  })

  describe('toUrl', () => {
    it('should correctly include the base64 encoded invitation in the url as the c_i query parameter', async () => {
      const domain = 'https://example.com/ssi'
      const json = {
        '@type': 'https://didcomm.org/connections/1.0/invitation',
        '@id': '04a2c382-999e-4de9-a1d2-9dec0b2fa5e4',
        recipientKeys: ['recipientKeyOne', 'recipientKeyTwo'],
        serviceEndpoint: 'https://example.com',
        label: 'test',
      }
      const invitation = JsonTransformer.fromJSON(json, DidCommConnectionInvitationMessage)
      const invitationUrl = invitation.toUrl({
        domain,
      })

      expect(invitationUrl).toBe(`${domain}?c_i=${JsonEncoder.toBase64URL(json)}`)
    })

    it('should use did:sov:BzCbsNYhMrjHiqZDTUASHg;spec/connections/1.0/invitation as type if useDidSovPrefixWhereAllowed is set to true', async () => {
      const invitation = new DidCommConnectionInvitationMessage({
        id: '04a2c382-999e-4de9-a1d2-9dec0b2fa5e4',
        recipientKeys: ['recipientKeyOne', 'recipientKeyTwo'],
        serviceEndpoint: 'https://example.com',
        label: 'test',
        imageUrl: 'test-image-path',
        appendedAttachments: [
          new DidCommAttachment({
            id: 'test-attachment',
            data: {
              json: {
                value: 'test',
              },
            },
          }),
        ],
      })

      const invitationUrl = invitation.toUrl({
        domain: 'https://example.com',
        useDidSovPrefixWhereAllowed: true,
      })

      const parsedUrl = parseUrl(invitationUrl).query
      const encodedInvitation = (parsedUrl.c_i ?? parsedUrl.d_m) as string

      expect(JsonEncoder.fromBase64(encodedInvitation)['@type']).toBe(
        'did:sov:BzCbsNYhMrjHiqZDTUASHg;spec/connections/1.0/invitation'
      )
    })
  })

  describe('fromUrl', () => {
    it('should correctly convert a valid invitation url to a `ConnectionInvitationMessage` with `d_m` as parameter', () => {
      const invitationUrl =
        'https://trinsic.studio/link/?d_m=eyJsYWJlbCI6InRlc3QiLCJpbWFnZVVybCI6Imh0dHBzOi8vdHJpbnNpY2FwaWFzc2V0cy5henVyZWVkZ2UubmV0L2ZpbGVzL2IyODhkMTE3LTNjMmMtNGFjNC05MzVhLWE1MDBkODQzYzFlOV9kMGYxN2I0OS0wNWQ5LTQ4ZDAtODJlMy1jNjg3MGI4MjNjMTUucG5nIiwic2VydmljZUVuZHBvaW50IjoiaHR0cHM6Ly9hcGkucG9ydGFsLnN0cmVldGNyZWQuaWQvYWdlbnQvTVZob1VaQjlHdUl6bVJzSTNIWUNuZHpBcXVKY1ZNdFUiLCJyb3V0aW5nS2V5cyI6WyJCaFZRdEZHdGJ4NzZhMm13Y3RQVkJuZWtLaG1iMTdtUHdFMktXWlVYTDFNaSJdLCJyZWNpcGllbnRLZXlzIjpbIkcyOVF6bXBlVXN0dUVHYzlXNzlYNnV2aUhTUTR6UlV2VWFFOHpXV2VZYjduIl0sIkBpZCI6IjgxYzZiNDUzLWNkMTUtNDQwMC04MWU5LTkwZTJjM2NhY2I1NCIsIkB0eXBlIjoiZGlkOnNvdjpCekNic05ZaE1yakhpcVpEVFVBU0hnO3NwZWMvY29ubmVjdGlvbnMvMS4wL2ludml0YXRpb24ifQ%3D%3D&orig=https://trinsic.studio/url/6dd56daf-e153-40dd-b849-2b345b6853f6'

      const invitation = DidCommConnectionInvitationMessage.fromUrl(invitationUrl)

      expect(validateOrReject(invitation)).resolves.toBeUndefined()
    })
    it('should correctly convert a valid invitation url to a `ConnectionInvitationMessage` with `c_i` as parameter', () => {
      const invitationUrl =
        'https://example.com?c_i=eyJAdHlwZSI6ICJkaWQ6c292OkJ6Q2JzTlloTXJqSGlxWkRUVUFTSGc7c3BlYy9jb25uZWN0aW9ucy8xLjAvaW52aXRhdGlvbiIsICJAaWQiOiAiZmM3ODFlMDItMjA1YS00NGUzLWE5ZTQtYjU1Y2U0OTE5YmVmIiwgInNlcnZpY2VFbmRwb2ludCI6ICJodHRwczovL2RpZGNvbW0uZmFiZXIuYWdlbnQuYW5pbW8uaWQiLCAibGFiZWwiOiAiQW5pbW8gRmFiZXIgQWdlbnQiLCAicmVjaXBpZW50S2V5cyI6IFsiR0hGczFQdFRabjdmYU5LRGVnMUFzU3B6QVAyQmpVckVjZlR2bjc3SnBRTUQiXX0='

      const invitation = DidCommConnectionInvitationMessage.fromUrl(invitationUrl)

      expect(validateOrReject(invitation)).resolves.toBeUndefined()
    })

    it('should throw error if url does not contain `c_i` or `d_m`', () => {
      const invitationUrl = 'https://example.com?param=123'

<<<<<<< HEAD
      expect(() => DidCommConnectionInvitationMessage.fromUrl(invitationUrl)).toThrowError()
=======
      expect(() => ConnectionInvitationMessage.fromUrl(invitationUrl)).toThrow()
>>>>>>> 69ea7296
    })
  })
})<|MERGE_RESOLUTION|>--- conflicted
+++ resolved
@@ -27,11 +27,7 @@
       label: 'test',
     }
 
-<<<<<<< HEAD
-    expect(() => JsonTransformer.fromJSON(json, DidCommConnectionInvitationMessage)).toThrowError(ClassValidationError)
-=======
-    expect(() => JsonTransformer.fromJSON(json, ConnectionInvitationMessage)).toThrow(ClassValidationError)
->>>>>>> 69ea7296
+    expect(() => JsonTransformer.fromJSON(json, DidCommConnectionInvitationMessage)).toThrow(ClassValidationError)
   })
 
   it('should replace legacy did:sov:BzCbsNYhMrjHiqZDTUASHg;spec prefix with https://didcomm.org in message type', async () => {
@@ -123,11 +119,7 @@
     it('should throw error if url does not contain `c_i` or `d_m`', () => {
       const invitationUrl = 'https://example.com?param=123'
 
-<<<<<<< HEAD
-      expect(() => DidCommConnectionInvitationMessage.fromUrl(invitationUrl)).toThrowError()
-=======
-      expect(() => ConnectionInvitationMessage.fromUrl(invitationUrl)).toThrow()
->>>>>>> 69ea7296
+      expect(() => DidCommConnectionInvitationMessage.fromUrl(invitationUrl)).toThrow()
     })
   })
 })