--- conflicted
+++ resolved
@@ -196,13 +196,8 @@
       const outOfBand = getMockOutOfBand({ role: DidCommOutOfBandRole.Sender, state: DidCommOutOfBandState.PrepareResponse })
       const config = { label: '', routing: myRouting }
 
-<<<<<<< HEAD
-      return expect(connectionService.createRequest(agentContext, outOfBand, config)).rejects.toThrowError(
+      return expect(connectionService.createRequest(agentContext, outOfBand, config)).rejects.toThrow(
         `Invalid out-of-band record role ${DidCommOutOfBandRole.Sender}, expected is ${DidCommOutOfBandRole.Receiver}.`
-=======
-      return expect(connectionService.createRequest(agentContext, outOfBand, config)).rejects.toThrow(
-        `Invalid out-of-band record role ${OutOfBandRole.Sender}, expected is ${OutOfBandRole.Receiver}.`
->>>>>>> 69ea7296
       )
     })
 
@@ -219,13 +214,8 @@
         const outOfBand = getMockOutOfBand({ state })
         const config = { label: '', routing: myRouting }
 
-<<<<<<< HEAD
-        return expect(connectionService.createRequest(agentContext, outOfBand, config)).rejects.toThrowError(
+        return expect(connectionService.createRequest(agentContext, outOfBand, config)).rejects.toThrow(
           `Invalid out-of-band record state ${state}, valid states are: ${DidCommOutOfBandState.PrepareResponse}.`
-=======
-        return expect(connectionService.createRequest(agentContext, outOfBand, config)).rejects.toThrow(
-          `Invalid out-of-band record state ${state}, valid states are: ${OutOfBandState.PrepareResponse}.`
->>>>>>> 69ea7296
         )
       }
     )
@@ -419,13 +409,8 @@
         state: DidCommOutOfBandState.AwaitResponse,
       })
 
-<<<<<<< HEAD
-      return expect(connectionService.processRequest(inboundMessage, outOfBand)).rejects.toThrowError(
+      return expect(connectionService.processRequest(inboundMessage, outOfBand)).rejects.toThrow(
         `Invalid out-of-band record role ${DidCommOutOfBandRole.Receiver}, expected is ${DidCommOutOfBandRole.Sender}.`
-=======
-      return expect(connectionService.processRequest(inboundMessage, outOfBand)).rejects.toThrow(
-        `Invalid out-of-band record role ${OutOfBandRole.Receiver}, expected is ${OutOfBandRole.Sender}.`
->>>>>>> 69ea7296
       )
     })
 
@@ -442,13 +427,8 @@
         const inboundMessage = new DidCommInboundMessageContext(jest.fn()(), { agentContext })
         const outOfBand = getMockOutOfBand({ role: DidCommOutOfBandRole.Sender, state })
 
-<<<<<<< HEAD
-        return expect(connectionService.processRequest(inboundMessage, outOfBand)).rejects.toThrowError(
+        return expect(connectionService.processRequest(inboundMessage, outOfBand)).rejects.toThrow(
           `Invalid out-of-band record state ${state}, valid states are: ${DidCommOutOfBandState.AwaitResponse}.`
-=======
-        return expect(connectionService.processRequest(inboundMessage, outOfBand)).rejects.toThrow(
-          `Invalid out-of-band record state ${state}, valid states are: ${OutOfBandState.AwaitResponse}.`
->>>>>>> 69ea7296
         )
       }
     )
@@ -524,13 +504,8 @@
         state: DidCommDidExchangeState.RequestReceived,
       })
       const outOfBand = getMockOutOfBand()
-<<<<<<< HEAD
-      return expect(connectionService.createResponse(agentContext, connection, outOfBand)).rejects.toThrowError(
+      return expect(connectionService.createResponse(agentContext, connection, outOfBand)).rejects.toThrow(
         `Connection record has invalid role ${DidCommDidExchangeRole.Requester}. Expected role ${DidCommDidExchangeRole.Responder}.`
-=======
-      return expect(connectionService.createResponse(agentContext, connection, outOfBand)).rejects.toThrow(
-        `Connection record has invalid role ${DidExchangeRole.Requester}. Expected role ${DidExchangeRole.Responder}.`
->>>>>>> 69ea7296
       )
     })
 
@@ -551,13 +526,8 @@
 
         const connection = getMockConnection({ state })
         const outOfBand = getMockOutOfBand()
-<<<<<<< HEAD
-        return expect(connectionService.createResponse(agentContext, connection, outOfBand)).rejects.toThrowError(
+        return expect(connectionService.createResponse(agentContext, connection, outOfBand)).rejects.toThrow(
           `Connection record is in invalid state ${state}. Valid states are: ${DidCommDidExchangeState.RequestReceived}.`
-=======
-        return expect(connectionService.createResponse(agentContext, connection, outOfBand)).rejects.toThrow(
-          `Connection record is in invalid state ${state}. Valid states are: ${DidExchangeState.RequestReceived}.`
->>>>>>> 69ea7296
         )
       }
     )
@@ -657,13 +627,8 @@
         }),
       })
 
-<<<<<<< HEAD
-      return expect(connectionService.processResponse(messageContext, outOfBandRecord)).rejects.toThrowError(
+      return expect(connectionService.processResponse(messageContext, outOfBandRecord)).rejects.toThrow(
         `Connection record has invalid role ${DidCommDidExchangeRole.Responder}. Expected role ${DidCommDidExchangeRole.Requester}.`
-=======
-      return expect(connectionService.processResponse(messageContext, outOfBandRecord)).rejects.toThrow(
-        `Connection record has invalid role ${DidExchangeRole.Responder}. Expected role ${DidExchangeRole.Requester}.`
->>>>>>> 69ea7296
       )
     })
 
@@ -802,13 +767,8 @@
         expect.assertions(1)
         const connection = getMockConnection({ state })
 
-<<<<<<< HEAD
-        return expect(connectionService.createTrustPing(agentContext, connection)).rejects.toThrowError(
+        return expect(connectionService.createTrustPing(agentContext, connection)).rejects.toThrow(
           `Connection record is in invalid state ${state}. Valid states are: ${DidCommDidExchangeState.ResponseReceived}, ${DidCommDidExchangeState.Completed}.`
-=======
-        return expect(connectionService.createTrustPing(agentContext, connection)).rejects.toThrow(
-          `Connection record is in invalid state ${state}. Valid states are: ${DidExchangeState.ResponseReceived}, ${DidExchangeState.Completed}.`
->>>>>>> 69ea7296
         )
       }
     )
