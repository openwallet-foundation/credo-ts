import type { AgentContext } from '../../../../../core/src/agent'
import type { DidCommRouting } from '../../../models'

import { Subject } from 'rxjs'

import { Kms, TypedArrayEncoder } from '../../../../../core'
import { EventEmitter } from '../../../../../core/src/agent/EventEmitter'
import { DidKey, IndyAgentService } from '../../../../../core/src/modules/dids'
import { DidDocumentRole } from '../../../../../core/src/modules/dids/domain/DidDocumentRole'
import { DidCommV1Service } from '../../../../../core/src/modules/dids/domain/service/DidCommV1Service'
import { didDocumentJsonToNumAlgo1Did } from '../../../../../core/src/modules/dids/methods/peer/peerDidNumAlgo1'
import { DidRecord, DidRepository } from '../../../../../core/src/modules/dids/repository'
import { JsonTransformer } from '../../../../../core/src/utils/JsonTransformer'
import { indyDidFromPublicKeyBase58 } from '../../../../../core/src/utils/did'
import { uuid } from '../../../../../core/src/utils/uuid'
import {
  getAgentConfig,
  getAgentContext,
  getMockConnection,
  getMockOutOfBand,
  mockFunction,
} from '../../../../../core/tests/helpers'
import { DidCommMessage } from '../../../DidCommMessage'
import { DidCommModuleConfig } from '../../../DidCommModuleConfig'
import { signData, unpackAndVerifySignatureDecorator } from '../../../decorators/signature/SignatureDecoratorUtils'
import { AckDidCommMessage, AckStatus } from '../../../messages'
import { InboundDidCommMessageContext } from '../../../models'
import { DidCommOutOfBandService } from '../../oob/DidCommOutOfBandService'
import { DidCommOutOfBandRole } from '../../oob/domain/DidCommOutOfBandRole'
import { DidCommOutOfBandState } from '../../oob/domain/DidCommOutOfBandState'
import { DidCommOutOfBandRepository } from '../../oob/repository/DidCommOutOfBandRepository'
import { ConnectionRequestMessage, ConnectionResponseMessage, TrustPingMessage } from '../messages'
import {
  DidCommConnection,
  DidCommDidExchangeRole,
  DidCommDidExchangeState,
  DidDoc,
  Ed25119Sig2018,
  EmbeddedAuthentication,
  ReferencedAuthentication,
  authenticationTypes,
} from '../models'
import { DidCommConnectionRepository } from '../repository'
import { DidCommConnectionService } from '../services'
import { convertToNewDidDocument } from '../services/helpers'

jest.mock('../repository/DidCommConnectionRepository')
jest.mock('../../oob/repository/DidCommOutOfBandRepository')
jest.mock('../../oob/DidCommOutOfBandService')
jest.mock('../../../../../core/src/modules/dids/repository/DidRepository')
const ConnectionRepositoryMock = DidCommConnectionRepository as jest.Mock<DidCommConnectionRepository>
const OutOfBandRepositoryMock = DidCommOutOfBandRepository as jest.Mock<DidCommOutOfBandRepository>
const OutOfBandServiceMock = DidCommOutOfBandService as jest.Mock<DidCommOutOfBandService>
const DidRepositoryMock = DidRepository as jest.Mock<DidRepository>

const connectionImageUrl = 'https://example.com/image.png'

const endpoint = 'http://agent.com:8080'
const agentConfig = getAgentConfig('ConnectionServiceTest', {
  endpoints: [endpoint],
})

const outOfBandRepository = new OutOfBandRepositoryMock()
const outOfBandService = new OutOfBandServiceMock()
const didRepository = new DidRepositoryMock()

describe('DidCommConnectionService', () => {
  let connectionRepository: DidCommConnectionRepository

  let connectionService: DidCommConnectionService
  let eventEmitter: EventEmitter
  let myRouting: DidCommRouting
  let agentContext: AgentContext
  let kms: Kms.KeyManagementApi

  beforeAll(async () => {
    agentContext = getAgentContext({
      agentConfig,
      registerInstances: [
        [DidCommOutOfBandRepository, outOfBandRepository],
        [DidCommOutOfBandService, outOfBandService],
        [DidRepository, didRepository],
        [DidCommModuleConfig, new DidCommModuleConfig({ endpoints: [endpoint] })],
      ],
    })
    kms = agentContext.resolve(Kms.KeyManagementApi)
  })

  beforeEach(async () => {
    eventEmitter = new EventEmitter(agentConfig.agentDependencies, new Subject())
    connectionRepository = new ConnectionRepositoryMock()
    connectionService = new DidCommConnectionService(
      agentConfig.logger,
      connectionRepository,
      didRepository,
      eventEmitter
    )

    const recipientKey = Kms.PublicJwk.fromFingerprint(
      'z6MkwFkSP4uv5PhhKJCGehtjuZedkotC7VF64xtMsxuM8R3W'
    ) as Kms.PublicJwk<Kms.Ed25519PublicJwk>
    recipientKey.keyId = 'something-random'

    myRouting = {
      recipientKey,
      endpoints: [endpoint],
      routingKeys: [],
      mediatorId: 'fakeMediatorId',
    }

    mockFunction(didRepository.getById).mockResolvedValue(
      Promise.resolve(
        new DidRecord({
          did: 'did:peer:123',
          role: DidDocumentRole.Created,
        })
      )
    )
    mockFunction(didRepository.findByQuery).mockResolvedValue(Promise.resolve([]))
  })

  describe('createRequest', () => {
    it('returns a connection request message containing the information from the connection record', async () => {
      expect.assertions(5)

<<<<<<< HEAD
      const outOfBand = getMockOutOfBand({ state: DidCommOutOfBandState.PrepareResponse })
      const config = { routing: myRouting }

      const { connectionRecord, message } = await connectionService.createRequest(agentContext, outOfBand, config)

      expect(connectionRecord.state).toBe(DidCommDidExchangeState.RequestSent)
      expect(message.label).toBe(agentConfig.label)
=======
      const outOfBand = getMockOutOfBand({ state: OutOfBandState.PrepareResponse })
      const config = { routing: myRouting, label: 'alice', imageUrl: connectionImageUrl }

      const { connectionRecord, message } = await connectionService.createRequest(agentContext, outOfBand, config)

      expect(connectionRecord.state).toBe(DidExchangeState.RequestSent)
      expect(message.label).toBe('alice')
>>>>>>> f28537da
      expect(message.connection.did).toBe('XpwgBjsC2wh3eHcMW6ZRJT')

      const publicKey = new Ed25119Sig2018({
        id: 'XpwgBjsC2wh3eHcMW6ZRJT#1',
        controller: 'XpwgBjsC2wh3eHcMW6ZRJT',
        publicKeyBase58: 'HoVPnpfUjrDECoMZy8vu4U6dwEcLhbzjNwyS3gwLDCG8',
      })

      expect(message.connection.didDoc).toEqual(
        new DidDoc({
          id: 'XpwgBjsC2wh3eHcMW6ZRJT',
          publicKey: [publicKey],
          authentication: [new ReferencedAuthentication(publicKey, authenticationTypes.Ed25519VerificationKey2018)],

          service: [
            new IndyAgentService({
              id: 'XpwgBjsC2wh3eHcMW6ZRJT#IndyAgentService-1',
              serviceEndpoint: endpoint,
              recipientKeys: ['HoVPnpfUjrDECoMZy8vu4U6dwEcLhbzjNwyS3gwLDCG8'],
              routingKeys: [],
            }),
          ],
        })
      )
      expect(message.imageUrl).toBe(connectionImageUrl)
    })

    it('returns a connection request message containing a custom label', async () => {
      expect.assertions(1)

      const outOfBand = getMockOutOfBand({ state: DidCommOutOfBandState.PrepareResponse })
      const config = { label: 'Custom label', routing: myRouting }

      const { message } = await connectionService.createRequest(agentContext, outOfBand, config)

      expect(message.label).toBe('Custom label')
    })

    it('returns a connection record containing image url', async () => {
      expect.assertions(1)

<<<<<<< HEAD
      const outOfBand = getMockOutOfBand({ state: DidCommOutOfBandState.PrepareResponse, imageUrl: connectionImageUrl })
      const config = { label: 'Custom label', routing: myRouting }
=======
      const outOfBand = getMockOutOfBand({ state: OutOfBandState.PrepareResponse, imageUrl: connectionImageUrl })
      const config = { label: 'Custom label', connectionImageUrl, routing: myRouting }
>>>>>>> f28537da

      const { connectionRecord } = await connectionService.createRequest(agentContext, outOfBand, config)

      expect(connectionRecord.imageUrl).toBe(connectionImageUrl)
    })

    it('returns a connection request message containing a custom image url', async () => {
      expect.assertions(1)

<<<<<<< HEAD
      const outOfBand = getMockOutOfBand({ state: DidCommOutOfBandState.PrepareResponse })
      const config = { imageUrl: 'custom-image-url', routing: myRouting }
=======
      const outOfBand = getMockOutOfBand({ state: OutOfBandState.PrepareResponse })
      const config = { imageUrl: 'custom-image-url', label: '', routing: myRouting }
>>>>>>> f28537da

      const { message } = await connectionService.createRequest(agentContext, outOfBand, config)

      expect(message.imageUrl).toBe('custom-image-url')
    })

    it(`throws an error when out-of-band role is not ${DidCommOutOfBandRole.Receiver}`, async () => {
      expect.assertions(1)

<<<<<<< HEAD
      const outOfBand = getMockOutOfBand({
        role: DidCommOutOfBandRole.Sender,
        state: DidCommOutOfBandState.PrepareResponse,
      })
      const config = { routing: myRouting }
=======
      const outOfBand = getMockOutOfBand({ role: OutOfBandRole.Sender, state: OutOfBandState.PrepareResponse })
      const config = { label: '', routing: myRouting }
>>>>>>> f28537da

      return expect(connectionService.createRequest(agentContext, outOfBand, config)).rejects.toThrowError(
        `Invalid out-of-band record role ${DidCommOutOfBandRole.Sender}, expected is ${DidCommOutOfBandRole.Receiver}.`
      )
    })

    const invalidConnectionStates = [
      DidCommOutOfBandState.Initial,
      DidCommOutOfBandState.AwaitResponse,
      DidCommOutOfBandState.Done,
    ]
    test.each(invalidConnectionStates)(
      `throws an error when out-of-band state is %s and not ${DidCommOutOfBandState.PrepareResponse}`,
      (state) => {
        expect.assertions(1)

        const outOfBand = getMockOutOfBand({ state })
        const config = { label: '', routing: myRouting }

        return expect(connectionService.createRequest(agentContext, outOfBand, config)).rejects.toThrowError(
          `Invalid out-of-band record state ${state}, valid states are: ${DidCommOutOfBandState.PrepareResponse}.`
        )
      }
    )
  })

  describe('processRequest', () => {
    it('returns a connection record containing the information from the connection request', async () => {
      expect.assertions(5)

      const theirDid = 'their-did'
      const theirKey = Kms.PublicJwk.fromPublicKey({
        kty: 'OKP',
        crv: 'Ed25519',
        publicKey: TypedArrayEncoder.fromBase58('79CXkde3j8TNuMXxPdV7nLUrT2g7JAEjH5TreyVY7GEZ'),
      })
      const theirDidDoc = new DidDoc({
        id: theirDid,
        publicKey: [],
        authentication: [
          new EmbeddedAuthentication(
            new Ed25119Sig2018({
              id: `${theirDid}#key-id`,
              controller: theirDid,
              publicKeyBase58: TypedArrayEncoder.toBase58(theirKey.publicKey.publicKey),
            })
          ),
        ],
        service: [
          new DidCommV1Service({
            id: `${theirDid};indy`,
            serviceEndpoint: 'https://endpoint.com',
            recipientKeys: [`${theirDid}#key-id`],
          }),
        ],
      })

      const connectionRequest = new ConnectionRequestMessage({
        did: theirDid,
        didDoc: theirDidDoc,
        label: 'test-label',
        imageUrl: connectionImageUrl,
      })

      const messageContext = new InboundDidCommMessageContext(connectionRequest, {
        agentContext,
        senderKey: theirKey,
        recipientKey: Kms.PublicJwk.fromPublicKey({
          kty: 'OKP',
          crv: 'Ed25519',
          publicKey: TypedArrayEncoder.fromBase58('8HH5gYEeNc3z7PYXmd54d4x6qAfCNrqQqEB3nS7Zfu7K'),
        }),
      })

      const outOfBand = getMockOutOfBand({
        mediatorId: 'fakeMediatorId',
        role: DidCommOutOfBandRole.Sender,
        state: DidCommOutOfBandState.AwaitResponse,
      })
      const processedConnection = await connectionService.processRequest(messageContext, outOfBand)

      expect(processedConnection.state).toBe(DidCommDidExchangeState.RequestReceived)
      expect(processedConnection.theirDid).toBe('did:peer:1zQmcLh1CQfxn2rCN4xBkgjrozMJAdmHEchbjrzsxNPzXUZa')
      expect(processedConnection.theirLabel).toBe('test-label')
      expect(processedConnection.threadId).toBe(connectionRequest.id)
      expect(processedConnection.imageUrl).toBe(connectionImageUrl)
    })

    it('returns a new connection record containing the information from the connection request when multiUseInvitation is enabled on the connection', async () => {
      expect.assertions(8)

      const connectionRecord = getMockConnection({
        id: 'test',
        state: DidCommDidExchangeState.InvitationSent,
        role: DidCommDidExchangeRole.Responder,
      })

      const theirDid = 'their-did'
      const theirKey = Kms.PublicJwk.fromPublicKey({
        kty: 'OKP',
        crv: 'Ed25519',
        publicKey: TypedArrayEncoder.fromBase58('79CXkde3j8TNuMXxPdV7nLUrT2g7JAEjH5TreyVY7GEZ'),
      })

      const theirDidDoc = new DidDoc({
        id: theirDid,
        publicKey: [],
        authentication: [
          new EmbeddedAuthentication(
            new Ed25119Sig2018({
              id: `${theirDid}#key-id`,
              controller: theirDid,
              publicKeyBase58: TypedArrayEncoder.toBase58(theirKey.publicKey.publicKey),
            })
          ),
        ],
        service: [
          new DidCommV1Service({
            id: `${theirDid};indy`,
            serviceEndpoint: 'https://endpoint.com',
            recipientKeys: [`${theirDid}#key-id`],
          }),
        ],
      })

      const connectionRequest = new ConnectionRequestMessage({
        did: theirDid,
        didDoc: theirDidDoc,
        label: 'test-label',
      })

      const messageContext = new InboundDidCommMessageContext(connectionRequest, {
        agentContext,
        connection: connectionRecord,
        senderKey: theirKey,
        recipientKey: Kms.PublicJwk.fromPublicKey({
          kty: 'OKP',
          crv: 'Ed25519',
          publicKey: TypedArrayEncoder.fromBase58('8HH5gYEeNc3z7PYXmd54d4x6qAfCNrqQqEB3nS7Zfu7K'),
        }),
      })

      const outOfBand = getMockOutOfBand({
        mediatorId: 'fakeMediatorId',
        role: DidCommOutOfBandRole.Sender,
        state: DidCommOutOfBandState.AwaitResponse,
      })
      const processedConnection = await connectionService.processRequest(messageContext, outOfBand)

      expect(processedConnection.state).toBe(DidCommDidExchangeState.RequestReceived)
      expect(processedConnection.theirDid).toBe('did:peer:1zQmcLh1CQfxn2rCN4xBkgjrozMJAdmHEchbjrzsxNPzXUZa')
      expect(processedConnection.theirLabel).toBe('test-label')
      expect(processedConnection.threadId).toBe(connectionRequest.id)

      expect(connectionRepository.save).toHaveBeenCalledTimes(1)
      expect(processedConnection.id).not.toBe(connectionRecord.id)
      expect(connectionRecord.id).toBe('test')
      expect(connectionRecord.state).toBe(DidCommDidExchangeState.InvitationSent)
    })

    it('throws an error when the message does not contain a did doc', async () => {
      expect.assertions(1)

      const connectionRequest = new ConnectionRequestMessage({
        did: 'did',
        label: 'test-label',
      })

      const messageContext = new InboundDidCommMessageContext(connectionRequest, {
        agentContext,
        recipientKey: Kms.PublicJwk.fromPublicKey({
          kty: 'OKP',
          crv: 'Ed25519',
          publicKey: TypedArrayEncoder.fromBase58('8HH5gYEeNc3z7PYXmd54d4x6qAfCNrqQqEB3nS7Zfu7K'),
        }),
        senderKey: Kms.PublicJwk.fromPublicKey({
          kty: 'OKP',
          crv: 'Ed25519',
          publicKey: TypedArrayEncoder.fromBase58('79CXkde3j8TNuMXxPdV7nLUrT2g7JAEjH5TreyVY7GEZ'),
        }),
      })

      const outOfBand = getMockOutOfBand({
        role: DidCommOutOfBandRole.Sender,
        state: DidCommOutOfBandState.AwaitResponse,
      })

      return expect(connectionService.processRequest(messageContext, outOfBand)).rejects.toThrowError(
        'Public DIDs are not supported yet'
      )
    })

    it(`throws an error when out-of-band role is not ${DidCommOutOfBandRole.Sender}`, async () => {
      expect.assertions(1)

      const inboundMessage = new InboundDidCommMessageContext(jest.fn()(), {
        agentContext,
        recipientKey: Kms.PublicJwk.fromPublicKey({
          kty: 'OKP',
          crv: 'Ed25519',
          publicKey: TypedArrayEncoder.fromBase58('8HH5gYEeNc3z7PYXmd54d4x6qAfCNrqQqEB3nS7Zfu7K'),
        }),
        senderKey: Kms.PublicJwk.fromPublicKey({
          kty: 'OKP',
          crv: 'Ed25519',
          publicKey: TypedArrayEncoder.fromBase58('79CXkde3j8TNuMXxPdV7nLUrT2g7JAEjH5TreyVY7GEZ'),
        }),
      })

      const outOfBand = getMockOutOfBand({
        role: DidCommOutOfBandRole.Receiver,
        state: DidCommOutOfBandState.AwaitResponse,
      })

      return expect(connectionService.processRequest(inboundMessage, outOfBand)).rejects.toThrowError(
        `Invalid out-of-band record role ${DidCommOutOfBandRole.Receiver}, expected is ${DidCommOutOfBandRole.Sender}.`
      )
    })

    const invalidOutOfBandStates = [
      DidCommOutOfBandState.Initial,
      DidCommOutOfBandState.PrepareResponse,
      DidCommOutOfBandState.Done,
    ]
    test.each(invalidOutOfBandStates)(
      `throws an error when out-of-band state is %s and not ${DidCommOutOfBandState.AwaitResponse}`,
      (state) => {
        expect.assertions(1)

        const inboundMessage = new InboundDidCommMessageContext(jest.fn()(), { agentContext })
        const outOfBand = getMockOutOfBand({ role: DidCommOutOfBandRole.Sender, state })

        return expect(connectionService.processRequest(inboundMessage, outOfBand)).rejects.toThrowError(
          `Invalid out-of-band record state ${state}, valid states are: ${DidCommOutOfBandState.AwaitResponse}.`
        )
      }
    )
  })

  describe('createResponse', () => {
    it('returns a connection response message containing the information from the connection record', async () => {
      expect.assertions(2)

      const key = await kms.createKey({ type: { kty: 'OKP', crv: 'Ed25519' } })
      const publicJwk = Kms.PublicJwk.fromPublicJwk(key.publicJwk)
      const did = indyDidFromPublicKeyBase58(TypedArrayEncoder.toBase58(publicJwk.publicKey.publicKey))

      // Needed for signing connection~sig
      const mockConnection = getMockConnection({
        state: DidCommDidExchangeState.RequestReceived,
        role: DidCommDidExchangeRole.Responder,
        tags: {
          threadId: 'test',
        },
      })

      const recipientKeys = [new DidKey(publicJwk)]
      const outOfBand = getMockOutOfBand({
        recipientKeys: recipientKeys.map((did) => did.did),
        invitationInlineServiceKeys: [{ kmsKeyId: key.keyId, recipientKeyFingerprint: publicJwk.fingerprint }],
      })

      const publicKey = new Ed25119Sig2018({
        id: `${did}#1`,
        controller: did,
        publicKeyBase58: TypedArrayEncoder.toBase58(publicJwk.publicKey.publicKey),
      })
      const mockDidDoc = new DidDoc({
        id: did,
        publicKey: [publicKey],
        authentication: [new ReferencedAuthentication(publicKey, authenticationTypes.Ed25519VerificationKey2018)],
        service: [
          new IndyAgentService({
            id: `${did}#IndyAgentService-1`,
            serviceEndpoint: 'http://example.com',
            recipientKeys: recipientKeys.map((did) => {
              const publicKey = did.publicJwk.publicKey
              if (publicKey.kty !== 'OKP') throw new Error('expected okp')
              return TypedArrayEncoder.toBase58(publicKey.publicKey)
            }),
            routingKeys: [],
          }),
        ],
      })

      const { message, connectionRecord } = await connectionService.createResponse(
        agentContext,
        mockConnection,
        outOfBand
      )

      const connection = new DidCommConnection({
        did,
        didDoc: mockDidDoc,
      })
      const plainConnection = JsonTransformer.toJSON(connection)

      expect(connectionRecord.state).toBe(DidCommDidExchangeState.ResponseSent)
      expect(await unpackAndVerifySignatureDecorator(agentContext, message.connectionSig)).toEqual(plainConnection)
    })

    it(`throws an error when connection role is ${DidCommDidExchangeRole.Requester} and not ${DidCommDidExchangeRole.Responder}`, async () => {
      expect.assertions(1)

      const connection = getMockConnection({
        role: DidCommDidExchangeRole.Requester,
        state: DidCommDidExchangeState.RequestReceived,
      })
      const outOfBand = getMockOutOfBand()
      return expect(connectionService.createResponse(agentContext, connection, outOfBand)).rejects.toThrowError(
        `Connection record has invalid role ${DidCommDidExchangeRole.Requester}. Expected role ${DidCommDidExchangeRole.Responder}.`
      )
    })

    const invalidOutOfBandStates = [
      DidCommDidExchangeState.InvitationSent,
      DidCommDidExchangeState.InvitationReceived,
      DidCommDidExchangeState.RequestSent,
      DidCommDidExchangeState.ResponseSent,
      DidCommDidExchangeState.ResponseReceived,
      DidCommDidExchangeState.Completed,
      DidCommDidExchangeState.Abandoned,
      DidCommDidExchangeState.Start,
    ]
    test.each(invalidOutOfBandStates)(
      `throws an error when connection state is %s and not ${DidCommDidExchangeState.RequestReceived}`,
      async (state) => {
        expect.assertions(1)

        const connection = getMockConnection({ state })
        const outOfBand = getMockOutOfBand()
        return expect(connectionService.createResponse(agentContext, connection, outOfBand)).rejects.toThrowError(
          `Connection record is in invalid state ${state}. Valid states are: ${DidCommDidExchangeState.RequestReceived}.`
        )
      }
    )
  })

  describe('processResponse', () => {
    it('returns a connection record containing the information from the connection response', async () => {
      expect.assertions(2)

      const key = await kms.createKey({ type: { kty: 'OKP', crv: 'Ed25519' } })
      const publicJwk = Kms.PublicJwk.fromPublicJwk(key.publicJwk)
      const did = indyDidFromPublicKeyBase58(TypedArrayEncoder.toBase58(publicJwk.publicKey.publicKey))

      const theirKey = await kms.createKey({ type: { kty: 'OKP', crv: 'Ed25519' } })
      const theirPublicJwk = Kms.PublicJwk.fromPublicJwk(theirKey.publicJwk)
      const theirDid = indyDidFromPublicKeyBase58(TypedArrayEncoder.toBase58(theirPublicJwk.publicKey.publicKey))

      const connectionRecord = getMockConnection({
        did,
        state: DidCommDidExchangeState.RequestSent,
        role: DidCommDidExchangeRole.Requester,
      })

      const otherPartyConnection = new DidCommConnection({
        did: theirDid,
        didDoc: new DidDoc({
          id: theirDid,
          publicKey: [],
          authentication: [
            new EmbeddedAuthentication(
              new Ed25119Sig2018({
                id: `${theirDid}#key-id`,
                controller: theirDid,
                publicKeyBase58: TypedArrayEncoder.toBase58(theirPublicJwk.publicKey.publicKey),
              })
            ),
          ],
          service: [
            new DidCommV1Service({
              id: `${did};indy`,
              serviceEndpoint: 'https://endpoint.com',
              recipientKeys: [`${theirDid}#key-id`],
            }),
          ],
        }),
      })

      const plainConnection = JsonTransformer.toJSON(otherPartyConnection)
      const connectionSig = await signData(agentContext, plainConnection, theirPublicJwk)

      const connectionResponse = new ConnectionResponseMessage({
        threadId: uuid(),
        connectionSig,
      })

      const outOfBandRecord = getMockOutOfBand({
        recipientKeys: [new DidKey(theirPublicJwk).did],
      })
      const messageContext = new InboundDidCommMessageContext(connectionResponse, {
        agentContext,
        connection: connectionRecord,
        senderKey: theirPublicJwk,
        recipientKey: publicJwk,
      })

      const processedConnection = await connectionService.processResponse(messageContext, outOfBandRecord)

      const peerDid = didDocumentJsonToNumAlgo1Did(
        // biome-ignore lint/style/noNonNullAssertion: <explanation>
        convertToNewDidDocument(otherPartyConnection.didDoc!).didDocument.toJSON()
      )

      expect(processedConnection.state).toBe(DidCommDidExchangeState.ResponseReceived)
      expect(processedConnection.theirDid).toBe(peerDid)
    })

    it(`throws an error when connection role is ${DidCommDidExchangeRole.Responder} and not ${DidCommDidExchangeRole.Requester}`, async () => {
      expect.assertions(1)

      const outOfBandRecord = getMockOutOfBand()
      const connectionRecord = getMockConnection({
        role: DidCommDidExchangeRole.Responder,
        state: DidCommDidExchangeState.RequestSent,
      })
      const messageContext = new InboundDidCommMessageContext(jest.fn()(), {
        agentContext,
        connection: connectionRecord,
        recipientKey: Kms.PublicJwk.fromPublicKey({
          kty: 'OKP',
          crv: 'Ed25519',
          publicKey: TypedArrayEncoder.fromBase58('8HH5gYEeNc3z7PYXmd54d4x6qAfCNrqQqEB3nS7Zfu7K'),
        }),
        senderKey: Kms.PublicJwk.fromPublicKey({
          kty: 'OKP',
          crv: 'Ed25519',
          publicKey: TypedArrayEncoder.fromBase58('79CXkde3j8TNuMXxPdV7nLUrT2g7JAEjH5TreyVY7GEZ'),
        }),
      })

      return expect(connectionService.processResponse(messageContext, outOfBandRecord)).rejects.toThrowError(
        `Connection record has invalid role ${DidCommDidExchangeRole.Responder}. Expected role ${DidCommDidExchangeRole.Requester}.`
      )
    })

    it('throws an error when the connection sig is not signed with the same key as the recipient key from the invitation', async () => {
      expect.assertions(1)

      const key = await kms.createKey({ type: { kty: 'OKP', crv: 'Ed25519' } })
      const publicJwk = Kms.PublicJwk.fromPublicJwk(key.publicJwk)
      const did = indyDidFromPublicKeyBase58(TypedArrayEncoder.toBase58(publicJwk.publicKey.publicKey))

      const theirKey = await kms.createKey({ type: { kty: 'OKP', crv: 'Ed25519' } })
      const theirPublicJwk = Kms.PublicJwk.fromPublicJwk(theirKey.publicJwk)
      const theirDid = indyDidFromPublicKeyBase58(TypedArrayEncoder.toBase58(theirPublicJwk.publicKey.publicKey))
      const connectionRecord = getMockConnection({
        did,
        role: DidCommDidExchangeRole.Requester,
        state: DidCommDidExchangeState.RequestSent,
      })

      const otherPartyConnection = new DidCommConnection({
        did: theirDid,
        didDoc: new DidDoc({
          id: theirDid,
          publicKey: [],
          authentication: [
            new EmbeddedAuthentication(
              new Ed25119Sig2018({
                id: `${theirDid}#key-id`,
                controller: theirDid,
                publicKeyBase58: TypedArrayEncoder.toBase58(theirPublicJwk.publicKey.publicKey),
              })
            ),
          ],
          service: [
            new DidCommV1Service({
              id: `${did};indy`,
              serviceEndpoint: 'https://endpoint.com',
              recipientKeys: [`${theirDid}#key-id`],
            }),
          ],
        }),
      })
      const plainConnection = JsonTransformer.toJSON(otherPartyConnection)
      const connectionSig = await signData(agentContext, plainConnection, theirPublicJwk)

      const connectionResponse = new ConnectionResponseMessage({
        threadId: uuid(),
        connectionSig,
      })

      // Recipient key `verkey` is not the same as theirVerkey which was used to sign message,
      // therefore it should cause a failure.
      const outOfBandRecord = getMockOutOfBand({
        recipientKeys: [new DidKey(publicJwk).did],
      })
      const messageContext = new InboundDidCommMessageContext(connectionResponse, {
        agentContext,
        connection: connectionRecord,
        senderKey: theirPublicJwk,
        recipientKey: publicJwk,
      })

      return expect(connectionService.processResponse(messageContext, outOfBandRecord)).rejects.toThrowError(
        /Connection object in connection response message is not signed with same key as recipient key in invitation/
      )
    })

    it('throws an error when the message does not contain a DID Document', async () => {
      expect.assertions(1)

      const key = await kms.createKey({ type: { kty: 'OKP', crv: 'Ed25519' } })
      const publicJwk = Kms.PublicJwk.fromPublicJwk(key.publicJwk)
      const did = indyDidFromPublicKeyBase58(TypedArrayEncoder.toBase58(publicJwk.publicKey.publicKey))

      const theirKey = await kms.createKey({ type: { kty: 'OKP', crv: 'Ed25519' } })
      const theirPublicJwk = Kms.PublicJwk.fromPublicJwk(theirKey.publicJwk)
      const theirDid = indyDidFromPublicKeyBase58(TypedArrayEncoder.toBase58(theirPublicJwk.publicKey.publicKey))
      const connectionRecord = getMockConnection({
        did,
        state: DidCommDidExchangeState.RequestSent,
        theirDid: undefined,
      })

      const otherPartyConnection = new DidCommConnection({ did: theirDid })
      const plainConnection = JsonTransformer.toJSON(otherPartyConnection)
      const connectionSig = await signData(agentContext, plainConnection, theirPublicJwk)

      const connectionResponse = new ConnectionResponseMessage({ threadId: uuid(), connectionSig })

      const outOfBandRecord = getMockOutOfBand({ recipientKeys: [new DidKey(theirPublicJwk).did] })
      const messageContext = new InboundDidCommMessageContext(connectionResponse, {
        agentContext,
        connection: connectionRecord,
        recipientKey: Kms.PublicJwk.fromPublicKey({
          kty: 'OKP',
          crv: 'Ed25519',
          publicKey: TypedArrayEncoder.fromBase58('8HH5gYEeNc3z7PYXmd54d4x6qAfCNrqQqEB3nS7Zfu7K'),
        }),
        senderKey: Kms.PublicJwk.fromPublicKey({
          kty: 'OKP',
          crv: 'Ed25519',
          publicKey: TypedArrayEncoder.fromBase58('79CXkde3j8TNuMXxPdV7nLUrT2g7JAEjH5TreyVY7GEZ'),
        }),
      })

      return expect(connectionService.processResponse(messageContext, outOfBandRecord)).rejects.toThrowError(
        'DID Document is missing.'
      )
    })
  })

  describe('createTrustPing', () => {
    it('returns a trust ping message', async () => {
      expect.assertions(2)

      const mockConnection = getMockConnection({ state: DidCommDidExchangeState.ResponseReceived })

      const { message, connectionRecord } = await connectionService.createTrustPing(agentContext, mockConnection)

      expect(connectionRecord.state).toBe(DidCommDidExchangeState.Completed)
      expect(message).toEqual(expect.any(TrustPingMessage))
    })

    const invalidConnectionStates = [
      DidCommDidExchangeState.InvitationSent,
      DidCommDidExchangeState.InvitationReceived,
      DidCommDidExchangeState.RequestSent,
      DidCommDidExchangeState.RequestReceived,
      DidCommDidExchangeState.ResponseSent,
      DidCommDidExchangeState.Abandoned,
      DidCommDidExchangeState.Start,
    ]
    test.each(invalidConnectionStates)(
      `throws an error when connection state is %s and not ${DidCommDidExchangeState.ResponseReceived} or ${DidCommDidExchangeState.Completed}`,
      (state) => {
        expect.assertions(1)
        const connection = getMockConnection({ state })

        return expect(connectionService.createTrustPing(agentContext, connection)).rejects.toThrowError(
          `Connection record is in invalid state ${state}. Valid states are: ${DidCommDidExchangeState.ResponseReceived}, ${DidCommDidExchangeState.Completed}.`
        )
      }
    )
  })

  describe('processAck', () => {
    it('throws an error when the message context does not have a connection', async () => {
      expect.assertions(1)

      const ack = new AckDidCommMessage({
        status: AckStatus.OK,
        threadId: 'thread-id',
      })

      const messageContext = new InboundDidCommMessageContext(ack, { agentContext })

      return expect(connectionService.processAck(messageContext)).rejects.toThrowError(
        'Unable to process connection ack: connection for recipient key undefined not found'
      )
    })

    it('updates the state to Completed when the state is ResponseSent and role is Responder', async () => {
      expect.assertions(1)

      const connection = getMockConnection({
        state: DidCommDidExchangeState.ResponseSent,
        role: DidCommDidExchangeRole.Responder,
      })

      const ack = new AckDidCommMessage({
        status: AckStatus.OK,
        threadId: 'thread-id',
      })

      const messageContext = new InboundDidCommMessageContext(ack, { agentContext, connection })

      const updatedConnection = await connectionService.processAck(messageContext)

      expect(updatedConnection.state).toBe(DidCommDidExchangeState.Completed)
    })

    it('does not update the state when the state is not ResponseSent or the role is not Responder', async () => {
      expect.assertions(1)

      const connection = getMockConnection({
        state: DidCommDidExchangeState.ResponseReceived,
        role: DidCommDidExchangeRole.Requester,
      })

      const ack = new AckDidCommMessage({
        status: AckStatus.OK,
        threadId: 'thread-id',
      })

      const messageContext = new InboundDidCommMessageContext(ack, { agentContext, connection })

      const updatedConnection = await connectionService.processAck(messageContext)

      expect(updatedConnection.state).toBe(DidCommDidExchangeState.ResponseReceived)
    })
  })

  describe('assertConnectionOrOutOfBandExchange', () => {
    it('should throw an error when a expectedConnectionId is present, but no connection is present in the messageContext', async () => {
      expect.assertions(1)

      const messageContext = new InboundDidCommMessageContext(new DidCommMessage(), {
        agentContext,
      })

      await expect(
        connectionService.assertConnectionOrOutOfBandExchange(messageContext, {
          expectedConnectionId: '123',
        })
      ).rejects.toThrow('Expected incoming message to be from connection 123 but no connection found.')
    })

    it('should throw an error when a expectedConnectionId is present, but does not match with connection id present in the messageContext', async () => {
      expect.assertions(1)

      const messageContext = new InboundDidCommMessageContext(new DidCommMessage(), {
        agentContext,
        connection: getMockConnection({ state: DidCommDidExchangeState.InvitationReceived, id: 'something' }),
      })

      await expect(
        connectionService.assertConnectionOrOutOfBandExchange(messageContext, {
          expectedConnectionId: 'something-else',
        })
      ).rejects.toThrow('Expected incoming message to be from connection something-else but connection is something.')
    })

    it('should not throw an error when a connection record with state complete is present in the messageContext', async () => {
      expect.assertions(1)

      const messageContext = new InboundDidCommMessageContext(new DidCommMessage(), {
        agentContext,
        connection: getMockConnection({ state: DidCommDidExchangeState.Completed }),
      })

      await expect(connectionService.assertConnectionOrOutOfBandExchange(messageContext)).resolves.not.toThrow()
    })

    it('should throw an error when a connection record is present and state not complete in the messageContext', async () => {
      expect.assertions(1)

      const messageContext = new InboundDidCommMessageContext(new DidCommMessage(), {
        agentContext,
        connection: getMockConnection({ state: DidCommDidExchangeState.InvitationReceived }),
      })

      await expect(connectionService.assertConnectionOrOutOfBandExchange(messageContext)).rejects.toThrowError(
        'Connection record is not ready to be used'
      )
    })

    it('should not throw an error when no connection record is present in the messageContext and no additional data, but the message has a ~service decorator', async () => {
      expect.assertions(1)

      mockFunction(outOfBandRepository.findSingleByQuery).mockResolvedValue(null)

      const message = new DidCommMessage()
      message.setService({
        recipientKeys: [],
        serviceEndpoint: '',
        routingKeys: [],
      })
      const messageContext = new InboundDidCommMessageContext(message, { agentContext })

      await expect(connectionService.assertConnectionOrOutOfBandExchange(messageContext)).resolves.not.toThrow()
    })

    it('should not throw when a fully valid connection-less input is passed', async () => {
      expect.assertions(1)

      const recipientKey = Kms.PublicJwk.fromPublicKey({
        kty: 'OKP',
        crv: 'Ed25519',
        publicKey: TypedArrayEncoder.fromBase58('8HH5gYEeNc3z7PYXmd54d4x6qAfCNrqQqEB3nS7Zfu7K'),
      })
      const senderKey = Kms.PublicJwk.fromPublicKey({
        kty: 'OKP',
        crv: 'Ed25519',
        publicKey: TypedArrayEncoder.fromBase58('79CXkde3j8TNuMXxPdV7nLUrT2g7JAEjH5TreyVY7GEZ'),
      })

      const lastSentMessage = new DidCommMessage()
      lastSentMessage.setService({
        recipientKeys: [TypedArrayEncoder.toBase58(recipientKey.publicKey.publicKey)],
        serviceEndpoint: '',
        routingKeys: [],
      })

      const lastReceivedMessage = new DidCommMessage()
      lastReceivedMessage.setService({
        recipientKeys: [TypedArrayEncoder.toBase58(senderKey.publicKey.publicKey)],
        serviceEndpoint: '',
        routingKeys: [],
      })

      const message = new DidCommMessage()
      message.setService({
        recipientKeys: [TypedArrayEncoder.toBase58(senderKey.publicKey.publicKey)],
        serviceEndpoint: '',
        routingKeys: [],
      })
      const messageContext = new InboundDidCommMessageContext(message, { agentContext, recipientKey, senderKey })

      await expect(
        connectionService.assertConnectionOrOutOfBandExchange(messageContext, {
          lastReceivedMessage,
          lastSentMessage,
        })
      ).resolves.not.toThrow()
    })

    it('should throw an error when lastSentMessage is present, but recipientVerkey is not ', async () => {
      expect.assertions(1)

      const lastSentMessage = new DidCommMessage()
      lastSentMessage.setService({
        recipientKeys: [],
        serviceEndpoint: '',
        routingKeys: [],
      })

      const message = new DidCommMessage()
      message.setService({
        recipientKeys: [],
        serviceEndpoint: '',
        routingKeys: [],
      })
      const messageContext = new InboundDidCommMessageContext(message, { agentContext })

      await expect(
        connectionService.assertConnectionOrOutOfBandExchange(messageContext, {
          lastSentMessage,
        })
      ).rejects.toThrowError(
        'Incoming message must have recipientKey and senderKey (so cannot be AuthCrypt or unpacked) if there are lastSentMessage or lastReceivedMessage.'
      )
    })

    it('should throw an error when lastSentMessage and recipientKey are present, but recipient key is not present in recipientKeys of previously sent message ~service decorator', async () => {
      expect.assertions(1)

      const recipientKey = Kms.PublicJwk.fromPublicKey({
        kty: 'OKP',
        crv: 'Ed25519',
        publicKey: TypedArrayEncoder.fromBase58('8HH5gYEeNc3z7PYXmd54d4x6qAfCNrqQqEB3nS7Zfu7K'),
      })
      const senderKey = Kms.PublicJwk.fromPublicKey({
        kty: 'OKP',
        crv: 'Ed25519',
        publicKey: TypedArrayEncoder.fromBase58('8HH5gYEeNc3z7PYXmd54d4x6qAfCNrqQqEB3nS7Zfu7K'),
      })

      const lastSentMessage = new DidCommMessage()
      lastSentMessage.setService({
        recipientKeys: ['anotherKey'],
        serviceEndpoint: '',
        routingKeys: [],
      })

      const message = new DidCommMessage()
      message.setService({
        recipientKeys: [],
        serviceEndpoint: '',
        routingKeys: [],
      })
      const messageContext = new InboundDidCommMessageContext(message, { agentContext, recipientKey, senderKey })

      await expect(
        connectionService.assertConnectionOrOutOfBandExchange(messageContext, {
          lastSentMessage,
        })
      ).rejects.toThrowError('Recipient key z6MkmjY8GnV5i9YTDtPETC2uUAW6ejw3nk5mXF5yci5ab7th not found in our service')
    })

    it('should throw an error when lastReceivedMessage is present, but senderVerkey is not ', async () => {
      expect.assertions(1)

      const lastReceivedMessage = new DidCommMessage()
      lastReceivedMessage.setService({
        recipientKeys: [],
        serviceEndpoint: '',
        routingKeys: [],
      })

      const message = new DidCommMessage()
      const messageContext = new InboundDidCommMessageContext(message, { agentContext })

      await expect(
        connectionService.assertConnectionOrOutOfBandExchange(messageContext, {
          lastReceivedMessage,
        })
      ).rejects.toThrowError(
        'No keys on our side to use for encrypting messages, and previous messages found (in which case our keys MUST also be present).'
      )
    })

    it('should throw an error when lastReceivedMessage and senderKey are present, but sender key is not present in recipientKeys of previously received message ~service decorator', async () => {
      expect.assertions(1)

      const senderKey = 'senderKey'

      const lastReceivedMessage = new DidCommMessage()
      lastReceivedMessage.setService({
        recipientKeys: ['anotherKey'],
        serviceEndpoint: '',
        routingKeys: [],
      })

      const lastSentMessage = new DidCommMessage()
      lastSentMessage.setService({
        recipientKeys: [senderKey],
        serviceEndpoint: '',
        routingKeys: [],
      })

      const message = new DidCommMessage()
      const messageContext = new InboundDidCommMessageContext(message, {
        agentContext,
        senderKey: Kms.PublicJwk.fromPublicKey({
          kty: 'OKP',
          crv: 'Ed25519',
          publicKey: TypedArrayEncoder.fromBase58('randomKey'),
        }),
        recipientKey: Kms.PublicJwk.fromPublicKey({
          kty: 'OKP',
          crv: 'Ed25519',
          publicKey: TypedArrayEncoder.fromBase58(senderKey),
        }),
      })

      await expect(
        connectionService.assertConnectionOrOutOfBandExchange(messageContext, {
          lastReceivedMessage,
          lastSentMessage,
        })
      ).rejects.toThrow('Sender key z41yMxWDBqGD2Z not found in their service.')
    })
  })

  describe('repository methods', () => {
    it('getById should return value from connectionRepository.getById', async () => {
      const expected = getMockConnection()
      mockFunction(connectionRepository.getById).mockReturnValue(Promise.resolve(expected))
      const result = await connectionService.getById(agentContext, expected.id)
      expect(connectionRepository.getById).toBeCalledWith(agentContext, expected.id)

      expect(result).toBe(expected)
    })

    it('getByThreadId should return value from connectionRepository.getSingleByQuery', async () => {
      const expected = getMockConnection()
      mockFunction(connectionRepository.getByThreadId).mockReturnValue(Promise.resolve(expected))
      const result = await connectionService.getByThreadId(agentContext, 'threadId')
      expect(connectionRepository.getByThreadId).toBeCalledWith(agentContext, 'threadId')

      expect(result).toBe(expected)
    })

    it('findById should return value from connectionRepository.findById', async () => {
      const expected = getMockConnection()
      mockFunction(connectionRepository.findById).mockReturnValue(Promise.resolve(expected))
      const result = await connectionService.findById(agentContext, expected.id)
      expect(connectionRepository.findById).toBeCalledWith(agentContext, expected.id)

      expect(result).toBe(expected)
    })

    it('getAll should return value from connectionRepository.getAll', async () => {
      const expected = [getMockConnection(), getMockConnection()]

      mockFunction(connectionRepository.getAll).mockReturnValue(Promise.resolve(expected))
      const result = await connectionService.getAll(agentContext)
      expect(connectionRepository.getAll).toBeCalledWith(agentContext)

      expect(result).toEqual(expect.arrayContaining(expected))
    })

    it('findAllByQuery should return value from connectionRepository.findByQuery', async () => {
      const expected = [getMockConnection(), getMockConnection()]

      mockFunction(connectionRepository.findByQuery).mockReturnValue(Promise.resolve(expected))
      const result = await connectionService.findAllByQuery(
        agentContext,
        {
          state: DidCommDidExchangeState.InvitationReceived,
        },
        undefined
      )
      expect(connectionRepository.findByQuery).toBeCalledWith(
        agentContext,
        {
          state: DidCommDidExchangeState.InvitationReceived,
        },
        undefined
      )

      expect(result).toEqual(expect.arrayContaining(expected))
    })
  })

  describe('connectionType', () => {
    it('addConnectionType', async () => {
      const connection = getMockConnection()

      await connectionService.addConnectionType(agentContext, connection, 'type-1')
      let connectionTypes = await connectionService.getConnectionTypes(connection)
      expect(connectionTypes).toMatchObject(['type-1'])

      await connectionService.addConnectionType(agentContext, connection, 'type-2')
      await connectionService.addConnectionType(agentContext, connection, 'type-3')

      connectionTypes = await connectionService.getConnectionTypes(connection)
      expect(connectionTypes.sort()).toMatchObject(['type-1', 'type-2', 'type-3'].sort())
    })

    it('removeConnectionType - existing type', async () => {
      const connection = getMockConnection()
      connection.connectionTypes = ['type-1', 'type-2', 'type-3']
      let connectionTypes = await connectionService.getConnectionTypes(connection)
      expect(connectionTypes.sort()).toMatchObject(['type-1', 'type-2', 'type-3'].sort())

      await connectionService.removeConnectionType(agentContext, connection, 'type-2')
      connectionTypes = await connectionService.getConnectionTypes(connection)
      expect(connectionTypes.sort()).toMatchObject(['type-1', 'type-3'].sort())
    })

    it('removeConnectionType - type not existent', async () => {
      const connection = getMockConnection()
      connection.connectionTypes = ['type-1', 'type-2', 'type-3']
      let connectionTypes = await connectionService.getConnectionTypes(connection)
      expect(connectionTypes).toMatchObject(['type-1', 'type-2', 'type-3'])

      await connectionService.removeConnectionType(agentContext, connection, 'type-4')
      connectionTypes = await connectionService.getConnectionTypes(connection)
      expect(connectionTypes.sort()).toMatchObject(['type-1', 'type-2', 'type-3'].sort())
    })

    it('removeConnectionType - no previous types', async () => {
      const connection = getMockConnection()

      let connectionTypes = await connectionService.getConnectionTypes(connection)
      expect(connectionTypes).toMatchObject([])

      await connectionService.removeConnectionType(agentContext, connection, 'type-4')
      connectionTypes = await connectionService.getConnectionTypes(connection)
      expect(connectionTypes).toMatchObject([])
    })
  })
})<|MERGE_RESOLUTION|>--- conflicted
+++ resolved
@@ -123,23 +123,13 @@
     it('returns a connection request message containing the information from the connection record', async () => {
       expect.assertions(5)
 
-<<<<<<< HEAD
       const outOfBand = getMockOutOfBand({ state: DidCommOutOfBandState.PrepareResponse })
-      const config = { routing: myRouting }
+      const config = { routing: myRouting, label: 'alice', imageUrl: connectionImageUrl }
 
       const { connectionRecord, message } = await connectionService.createRequest(agentContext, outOfBand, config)
 
       expect(connectionRecord.state).toBe(DidCommDidExchangeState.RequestSent)
-      expect(message.label).toBe(agentConfig.label)
-=======
-      const outOfBand = getMockOutOfBand({ state: OutOfBandState.PrepareResponse })
-      const config = { routing: myRouting, label: 'alice', imageUrl: connectionImageUrl }
-
-      const { connectionRecord, message } = await connectionService.createRequest(agentContext, outOfBand, config)
-
-      expect(connectionRecord.state).toBe(DidExchangeState.RequestSent)
       expect(message.label).toBe('alice')
->>>>>>> f28537da
       expect(message.connection.did).toBe('XpwgBjsC2wh3eHcMW6ZRJT')
 
       const publicKey = new Ed25119Sig2018({
@@ -181,13 +171,8 @@
     it('returns a connection record containing image url', async () => {
       expect.assertions(1)
 
-<<<<<<< HEAD
       const outOfBand = getMockOutOfBand({ state: DidCommOutOfBandState.PrepareResponse, imageUrl: connectionImageUrl })
-      const config = { label: 'Custom label', routing: myRouting }
-=======
-      const outOfBand = getMockOutOfBand({ state: OutOfBandState.PrepareResponse, imageUrl: connectionImageUrl })
       const config = { label: 'Custom label', connectionImageUrl, routing: myRouting }
->>>>>>> f28537da
 
       const { connectionRecord } = await connectionService.createRequest(agentContext, outOfBand, config)
 
@@ -197,13 +182,8 @@
     it('returns a connection request message containing a custom image url', async () => {
       expect.assertions(1)
 
-<<<<<<< HEAD
       const outOfBand = getMockOutOfBand({ state: DidCommOutOfBandState.PrepareResponse })
-      const config = { imageUrl: 'custom-image-url', routing: myRouting }
-=======
-      const outOfBand = getMockOutOfBand({ state: OutOfBandState.PrepareResponse })
       const config = { imageUrl: 'custom-image-url', label: '', routing: myRouting }
->>>>>>> f28537da
 
       const { message } = await connectionService.createRequest(agentContext, outOfBand, config)
 
@@ -213,16 +193,8 @@
     it(`throws an error when out-of-band role is not ${DidCommOutOfBandRole.Receiver}`, async () => {
       expect.assertions(1)
 
-<<<<<<< HEAD
-      const outOfBand = getMockOutOfBand({
-        role: DidCommOutOfBandRole.Sender,
-        state: DidCommOutOfBandState.PrepareResponse,
-      })
-      const config = { routing: myRouting }
-=======
-      const outOfBand = getMockOutOfBand({ role: OutOfBandRole.Sender, state: OutOfBandState.PrepareResponse })
+      const outOfBand = getMockOutOfBand({ role: DidCommOutOfBandRole.Sender, state: DidCommOutOfBandState.PrepareResponse })
       const config = { label: '', routing: myRouting }
->>>>>>> f28537da
 
       return expect(connectionService.createRequest(agentContext, outOfBand, config)).rejects.toThrowError(
         `Invalid out-of-band record role ${DidCommOutOfBandRole.Sender}, expected is ${DidCommOutOfBandRole.Receiver}.`
