import type { AgentContext } from '../../../../../core/src/agent'
<<<<<<< HEAD
import type { Routing } from '../../../models'
=======
import type { DidCommRouting } from '../../../models'
>>>>>>> b5fc7a61

import { Subject } from 'rxjs'

import { Kms, TypedArrayEncoder } from '../../../../../core'
import { EventEmitter } from '../../../../../core/src/agent/EventEmitter'
import { DidKey, IndyAgentService } from '../../../../../core/src/modules/dids'
import { DidDocumentRole } from '../../../../../core/src/modules/dids/domain/DidDocumentRole'
import { DidCommV1Service } from '../../../../../core/src/modules/dids/domain/service/DidCommV1Service'
import { didDocumentJsonToNumAlgo1Did } from '../../../../../core/src/modules/dids/methods/peer/peerDidNumAlgo1'
import { DidRecord, DidRepository } from '../../../../../core/src/modules/dids/repository'
import { JsonTransformer } from '../../../../../core/src/utils/JsonTransformer'
import { indyDidFromPublicKeyBase58 } from '../../../../../core/src/utils/did'
import { uuid } from '../../../../../core/src/utils/uuid'
import {
  getAgentConfig,
  getAgentContext,
  getMockConnection,
  getMockOutOfBand,
  mockFunction,
} from '../../../../../core/tests/helpers'
import { DidCommMessage } from '../../../DidCommMessage'
import { DidCommModuleConfig } from '../../../DidCommModuleConfig'
import { signData, unpackAndVerifySignatureDecorator } from '../../../decorators/signature/SignatureDecoratorUtils'
import { AckStatus, DidCommAckMessage } from '../../../messages'
import { DidCommInboundMessageContext } from '../../../models'
import { DidCommOutOfBandService } from '../../oob/DidCommOutOfBandService'
import { DidCommOutOfBandRole } from '../../oob/domain/DidCommOutOfBandRole'
import { DidCommOutOfBandState } from '../../oob/domain/DidCommOutOfBandState'
import { DidCommOutOfBandRepository } from '../../oob/repository/DidCommOutOfBandRepository'
import { DidCommConnectionRequestMessage, DidCommConnectionResponseMessage, DidCommTrustPingMessage } from '../messages'
import {
  DidCommConnection,
  DidCommDidExchangeRole,
  DidCommDidExchangeState,
  DidDoc,
  Ed25119Sig2018,
  EmbeddedAuthentication,
  ReferencedAuthentication,
  authenticationTypes,
} from '../models'
import { DidCommConnectionRepository } from '../repository'
import { DidCommConnectionService } from '../services'
import { convertToNewDidDocument } from '../services/helpers'

jest.mock('../repository/DidCommConnectionRepository')
jest.mock('../../oob/repository/DidCommOutOfBandRepository')
jest.mock('../../oob/DidCommOutOfBandService')
jest.mock('../../../../../core/src/modules/dids/repository/DidRepository')
const ConnectionRepositoryMock = DidCommConnectionRepository as jest.Mock<DidCommConnectionRepository>
const OutOfBandRepositoryMock = DidCommOutOfBandRepository as jest.Mock<DidCommOutOfBandRepository>
const OutOfBandServiceMock = DidCommOutOfBandService as jest.Mock<DidCommOutOfBandService>
const DidRepositoryMock = DidRepository as jest.Mock<DidRepository>

const connectionImageUrl = 'https://example.com/image.png'

const endpoint = 'http://agent.com:8080'
const agentConfig = getAgentConfig('ConnectionServiceTest', {
  endpoints: [endpoint],
})

const outOfBandRepository = new OutOfBandRepositoryMock()
const outOfBandService = new OutOfBandServiceMock()
const didRepository = new DidRepositoryMock()

describe('DidCommConnectionService', () => {
  let connectionRepository: DidCommConnectionRepository

  let connectionService: DidCommConnectionService
  let eventEmitter: EventEmitter
  let myRouting: DidCommRouting
  let agentContext: AgentContext
  let kms: Kms.KeyManagementApi

  beforeAll(async () => {
    agentContext = getAgentContext({
      agentConfig,
      registerInstances: [
        [DidCommOutOfBandRepository, outOfBandRepository],
        [DidCommOutOfBandService, outOfBandService],
        [DidRepository, didRepository],
        [DidCommModuleConfig, new DidCommModuleConfig({ endpoints: [endpoint] })],
      ],
    })
    kms = agentContext.resolve(Kms.KeyManagementApi)
  })

  beforeEach(async () => {
    eventEmitter = new EventEmitter(agentConfig.agentDependencies, new Subject())
    connectionRepository = new ConnectionRepositoryMock()
    connectionService = new DidCommConnectionService(
      agentConfig.logger,
      connectionRepository,
      didRepository,
      eventEmitter
    )

    const recipientKey = Kms.PublicJwk.fromFingerprint(
      'z6MkwFkSP4uv5PhhKJCGehtjuZedkotC7VF64xtMsxuM8R3W'
    ) as Kms.PublicJwk<Kms.Ed25519PublicJwk>
    recipientKey.keyId = 'something-random'

    myRouting = {
      recipientKey,
      endpoints: [endpoint],
      routingKeys: [],
      mediatorId: 'fakeMediatorId',
    }

    mockFunction(didRepository.getById).mockResolvedValue(
      Promise.resolve(
        new DidRecord({
          did: 'did:peer:123',
          role: DidDocumentRole.Created,
        })
      )
    )
    mockFunction(didRepository.findByQuery).mockResolvedValue(Promise.resolve([]))
  })

  describe('createRequest', () => {
    it('returns a connection request message containing the information from the connection record', async () => {
      expect.assertions(5)

      const outOfBand = getMockOutOfBand({ state: DidCommOutOfBandState.PrepareResponse })
      const config = { routing: myRouting, label: 'alice', imageUrl: connectionImageUrl }

      const { connectionRecord, message } = await connectionService.createRequest(agentContext, outOfBand, config)

      expect(connectionRecord.state).toBe(DidCommDidExchangeState.RequestSent)
      expect(message.label).toBe('alice')
      expect(message.connection.did).toBe('XpwgBjsC2wh3eHcMW6ZRJT')

      const publicKey = new Ed25119Sig2018({
        id: 'XpwgBjsC2wh3eHcMW6ZRJT#1',
        controller: 'XpwgBjsC2wh3eHcMW6ZRJT',
        publicKeyBase58: 'HoVPnpfUjrDECoMZy8vu4U6dwEcLhbzjNwyS3gwLDCG8',
      })

      expect(message.connection.didDoc).toEqual(
        new DidDoc({
          id: 'XpwgBjsC2wh3eHcMW6ZRJT',
          publicKey: [publicKey],
          authentication: [new ReferencedAuthentication(publicKey, authenticationTypes.Ed25519VerificationKey2018)],

          service: [
            new IndyAgentService({
              id: 'XpwgBjsC2wh3eHcMW6ZRJT#IndyAgentService-1',
              serviceEndpoint: endpoint,
              recipientKeys: ['HoVPnpfUjrDECoMZy8vu4U6dwEcLhbzjNwyS3gwLDCG8'],
              routingKeys: [],
            }),
          ],
        })
      )
      expect(message.imageUrl).toBe(connectionImageUrl)
    })

    it('returns a connection request message containing a custom label', async () => {
      expect.assertions(1)

      const outOfBand = getMockOutOfBand({ state: DidCommOutOfBandState.PrepareResponse })
      const config = { label: 'Custom label', routing: myRouting }

      const { message } = await connectionService.createRequest(agentContext, outOfBand, config)

      expect(message.label).toBe('Custom label')
    })

    it('returns a connection record containing image url', async () => {
      expect.assertions(1)

      const outOfBand = getMockOutOfBand({ state: DidCommOutOfBandState.PrepareResponse, imageUrl: connectionImageUrl })
      const config = { label: 'Custom label', connectionImageUrl, routing: myRouting }

      const { connectionRecord } = await connectionService.createRequest(agentContext, outOfBand, config)

      expect(connectionRecord.imageUrl).toBe(connectionImageUrl)
    })

    it('returns a connection request message containing a custom image url', async () => {
      expect.assertions(1)

      const outOfBand = getMockOutOfBand({ state: DidCommOutOfBandState.PrepareResponse })
      const config = { imageUrl: 'custom-image-url', label: '', routing: myRouting }

      const { message } = await connectionService.createRequest(agentContext, outOfBand, config)

      expect(message.imageUrl).toBe('custom-image-url')
    })

    it(`throws an error when out-of-band role is not ${DidCommOutOfBandRole.Receiver}`, async () => {
      expect.assertions(1)

      const outOfBand = getMockOutOfBand({
        role: DidCommOutOfBandRole.Sender,
        state: DidCommOutOfBandState.PrepareResponse,
      })
      const config = { label: '', routing: myRouting }

      return expect(connectionService.createRequest(agentContext, outOfBand, config)).rejects.toThrow(
        `Invalid out-of-band record role ${DidCommOutOfBandRole.Sender}, expected is ${DidCommOutOfBandRole.Receiver}.`
      )
    })

    const invalidConnectionStates = [
      DidCommOutOfBandState.Initial,
      DidCommOutOfBandState.AwaitResponse,
      DidCommOutOfBandState.Done,
    ]
    test.each(invalidConnectionStates)(
      `throws an error when out-of-band state is %s and not ${DidCommOutOfBandState.PrepareResponse}`,
      (state) => {
        expect.assertions(1)

        const outOfBand = getMockOutOfBand({ state })
        const config = { label: '', routing: myRouting }

        return expect(connectionService.createRequest(agentContext, outOfBand, config)).rejects.toThrow(
          `Invalid out-of-band record state ${state}, valid states are: ${DidCommOutOfBandState.PrepareResponse}.`
        )
      }
    )
  })

  describe('processRequest', () => {
    it('returns a connection record containing the information from the connection request', async () => {
      expect.assertions(5)

      const theirDid = 'their-did'
      const theirKey = Kms.PublicJwk.fromPublicKey({
        kty: 'OKP',
        crv: 'Ed25519',
        publicKey: TypedArrayEncoder.fromBase58('79CXkde3j8TNuMXxPdV7nLUrT2g7JAEjH5TreyVY7GEZ'),
      })
      const theirDidDoc = new DidDoc({
        id: theirDid,
        publicKey: [],
        authentication: [
          new EmbeddedAuthentication(
            new Ed25119Sig2018({
              id: `${theirDid}#key-id`,
              controller: theirDid,
              publicKeyBase58: TypedArrayEncoder.toBase58(theirKey.publicKey.publicKey),
            })
          ),
        ],
        service: [
          new DidCommV1Service({
            id: `${theirDid};indy`,
            serviceEndpoint: 'https://endpoint.com',
            recipientKeys: [`${theirDid}#key-id`],
          }),
        ],
      })

      const connectionRequest = new DidCommConnectionRequestMessage({
        did: theirDid,
        didDoc: theirDidDoc,
        label: 'test-label',
        imageUrl: connectionImageUrl,
      })

      const messageContext = new DidCommInboundMessageContext(connectionRequest, {
        agentContext,
        senderKey: theirKey,
        recipientKey: Kms.PublicJwk.fromPublicKey({
          kty: 'OKP',
          crv: 'Ed25519',
          publicKey: TypedArrayEncoder.fromBase58('8HH5gYEeNc3z7PYXmd54d4x6qAfCNrqQqEB3nS7Zfu7K'),
        }),
      })

      const outOfBand = getMockOutOfBand({
        mediatorId: 'fakeMediatorId',
        role: DidCommOutOfBandRole.Sender,
        state: DidCommOutOfBandState.AwaitResponse,
      })
      const processedConnection = await connectionService.processRequest(messageContext, outOfBand)

      expect(processedConnection.state).toBe(DidCommDidExchangeState.RequestReceived)
      expect(processedConnection.theirDid).toBe('did:peer:1zQmcLh1CQfxn2rCN4xBkgjrozMJAdmHEchbjrzsxNPzXUZa')
      expect(processedConnection.theirLabel).toBe('test-label')
      expect(processedConnection.threadId).toBe(connectionRequest.id)
      expect(processedConnection.imageUrl).toBe(connectionImageUrl)
    })

    it('returns a new connection record containing the information from the connection request when multiUseInvitation is enabled on the connection', async () => {
      expect.assertions(8)

      const connectionRecord = getMockConnection({
        id: 'test',
        state: DidCommDidExchangeState.InvitationSent,
        role: DidCommDidExchangeRole.Responder,
      })

      const theirDid = 'their-did'
      const theirKey = Kms.PublicJwk.fromPublicKey({
        kty: 'OKP',
        crv: 'Ed25519',
        publicKey: TypedArrayEncoder.fromBase58('79CXkde3j8TNuMXxPdV7nLUrT2g7JAEjH5TreyVY7GEZ'),
      })

      const theirDidDoc = new DidDoc({
        id: theirDid,
        publicKey: [],
        authentication: [
          new EmbeddedAuthentication(
            new Ed25119Sig2018({
              id: `${theirDid}#key-id`,
              controller: theirDid,
              publicKeyBase58: TypedArrayEncoder.toBase58(theirKey.publicKey.publicKey),
            })
          ),
        ],
        service: [
          new DidCommV1Service({
            id: `${theirDid};indy`,
            serviceEndpoint: 'https://endpoint.com',
            recipientKeys: [`${theirDid}#key-id`],
          }),
        ],
      })

      const connectionRequest = new DidCommConnectionRequestMessage({
        did: theirDid,
        didDoc: theirDidDoc,
        label: 'test-label',
      })

      const messageContext = new DidCommInboundMessageContext(connectionRequest, {
        agentContext,
        connection: connectionRecord,
        senderKey: theirKey,
        recipientKey: Kms.PublicJwk.fromPublicKey({
          kty: 'OKP',
          crv: 'Ed25519',
          publicKey: TypedArrayEncoder.fromBase58('8HH5gYEeNc3z7PYXmd54d4x6qAfCNrqQqEB3nS7Zfu7K'),
        }),
      })

      const outOfBand = getMockOutOfBand({
        mediatorId: 'fakeMediatorId',
        role: DidCommOutOfBandRole.Sender,
        state: DidCommOutOfBandState.AwaitResponse,
      })
      const processedConnection = await connectionService.processRequest(messageContext, outOfBand)

      expect(processedConnection.state).toBe(DidCommDidExchangeState.RequestReceived)
      expect(processedConnection.theirDid).toBe('did:peer:1zQmcLh1CQfxn2rCN4xBkgjrozMJAdmHEchbjrzsxNPzXUZa')
      expect(processedConnection.theirLabel).toBe('test-label')
      expect(processedConnection.threadId).toBe(connectionRequest.id)

      expect(connectionRepository.save).toHaveBeenCalledTimes(1)
      expect(processedConnection.id).not.toBe(connectionRecord.id)
      expect(connectionRecord.id).toBe('test')
      expect(connectionRecord.state).toBe(DidCommDidExchangeState.InvitationSent)
    })

    it('throws an error when the message does not contain a did doc', async () => {
      expect.assertions(1)

      const connectionRequest = new DidCommConnectionRequestMessage({
        did: 'did',
        label: 'test-label',
      })

      const messageContext = new DidCommInboundMessageContext(connectionRequest, {
        agentContext,
        recipientKey: Kms.PublicJwk.fromPublicKey({
          kty: 'OKP',
          crv: 'Ed25519',
          publicKey: TypedArrayEncoder.fromBase58('8HH5gYEeNc3z7PYXmd54d4x6qAfCNrqQqEB3nS7Zfu7K'),
        }),
        senderKey: Kms.PublicJwk.fromPublicKey({
          kty: 'OKP',
          crv: 'Ed25519',
          publicKey: TypedArrayEncoder.fromBase58('79CXkde3j8TNuMXxPdV7nLUrT2g7JAEjH5TreyVY7GEZ'),
        }),
      })

      const outOfBand = getMockOutOfBand({
        role: DidCommOutOfBandRole.Sender,
        state: DidCommOutOfBandState.AwaitResponse,
      })

      return expect(connectionService.processRequest(messageContext, outOfBand)).rejects.toThrow(
        'Public DIDs are not supported yet'
      )
    })

    it(`throws an error when out-of-band role is not ${DidCommOutOfBandRole.Sender}`, async () => {
      expect.assertions(1)

      const inboundMessage = new DidCommInboundMessageContext(jest.fn()(), {
        agentContext,
        recipientKey: Kms.PublicJwk.fromPublicKey({
          kty: 'OKP',
          crv: 'Ed25519',
          publicKey: TypedArrayEncoder.fromBase58('8HH5gYEeNc3z7PYXmd54d4x6qAfCNrqQqEB3nS7Zfu7K'),
        }),
        senderKey: Kms.PublicJwk.fromPublicKey({
          kty: 'OKP',
          crv: 'Ed25519',
          publicKey: TypedArrayEncoder.fromBase58('79CXkde3j8TNuMXxPdV7nLUrT2g7JAEjH5TreyVY7GEZ'),
        }),
      })

      const outOfBand = getMockOutOfBand({
        role: DidCommOutOfBandRole.Receiver,
        state: DidCommOutOfBandState.AwaitResponse,
      })

      return expect(connectionService.processRequest(inboundMessage, outOfBand)).rejects.toThrow(
        `Invalid out-of-band record role ${DidCommOutOfBandRole.Receiver}, expected is ${DidCommOutOfBandRole.Sender}.`
      )
    })

    const invalidOutOfBandStates = [
      DidCommOutOfBandState.Initial,
      DidCommOutOfBandState.PrepareResponse,
      DidCommOutOfBandState.Done,
    ]
    test.each(invalidOutOfBandStates)(
      `throws an error when out-of-band state is %s and not ${DidCommOutOfBandState.AwaitResponse}`,
      (state) => {
        expect.assertions(1)

        const inboundMessage = new DidCommInboundMessageContext(jest.fn()(), { agentContext })
        const outOfBand = getMockOutOfBand({ role: DidCommOutOfBandRole.Sender, state })

        return expect(connectionService.processRequest(inboundMessage, outOfBand)).rejects.toThrow(
          `Invalid out-of-band record state ${state}, valid states are: ${DidCommOutOfBandState.AwaitResponse}.`
        )
      }
    )
  })

  describe('createResponse', () => {
    it('returns a connection response message containing the information from the connection record', async () => {
      expect.assertions(2)

      const key = await kms.createKey({ type: { kty: 'OKP', crv: 'Ed25519' } })
      const publicJwk = Kms.PublicJwk.fromPublicJwk(key.publicJwk)
      const did = indyDidFromPublicKeyBase58(TypedArrayEncoder.toBase58(publicJwk.publicKey.publicKey))

      // Needed for signing connection~sig
      const mockConnection = getMockConnection({
        state: DidCommDidExchangeState.RequestReceived,
        role: DidCommDidExchangeRole.Responder,
        tags: {
          threadId: 'test',
        },
      })

      const recipientKeys = [new DidKey(publicJwk)]
      const outOfBand = getMockOutOfBand({
        recipientKeys: recipientKeys.map((did) => did.did),
        invitationInlineServiceKeys: [{ kmsKeyId: key.keyId, recipientKeyFingerprint: publicJwk.fingerprint }],
      })

      const publicKey = new Ed25119Sig2018({
        id: `${did}#1`,
        controller: did,
        publicKeyBase58: TypedArrayEncoder.toBase58(publicJwk.publicKey.publicKey),
      })
      const mockDidDoc = new DidDoc({
        id: did,
        publicKey: [publicKey],
        authentication: [new ReferencedAuthentication(publicKey, authenticationTypes.Ed25519VerificationKey2018)],
        service: [
          new IndyAgentService({
            id: `${did}#IndyAgentService-1`,
            serviceEndpoint: 'http://example.com',
            recipientKeys: recipientKeys.map((did) => {
              const publicKey = did.publicJwk.publicKey
              if (publicKey.kty !== 'OKP') throw new Error('expected okp')
              return TypedArrayEncoder.toBase58(publicKey.publicKey)
            }),
            routingKeys: [],
          }),
        ],
      })

      const { message, connectionRecord } = await connectionService.createResponse(
        agentContext,
        mockConnection,
        outOfBand
      )

      const connection = new DidCommConnection({
        did,
        didDoc: mockDidDoc,
      })
      const plainConnection = JsonTransformer.toJSON(connection)

      expect(connectionRecord.state).toBe(DidCommDidExchangeState.ResponseSent)
      expect(await unpackAndVerifySignatureDecorator(agentContext, message.connectionSig)).toEqual(plainConnection)
    })

    it(`throws an error when connection role is ${DidCommDidExchangeRole.Requester} and not ${DidCommDidExchangeRole.Responder}`, async () => {
      expect.assertions(1)

      const connection = getMockConnection({
        role: DidCommDidExchangeRole.Requester,
        state: DidCommDidExchangeState.RequestReceived,
      })
      const outOfBand = getMockOutOfBand()
      return expect(connectionService.createResponse(agentContext, connection, outOfBand)).rejects.toThrow(
        `Connection record has invalid role ${DidCommDidExchangeRole.Requester}. Expected role ${DidCommDidExchangeRole.Responder}.`
      )
    })

    const invalidOutOfBandStates = [
      DidCommDidExchangeState.InvitationSent,
      DidCommDidExchangeState.InvitationReceived,
      DidCommDidExchangeState.RequestSent,
      DidCommDidExchangeState.ResponseSent,
      DidCommDidExchangeState.ResponseReceived,
      DidCommDidExchangeState.Completed,
      DidCommDidExchangeState.Abandoned,
      DidCommDidExchangeState.Start,
    ]
    test.each(invalidOutOfBandStates)(
      `throws an error when connection state is %s and not ${DidCommDidExchangeState.RequestReceived}`,
      async (state) => {
        expect.assertions(1)

        const connection = getMockConnection({ state })
        const outOfBand = getMockOutOfBand()
        return expect(connectionService.createResponse(agentContext, connection, outOfBand)).rejects.toThrow(
          `Connection record is in invalid state ${state}. Valid states are: ${DidCommDidExchangeState.RequestReceived}.`
        )
      }
    )
  })

  describe('processResponse', () => {
    it('returns a connection record containing the information from the connection response', async () => {
      expect.assertions(2)

      const key = await kms.createKey({ type: { kty: 'OKP', crv: 'Ed25519' } })
      const publicJwk = Kms.PublicJwk.fromPublicJwk(key.publicJwk)
      const did = indyDidFromPublicKeyBase58(TypedArrayEncoder.toBase58(publicJwk.publicKey.publicKey))

      const theirKey = await kms.createKey({ type: { kty: 'OKP', crv: 'Ed25519' } })
      const theirPublicJwk = Kms.PublicJwk.fromPublicJwk(theirKey.publicJwk)
      const theirDid = indyDidFromPublicKeyBase58(TypedArrayEncoder.toBase58(theirPublicJwk.publicKey.publicKey))

      const connectionRecord = getMockConnection({
        did,
        state: DidCommDidExchangeState.RequestSent,
        role: DidCommDidExchangeRole.Requester,
      })

      const otherPartyConnection = new DidCommConnection({
        did: theirDid,
        didDoc: new DidDoc({
          id: theirDid,
          publicKey: [],
          authentication: [
            new EmbeddedAuthentication(
              new Ed25119Sig2018({
                id: `${theirDid}#key-id`,
                controller: theirDid,
                publicKeyBase58: TypedArrayEncoder.toBase58(theirPublicJwk.publicKey.publicKey),
              })
            ),
          ],
          service: [
            new DidCommV1Service({
              id: `${did};indy`,
              serviceEndpoint: 'https://endpoint.com',
              recipientKeys: [`${theirDid}#key-id`],
            }),
          ],
        }),
      })

      const plainConnection = JsonTransformer.toJSON(otherPartyConnection)
      const connectionSig = await signData(agentContext, plainConnection, theirPublicJwk)

      const connectionResponse = new DidCommConnectionResponseMessage({
        threadId: uuid(),
        connectionSig,
      })

      const outOfBandRecord = getMockOutOfBand({
        recipientKeys: [new DidKey(theirPublicJwk).did],
      })
      const messageContext = new DidCommInboundMessageContext(connectionResponse, {
        agentContext,
        connection: connectionRecord,
        senderKey: theirPublicJwk,
        recipientKey: publicJwk,
      })

      const processedConnection = await connectionService.processResponse(messageContext, outOfBandRecord)

      const peerDid = didDocumentJsonToNumAlgo1Did(
        // biome-ignore lint/style/noNonNullAssertion: <explanation>
        convertToNewDidDocument(otherPartyConnection.didDoc!).didDocument.toJSON()
      )

      expect(processedConnection.state).toBe(DidCommDidExchangeState.ResponseReceived)
      expect(processedConnection.theirDid).toBe(peerDid)
    })

    it(`throws an error when connection role is ${DidCommDidExchangeRole.Responder} and not ${DidCommDidExchangeRole.Requester}`, async () => {
      expect.assertions(1)

      const outOfBandRecord = getMockOutOfBand()
      const connectionRecord = getMockConnection({
        role: DidCommDidExchangeRole.Responder,
        state: DidCommDidExchangeState.RequestSent,
      })
      const messageContext = new DidCommInboundMessageContext(jest.fn()(), {
        agentContext,
        connection: connectionRecord,
        recipientKey: Kms.PublicJwk.fromPublicKey({
          kty: 'OKP',
          crv: 'Ed25519',
          publicKey: TypedArrayEncoder.fromBase58('8HH5gYEeNc3z7PYXmd54d4x6qAfCNrqQqEB3nS7Zfu7K'),
        }),
        senderKey: Kms.PublicJwk.fromPublicKey({
          kty: 'OKP',
          crv: 'Ed25519',
          publicKey: TypedArrayEncoder.fromBase58('79CXkde3j8TNuMXxPdV7nLUrT2g7JAEjH5TreyVY7GEZ'),
        }),
      })

      return expect(connectionService.processResponse(messageContext, outOfBandRecord)).rejects.toThrow(
        `Connection record has invalid role ${DidCommDidExchangeRole.Responder}. Expected role ${DidCommDidExchangeRole.Requester}.`
      )
    })

    it('throws an error when the connection sig is not signed with the same key as the recipient key from the invitation', async () => {
      expect.assertions(1)

      const key = await kms.createKey({ type: { kty: 'OKP', crv: 'Ed25519' } })
      const publicJwk = Kms.PublicJwk.fromPublicJwk(key.publicJwk)
      const did = indyDidFromPublicKeyBase58(TypedArrayEncoder.toBase58(publicJwk.publicKey.publicKey))

      const theirKey = await kms.createKey({ type: { kty: 'OKP', crv: 'Ed25519' } })
      const theirPublicJwk = Kms.PublicJwk.fromPublicJwk(theirKey.publicJwk)
      const theirDid = indyDidFromPublicKeyBase58(TypedArrayEncoder.toBase58(theirPublicJwk.publicKey.publicKey))
      const connectionRecord = getMockConnection({
        did,
        role: DidCommDidExchangeRole.Requester,
        state: DidCommDidExchangeState.RequestSent,
      })

      const otherPartyConnection = new DidCommConnection({
        did: theirDid,
        didDoc: new DidDoc({
          id: theirDid,
          publicKey: [],
          authentication: [
            new EmbeddedAuthentication(
              new Ed25119Sig2018({
                id: `${theirDid}#key-id`,
                controller: theirDid,
                publicKeyBase58: TypedArrayEncoder.toBase58(theirPublicJwk.publicKey.publicKey),
              })
            ),
          ],
          service: [
            new DidCommV1Service({
              id: `${did};indy`,
              serviceEndpoint: 'https://endpoint.com',
              recipientKeys: [`${theirDid}#key-id`],
            }),
          ],
        }),
      })
      const plainConnection = JsonTransformer.toJSON(otherPartyConnection)
      const connectionSig = await signData(agentContext, plainConnection, theirPublicJwk)

      const connectionResponse = new DidCommConnectionResponseMessage({
        threadId: uuid(),
        connectionSig,
      })

      // Recipient key `verkey` is not the same as theirVerkey which was used to sign message,
      // therefore it should cause a failure.
      const outOfBandRecord = getMockOutOfBand({
        recipientKeys: [new DidKey(publicJwk).did],
      })
      const messageContext = new DidCommInboundMessageContext(connectionResponse, {
        agentContext,
        connection: connectionRecord,
        senderKey: theirPublicJwk,
        recipientKey: publicJwk,
      })

      return expect(connectionService.processResponse(messageContext, outOfBandRecord)).rejects.toThrow(
        /Connection object in connection response message is not signed with same key as recipient key in invitation/
      )
    })

    it('throws an error when the message does not contain a DID Document', async () => {
      expect.assertions(1)

      const key = await kms.createKey({ type: { kty: 'OKP', crv: 'Ed25519' } })
      const publicJwk = Kms.PublicJwk.fromPublicJwk(key.publicJwk)
      const did = indyDidFromPublicKeyBase58(TypedArrayEncoder.toBase58(publicJwk.publicKey.publicKey))

      const theirKey = await kms.createKey({ type: { kty: 'OKP', crv: 'Ed25519' } })
      const theirPublicJwk = Kms.PublicJwk.fromPublicJwk(theirKey.publicJwk)
      const theirDid = indyDidFromPublicKeyBase58(TypedArrayEncoder.toBase58(theirPublicJwk.publicKey.publicKey))
      const connectionRecord = getMockConnection({
        did,
        state: DidCommDidExchangeState.RequestSent,
        theirDid: undefined,
      })

      const otherPartyConnection = new DidCommConnection({ did: theirDid })
      const plainConnection = JsonTransformer.toJSON(otherPartyConnection)
      const connectionSig = await signData(agentContext, plainConnection, theirPublicJwk)

      const connectionResponse = new DidCommConnectionResponseMessage({ threadId: uuid(), connectionSig })

      const outOfBandRecord = getMockOutOfBand({ recipientKeys: [new DidKey(theirPublicJwk).did] })
      const messageContext = new DidCommInboundMessageContext(connectionResponse, {
        agentContext,
        connection: connectionRecord,
        recipientKey: Kms.PublicJwk.fromPublicKey({
          kty: 'OKP',
          crv: 'Ed25519',
          publicKey: TypedArrayEncoder.fromBase58('8HH5gYEeNc3z7PYXmd54d4x6qAfCNrqQqEB3nS7Zfu7K'),
        }),
        senderKey: Kms.PublicJwk.fromPublicKey({
          kty: 'OKP',
          crv: 'Ed25519',
          publicKey: TypedArrayEncoder.fromBase58('79CXkde3j8TNuMXxPdV7nLUrT2g7JAEjH5TreyVY7GEZ'),
        }),
      })

      return expect(connectionService.processResponse(messageContext, outOfBandRecord)).rejects.toThrow(
        'DID Document is missing.'
      )
    })
  })

  describe('createTrustPing', () => {
    it('returns a trust ping message', async () => {
      expect.assertions(2)

      const mockConnection = getMockConnection({ state: DidCommDidExchangeState.ResponseReceived })

      const { message, connectionRecord } = await connectionService.createTrustPing(agentContext, mockConnection)

      expect(connectionRecord.state).toBe(DidCommDidExchangeState.Completed)
      expect(message).toEqual(expect.any(DidCommTrustPingMessage))
    })

    const invalidConnectionStates = [
      DidCommDidExchangeState.InvitationSent,
      DidCommDidExchangeState.InvitationReceived,
      DidCommDidExchangeState.RequestSent,
      DidCommDidExchangeState.RequestReceived,
      DidCommDidExchangeState.ResponseSent,
      DidCommDidExchangeState.Abandoned,
      DidCommDidExchangeState.Start,
    ]
    test.each(invalidConnectionStates)(
      `throws an error when connection state is %s and not ${DidCommDidExchangeState.ResponseReceived} or ${DidCommDidExchangeState.Completed}`,
      (state) => {
        expect.assertions(1)
        const connection = getMockConnection({ state })

        return expect(connectionService.createTrustPing(agentContext, connection)).rejects.toThrow(
          `Connection record is in invalid state ${state}. Valid states are: ${DidCommDidExchangeState.ResponseReceived}, ${DidCommDidExchangeState.Completed}.`
        )
      }
    )
  })

  describe('processAck', () => {
    it('throws an error when the message context does not have a connection', async () => {
      expect.assertions(1)

      const ack = new DidCommAckMessage({
        status: AckStatus.OK,
        threadId: 'thread-id',
      })

      const messageContext = new DidCommInboundMessageContext(ack, { agentContext })

      return expect(connectionService.processAck(messageContext)).rejects.toThrow(
        'Unable to process connection ack: connection for recipient key undefined not found'
      )
    })

    it('updates the state to Completed when the state is ResponseSent and role is Responder', async () => {
      expect.assertions(1)

      const connection = getMockConnection({
        state: DidCommDidExchangeState.ResponseSent,
        role: DidCommDidExchangeRole.Responder,
      })

      const ack = new DidCommAckMessage({
        status: AckStatus.OK,
        threadId: 'thread-id',
      })

      const messageContext = new DidCommInboundMessageContext(ack, { agentContext, connection })

      const updatedConnection = await connectionService.processAck(messageContext)

      expect(updatedConnection.state).toBe(DidCommDidExchangeState.Completed)
    })

    it('does not update the state when the state is not ResponseSent or the role is not Responder', async () => {
      expect.assertions(1)

      const connection = getMockConnection({
        state: DidCommDidExchangeState.ResponseReceived,
        role: DidCommDidExchangeRole.Requester,
      })

      const ack = new DidCommAckMessage({
        status: AckStatus.OK,
        threadId: 'thread-id',
      })

      const messageContext = new DidCommInboundMessageContext(ack, { agentContext, connection })

      const updatedConnection = await connectionService.processAck(messageContext)

      expect(updatedConnection.state).toBe(DidCommDidExchangeState.ResponseReceived)
    })
  })

  describe('assertConnectionOrOutOfBandExchange', () => {
    it('should throw an error when a expectedConnectionId is present, but no connection is present in the messageContext', async () => {
      expect.assertions(1)

      const messageContext = new DidCommInboundMessageContext(new DidCommMessage(), {
        agentContext,
      })

      await expect(
        connectionService.assertConnectionOrOutOfBandExchange(messageContext, {
          expectedConnectionId: '123',
        })
      ).rejects.toThrow('Expected incoming message to be from connection 123 but no connection found.')
    })

    it('should throw an error when a expectedConnectionId is present, but does not match with connection id present in the messageContext', async () => {
      expect.assertions(1)

      const messageContext = new DidCommInboundMessageContext(new DidCommMessage(), {
        agentContext,
        connection: getMockConnection({ state: DidCommDidExchangeState.InvitationReceived, id: 'something' }),
      })

      await expect(
        connectionService.assertConnectionOrOutOfBandExchange(messageContext, {
          expectedConnectionId: 'something-else',
        })
      ).rejects.toThrow('Expected incoming message to be from connection something-else but connection is something.')
    })

    it('should not throw an error when a connection record with state complete is present in the messageContext', async () => {
      expect.assertions(1)

      const messageContext = new DidCommInboundMessageContext(new DidCommMessage(), {
        agentContext,
        connection: getMockConnection({ state: DidCommDidExchangeState.Completed }),
      })

      await expect(connectionService.assertConnectionOrOutOfBandExchange(messageContext)).resolves.not.toThrow()
    })

    it('should throw an error when a connection record is present and state not complete in the messageContext', async () => {
      expect.assertions(1)

      const messageContext = new DidCommInboundMessageContext(new DidCommMessage(), {
        agentContext,
        connection: getMockConnection({ state: DidCommDidExchangeState.InvitationReceived }),
      })

      await expect(connectionService.assertConnectionOrOutOfBandExchange(messageContext)).rejects.toThrow(
        'Connection record is not ready to be used'
      )
    })

    it('should not throw an error when no connection record is present in the messageContext and no additional data, but the message has a ~service decorator', async () => {
      expect.assertions(1)

      mockFunction(outOfBandRepository.findSingleByQuery).mockResolvedValue(null)

      const message = new DidCommMessage()
      message.setService({
        recipientKeys: [],
        serviceEndpoint: '',
        routingKeys: [],
      })
      const messageContext = new DidCommInboundMessageContext(message, { agentContext })

      await expect(connectionService.assertConnectionOrOutOfBandExchange(messageContext)).resolves.not.toThrow()
    })

    it('should not throw when a fully valid connection-less input is passed', async () => {
      expect.assertions(1)

      const recipientKey = Kms.PublicJwk.fromPublicKey({
        kty: 'OKP',
        crv: 'Ed25519',
        publicKey: TypedArrayEncoder.fromBase58('8HH5gYEeNc3z7PYXmd54d4x6qAfCNrqQqEB3nS7Zfu7K'),
      })
      const senderKey = Kms.PublicJwk.fromPublicKey({
        kty: 'OKP',
        crv: 'Ed25519',
        publicKey: TypedArrayEncoder.fromBase58('79CXkde3j8TNuMXxPdV7nLUrT2g7JAEjH5TreyVY7GEZ'),
      })

      const lastSentMessage = new DidCommMessage()
      lastSentMessage.setService({
        recipientKeys: [TypedArrayEncoder.toBase58(recipientKey.publicKey.publicKey)],
        serviceEndpoint: '',
        routingKeys: [],
      })

      const lastReceivedMessage = new DidCommMessage()
      lastReceivedMessage.setService({
        recipientKeys: [TypedArrayEncoder.toBase58(senderKey.publicKey.publicKey)],
        serviceEndpoint: '',
        routingKeys: [],
      })

      const message = new DidCommMessage()
      message.setService({
        recipientKeys: [TypedArrayEncoder.toBase58(senderKey.publicKey.publicKey)],
        serviceEndpoint: '',
        routingKeys: [],
      })
      const messageContext = new DidCommInboundMessageContext(message, { agentContext, recipientKey, senderKey })

      await expect(
        connectionService.assertConnectionOrOutOfBandExchange(messageContext, {
          lastReceivedMessage,
          lastSentMessage,
        })
      ).resolves.not.toThrow()
    })

    it('should throw an error when lastSentMessage is present, but recipientVerkey is not ', async () => {
      expect.assertions(1)

      const lastSentMessage = new DidCommMessage()
      lastSentMessage.setService({
        recipientKeys: [],
        serviceEndpoint: '',
        routingKeys: [],
      })

      const message = new DidCommMessage()
      message.setService({
        recipientKeys: [],
        serviceEndpoint: '',
        routingKeys: [],
      })
      const messageContext = new DidCommInboundMessageContext(message, { agentContext })

      await expect(
        connectionService.assertConnectionOrOutOfBandExchange(messageContext, {
          lastSentMessage,
        })
      ).rejects.toThrow(
        'Incoming message must have recipientKey and senderKey (so cannot be AuthCrypt or unpacked) if there are lastSentMessage or lastReceivedMessage.'
      )
    })

    it('should throw an error when lastSentMessage and recipientKey are present, but recipient key is not present in recipientKeys of previously sent message ~service decorator', async () => {
      expect.assertions(1)

      const recipientKey = Kms.PublicJwk.fromPublicKey({
        kty: 'OKP',
        crv: 'Ed25519',
        publicKey: TypedArrayEncoder.fromBase58('8HH5gYEeNc3z7PYXmd54d4x6qAfCNrqQqEB3nS7Zfu7K'),
      })
      const senderKey = Kms.PublicJwk.fromPublicKey({
        kty: 'OKP',
        crv: 'Ed25519',
        publicKey: TypedArrayEncoder.fromBase58('8HH5gYEeNc3z7PYXmd54d4x6qAfCNrqQqEB3nS7Zfu7K'),
      })

      const lastSentMessage = new DidCommMessage()
      lastSentMessage.setService({
        recipientKeys: ['anotherKey'],
        serviceEndpoint: '',
        routingKeys: [],
      })

      const message = new DidCommMessage()
      message.setService({
        recipientKeys: [],
        serviceEndpoint: '',
        routingKeys: [],
      })
      const messageContext = new DidCommInboundMessageContext(message, { agentContext, recipientKey, senderKey })

      await expect(
        connectionService.assertConnectionOrOutOfBandExchange(messageContext, {
          lastSentMessage,
        })
      ).rejects.toThrow('Recipient key z6MkmjY8GnV5i9YTDtPETC2uUAW6ejw3nk5mXF5yci5ab7th not found in our service')
    })

    it('should throw an error when lastReceivedMessage is present, but senderVerkey is not ', async () => {
      expect.assertions(1)

      const lastReceivedMessage = new DidCommMessage()
      lastReceivedMessage.setService({
        recipientKeys: [],
        serviceEndpoint: '',
        routingKeys: [],
      })

      const message = new DidCommMessage()
      const messageContext = new DidCommInboundMessageContext(message, { agentContext })

      await expect(
        connectionService.assertConnectionOrOutOfBandExchange(messageContext, {
          lastReceivedMessage,
        })
      ).rejects.toThrow(
        'No keys on our side to use for encrypting messages, and previous messages found (in which case our keys MUST also be present).'
      )
    })

    it('should throw an error when lastReceivedMessage and senderKey are present, but sender key is not present in recipientKeys of previously received message ~service decorator', async () => {
      expect.assertions(1)

      const senderKey = 'senderKey'

      const lastReceivedMessage = new DidCommMessage()
      lastReceivedMessage.setService({
        recipientKeys: ['anotherKey'],
        serviceEndpoint: '',
        routingKeys: [],
      })

      const lastSentMessage = new DidCommMessage()
      lastSentMessage.setService({
        recipientKeys: [senderKey],
        serviceEndpoint: '',
        routingKeys: [],
      })

      const message = new DidCommMessage()
      const messageContext = new DidCommInboundMessageContext(message, {
        agentContext,
        senderKey: Kms.PublicJwk.fromPublicKey({
          kty: 'OKP',
          crv: 'Ed25519',
          publicKey: TypedArrayEncoder.fromBase58('randomKey'),
        }),
        recipientKey: Kms.PublicJwk.fromPublicKey({
          kty: 'OKP',
          crv: 'Ed25519',
          publicKey: TypedArrayEncoder.fromBase58(senderKey),
        }),
      })

      await expect(
        connectionService.assertConnectionOrOutOfBandExchange(messageContext, {
          lastReceivedMessage,
          lastSentMessage,
        })
      ).rejects.toThrow('Sender key z41yMxWDBqGD2Z not found in their service.')
    })
  })

  describe('repository methods', () => {
    it('getById should return value from connectionRepository.getById', async () => {
      const expected = getMockConnection()
      mockFunction(connectionRepository.getById).mockReturnValue(Promise.resolve(expected))
      const result = await connectionService.getById(agentContext, expected.id)
      expect(connectionRepository.getById).toHaveBeenCalledWith(agentContext, expected.id)

      expect(result).toBe(expected)
    })

    it('getByThreadId should return value from connectionRepository.getSingleByQuery', async () => {
      const expected = getMockConnection()
      mockFunction(connectionRepository.getByThreadId).mockReturnValue(Promise.resolve(expected))
      const result = await connectionService.getByThreadId(agentContext, 'threadId')
      expect(connectionRepository.getByThreadId).toHaveBeenCalledWith(agentContext, 'threadId')

      expect(result).toBe(expected)
    })

    it('findById should return value from connectionRepository.findById', async () => {
      const expected = getMockConnection()
      mockFunction(connectionRepository.findById).mockReturnValue(Promise.resolve(expected))
      const result = await connectionService.findById(agentContext, expected.id)
      expect(connectionRepository.findById).toHaveBeenCalledWith(agentContext, expected.id)

      expect(result).toBe(expected)
    })

    it('getAll should return value from connectionRepository.getAll', async () => {
      const expected = [getMockConnection(), getMockConnection()]

      mockFunction(connectionRepository.getAll).mockReturnValue(Promise.resolve(expected))
      const result = await connectionService.getAll(agentContext)
      expect(connectionRepository.getAll).toHaveBeenCalledWith(agentContext)

      expect(result).toEqual(expect.arrayContaining(expected))
    })

    it('findAllByQuery should return value from connectionRepository.findByQuery', async () => {
      const expected = [getMockConnection(), getMockConnection()]

      mockFunction(connectionRepository.findByQuery).mockReturnValue(Promise.resolve(expected))
      const result = await connectionService.findAllByQuery(
        agentContext,
        {
          state: DidCommDidExchangeState.InvitationReceived,
        },
        undefined
      )
      expect(connectionRepository.findByQuery).toHaveBeenCalledWith(
        agentContext,
        {
          state: DidCommDidExchangeState.InvitationReceived,
        },
        undefined
      )

      expect(result).toEqual(expect.arrayContaining(expected))
    })
  })

  describe('connectionType', () => {
    it('addConnectionType', async () => {
      const connection = getMockConnection()

      await connectionService.addConnectionType(agentContext, connection, 'type-1')
      let connectionTypes = await connectionService.getConnectionTypes(connection)
      expect(connectionTypes).toMatchObject(['type-1'])

      await connectionService.addConnectionType(agentContext, connection, 'type-2')
      await connectionService.addConnectionType(agentContext, connection, 'type-3')

      connectionTypes = await connectionService.getConnectionTypes(connection)
      expect(connectionTypes.sort()).toMatchObject(['type-1', 'type-2', 'type-3'].sort())
    })

    it('removeConnectionType - existing type', async () => {
      const connection = getMockConnection()
      connection.connectionTypes = ['type-1', 'type-2', 'type-3']
      let connectionTypes = await connectionService.getConnectionTypes(connection)
      expect(connectionTypes.sort()).toMatchObject(['type-1', 'type-2', 'type-3'].sort())

      await connectionService.removeConnectionType(agentContext, connection, 'type-2')
      connectionTypes = await connectionService.getConnectionTypes(connection)
      expect(connectionTypes.sort()).toMatchObject(['type-1', 'type-3'].sort())
    })

    it('removeConnectionType - type not existent', async () => {
      const connection = getMockConnection()
      connection.connectionTypes = ['type-1', 'type-2', 'type-3']
      let connectionTypes = await connectionService.getConnectionTypes(connection)
      expect(connectionTypes).toMatchObject(['type-1', 'type-2', 'type-3'])

      await connectionService.removeConnectionType(agentContext, connection, 'type-4')
      connectionTypes = await connectionService.getConnectionTypes(connection)
      expect(connectionTypes.sort()).toMatchObject(['type-1', 'type-2', 'type-3'].sort())
    })

    it('removeConnectionType - no previous types', async () => {
      const connection = getMockConnection()

      let connectionTypes = await connectionService.getConnectionTypes(connection)
      expect(connectionTypes).toMatchObject([])

      await connectionService.removeConnectionType(agentContext, connection, 'type-4')
      connectionTypes = await connectionService.getConnectionTypes(connection)
      expect(connectionTypes).toMatchObject([])
    })
  })
})<|MERGE_RESOLUTION|>--- conflicted
+++ resolved
@@ -1,9 +1,5 @@
 import type { AgentContext } from '../../../../../core/src/agent'
-<<<<<<< HEAD
-import type { Routing } from '../../../models'
-=======
 import type { DidCommRouting } from '../../../models'
->>>>>>> b5fc7a61
 
 import { Subject } from 'rxjs'
 
