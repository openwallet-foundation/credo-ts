import { ReplaySubject, first, firstValueFrom, timeout } from 'rxjs'

import { Agent } from '../../../../../core/src/agent/Agent'
import { RecordNotFoundError } from '../../../../../core/src/error'
import { createPeerDidDocumentFromServices } from '../../../../../core/src/modules/dids'
import { uuid } from '../../../../../core/src/utils/uuid'
import { setupSubjectTransports } from '../../../../../core/tests'
import {
  getAgentOptions,
  makeConnection,
  waitForAgentMessageProcessedEvent,
  waitForBasicMessage,
  waitForDidRotate,
} from '../../../../../core/tests/helpers'
import { DidCommMessageSender } from '../../../DidCommMessageSender'
import { getOutboundDidCommMessageContext } from '../../../getDidCommOutboundMessageContext'
import { DidCommBasicMessage } from '../../basic-messages'
import { DidCommDidRotateAckMessage, DidCommDidRotateProblemReportMessage, DidCommHangupMessage } from '../messages'
import { DidCommConnectionRecord } from '../repository'

import { InMemoryDidRegistry } from './InMemoryDidRegistry'

const aliceAgentOptions = getAgentOptions(
  'DID Rotate Alice',
  {
    endpoints: ['rxjs:alice'],
  },
  undefined,
  undefined,
  { requireDidcomm: true }
)
const bobAgentOptions = getAgentOptions(
  'DID Rotate Bob',
  {
    endpoints: ['rxjs:bob'],
  },
  undefined,
  undefined,
  { requireDidcomm: true }
)

// This is the most common flow
describe('Rotation E2E tests', () => {
  let aliceAgent: Agent<(typeof aliceAgentOptions)['modules']>
  let bobAgent: Agent<(typeof bobAgentOptions)['modules']>
  let aliceBobConnection: DidCommConnectionRecord | undefined
  let bobAliceConnection: DidCommConnectionRecord | undefined

  beforeEach(async () => {
    aliceAgent = new Agent(aliceAgentOptions)
    bobAgent = new Agent(bobAgentOptions)

    setupSubjectTransports([aliceAgent, bobAgent])
    await aliceAgent.initialize()
    await bobAgent.initialize()
    ;[aliceBobConnection, bobAliceConnection] = await makeConnection(aliceAgent, bobAgent)
  })

  afterEach(async () => {
    await aliceAgent.shutdown()
    await bobAgent.shutdown()
  })

  describe('Rotation from did:peer:1 to did:peer:4', () => {
    test('Rotate succesfully and send messages to new did afterwards', async () => {
      const oldDid = aliceBobConnection?.did
      expect(bobAliceConnection?.theirDid).toEqual(oldDid)

      // Send message to initial did
      // biome-ignore lint/style/noNonNullAssertion: <explanation>
      await bobAgent.didcomm.basicMessages.sendMessage(bobAliceConnection?.id!, 'Hello initial did')

      await waitForBasicMessage(aliceAgent, { content: 'Hello initial did' })

      // Do did rotate
      // biome-ignore lint/style/noNonNullAssertion: <explanation>
      const { newDid } = await aliceAgent.didcomm.connections.rotate({ connectionId: aliceBobConnection?.id! })

      // Wait for acknowledge
      await waitForAgentMessageProcessedEvent(aliceAgent, {
        messageType: DidCommDidRotateAckMessage.type.messageTypeUri,
      })

      // Check that new did is taken into account by both parties
      // biome-ignore lint/style/noNonNullAssertion: <explanation>
      const newAliceBobConnection = await aliceAgent.didcomm.connections.getById(aliceBobConnection?.id!)
      // biome-ignore lint/style/noNonNullAssertion: <explanation>
      const newBobAliceConnection = await bobAgent.didcomm.connections.getById(bobAliceConnection?.id!)

      expect(newAliceBobConnection.did).toEqual(newDid)
      expect(newBobAliceConnection.theirDid).toEqual(newDid)

      // And also they store it into previous dids array
      expect(newAliceBobConnection.previousDids).toContain(oldDid)
      expect(newBobAliceConnection.previousTheirDids).toContain(oldDid)

      // Send message to new did
      // biome-ignore lint/style/noNonNullAssertion: <explanation>
      await bobAgent.didcomm.basicMessages.sendMessage(bobAliceConnection?.id!, 'Hello new did')

      await waitForBasicMessage(aliceAgent, { content: 'Hello new did', connectionId: aliceBobConnection?.id })
    })

    test('Rotate succesfully and send messages to previous did afterwards', async () => {
      // Send message to initial did
      // biome-ignore lint/style/noNonNullAssertion: <explanation>
      await bobAgent.didcomm.basicMessages.sendMessage(bobAliceConnection?.id!, 'Hello initial did')

      await waitForBasicMessage(aliceAgent, { content: 'Hello initial did' })

      const messageToPreviousDid = await getOutboundDidCommMessageContext(bobAgent.context, {
        message: new DidCommBasicMessage({ content: 'Message to previous did' }),
        connectionRecord: bobAliceConnection,
      })

      // Do did rotate
      // biome-ignore lint/style/noNonNullAssertion: <explanation>
      await aliceAgent.didcomm.connections.rotate({ connectionId: aliceBobConnection?.id! })

      // Wait for acknowledge
      await waitForAgentMessageProcessedEvent(aliceAgent, {
        messageType: DidCommDidRotateAckMessage.type.messageTypeUri,
      })

      // Send message to previous did
      await bobAgent.dependencyManager.resolve(DidCommMessageSender).sendMessage(messageToPreviousDid)

      await waitForBasicMessage(aliceAgent, {
        content: 'Message to previous did',
        connectionId: aliceBobConnection?.id,
      })
    })
  })

  describe('Rotation specifying did and routing externally', () => {
    test('Rotate succesfully and send messages to new did afterwards', async () => {
      const oldDid = aliceBobConnection?.did
      expect(bobAliceConnection?.theirDid).toEqual(oldDid)

      // Send message to initial did
      // biome-ignore lint/style/noNonNullAssertion: <explanation>
      await bobAgent.didcomm.basicMessages.sendMessage(bobAliceConnection?.id!, 'Hello initial did')

      await waitForBasicMessage(aliceAgent, { content: 'Hello initial did' })

      // Create a new external did

      // Make a common in-memory did registry for both agents
      const didRegistry = new InMemoryDidRegistry()
      aliceAgent.dids.config.addRegistrar(didRegistry)
      aliceAgent.dids.config.addResolver(didRegistry)
      bobAgent.dids.config.addRegistrar(didRegistry)
      bobAgent.dids.config.addResolver(didRegistry)

      const didRouting = await aliceAgent.didcomm.mediationRecipient.getRouting({})
      const did = `did:inmemory:${uuid()}`
      const { didDocument, keys } = createPeerDidDocumentFromServices(
        [
          {
            id: 'didcomm',
            recipientKeys: [didRouting.recipientKey],
            routingKeys: didRouting.routingKeys,
            serviceEndpoint: didRouting.endpoints[0],
          },
        ],
        true
      )
      didDocument.id = did

      await aliceAgent.dids.create({
        did,
        didDocument,
        options: {
          keys,
        },
      })

      // Do did rotate
      const { newDid } = await aliceAgent.didcomm.connections.rotate({
        // biome-ignore lint/style/noNonNullAssertion: <explanation>
        connectionId: aliceBobConnection?.id!,
        toDid: did,
      })

      // Wait for acknowledge
      await waitForAgentMessageProcessedEvent(aliceAgent, {
        messageType: DidCommDidRotateAckMessage.type.messageTypeUri,
      })

      // Check that new did is taken into account by both parties
      // biome-ignore lint/style/noNonNullAssertion: <explanation>
      const newAliceBobConnection = await aliceAgent.didcomm.connections.getById(aliceBobConnection?.id!)
      // biome-ignore lint/style/noNonNullAssertion: <explanation>
      const newBobAliceConnection = await bobAgent.didcomm.connections.getById(bobAliceConnection?.id!)

      expect(newAliceBobConnection.did).toEqual(newDid)
      expect(newBobAliceConnection.theirDid).toEqual(newDid)

      // And also they store it into previous dids array
      expect(newAliceBobConnection.previousDids).toContain(oldDid)
      expect(newBobAliceConnection.previousTheirDids).toContain(oldDid)

      // Send message to new did
      // biome-ignore lint/style/noNonNullAssertion: <explanation>
      await bobAgent.didcomm.basicMessages.sendMessage(bobAliceConnection?.id!, 'Hello new did')

      await waitForBasicMessage(aliceAgent, { content: 'Hello new did', connectionId: aliceBobConnection?.id })
    })

    test('Rotate succesfully and send messages to previous did afterwards', async () => {
      // Send message to initial did
      // biome-ignore lint/style/noNonNullAssertion: <explanation>
      await bobAgent.didcomm.basicMessages.sendMessage(bobAliceConnection?.id!, 'Hello initial did')

      await waitForBasicMessage(aliceAgent, { content: 'Hello initial did' })

      const messageToPreviousDid = await getOutboundDidCommMessageContext(bobAgent.context, {
        message: new DidCommBasicMessage({ content: 'Message to previous did' }),
        connectionRecord: bobAliceConnection,
      })

      // Create a new external did

      // Make a common in-memory did registry for both agents
      const didRegistry = new InMemoryDidRegistry()
      aliceAgent.dids.config.addRegistrar(didRegistry)
      aliceAgent.dids.config.addResolver(didRegistry)
      bobAgent.dids.config.addRegistrar(didRegistry)
      bobAgent.dids.config.addResolver(didRegistry)

      const didRouting = await aliceAgent.didcomm.mediationRecipient.getRouting({})
      const did = `did:inmemory:${uuid()}`
      const { didDocument, keys } = createPeerDidDocumentFromServices(
        [
          {
            id: 'didcomm',
            recipientKeys: [didRouting.recipientKey],
            routingKeys: didRouting.routingKeys,
            serviceEndpoint: didRouting.endpoints[0],
          },
        ],
        true
      )
      didDocument.id = did

      await aliceAgent.dids.create({
        did,
        didDocument,
        options: {
          keys,
        },
      })

      const waitForAllDidRotate = Promise.all([waitForDidRotate(aliceAgent, {}), waitForDidRotate(bobAgent, {})])

      // Do did rotate

      // biome-ignore lint/style/noNonNullAssertion: <explanation>
      await aliceAgent.didcomm.connections.rotate({ connectionId: aliceBobConnection?.id!, toDid: did })

      // Wait for acknowledge
      await waitForAgentMessageProcessedEvent(aliceAgent, {
        messageType: DidCommDidRotateAckMessage.type.messageTypeUri,
      })
      const [firstRotate, secondRotate] = await waitForAllDidRotate

      const preRotateDid = aliceBobConnection?.did
      expect(firstRotate).toEqual({
        connectionRecord: expect.any(DidCommConnectionRecord),
        ourDid: {
          from: preRotateDid,
          to: did,
        },
        theirDid: undefined,
      })

      expect(secondRotate).toEqual({
        connectionRecord: expect.any(DidCommConnectionRecord),
        ourDid: undefined,
        theirDid: {
          from: preRotateDid,
          to: did,
        },
      })

      // Send message to previous did
      await bobAgent.dependencyManager.resolve(DidCommMessageSender).sendMessage(messageToPreviousDid)

      await waitForBasicMessage(aliceAgent, {
        content: 'Message to previous did',
        connectionId: aliceBobConnection?.id,
      })
    })

    test('Rotate failed and send messages to previous did afterwards', async () => {
      // Send message to initial did
      // biome-ignore lint/style/noNonNullAssertion: <explanation>
      await bobAgent.didcomm.basicMessages.sendMessage(bobAliceConnection?.id!, 'Hello initial did')

      await waitForBasicMessage(aliceAgent, { content: 'Hello initial did' })

      const messageToPreviousDid = await getOutboundDidCommMessageContext(bobAgent.context, {
        message: new DidCommBasicMessage({ content: 'Message to previous did' }),
        connectionRecord: bobAliceConnection,
      })

      // Create a new external did

      // Use custom registry only for Alice agent, in order to force an error on Bob side
      const didRegistry = new InMemoryDidRegistry()
      aliceAgent.dids.config.addRegistrar(didRegistry)
      aliceAgent.dids.config.addResolver(didRegistry)

      const didRouting = await aliceAgent.didcomm.mediationRecipient.getRouting({})
      const did = `did:inmemory:${uuid()}`
      const { didDocument, keys } = createPeerDidDocumentFromServices(
        [
          {
            id: 'didcomm',
            recipientKeys: [didRouting.recipientKey],
            routingKeys: didRouting.routingKeys,
            serviceEndpoint: didRouting.endpoints[0],
          },
        ],
        true
      )
      didDocument.id = did

      await aliceAgent.dids.create({
        did,
        didDocument,
        options: {
          keys,
        },
      })

      // Do did rotate
      // biome-ignore lint/style/noNonNullAssertion: <explanation>
      await aliceAgent.didcomm.connections.rotate({ connectionId: aliceBobConnection?.id!, toDid: did })

      // Wait for a problem report
      await waitForAgentMessageProcessedEvent(aliceAgent, {
        messageType: DidCommDidRotateProblemReportMessage.type.messageTypeUri,
      })

      // Send message to previous did
      await bobAgent.dependencyManager.resolve(DidCommMessageSender).sendMessage(messageToPreviousDid)

      await waitForBasicMessage(aliceAgent, {
        content: 'Message to previous did',
        connectionId: aliceBobConnection?.id,
      })

      // Send message to stored did (should be the previous one)
      // biome-ignore lint/style/noNonNullAssertion: <explanation>
      await bobAgent.didcomm.basicMessages.sendMessage(bobAliceConnection?.id!, 'Message after did rotation failure')

      await waitForBasicMessage(aliceAgent, {
        content: 'Message after did rotation failure',
        connectionId: aliceBobConnection?.id,
      })
    })
  })

  describe('Hangup', () => {
    test('Hangup without record deletion', async () => {
      // Send message to initial did
      // biome-ignore lint/style/noNonNullAssertion: <explanation>
      await bobAgent.didcomm.basicMessages.sendMessage(bobAliceConnection?.id!, 'Hello initial did')

      await waitForBasicMessage(aliceAgent, { content: 'Hello initial did' })

      // Store an outbound context so we can attempt to send a message even if the connection is terminated.
      // A bit hacky, but may happen in some cases where message retry mechanisms are being used
      const messageBeforeHangup = await getOutboundDidCommMessageContext(bobAgent.context, {
        message: new DidCommBasicMessage({ content: 'Message before hangup' }),
        connectionRecord: bobAliceConnection?.clone(),
      })

      // biome-ignore lint/style/noNonNullAssertion: <explanation>
      await aliceAgent.didcomm.connections.hangup({ connectionId: aliceBobConnection?.id! })

      // Wait for hangup
      await waitForAgentMessageProcessedEvent(bobAgent, {
        messageType: DidCommHangupMessage.type.messageTypeUri,
      })

      // If Bob attempts to send a message to Alice after they received the hangup, framework should reject it
      await expect(
        // biome-ignore lint/style/noNonNullAssertion: <explanation>
        bobAgent.didcomm.basicMessages.sendMessage(bobAliceConnection?.id!, 'Message after hangup')
      ).rejects.toThrow()

      // If Bob sends a message afterwards, Alice should still be able to receive it
      await bobAgent.dependencyManager.resolve(DidCommMessageSender).sendMessage(messageBeforeHangup)

      await waitForBasicMessage(aliceAgent, {
        content: 'Message before hangup',
        connectionId: aliceBobConnection?.id,
      })
    })

    test('Hangup and delete connection record', async () => {
      // Send message to initial did
      // biome-ignore lint/style/noNonNullAssertion: <explanation>
      await bobAgent.didcomm.basicMessages.sendMessage(bobAliceConnection?.id!, 'Hello initial did')

      await waitForBasicMessage(aliceAgent, { content: 'Hello initial did' })

      // Store an outbound context so we can attempt to send a message even if the connection is terminated.
      // A bit hacky, but may happen in some cases where message retry mechanisms are being used
      const messageBeforeHangup = await getOutboundDidCommMessageContext(bobAgent.context, {
        message: new DidCommBasicMessage({ content: 'Message before hangup' }),
        connectionRecord: bobAliceConnection?.clone(),
      })

      // biome-ignore lint/style/noNonNullAssertion: <explanation>
      await aliceAgent.didcomm.connections.hangup({ connectionId: aliceBobConnection?.id!, deleteAfterHangup: true })

      // Verify that alice connection has been effectively deleted
      // biome-ignore lint/style/noNonNullAssertion: <explanation>
<<<<<<< HEAD
      await expect(aliceAgent.modules.connections.getById(aliceBobConnection?.id!)).rejects.toThrow(RecordNotFoundError)
=======
      expect(aliceAgent.didcomm.connections.getById(aliceBobConnection?.id!)).rejects.toThrow(RecordNotFoundError)
>>>>>>> e23865d4

      // Wait for hangup
      await waitForAgentMessageProcessedEvent(bobAgent, {
        messageType: DidCommHangupMessage.type.messageTypeUri,
      })

      // If Bob sends a message afterwards, Alice should not receive it since the connection has been deleted
      await bobAgent.dependencyManager.resolve(DidCommMessageSender).sendMessage(messageBeforeHangup)

      // An error is thrown by Alice agent and, after inspecting all basic messages, it cannot be found
      // TODO: Update as soon as agent sends error events upon reception of messages
      const observable = aliceAgent.events.observable('AgentReceiveMessageError')
      const subject = new ReplaySubject(1)
      observable.pipe(first(), timeout({ first: 10000 })).subscribe(subject)
      await firstValueFrom(subject)

      const aliceBasicMessages = await aliceAgent.didcomm.basicMessages.findAllByQuery({})
      expect(aliceBasicMessages.find((message) => message.content === 'Message before hangup')).toBeUndefined()
    })

    test('Event emitted after processing hangup', async () => {
      // Send message to initial did
      // biome-ignore lint/style/noNonNullAssertion: <explanation>
      await bobAgent.didcomm.basicMessages.sendMessage(bobAliceConnection?.id!, 'Hello initial did')

      await waitForBasicMessage(aliceAgent, { content: 'Hello initial did' })

      // biome-ignore lint/style/noNonNullAssertion: <explanation>
      await aliceAgent.didcomm.connections.hangup({ connectionId: aliceBobConnection?.id! })

      // Catch did rotation event message from processHangup()
      const rotationEvent = await waitForDidRotate(bobAgent, {})
      expect(rotationEvent.theirDid?.to).toBeUndefined()
    })
  })
})<|MERGE_RESOLUTION|>--- conflicted
+++ resolved
@@ -419,11 +419,7 @@
 
       // Verify that alice connection has been effectively deleted
       // biome-ignore lint/style/noNonNullAssertion: <explanation>
-<<<<<<< HEAD
-      await expect(aliceAgent.modules.connections.getById(aliceBobConnection?.id!)).rejects.toThrow(RecordNotFoundError)
-=======
-      expect(aliceAgent.didcomm.connections.getById(aliceBobConnection?.id!)).rejects.toThrow(RecordNotFoundError)
->>>>>>> e23865d4
+      await expect(aliceAgent.didcomm.connections.getById(aliceBobConnection?.id!)).rejects.toThrow(RecordNotFoundError)
 
       // Wait for hangup
       await waitForAgentMessageProcessedEvent(bobAgent, {
