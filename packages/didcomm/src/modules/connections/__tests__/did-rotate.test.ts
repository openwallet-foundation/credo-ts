import { ReplaySubject, first, firstValueFrom, timeout } from 'rxjs'

import { Agent } from '../../../../../core/src/agent/Agent'
import { RecordNotFoundError } from '../../../../../core/src/error'
import { createPeerDidDocumentFromServices } from '../../../../../core/src/modules/dids'
import { uuid } from '../../../../../core/src/utils/uuid'
import { setupSubjectTransports } from '../../../../../core/tests'
import {
  getAgentOptions,
  makeConnection,
  waitForAgentMessageProcessedEvent,
  waitForBasicMessage,
  waitForDidRotate,
} from '../../../../../core/tests/helpers'
import { MessageSender } from '../../../MessageSender'
import { getOutboundMessageContext } from '../../../getOutboundMessageContext'
import { BasicMessage } from '../../basic-messages'
import { DidRotateAckMessage, DidRotateProblemReportMessage, HangupMessage } from '../messages'
import { ConnectionRecord } from '../repository'

import { InMemoryDidRegistry } from './InMemoryDidRegistry'

const aliceAgentOptions = getAgentOptions(
  'DID Rotate Alice',
  {
    endpoints: ['rxjs:alice'],
  },
  undefined,
  undefined,
  { requireDidcomm: true }
)
const bobAgentOptions = getAgentOptions(
  'DID Rotate Bob',
  {
    endpoints: ['rxjs:bob'],
  },
  undefined,
  undefined,
  { requireDidcomm: true }
)

// This is the most common flow
describe('Rotation E2E tests', () => {
  let aliceAgent: Agent<(typeof aliceAgentOptions)['modules']>
  let bobAgent: Agent<(typeof bobAgentOptions)['modules']>
  let aliceBobConnection: ConnectionRecord | undefined
  let bobAliceConnection: ConnectionRecord | undefined

  beforeEach(async () => {
    aliceAgent = new Agent(aliceAgentOptions)
    bobAgent = new Agent(bobAgentOptions)

    setupSubjectTransports([aliceAgent, bobAgent])
    await aliceAgent.initialize()
    await bobAgent.initialize()
    ;[aliceBobConnection, bobAliceConnection] = await makeConnection(aliceAgent, bobAgent)
  })

  afterEach(async () => {
    await aliceAgent.shutdown()
    await bobAgent.shutdown()
  })

  describe('Rotation from did:peer:1 to did:peer:4', () => {
    test('Rotate succesfully and send messages to new did afterwards', async () => {
      const oldDid = aliceBobConnection?.did
      expect(bobAliceConnection?.theirDid).toEqual(oldDid)

      // Send message to initial did
      // biome-ignore lint/style/noNonNullAssertion: <explanation>
      await bobAgent.didcomm.basicMessages.sendMessage(bobAliceConnection?.id!, 'Hello initial did')

      await waitForBasicMessage(aliceAgent, { content: 'Hello initial did' })

      // Do did rotate
      // biome-ignore lint/style/noNonNullAssertion: <explanation>
      const { newDid } = await aliceAgent.didcomm.connections.rotate({ connectionId: aliceBobConnection?.id! })

      // Wait for acknowledge
      await waitForAgentMessageProcessedEvent(aliceAgent, { messageType: DidRotateAckMessage.type.messageTypeUri })

      // Check that new did is taken into account by both parties
      // biome-ignore lint/style/noNonNullAssertion: <explanation>
      const newAliceBobConnection = await aliceAgent.didcomm.connections.getById(aliceBobConnection?.id!)
      // biome-ignore lint/style/noNonNullAssertion: <explanation>
      const newBobAliceConnection = await bobAgent.didcomm.connections.getById(bobAliceConnection?.id!)

      expect(newAliceBobConnection.did).toEqual(newDid)
      expect(newBobAliceConnection.theirDid).toEqual(newDid)

      // And also they store it into previous dids array
      expect(newAliceBobConnection.previousDids).toContain(oldDid)
      expect(newBobAliceConnection.previousTheirDids).toContain(oldDid)

      // Send message to new did
      // biome-ignore lint/style/noNonNullAssertion: <explanation>
      await bobAgent.didcomm.basicMessages.sendMessage(bobAliceConnection?.id!, 'Hello new did')

      await waitForBasicMessage(aliceAgent, { content: 'Hello new did', connectionId: aliceBobConnection?.id })
    })

    test('Rotate succesfully and send messages to previous did afterwards', async () => {
      // Send message to initial did
      // biome-ignore lint/style/noNonNullAssertion: <explanation>
      await bobAgent.didcomm.basicMessages.sendMessage(bobAliceConnection?.id!, 'Hello initial did')

      await waitForBasicMessage(aliceAgent, { content: 'Hello initial did' })

      const messageToPreviousDid = await getOutboundMessageContext(bobAgent.context, {
        message: new BasicMessage({ content: 'Message to previous did' }),
        connectionRecord: bobAliceConnection,
      })

      // Do did rotate
      // biome-ignore lint/style/noNonNullAssertion: <explanation>
      await aliceAgent.didcomm.connections.rotate({ connectionId: aliceBobConnection?.id! })

      // Wait for acknowledge
      await waitForAgentMessageProcessedEvent(aliceAgent, { messageType: DidRotateAckMessage.type.messageTypeUri })

      // Send message to previous did
      await bobAgent.dependencyManager.resolve(MessageSender).sendMessage(messageToPreviousDid)

      await waitForBasicMessage(aliceAgent, {
        content: 'Message to previous did',
        connectionId: aliceBobConnection?.id,
      })
    })
  })

  describe('Rotation specifying did and routing externally', () => {
    test('Rotate succesfully and send messages to new did afterwards', async () => {
      const oldDid = aliceBobConnection?.did
      expect(bobAliceConnection?.theirDid).toEqual(oldDid)

      // Send message to initial did
      // biome-ignore lint/style/noNonNullAssertion: <explanation>
      await bobAgent.didcomm.basicMessages.sendMessage(bobAliceConnection?.id!, 'Hello initial did')

      await waitForBasicMessage(aliceAgent, { content: 'Hello initial did' })

      // Create a new external did

      // Make a common in-memory did registry for both agents
      const didRegistry = new InMemoryDidRegistry()
      aliceAgent.dids.config.addRegistrar(didRegistry)
      aliceAgent.dids.config.addResolver(didRegistry)
      bobAgent.dids.config.addRegistrar(didRegistry)
      bobAgent.dids.config.addResolver(didRegistry)

      const didRouting = await aliceAgent.didcomm.mediationRecipient.getRouting({})
      const did = `did:inmemory:${uuid()}`
      const { didDocument, keys } = createPeerDidDocumentFromServices(
        [
          {
            id: 'didcomm',
            recipientKeys: [didRouting.recipientKey],
            routingKeys: didRouting.routingKeys,
            serviceEndpoint: didRouting.endpoints[0],
          },
        ],
        true
      )
      didDocument.id = did

      await aliceAgent.dids.create({
        did,
        didDocument,
        options: {
          keys,
        },
      })

      // Do did rotate
      const { newDid } = await aliceAgent.didcomm.connections.rotate({
        // biome-ignore lint/style/noNonNullAssertion: <explanation>
        connectionId: aliceBobConnection?.id!,
        toDid: did,
      })

      // Wait for acknowledge
      await waitForAgentMessageProcessedEvent(aliceAgent, { messageType: DidRotateAckMessage.type.messageTypeUri })

      // Check that new did is taken into account by both parties
      // biome-ignore lint/style/noNonNullAssertion: <explanation>
      const newAliceBobConnection = await aliceAgent.didcomm.connections.getById(aliceBobConnection?.id!)
      // biome-ignore lint/style/noNonNullAssertion: <explanation>
      const newBobAliceConnection = await bobAgent.didcomm.connections.getById(bobAliceConnection?.id!)

      expect(newAliceBobConnection.did).toEqual(newDid)
      expect(newBobAliceConnection.theirDid).toEqual(newDid)

      // And also they store it into previous dids array
      expect(newAliceBobConnection.previousDids).toContain(oldDid)
      expect(newBobAliceConnection.previousTheirDids).toContain(oldDid)

      // Send message to new did
      // biome-ignore lint/style/noNonNullAssertion: <explanation>
      await bobAgent.didcomm.basicMessages.sendMessage(bobAliceConnection?.id!, 'Hello new did')

      await waitForBasicMessage(aliceAgent, { content: 'Hello new did', connectionId: aliceBobConnection?.id })
    })

    test('Rotate succesfully and send messages to previous did afterwards', async () => {
      // Send message to initial did
      // biome-ignore lint/style/noNonNullAssertion: <explanation>
      await bobAgent.didcomm.basicMessages.sendMessage(bobAliceConnection?.id!, 'Hello initial did')

      await waitForBasicMessage(aliceAgent, { content: 'Hello initial did' })

      const messageToPreviousDid = await getOutboundMessageContext(bobAgent.context, {
        message: new BasicMessage({ content: 'Message to previous did' }),
        connectionRecord: bobAliceConnection,
      })

      // Create a new external did

      // Make a common in-memory did registry for both agents
      const didRegistry = new InMemoryDidRegistry()
      aliceAgent.dids.config.addRegistrar(didRegistry)
      aliceAgent.dids.config.addResolver(didRegistry)
      bobAgent.dids.config.addRegistrar(didRegistry)
      bobAgent.dids.config.addResolver(didRegistry)

      const didRouting = await aliceAgent.didcomm.mediationRecipient.getRouting({})
      const did = `did:inmemory:${uuid()}`
      const { didDocument, keys } = createPeerDidDocumentFromServices(
        [
          {
            id: 'didcomm',
            recipientKeys: [didRouting.recipientKey],
            routingKeys: didRouting.routingKeys,
            serviceEndpoint: didRouting.endpoints[0],
          },
        ],
        true
      )
      didDocument.id = did

      await aliceAgent.dids.create({
        did,
        didDocument,
        options: {
          keys,
        },
      })

      const waitForAllDidRotate = Promise.all([waitForDidRotate(aliceAgent, {}), waitForDidRotate(bobAgent, {})])

      // Do did rotate

      // biome-ignore lint/style/noNonNullAssertion: <explanation>
      await aliceAgent.didcomm.connections.rotate({ connectionId: aliceBobConnection?.id!, toDid: did })

      // Wait for acknowledge
      await waitForAgentMessageProcessedEvent(aliceAgent, { messageType: DidRotateAckMessage.type.messageTypeUri })
      const [firstRotate, secondRotate] = await waitForAllDidRotate

      const preRotateDid = aliceBobConnection?.did
      expect(firstRotate).toEqual({
        connectionRecord: expect.any(ConnectionRecord),
        ourDid: {
          from: preRotateDid,
          to: did,
        },
        theirDid: undefined,
      })

      expect(secondRotate).toEqual({
        connectionRecord: expect.any(ConnectionRecord),
        ourDid: undefined,
        theirDid: {
          from: preRotateDid,
          to: did,
        },
      })

      // Send message to previous did
      await bobAgent.dependencyManager.resolve(MessageSender).sendMessage(messageToPreviousDid)

      await waitForBasicMessage(aliceAgent, {
        content: 'Message to previous did',
        connectionId: aliceBobConnection?.id,
      })
    })

    test('Rotate failed and send messages to previous did afterwards', async () => {
      // Send message to initial did
      // biome-ignore lint/style/noNonNullAssertion: <explanation>
      await bobAgent.didcomm.basicMessages.sendMessage(bobAliceConnection?.id!, 'Hello initial did')

      await waitForBasicMessage(aliceAgent, { content: 'Hello initial did' })

      const messageToPreviousDid = await getOutboundMessageContext(bobAgent.context, {
        message: new BasicMessage({ content: 'Message to previous did' }),
        connectionRecord: bobAliceConnection,
      })

      // Create a new external did

      // Use custom registry only for Alice agent, in order to force an error on Bob side
      const didRegistry = new InMemoryDidRegistry()
      aliceAgent.dids.config.addRegistrar(didRegistry)
      aliceAgent.dids.config.addResolver(didRegistry)

      const didRouting = await aliceAgent.didcomm.mediationRecipient.getRouting({})
      const did = `did:inmemory:${uuid()}`
      const { didDocument, keys } = createPeerDidDocumentFromServices(
        [
          {
            id: 'didcomm',
            recipientKeys: [didRouting.recipientKey],
            routingKeys: didRouting.routingKeys,
            serviceEndpoint: didRouting.endpoints[0],
          },
        ],
        true
      )
      didDocument.id = did

      await aliceAgent.dids.create({
        did,
        didDocument,
        options: {
          keys,
        },
      })

      // Do did rotate
      // biome-ignore lint/style/noNonNullAssertion: <explanation>
      await aliceAgent.didcomm.connections.rotate({ connectionId: aliceBobConnection?.id!, toDid: did })

      // Wait for a problem report
      await waitForAgentMessageProcessedEvent(aliceAgent, {
        messageType: DidRotateProblemReportMessage.type.messageTypeUri,
      })

      // Send message to previous did
      await bobAgent.dependencyManager.resolve(MessageSender).sendMessage(messageToPreviousDid)

      await waitForBasicMessage(aliceAgent, {
        content: 'Message to previous did',
        connectionId: aliceBobConnection?.id,
      })

      // Send message to stored did (should be the previous one)
      // biome-ignore lint/style/noNonNullAssertion: <explanation>
      await bobAgent.didcomm.basicMessages.sendMessage(bobAliceConnection?.id!, 'Message after did rotation failure')

      await waitForBasicMessage(aliceAgent, {
        content: 'Message after did rotation failure',
        connectionId: aliceBobConnection?.id,
      })
    })
  })

  describe('Hangup', () => {
    test('Hangup without record deletion', async () => {
      // Send message to initial did
      // biome-ignore lint/style/noNonNullAssertion: <explanation>
      await bobAgent.didcomm.basicMessages.sendMessage(bobAliceConnection?.id!, 'Hello initial did')

      await waitForBasicMessage(aliceAgent, { content: 'Hello initial did' })

      // Store an outbound context so we can attempt to send a message even if the connection is terminated.
      // A bit hacky, but may happen in some cases where message retry mechanisms are being used
      const messageBeforeHangup = await getOutboundMessageContext(bobAgent.context, {
        message: new BasicMessage({ content: 'Message before hangup' }),
        connectionRecord: bobAliceConnection?.clone(),
      })

      // biome-ignore lint/style/noNonNullAssertion: <explanation>
      await aliceAgent.didcomm.connections.hangup({ connectionId: aliceBobConnection?.id! })

      // Wait for hangup
      await waitForAgentMessageProcessedEvent(bobAgent, {
        messageType: HangupMessage.type.messageTypeUri,
      })

      // If Bob attempts to send a message to Alice after they received the hangup, framework should reject it
      expect(
        // biome-ignore lint/style/noNonNullAssertion: <explanation>
<<<<<<< HEAD
        bobAgent.didcomm.basicMessages.sendMessage(bobAliceConnection?.id!, 'Message after hangup')
      ).rejects.toThrowError()
=======
        bobAgent.modules.basicMessages.sendMessage(bobAliceConnection?.id!, 'Message after hangup')
      ).rejects.toThrow()
>>>>>>> 69ea7296

      // If Bob sends a message afterwards, Alice should still be able to receive it
      await bobAgent.dependencyManager.resolve(MessageSender).sendMessage(messageBeforeHangup)

      await waitForBasicMessage(aliceAgent, {
        content: 'Message before hangup',
        connectionId: aliceBobConnection?.id,
      })
    })

    test('Hangup and delete connection record', async () => {
      // Send message to initial did
      // biome-ignore lint/style/noNonNullAssertion: <explanation>
      await bobAgent.didcomm.basicMessages.sendMessage(bobAliceConnection?.id!, 'Hello initial did')

      await waitForBasicMessage(aliceAgent, { content: 'Hello initial did' })

      // Store an outbound context so we can attempt to send a message even if the connection is terminated.
      // A bit hacky, but may happen in some cases where message retry mechanisms are being used
      const messageBeforeHangup = await getOutboundMessageContext(bobAgent.context, {
        message: new BasicMessage({ content: 'Message before hangup' }),
        connectionRecord: bobAliceConnection?.clone(),
      })

      // biome-ignore lint/style/noNonNullAssertion: <explanation>
      await aliceAgent.didcomm.connections.hangup({ connectionId: aliceBobConnection?.id!, deleteAfterHangup: true })

      // Verify that alice connection has been effectively deleted
      // biome-ignore lint/style/noNonNullAssertion: <explanation>
      expect(aliceAgent.didcomm.connections.getById(aliceBobConnection?.id!)).rejects.toThrow(RecordNotFoundError)

      // Wait for hangup
      await waitForAgentMessageProcessedEvent(bobAgent, {
        messageType: HangupMessage.type.messageTypeUri,
      })

      // If Bob sends a message afterwards, Alice should not receive it since the connection has been deleted
      await bobAgent.dependencyManager.resolve(MessageSender).sendMessage(messageBeforeHangup)

      // An error is thrown by Alice agent and, after inspecting all basic messages, it cannot be found
      // TODO: Update as soon as agent sends error events upon reception of messages
      const observable = aliceAgent.events.observable('AgentReceiveMessageError')
      const subject = new ReplaySubject(1)
      observable.pipe(first(), timeout({ first: 10000 })).subscribe(subject)
      await firstValueFrom(subject)

      const aliceBasicMessages = await aliceAgent.didcomm.basicMessages.findAllByQuery({})
      expect(aliceBasicMessages.find((message) => message.content === 'Message before hangup')).toBeUndefined()
    })

    test('Event emitted after processing hangup', async () => {
      // Send message to initial did
      // biome-ignore lint/style/noNonNullAssertion: <explanation>
      await bobAgent.didcomm.basicMessages.sendMessage(bobAliceConnection?.id!, 'Hello initial did')

      await waitForBasicMessage(aliceAgent, { content: 'Hello initial did' })

      // biome-ignore lint/style/noNonNullAssertion: <explanation>
      await aliceAgent.didcomm.connections.hangup({ connectionId: aliceBobConnection?.id! })

      // Catch did rotation event message from processHangup()
      const rotationEvent = await waitForDidRotate(bobAgent, {})
      expect(rotationEvent.theirDid?.to).toBeUndefined()
    })
  })
})<|MERGE_RESOLUTION|>--- conflicted
+++ resolved
@@ -380,13 +380,8 @@
       // If Bob attempts to send a message to Alice after they received the hangup, framework should reject it
       expect(
         // biome-ignore lint/style/noNonNullAssertion: <explanation>
-<<<<<<< HEAD
         bobAgent.didcomm.basicMessages.sendMessage(bobAliceConnection?.id!, 'Message after hangup')
-      ).rejects.toThrowError()
-=======
-        bobAgent.modules.basicMessages.sendMessage(bobAliceConnection?.id!, 'Message after hangup')
       ).rejects.toThrow()
->>>>>>> 69ea7296
 
       // If Bob sends a message afterwards, Alice should still be able to receive it
       await bobAgent.dependencyManager.resolve(MessageSender).sendMessage(messageBeforeHangup)
