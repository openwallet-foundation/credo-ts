import { ReplaySubject, first, firstValueFrom, timeout } from 'rxjs'

import { Agent } from '../../../../../core/src/agent/Agent'
import { RecordNotFoundError } from '../../../../../core/src/error'
import { createPeerDidDocumentFromServices } from '../../../../../core/src/modules/dids'
import { uuid } from '../../../../../core/src/utils/uuid'
import { setupSubjectTransports } from '../../../../../core/tests'
import {
  getAgentOptions,
  makeConnection,
  waitForAgentMessageProcessedEvent,
  waitForBasicMessage,
  waitForDidRotate,
} from '../../../../../core/tests/helpers'
import { DidCommMessageSender } from '../../../DidCommMessageSender'
import { getOutboundDidCommMessageContext } from '../../../getDidCommOutboundMessageContext'
import { DidCommBasicMessage } from '../../basic-messages'
import { DidCommDidRotateAckMessage, DidCommDidRotateProblemReportMessage, DidCommHangupMessage } from '../messages'
import { DidCommConnectionRecord } from '../repository'

import { InMemoryDidRegistry } from './InMemoryDidRegistry'

const aliceAgentOptions = getAgentOptions(
  'DID Rotate Alice',
  {
    endpoints: ['rxjs:alice'],
  },
  undefined,
  undefined,
  { requireDidcomm: true }
)
const bobAgentOptions = getAgentOptions(
  'DID Rotate Bob',
  {
    endpoints: ['rxjs:bob'],
  },
  undefined,
  undefined,
  { requireDidcomm: true }
)

// This is the most common flow
describe('Rotation E2E tests', () => {
<<<<<<< HEAD
  let aliceAgent: Agent<(typeof aliceAgentOptions)['modules']>
  let bobAgent: Agent<(typeof bobAgentOptions)['modules']>
  let aliceBobConnection: ConnectionRecord | undefined
  let bobAliceConnection: ConnectionRecord | undefined
=======
  let aliceAgent: Agent<DefaultAgentModulesInput>
  let bobAgent: Agent<DefaultAgentModulesInput>
  let aliceBobConnection: DidCommConnectionRecord | undefined
  let bobAliceConnection: DidCommConnectionRecord | undefined
>>>>>>> 494c4997

  beforeEach(async () => {
    aliceAgent = new Agent(aliceAgentOptions)
    bobAgent = new Agent(bobAgentOptions)

    setupSubjectTransports([aliceAgent, bobAgent])
    await aliceAgent.initialize()
    await bobAgent.initialize()
    ;[aliceBobConnection, bobAliceConnection] = await makeConnection(aliceAgent, bobAgent)
  })

  afterEach(async () => {
    await aliceAgent.shutdown()
    await bobAgent.shutdown()
  })

  describe('Rotation from did:peer:1 to did:peer:4', () => {
    test('Rotate succesfully and send messages to new did afterwards', async () => {
      const oldDid = aliceBobConnection?.did
      expect(bobAliceConnection?.theirDid).toEqual(oldDid)

      // Send message to initial did
      // biome-ignore lint/style/noNonNullAssertion: <explanation>
      await bobAgent.didcomm.basicMessages.sendMessage(bobAliceConnection?.id!, 'Hello initial did')

      await waitForBasicMessage(aliceAgent, { content: 'Hello initial did' })

      // Do did rotate
      // biome-ignore lint/style/noNonNullAssertion: <explanation>
      const { newDid } = await aliceAgent.didcomm.connections.rotate({ connectionId: aliceBobConnection?.id! })

      // Wait for acknowledge
      await waitForAgentMessageProcessedEvent(aliceAgent, {
        messageType: DidCommDidRotateAckMessage.type.messageTypeUri,
      })

      // Check that new did is taken into account by both parties
      // biome-ignore lint/style/noNonNullAssertion: <explanation>
      const newAliceBobConnection = await aliceAgent.didcomm.connections.getById(aliceBobConnection?.id!)
      // biome-ignore lint/style/noNonNullAssertion: <explanation>
      const newBobAliceConnection = await bobAgent.didcomm.connections.getById(bobAliceConnection?.id!)

      expect(newAliceBobConnection.did).toEqual(newDid)
      expect(newBobAliceConnection.theirDid).toEqual(newDid)

      // And also they store it into previous dids array
      expect(newAliceBobConnection.previousDids).toContain(oldDid)
      expect(newBobAliceConnection.previousTheirDids).toContain(oldDid)

      // Send message to new did
      // biome-ignore lint/style/noNonNullAssertion: <explanation>
      await bobAgent.didcomm.basicMessages.sendMessage(bobAliceConnection?.id!, 'Hello new did')

      await waitForBasicMessage(aliceAgent, { content: 'Hello new did', connectionId: aliceBobConnection?.id })
    })

    test('Rotate succesfully and send messages to previous did afterwards', async () => {
      // Send message to initial did
      // biome-ignore lint/style/noNonNullAssertion: <explanation>
      await bobAgent.didcomm.basicMessages.sendMessage(bobAliceConnection?.id!, 'Hello initial did')

      await waitForBasicMessage(aliceAgent, { content: 'Hello initial did' })

      const messageToPreviousDid = await getOutboundDidCommMessageContext(bobAgent.context, {
        message: new DidCommBasicMessage({ content: 'Message to previous did' }),
        connectionRecord: bobAliceConnection,
      })

      // Do did rotate
      // biome-ignore lint/style/noNonNullAssertion: <explanation>
      await aliceAgent.didcomm.connections.rotate({ connectionId: aliceBobConnection?.id! })

      // Wait for acknowledge
      await waitForAgentMessageProcessedEvent(aliceAgent, {
        messageType: DidCommDidRotateAckMessage.type.messageTypeUri,
      })

      // Send message to previous did
      await bobAgent.dependencyManager.resolve(DidCommMessageSender).sendMessage(messageToPreviousDid)

      await waitForBasicMessage(aliceAgent, {
        content: 'Message to previous did',
        connectionId: aliceBobConnection?.id,
      })
    })
  })

  describe('Rotation specifying did and routing externally', () => {
    test('Rotate succesfully and send messages to new did afterwards', async () => {
      const oldDid = aliceBobConnection?.did
      expect(bobAliceConnection?.theirDid).toEqual(oldDid)

      // Send message to initial did
      // biome-ignore lint/style/noNonNullAssertion: <explanation>
      await bobAgent.didcomm.basicMessages.sendMessage(bobAliceConnection?.id!, 'Hello initial did')

      await waitForBasicMessage(aliceAgent, { content: 'Hello initial did' })

      // Create a new external did

      // Make a common in-memory did registry for both agents
      const didRegistry = new InMemoryDidRegistry()
      aliceAgent.dids.config.addRegistrar(didRegistry)
      aliceAgent.dids.config.addResolver(didRegistry)
      bobAgent.dids.config.addRegistrar(didRegistry)
      bobAgent.dids.config.addResolver(didRegistry)

      const didRouting = await aliceAgent.didcomm.mediationRecipient.getRouting({})
      const did = `did:inmemory:${uuid()}`
      const { didDocument, keys } = createPeerDidDocumentFromServices(
        [
          {
            id: 'didcomm',
            recipientKeys: [didRouting.recipientKey],
            routingKeys: didRouting.routingKeys,
            serviceEndpoint: didRouting.endpoints[0],
          },
        ],
        true
      )
      didDocument.id = did

      await aliceAgent.dids.create({
        did,
        didDocument,
        options: {
          keys,
        },
      })

      // Do did rotate
      const { newDid } = await aliceAgent.didcomm.connections.rotate({
        // biome-ignore lint/style/noNonNullAssertion: <explanation>
        connectionId: aliceBobConnection?.id!,
        toDid: did,
      })

      // Wait for acknowledge
      await waitForAgentMessageProcessedEvent(aliceAgent, {
        messageType: DidCommDidRotateAckMessage.type.messageTypeUri,
      })

      // Check that new did is taken into account by both parties
      // biome-ignore lint/style/noNonNullAssertion: <explanation>
      const newAliceBobConnection = await aliceAgent.didcomm.connections.getById(aliceBobConnection?.id!)
      // biome-ignore lint/style/noNonNullAssertion: <explanation>
      const newBobAliceConnection = await bobAgent.didcomm.connections.getById(bobAliceConnection?.id!)

      expect(newAliceBobConnection.did).toEqual(newDid)
      expect(newBobAliceConnection.theirDid).toEqual(newDid)

      // And also they store it into previous dids array
      expect(newAliceBobConnection.previousDids).toContain(oldDid)
      expect(newBobAliceConnection.previousTheirDids).toContain(oldDid)

      // Send message to new did
      // biome-ignore lint/style/noNonNullAssertion: <explanation>
      await bobAgent.didcomm.basicMessages.sendMessage(bobAliceConnection?.id!, 'Hello new did')

      await waitForBasicMessage(aliceAgent, { content: 'Hello new did', connectionId: aliceBobConnection?.id })
    })

    test('Rotate succesfully and send messages to previous did afterwards', async () => {
      // Send message to initial did
      // biome-ignore lint/style/noNonNullAssertion: <explanation>
      await bobAgent.didcomm.basicMessages.sendMessage(bobAliceConnection?.id!, 'Hello initial did')

      await waitForBasicMessage(aliceAgent, { content: 'Hello initial did' })

      const messageToPreviousDid = await getOutboundDidCommMessageContext(bobAgent.context, {
        message: new DidCommBasicMessage({ content: 'Message to previous did' }),
        connectionRecord: bobAliceConnection,
      })

      // Create a new external did

      // Make a common in-memory did registry for both agents
      const didRegistry = new InMemoryDidRegistry()
      aliceAgent.dids.config.addRegistrar(didRegistry)
      aliceAgent.dids.config.addResolver(didRegistry)
      bobAgent.dids.config.addRegistrar(didRegistry)
      bobAgent.dids.config.addResolver(didRegistry)

      const didRouting = await aliceAgent.didcomm.mediationRecipient.getRouting({})
      const did = `did:inmemory:${uuid()}`
      const { didDocument, keys } = createPeerDidDocumentFromServices(
        [
          {
            id: 'didcomm',
            recipientKeys: [didRouting.recipientKey],
            routingKeys: didRouting.routingKeys,
            serviceEndpoint: didRouting.endpoints[0],
          },
        ],
        true
      )
      didDocument.id = did

      await aliceAgent.dids.create({
        did,
        didDocument,
        options: {
          keys,
        },
      })

      const waitForAllDidRotate = Promise.all([waitForDidRotate(aliceAgent, {}), waitForDidRotate(bobAgent, {})])

      // Do did rotate

      // biome-ignore lint/style/noNonNullAssertion: <explanation>
      await aliceAgent.didcomm.connections.rotate({ connectionId: aliceBobConnection?.id!, toDid: did })

      // Wait for acknowledge
      await waitForAgentMessageProcessedEvent(aliceAgent, {
        messageType: DidCommDidRotateAckMessage.type.messageTypeUri,
      })
      const [firstRotate, secondRotate] = await waitForAllDidRotate

      const preRotateDid = aliceBobConnection?.did
      expect(firstRotate).toEqual({
        connectionRecord: expect.any(DidCommConnectionRecord),
        ourDid: {
          from: preRotateDid,
          to: did,
        },
        theirDid: undefined,
      })

      expect(secondRotate).toEqual({
        connectionRecord: expect.any(DidCommConnectionRecord),
        ourDid: undefined,
        theirDid: {
          from: preRotateDid,
          to: did,
        },
      })

      // Send message to previous did
      await bobAgent.dependencyManager.resolve(DidCommMessageSender).sendMessage(messageToPreviousDid)

      await waitForBasicMessage(aliceAgent, {
        content: 'Message to previous did',
        connectionId: aliceBobConnection?.id,
      })
    })

    test('Rotate failed and send messages to previous did afterwards', async () => {
      // Send message to initial did
      // biome-ignore lint/style/noNonNullAssertion: <explanation>
      await bobAgent.didcomm.basicMessages.sendMessage(bobAliceConnection?.id!, 'Hello initial did')

      await waitForBasicMessage(aliceAgent, { content: 'Hello initial did' })

      const messageToPreviousDid = await getOutboundDidCommMessageContext(bobAgent.context, {
        message: new DidCommBasicMessage({ content: 'Message to previous did' }),
        connectionRecord: bobAliceConnection,
      })

      // Create a new external did

      // Use custom registry only for Alice agent, in order to force an error on Bob side
      const didRegistry = new InMemoryDidRegistry()
      aliceAgent.dids.config.addRegistrar(didRegistry)
      aliceAgent.dids.config.addResolver(didRegistry)

      const didRouting = await aliceAgent.didcomm.mediationRecipient.getRouting({})
      const did = `did:inmemory:${uuid()}`
      const { didDocument, keys } = createPeerDidDocumentFromServices(
        [
          {
            id: 'didcomm',
            recipientKeys: [didRouting.recipientKey],
            routingKeys: didRouting.routingKeys,
            serviceEndpoint: didRouting.endpoints[0],
          },
        ],
        true
      )
      didDocument.id = did

      await aliceAgent.dids.create({
        did,
        didDocument,
        options: {
          keys,
        },
      })

      // Do did rotate
      // biome-ignore lint/style/noNonNullAssertion: <explanation>
      await aliceAgent.didcomm.connections.rotate({ connectionId: aliceBobConnection?.id!, toDid: did })

      // Wait for a problem report
      await waitForAgentMessageProcessedEvent(aliceAgent, {
        messageType: DidCommDidRotateProblemReportMessage.type.messageTypeUri,
      })

      // Send message to previous did
      await bobAgent.dependencyManager.resolve(DidCommMessageSender).sendMessage(messageToPreviousDid)

      await waitForBasicMessage(aliceAgent, {
        content: 'Message to previous did',
        connectionId: aliceBobConnection?.id,
      })

      // Send message to stored did (should be the previous one)
      // biome-ignore lint/style/noNonNullAssertion: <explanation>
      await bobAgent.didcomm.basicMessages.sendMessage(bobAliceConnection?.id!, 'Message after did rotation failure')

      await waitForBasicMessage(aliceAgent, {
        content: 'Message after did rotation failure',
        connectionId: aliceBobConnection?.id,
      })
    })
  })

  describe('Hangup', () => {
    test('Hangup without record deletion', async () => {
      // Send message to initial did
      // biome-ignore lint/style/noNonNullAssertion: <explanation>
      await bobAgent.didcomm.basicMessages.sendMessage(bobAliceConnection?.id!, 'Hello initial did')

      await waitForBasicMessage(aliceAgent, { content: 'Hello initial did' })

      // Store an outbound context so we can attempt to send a message even if the connection is terminated.
      // A bit hacky, but may happen in some cases where message retry mechanisms are being used
      const messageBeforeHangup = await getOutboundDidCommMessageContext(bobAgent.context, {
        message: new DidCommBasicMessage({ content: 'Message before hangup' }),
        connectionRecord: bobAliceConnection?.clone(),
      })

      // biome-ignore lint/style/noNonNullAssertion: <explanation>
      await aliceAgent.didcomm.connections.hangup({ connectionId: aliceBobConnection?.id! })

      // Wait for hangup
      await waitForAgentMessageProcessedEvent(bobAgent, {
        messageType: DidCommHangupMessage.type.messageTypeUri,
      })

      // If Bob attempts to send a message to Alice after they received the hangup, framework should reject it
      expect(
        // biome-ignore lint/style/noNonNullAssertion: <explanation>
        bobAgent.didcomm.basicMessages.sendMessage(bobAliceConnection?.id!, 'Message after hangup')
      ).rejects.toThrow()

      // If Bob sends a message afterwards, Alice should still be able to receive it
      await bobAgent.dependencyManager.resolve(DidCommMessageSender).sendMessage(messageBeforeHangup)

      await waitForBasicMessage(aliceAgent, {
        content: 'Message before hangup',
        connectionId: aliceBobConnection?.id,
      })
    })

    test('Hangup and delete connection record', async () => {
      // Send message to initial did
      // biome-ignore lint/style/noNonNullAssertion: <explanation>
      await bobAgent.didcomm.basicMessages.sendMessage(bobAliceConnection?.id!, 'Hello initial did')

      await waitForBasicMessage(aliceAgent, { content: 'Hello initial did' })

      // Store an outbound context so we can attempt to send a message even if the connection is terminated.
      // A bit hacky, but may happen in some cases where message retry mechanisms are being used
      const messageBeforeHangup = await getOutboundDidCommMessageContext(bobAgent.context, {
        message: new DidCommBasicMessage({ content: 'Message before hangup' }),
        connectionRecord: bobAliceConnection?.clone(),
      })

      // biome-ignore lint/style/noNonNullAssertion: <explanation>
      await aliceAgent.didcomm.connections.hangup({ connectionId: aliceBobConnection?.id!, deleteAfterHangup: true })

      // Verify that alice connection has been effectively deleted
      // biome-ignore lint/style/noNonNullAssertion: <explanation>
      expect(aliceAgent.didcomm.connections.getById(aliceBobConnection?.id!)).rejects.toThrow(RecordNotFoundError)

      // Wait for hangup
      await waitForAgentMessageProcessedEvent(bobAgent, {
        messageType: DidCommHangupMessage.type.messageTypeUri,
      })

      // If Bob sends a message afterwards, Alice should not receive it since the connection has been deleted
      await bobAgent.dependencyManager.resolve(DidCommMessageSender).sendMessage(messageBeforeHangup)

      // An error is thrown by Alice agent and, after inspecting all basic messages, it cannot be found
      // TODO: Update as soon as agent sends error events upon reception of messages
      const observable = aliceAgent.events.observable('AgentReceiveMessageError')
      const subject = new ReplaySubject(1)
      observable.pipe(first(), timeout({ first: 10000 })).subscribe(subject)
      await firstValueFrom(subject)

      const aliceBasicMessages = await aliceAgent.didcomm.basicMessages.findAllByQuery({})
      expect(aliceBasicMessages.find((message) => message.content === 'Message before hangup')).toBeUndefined()
    })

    test('Event emitted after processing hangup', async () => {
      // Send message to initial did
      // biome-ignore lint/style/noNonNullAssertion: <explanation>
      await bobAgent.didcomm.basicMessages.sendMessage(bobAliceConnection?.id!, 'Hello initial did')

      await waitForBasicMessage(aliceAgent, { content: 'Hello initial did' })

      // biome-ignore lint/style/noNonNullAssertion: <explanation>
      await aliceAgent.didcomm.connections.hangup({ connectionId: aliceBobConnection?.id! })

      // Catch did rotation event message from processHangup()
      const rotationEvent = await waitForDidRotate(bobAgent, {})
      expect(rotationEvent.theirDid?.to).toBeUndefined()
    })
  })
})<|MERGE_RESOLUTION|>--- conflicted
+++ resolved
@@ -41,17 +41,10 @@
 
 // This is the most common flow
 describe('Rotation E2E tests', () => {
-<<<<<<< HEAD
-  let aliceAgent: Agent<(typeof aliceAgentOptions)['modules']>
-  let bobAgent: Agent<(typeof bobAgentOptions)['modules']>
-  let aliceBobConnection: ConnectionRecord | undefined
-  let bobAliceConnection: ConnectionRecord | undefined
-=======
   let aliceAgent: Agent<DefaultAgentModulesInput>
   let bobAgent: Agent<DefaultAgentModulesInput>
   let aliceBobConnection: DidCommConnectionRecord | undefined
   let bobAliceConnection: DidCommConnectionRecord | undefined
->>>>>>> 494c4997
 
   beforeEach(async () => {
     aliceAgent = new Agent(aliceAgentOptions)
