--- conflicted
+++ resolved
@@ -145,13 +145,8 @@
   test('Alice is unable to send a message', async () => {
     testLogger.test('Alice sends message to Faber that is undeliverable')
 
-<<<<<<< HEAD
     const spy = vi
-      .spyOn(aliceAgent.modules.didcomm.outboundTransports[0], 'sendMessage')
-=======
-    const spy = jest
       .spyOn(aliceAgent.didcomm.outboundTransports[0], 'sendMessage')
->>>>>>> e23865d4
       .mockRejectedValue(new Error('any error'))
 
     await expect(aliceAgent.didcomm.basicMessages.sendMessage(aliceConnection.id, 'Hello')).rejects.toThrow(
