--- conflicted
+++ resolved
@@ -148,11 +148,7 @@
       .spyOn(aliceAgent.modules.didcomm.outboundTransports[0], 'sendMessage')
       .mockRejectedValue(new Error('any error'))
 
-<<<<<<< HEAD
-    await expect(aliceAgent.didcomm.basicMessages.sendMessage(aliceConnection.id, 'Hello')).rejects.toThrowError(
-=======
-    await expect(aliceAgent.modules.basicMessages.sendMessage(aliceConnection.id, 'Hello')).rejects.toThrow(
->>>>>>> 69ea7296
+    await expect(aliceAgent.didcomm.basicMessages.sendMessage(aliceConnection.id, 'Hello')).rejects.toThrow(
       MessageSendingError
     )
     try {
@@ -176,13 +172,8 @@
 
       await aliceAgent.didcomm.basicMessages.deleteById(storedRecord.id)
       await expect(
-<<<<<<< HEAD
         aliceAgent.didcomm.basicMessages.getById(thrownError.outboundMessageContext.associatedRecord?.id)
-      ).rejects.toThrowError(RecordNotFoundError)
-=======
-        aliceAgent.modules.basicMessages.getById(thrownError.outboundMessageContext.associatedRecord?.id)
       ).rejects.toThrow(RecordNotFoundError)
->>>>>>> 69ea7296
     }
     spy.mockClear()
   })
