import type { AnonCredsHolderService } from '../../../../../../../anoncreds/src'
import type { LegacyIndyDidCommProposeCredentialFormat } from '../../../../../../../anoncreds/src/formats/LegacyIndyDidCommCredentialFormat'
import type { AnonCredsTestsAgent } from '../../../../../../../anoncreds/tests/legacyAnonCredsSetup'
import type { EventReplaySubject } from '../../../../../../../core/tests'

import { AnonCredsHolderServiceSymbol } from '../../../../../../../anoncreds/src'
import {
  issueLegacyAnonCredsCredential,
  setupAnonCredsTests,
} from '../../../../../../../anoncreds/tests/legacyAnonCredsSetup'
import { JsonTransformer } from '../../../../../../../core/src/utils'
import { waitForCredentialRecord, waitForCredentialRecordSubject } from '../../../../../../../core/tests'
import testLogger from '../../../../../../../core/tests/logger'
import { DidCommMessageRepository } from '../../../../../repository'
import { DidCommCredentialRole } from '../../../models'
import { DidCommCredentialState } from '../../../models/DidCommCredentialState'
import { DidCommCredentialExchangeRecord } from '../../../repository/DidCommCredentialExchangeRecord'
import {
  DidCommCredentialV2Preview,
  DidCommIssueCredentialV2Message,
  DidCommOfferCredentialV2Message,
  DidCommProposeCredentialV2Message,
  DidCommRequestCredentialV2Message,
} from '../messages'

const credentialPreview = DidCommCredentialV2Preview.fromRecord({
  name: 'John',
  age: '99',
  'x-ray': 'some x-ray',
  profile_picture: 'profile picture',
})

describe('v2 credentials', () => {
  let faberAgent: AnonCredsTestsAgent
  let aliceAgent: AnonCredsTestsAgent
  let credentialDefinitionId: string
  let faberConnectionId: string
  let aliceConnectionId: string
  let teardown: () => Promise<void>

  let faberReplay: EventReplaySubject
  let aliceReplay: EventReplaySubject

  let indyCredentialProposal: LegacyIndyDidCommProposeCredentialFormat

  const newCredentialPreview = DidCommCredentialV2Preview.fromRecord({
    name: 'John',
    age: '99',
    'x-ray': 'another x-ray value',
    profile_picture: 'another profile picture',
  })

  beforeAll(async () => {
    ;({
      issuerAgent: faberAgent,
      issuerReplay: faberReplay,
      holderAgent: aliceAgent,
      holderReplay: aliceReplay,
      credentialDefinitionId,
      issuerHolderConnectionId: faberConnectionId,
      holderIssuerConnectionId: aliceConnectionId,
      teardown,
    } = await setupAnonCredsTests({
      issuerName: 'Faber Agent Credentials v2',
      holderName: 'Alice Agent Credentials v2',
      attributeNames: ['name', 'age', 'x-ray', 'profile_picture'],
      useDrizzleStorage: 'postgres',
    }))

    indyCredentialProposal = {
      credentialDefinitionId: credentialDefinitionId,
      schemaIssuerDid: 'GMm4vMw8LLrLJjp81kRRLp',
      schemaName: 'ahoy',
      schemaVersion: '1.0',
      schemaId: 'q7ATwTYbQDgiigVijUAej:2:test:1.0',
      issuerDid: 'GMm4vMw8LLrLJjp81kRRLp',
    }
  })

  afterAll(async () => {
    await faberAgent.shutdown()
    await aliceAgent.shutdown()
    await teardown()
  })

  test('Alice starts with V2 credential proposal to Faber', async () => {
    testLogger.test('Alice sends (v2) credential proposal to Faber')

    const credentialExchangeRecord = await aliceAgent.didcomm.credentials.proposeCredential({
      connectionId: aliceConnectionId,
      protocolVersion: 'v2',
      credentialFormats: {
        indy: {
          attributes: credentialPreview.attributes,
          schemaIssuerDid: 'GMm4vMw8LLrLJjp81kRRLp',
          schemaName: 'ahoy',
          schemaVersion: '1.0',
          schemaId: 'q7ATwTYbQDgiigVijUAej:2:test:1.0',
          issuerDid: 'GMm4vMw8LLrLJjp81kRRLp',
          credentialDefinitionId: 'GMm4vMw8LLrLJjp81kRRLp:3:CL:12:tag',
        },
      },
      comment: 'v2 propose credential test',
    })

    expect(credentialExchangeRecord).toMatchObject({
      connectionId: aliceConnectionId,
      protocolVersion: 'v2',
      state: DidCommCredentialState.ProposalSent,
      threadId: expect.any(String),
    })

    testLogger.test('Faber waits for credential proposal from Alice')
    let faberCredentialRecord = await waitForCredentialRecordSubject(faberReplay, {
      threadId: credentialExchangeRecord.threadId,
      state: DidCommCredentialState.ProposalReceived,
    })

    testLogger.test('Faber sends credential offer to Alice')
<<<<<<< HEAD
    await faberAgent.didcomm.credentials.acceptProposal({
      credentialRecordId: faberCredentialRecord.id,
=======
    await faberAgent.modules.credentials.acceptProposal({
      credentialExchangeRecordId: faberCredentialRecord.id,
>>>>>>> 494c4997
      comment: 'V2 Indy Proposal',
      credentialFormats: {
        indy: {
          credentialDefinitionId: credentialDefinitionId,
          attributes: credentialPreview.attributes,
        },
      },
    })

    testLogger.test('Alice waits for credential offer from Faber')
    let aliceCredentialRecord = await waitForCredentialRecordSubject(aliceReplay, {
      threadId: faberCredentialRecord.threadId,
      state: DidCommCredentialState.OfferReceived,
    })

    const didCommMessageRepository = faberAgent.dependencyManager.resolve(DidCommMessageRepository)
    const offerMessage = await didCommMessageRepository.findAgentMessage(faberAgent.context, {
      associatedRecordId: faberCredentialRecord.id,
      messageClass: DidCommOfferCredentialV2Message,
    })

    expect(JsonTransformer.toJSON(offerMessage)).toMatchObject({
      '@id': expect.any(String),
      '@type': 'https://didcomm.org/issue-credential/2.0/offer-credential',
      comment: 'V2 Indy Proposal',
      credential_preview: {
        '@type': 'https://didcomm.org/issue-credential/2.0/credential-preview',
        attributes: [
          {
            name: 'name',
            'mime-type': 'text/plain',
            value: 'John',
          },
          {
            name: 'age',
            'mime-type': 'text/plain',
            value: '99',
          },
          {
            name: 'x-ray',
            'mime-type': 'text/plain',
            value: 'some x-ray',
          },
          {
            name: 'profile_picture',
            'mime-type': 'text/plain',
            value: 'profile picture',
          },
        ],
      },
      'offers~attach': expect.any(Array),
    })

    expect(aliceCredentialRecord).toMatchObject({
      id: expect.any(String),
      connectionId: expect.any(String),
      type: DidCommCredentialExchangeRecord.type,
    })

    // below values are not in json object
    expect(aliceCredentialRecord.getTags()).toEqual({
      role: DidCommCredentialRole.Holder,
      parentThreadId: undefined,
      threadId: faberCredentialRecord.threadId,
      connectionId: aliceCredentialRecord.connectionId,
      state: aliceCredentialRecord.state,
      credentialIds: [],
    })

<<<<<<< HEAD
    const offerCredentialExchangeRecord = await aliceAgent.didcomm.credentials.acceptOffer({
      credentialRecordId: aliceCredentialRecord.id,
=======
    const offerCredentialExchangeRecord = await aliceAgent.modules.credentials.acceptOffer({
      credentialExchangeRecordId: aliceCredentialRecord.id,
>>>>>>> 494c4997
    })

    expect(offerCredentialExchangeRecord).toMatchObject({
      connectionId: aliceConnectionId,
      protocolVersion: 'v2',
      state: DidCommCredentialState.RequestSent,
      threadId: expect.any(String),
    })

    testLogger.test('Faber waits for credential request from Alice')
    faberCredentialRecord = await waitForCredentialRecordSubject(faberReplay, {
      threadId: aliceCredentialRecord.threadId,
      state: DidCommCredentialState.RequestReceived,
    })

    testLogger.test('Faber sends credential to Alice')
<<<<<<< HEAD
    await faberAgent.didcomm.credentials.acceptRequest({
      credentialRecordId: faberCredentialRecord.id,
=======
    await faberAgent.modules.credentials.acceptRequest({
      credentialExchangeRecordId: faberCredentialRecord.id,
>>>>>>> 494c4997
      comment: 'V2 Indy Credential',
    })

    testLogger.test('Alice waits for credential from Faber')
    aliceCredentialRecord = await waitForCredentialRecordSubject(aliceReplay, {
      threadId: faberCredentialRecord.threadId,
      state: DidCommCredentialState.CredentialReceived,
    })

<<<<<<< HEAD
    await aliceAgent.didcomm.credentials.acceptCredential({
      credentialRecordId: aliceCredentialRecord.id,
=======
    await aliceAgent.modules.credentials.acceptCredential({
      credentialExchangeRecordId: aliceCredentialRecord.id,
>>>>>>> 494c4997
    })

    testLogger.test('Faber waits for state done')
    await waitForCredentialRecordSubject(faberReplay, {
      threadId: faberCredentialRecord.threadId,
      state: DidCommCredentialState.Done,
    })
  })

  test('Faber issues credential which is then deleted from Alice`s wallet', async () => {
    const { holderCredentialExchangeRecord } = await issueLegacyAnonCredsCredential({
      issuerAgent: faberAgent,
      issuerReplay: faberReplay,
      issuerHolderConnectionId: faberConnectionId,
      holderAgent: aliceAgent,
      holderReplay: aliceReplay,
      offer: {
        credentialDefinitionId: credentialDefinitionId,
        attributes: credentialPreview.attributes,
      },
    })

    // test that delete credential removes from both repository and wallet
    // latter is tested by spying on holder service to
    // see if deleteCredential is called
    const holderService = aliceAgent.dependencyManager.resolve<AnonCredsHolderService>(AnonCredsHolderServiceSymbol)

    const deleteCredentialSpy = jest.spyOn(holderService, 'deleteCredential')
    await aliceAgent.didcomm.credentials.deleteById(holderCredentialExchangeRecord.id, {
      deleteAssociatedCredentials: true,
      deleteAssociatedDidCommMessages: true,
    })
    expect(deleteCredentialSpy).toHaveBeenNthCalledWith(
      1,
      aliceAgent.context,
      holderCredentialExchangeRecord.credentials[0].credentialRecordId
    )

    return expect(aliceAgent.didcomm.credentials.getById(holderCredentialExchangeRecord.id)).rejects.toThrow(
      `CredentialRecord: record with id ${holderCredentialExchangeRecord.id} not found.`
    )
  })

  test('Alice starts with proposal, faber sends a counter offer, alice sends second proposal, faber sends second offer', async () => {
    // proposeCredential -> negotiateProposal -> negotiateOffer -> negotiateProposal -> acceptOffer -> acceptRequest -> DONE (credential issued)

    let faberCredentialRecordPromise = waitForCredentialRecord(faberAgent, {
      state: DidCommCredentialState.ProposalReceived,
    })

    testLogger.test('Alice sends credential proposal to Faber')
    let aliceCredentialExchangeRecord = await aliceAgent.didcomm.credentials.proposeCredential({
      connectionId: aliceConnectionId,
      protocolVersion: 'v2',
      credentialFormats: {
        indy: {
          ...indyCredentialProposal,
          attributes: credentialPreview.attributes,
        },
      },
      comment: 'v2 propose credential test',
    })
    expect(aliceCredentialExchangeRecord.state).toBe(DidCommCredentialState.ProposalSent)

    testLogger.test('Faber waits for credential proposal from Alice')
    let faberCredentialRecord = await faberCredentialRecordPromise

    let aliceCredentialRecordPromise = waitForCredentialRecord(aliceAgent, {
      threadId: faberCredentialRecord.threadId,
      state: DidCommCredentialState.OfferReceived,
    })

<<<<<<< HEAD
    faberCredentialRecord = await faberAgent.didcomm.credentials.negotiateProposal({
      credentialRecordId: faberCredentialRecord.id,
=======
    faberCredentialRecord = await faberAgent.modules.credentials.negotiateProposal({
      credentialExchangeRecordId: faberCredentialRecord.id,
>>>>>>> 494c4997
      credentialFormats: {
        indy: {
          credentialDefinitionId: credentialDefinitionId,
          attributes: newCredentialPreview.attributes,
        },
      },
    })

    testLogger.test('Alice waits for credential offer from Faber')
    let aliceCredentialRecord = await aliceCredentialRecordPromise

    // Check if the state of the credential records did not change
<<<<<<< HEAD
    faberCredentialRecord = await faberAgent.didcomm.credentials.getById(faberCredentialRecord.id)
    faberCredentialRecord.assertState(CredentialState.OfferSent)

    aliceCredentialRecord = await aliceAgent.didcomm.credentials.getById(aliceCredentialRecord.id)
    aliceCredentialRecord.assertState(CredentialState.OfferReceived)
=======
    faberCredentialRecord = await faberAgent.modules.credentials.getById(faberCredentialRecord.id)
    faberCredentialRecord.assertState(DidCommCredentialState.OfferSent)

    aliceCredentialRecord = await aliceAgent.modules.credentials.getById(aliceCredentialRecord.id)
    aliceCredentialRecord.assertState(DidCommCredentialState.OfferReceived)
>>>>>>> 494c4997

    faberCredentialRecordPromise = waitForCredentialRecord(faberAgent, {
      threadId: aliceCredentialExchangeRecord.threadId,
      state: DidCommCredentialState.ProposalReceived,
    })

    // second proposal
<<<<<<< HEAD
    aliceCredentialExchangeRecord = await aliceAgent.didcomm.credentials.negotiateOffer({
      credentialRecordId: aliceCredentialRecord.id,
=======
    aliceCredentialExchangeRecord = await aliceAgent.modules.credentials.negotiateOffer({
      credentialExchangeRecordId: aliceCredentialRecord.id,
>>>>>>> 494c4997
      credentialFormats: {
        indy: {
          ...indyCredentialProposal,
          attributes: newCredentialPreview.attributes,
        },
      },
    })

    expect(aliceCredentialExchangeRecord.state).toBe(DidCommCredentialState.ProposalSent)

    testLogger.test('Faber waits for credential proposal from Alice')
    faberCredentialRecord = await faberCredentialRecordPromise

    aliceCredentialRecordPromise = waitForCredentialRecord(aliceAgent, {
      threadId: faberCredentialRecord.threadId,
      state: DidCommCredentialState.OfferReceived,
    })

<<<<<<< HEAD
    faberCredentialRecord = await faberAgent.didcomm.credentials.negotiateProposal({
      credentialRecordId: faberCredentialRecord.id,
=======
    faberCredentialRecord = await faberAgent.modules.credentials.negotiateProposal({
      credentialExchangeRecordId: faberCredentialRecord.id,
>>>>>>> 494c4997
      credentialFormats: {
        indy: {
          credentialDefinitionId: credentialDefinitionId,
          attributes: newCredentialPreview.attributes,
        },
      },
    })

    testLogger.test('Alice waits for credential offer from Faber')

    aliceCredentialRecord = await aliceCredentialRecordPromise

<<<<<<< HEAD
    const offerCredentialExchangeRecord = await aliceAgent.didcomm.credentials.acceptOffer({
      credentialRecordId: aliceCredentialExchangeRecord.id,
=======
    const offerCredentialExchangeRecord = await aliceAgent.modules.credentials.acceptOffer({
      credentialExchangeRecordId: aliceCredentialExchangeRecord.id,
>>>>>>> 494c4997
    })

    expect(offerCredentialExchangeRecord).toMatchObject({
      connectionId: aliceConnectionId,
      state: DidCommCredentialState.RequestSent,
      protocolVersion: 'v2',
      threadId: aliceCredentialExchangeRecord.threadId,
    })

    testLogger.test('Faber waits for credential request from Alice')
    faberCredentialRecord = await waitForCredentialRecordSubject(faberReplay, {
      threadId: aliceCredentialExchangeRecord.threadId,
      state: DidCommCredentialState.RequestReceived,
    })
    testLogger.test('Faber sends credential to Alice')

<<<<<<< HEAD
    await faberAgent.didcomm.credentials.acceptRequest({
      credentialRecordId: faberCredentialRecord.id,
=======
    await faberAgent.modules.credentials.acceptRequest({
      credentialExchangeRecordId: faberCredentialRecord.id,
>>>>>>> 494c4997
      comment: 'V2 Indy Credential',
    })

    testLogger.test('Alice waits for credential from Faber')
    aliceCredentialRecord = await waitForCredentialRecordSubject(aliceReplay, {
      threadId: faberCredentialRecord.threadId,
      state: DidCommCredentialState.CredentialReceived,
    })

    // testLogger.test('Alice sends credential ack to Faber')
<<<<<<< HEAD
    await aliceAgent.didcomm.credentials.acceptCredential({ credentialRecordId: aliceCredentialRecord.id })
=======
    await aliceAgent.modules.credentials.acceptCredential({ credentialExchangeRecordId: aliceCredentialRecord.id })
>>>>>>> 494c4997

    testLogger.test('Faber waits for credential ack from Alice')
    faberCredentialRecord = await waitForCredentialRecordSubject(faberReplay, {
      threadId: faberCredentialRecord.threadId,
      state: DidCommCredentialState.Done,
    })
    expect(aliceCredentialRecord).toMatchObject({
      type: DidCommCredentialExchangeRecord.type,
      id: expect.any(String),
      createdAt: expect.any(Date),
      threadId: expect.any(String),
      connectionId: expect.any(String),
      state: DidCommCredentialState.CredentialReceived,
    })
  })

  test('Faber starts with offer, alice sends counter proposal, faber sends second offer, alice sends second proposal', async () => {
    let aliceCredentialRecordPromise = waitForCredentialRecord(aliceAgent, {
      state: DidCommCredentialState.OfferReceived,
    })

    testLogger.test('Faber sends credential offer to Alice')
    let faberCredentialRecord = await faberAgent.didcomm.credentials.offerCredential({
      comment: 'some comment about credential',
      connectionId: faberConnectionId,
      credentialFormats: {
        indy: {
          attributes: credentialPreview.attributes,
          credentialDefinitionId: credentialDefinitionId,
        },
      },
      protocolVersion: 'v2',
    })

    testLogger.test('Alice waits for credential offer from Faber')
    let aliceCredentialRecord = await aliceCredentialRecordPromise

    let faberCredentialRecordPromise = waitForCredentialRecord(faberAgent, {
      threadId: aliceCredentialRecord.threadId,
      state: DidCommCredentialState.ProposalReceived,
    })

<<<<<<< HEAD
    aliceCredentialRecord = await aliceAgent.didcomm.credentials.negotiateOffer({
      credentialRecordId: aliceCredentialRecord.id,
=======
    aliceCredentialRecord = await aliceAgent.modules.credentials.negotiateOffer({
      credentialExchangeRecordId: aliceCredentialRecord.id,
>>>>>>> 494c4997
      credentialFormats: {
        indy: {
          ...indyCredentialProposal,
          attributes: newCredentialPreview.attributes,
        },
      },
    })

    expect(aliceCredentialRecord.state).toBe(DidCommCredentialState.ProposalSent)

    testLogger.test('Faber waits for credential proposal from Alice')
    faberCredentialRecord = await faberCredentialRecordPromise

    aliceCredentialRecordPromise = waitForCredentialRecord(aliceAgent, {
      threadId: faberCredentialRecord.threadId,
      state: DidCommCredentialState.OfferReceived,
    })
<<<<<<< HEAD
    faberCredentialRecord = await faberAgent.didcomm.credentials.negotiateProposal({
      credentialRecordId: faberCredentialRecord.id,
=======
    faberCredentialRecord = await faberAgent.modules.credentials.negotiateProposal({
      credentialExchangeRecordId: faberCredentialRecord.id,
>>>>>>> 494c4997
      credentialFormats: {
        indy: {
          credentialDefinitionId: credentialDefinitionId,
          attributes: newCredentialPreview.attributes,
        },
      },
    })

    testLogger.test('Alice waits for credential offer from Faber')

    aliceCredentialRecord = await aliceCredentialRecordPromise

    faberCredentialRecordPromise = waitForCredentialRecord(faberAgent, {
      threadId: aliceCredentialRecord.threadId,
      state: DidCommCredentialState.ProposalReceived,
    })

<<<<<<< HEAD
    aliceCredentialRecord = await aliceAgent.didcomm.credentials.negotiateOffer({
      credentialRecordId: aliceCredentialRecord.id,
=======
    aliceCredentialRecord = await aliceAgent.modules.credentials.negotiateOffer({
      credentialExchangeRecordId: aliceCredentialRecord.id,
>>>>>>> 494c4997
      credentialFormats: {
        indy: {
          ...indyCredentialProposal,
          attributes: newCredentialPreview.attributes,
        },
      },
    })

    expect(aliceCredentialRecord.state).toBe(DidCommCredentialState.ProposalSent)

    testLogger.test('Faber waits for credential proposal from Alice')
    faberCredentialRecord = await faberCredentialRecordPromise

    aliceCredentialRecordPromise = waitForCredentialRecord(aliceAgent, {
      threadId: faberCredentialRecord.threadId,
      state: DidCommCredentialState.OfferReceived,
    })

    testLogger.test('Faber sends credential offer to Alice')
<<<<<<< HEAD
    await faberAgent.didcomm.credentials.acceptProposal({
      credentialRecordId: faberCredentialRecord.id,
=======
    await faberAgent.modules.credentials.acceptProposal({
      credentialExchangeRecordId: faberCredentialRecord.id,
>>>>>>> 494c4997
      comment: 'V2 Indy Proposal',
      credentialFormats: {
        indy: {
          credentialDefinitionId: credentialDefinitionId,
          attributes: credentialPreview.attributes,
        },
      },
    })

    testLogger.test('Alice waits for credential offer from Faber')
    aliceCredentialRecord = await aliceCredentialRecordPromise

    faberCredentialRecordPromise = waitForCredentialRecord(faberAgent, {
      threadId: aliceCredentialRecord.threadId,
      state: DidCommCredentialState.RequestReceived,
    })

<<<<<<< HEAD
    const offerCredentialExchangeRecord = await aliceAgent.didcomm.credentials.acceptOffer({
      credentialRecordId: aliceCredentialRecord.id,
=======
    const offerCredentialExchangeRecord = await aliceAgent.modules.credentials.acceptOffer({
      credentialExchangeRecordId: aliceCredentialRecord.id,
>>>>>>> 494c4997
    })

    expect(offerCredentialExchangeRecord).toMatchObject({
      connectionId: aliceConnectionId,
      state: DidCommCredentialState.RequestSent,
      protocolVersion: 'v2',
    })

    testLogger.test('Faber waits for credential request from Alice')
    faberCredentialRecord = await faberCredentialRecordPromise

    aliceCredentialRecordPromise = waitForCredentialRecord(aliceAgent, {
      threadId: faberCredentialRecord.threadId,
      state: DidCommCredentialState.CredentialReceived,
    })

    testLogger.test('Faber sends credential to Alice')
<<<<<<< HEAD
    await faberAgent.didcomm.credentials.acceptRequest({
      credentialRecordId: faberCredentialRecord.id,
=======
    await faberAgent.modules.credentials.acceptRequest({
      credentialExchangeRecordId: faberCredentialRecord.id,
>>>>>>> 494c4997
      comment: 'V2 Indy Credential',
    })

    testLogger.test('Alice waits for credential from Faber')
    aliceCredentialRecord = await aliceCredentialRecordPromise

    const proposalMessage = await aliceAgent.didcomm.credentials.findProposalMessage(aliceCredentialRecord.id)
    const offerMessage = await aliceAgent.didcomm.credentials.findOfferMessage(aliceCredentialRecord.id)
    const requestMessage = await aliceAgent.didcomm.credentials.findRequestMessage(aliceCredentialRecord.id)
    const credentialMessage = await aliceAgent.didcomm.credentials.findCredentialMessage(aliceCredentialRecord.id)

    expect(proposalMessage).toBeInstanceOf(DidCommProposeCredentialV2Message)
    expect(offerMessage).toBeInstanceOf(DidCommOfferCredentialV2Message)
    expect(requestMessage).toBeInstanceOf(DidCommRequestCredentialV2Message)
    expect(credentialMessage).toBeInstanceOf(DidCommIssueCredentialV2Message)

    const formatData = await aliceAgent.didcomm.credentials.getFormatData(aliceCredentialRecord.id)
    expect(formatData).toMatchObject({
      proposalAttributes: [
        {
          name: 'name',
          mimeType: 'text/plain',
          value: 'John',
        },
        {
          name: 'age',
          mimeType: 'text/plain',
          value: '99',
        },
        {
          name: 'x-ray',
          mimeType: 'text/plain',
          value: 'another x-ray value',
        },
        {
          name: 'profile_picture',
          mimeType: 'text/plain',
          value: 'another profile picture',
        },
      ],
      proposal: {
        indy: {
          schema_issuer_did: expect.any(String),
          schema_id: expect.any(String),
          schema_name: expect.any(String),
          schema_version: expect.any(String),
          cred_def_id: expect.any(String),
          issuer_did: expect.any(String),
        },
      },
      offer: {
        indy: {
          schema_id: expect.any(String),
          cred_def_id: expect.any(String),
          key_correctness_proof: expect.any(Object),
          nonce: expect.any(String),
        },
      },
      offerAttributes: [
        {
          name: 'name',
          mimeType: 'text/plain',
          value: 'John',
        },
        {
          name: 'age',
          mimeType: 'text/plain',
          value: '99',
        },
        {
          name: 'x-ray',
          mimeType: 'text/plain',
          value: 'some x-ray',
        },
        {
          name: 'profile_picture',
          mimeType: 'text/plain',
          value: 'profile picture',
        },
      ],
      request: {
        indy: {
          prover_did: expect.any(String),
          cred_def_id: expect.any(String),
          blinded_ms: expect.any(Object),
          blinded_ms_correctness_proof: expect.any(Object),
          nonce: expect.any(String),
        },
      },
      credential: {
        indy: {
          schema_id: expect.any(String),
          cred_def_id: expect.any(String),
          rev_reg_id: null,
          values: {
            age: { raw: '99', encoded: '99' },
            profile_picture: {
              raw: 'profile picture',
              encoded: '28661874965215723474150257281172102867522547934697168414362313592277831163345',
            },
            name: {
              raw: 'John',
              encoded: '76355713903561865866741292988746191972523015098789458240077478826513114743258',
            },
            'x-ray': {
              raw: 'some x-ray',
              encoded: '43715611391396952879378357808399363551139229809726238083934532929974486114650',
            },
          },
          signature: expect.any(Object),
          signature_correctness_proof: expect.any(Object),
          rev_reg: null,
          witness: null,
        },
      },
    })
  })

  test('Faber starts with V2 offer, alice declines the offer', async () => {
    testLogger.test('Faber sends credential offer to Alice')
    const faberCredentialExchangeRecord = await faberAgent.didcomm.credentials.offerCredential({
      comment: 'some comment about credential',
      connectionId: faberConnectionId,
      credentialFormats: {
        indy: {
          attributes: credentialPreview.attributes,
          credentialDefinitionId: credentialDefinitionId,
        },
      },
      protocolVersion: 'v2',
    })

    testLogger.test('Alice waits for credential offer from Faber')
    let aliceCredentialRecord = await waitForCredentialRecordSubject(aliceReplay, {
      threadId: faberCredentialExchangeRecord.threadId,
      state: DidCommCredentialState.OfferReceived,
    })

    expect(aliceCredentialRecord).toMatchObject({
      id: expect.any(String),
      type: DidCommCredentialExchangeRecord.type,
    })

    testLogger.test('Alice declines offer')
<<<<<<< HEAD
    aliceCredentialRecord = await aliceAgent.didcomm.credentials.declineOffer(aliceCredentialRecord.id)
=======
    aliceCredentialRecord = await aliceAgent.modules.credentials.declineOffer({
      credentialExchangeRecordId: aliceCredentialRecord.id,
    })
>>>>>>> 494c4997

    expect(aliceCredentialRecord.state).toBe(DidCommCredentialState.Declined)
  })
})<|MERGE_RESOLUTION|>--- conflicted
+++ resolved
@@ -117,13 +117,8 @@
     })
 
     testLogger.test('Faber sends credential offer to Alice')
-<<<<<<< HEAD
     await faberAgent.didcomm.credentials.acceptProposal({
-      credentialRecordId: faberCredentialRecord.id,
-=======
-    await faberAgent.modules.credentials.acceptProposal({
-      credentialExchangeRecordId: faberCredentialRecord.id,
->>>>>>> 494c4997
+      credentialExchangeRecordId: faberCredentialRecord.id,
       comment: 'V2 Indy Proposal',
       credentialFormats: {
         indy: {
@@ -193,13 +188,8 @@
       credentialIds: [],
     })
 
-<<<<<<< HEAD
     const offerCredentialExchangeRecord = await aliceAgent.didcomm.credentials.acceptOffer({
-      credentialRecordId: aliceCredentialRecord.id,
-=======
-    const offerCredentialExchangeRecord = await aliceAgent.modules.credentials.acceptOffer({
       credentialExchangeRecordId: aliceCredentialRecord.id,
->>>>>>> 494c4997
     })
 
     expect(offerCredentialExchangeRecord).toMatchObject({
@@ -216,13 +206,8 @@
     })
 
     testLogger.test('Faber sends credential to Alice')
-<<<<<<< HEAD
     await faberAgent.didcomm.credentials.acceptRequest({
-      credentialRecordId: faberCredentialRecord.id,
-=======
-    await faberAgent.modules.credentials.acceptRequest({
-      credentialExchangeRecordId: faberCredentialRecord.id,
->>>>>>> 494c4997
+      credentialExchangeRecordId: faberCredentialRecord.id,
       comment: 'V2 Indy Credential',
     })
 
@@ -232,13 +217,8 @@
       state: DidCommCredentialState.CredentialReceived,
     })
 
-<<<<<<< HEAD
     await aliceAgent.didcomm.credentials.acceptCredential({
-      credentialRecordId: aliceCredentialRecord.id,
-=======
-    await aliceAgent.modules.credentials.acceptCredential({
       credentialExchangeRecordId: aliceCredentialRecord.id,
->>>>>>> 494c4997
     })
 
     testLogger.test('Faber waits for state done')
@@ -311,13 +291,8 @@
       state: DidCommCredentialState.OfferReceived,
     })
 
-<<<<<<< HEAD
     faberCredentialRecord = await faberAgent.didcomm.credentials.negotiateProposal({
-      credentialRecordId: faberCredentialRecord.id,
-=======
-    faberCredentialRecord = await faberAgent.modules.credentials.negotiateProposal({
-      credentialExchangeRecordId: faberCredentialRecord.id,
->>>>>>> 494c4997
+      credentialExchangeRecordId: faberCredentialRecord.id,
       credentialFormats: {
         indy: {
           credentialDefinitionId: credentialDefinitionId,
@@ -330,19 +305,11 @@
     let aliceCredentialRecord = await aliceCredentialRecordPromise
 
     // Check if the state of the credential records did not change
-<<<<<<< HEAD
     faberCredentialRecord = await faberAgent.didcomm.credentials.getById(faberCredentialRecord.id)
-    faberCredentialRecord.assertState(CredentialState.OfferSent)
+    faberCredentialRecord.assertState(DidCommCredentialState.OfferSent)
 
     aliceCredentialRecord = await aliceAgent.didcomm.credentials.getById(aliceCredentialRecord.id)
-    aliceCredentialRecord.assertState(CredentialState.OfferReceived)
-=======
-    faberCredentialRecord = await faberAgent.modules.credentials.getById(faberCredentialRecord.id)
-    faberCredentialRecord.assertState(DidCommCredentialState.OfferSent)
-
-    aliceCredentialRecord = await aliceAgent.modules.credentials.getById(aliceCredentialRecord.id)
     aliceCredentialRecord.assertState(DidCommCredentialState.OfferReceived)
->>>>>>> 494c4997
 
     faberCredentialRecordPromise = waitForCredentialRecord(faberAgent, {
       threadId: aliceCredentialExchangeRecord.threadId,
@@ -350,13 +317,8 @@
     })
 
     // second proposal
-<<<<<<< HEAD
     aliceCredentialExchangeRecord = await aliceAgent.didcomm.credentials.negotiateOffer({
-      credentialRecordId: aliceCredentialRecord.id,
-=======
-    aliceCredentialExchangeRecord = await aliceAgent.modules.credentials.negotiateOffer({
       credentialExchangeRecordId: aliceCredentialRecord.id,
->>>>>>> 494c4997
       credentialFormats: {
         indy: {
           ...indyCredentialProposal,
@@ -375,13 +337,8 @@
       state: DidCommCredentialState.OfferReceived,
     })
 
-<<<<<<< HEAD
     faberCredentialRecord = await faberAgent.didcomm.credentials.negotiateProposal({
-      credentialRecordId: faberCredentialRecord.id,
-=======
-    faberCredentialRecord = await faberAgent.modules.credentials.negotiateProposal({
-      credentialExchangeRecordId: faberCredentialRecord.id,
->>>>>>> 494c4997
+      credentialExchangeRecordId: faberCredentialRecord.id,
       credentialFormats: {
         indy: {
           credentialDefinitionId: credentialDefinitionId,
@@ -394,13 +351,8 @@
 
     aliceCredentialRecord = await aliceCredentialRecordPromise
 
-<<<<<<< HEAD
     const offerCredentialExchangeRecord = await aliceAgent.didcomm.credentials.acceptOffer({
-      credentialRecordId: aliceCredentialExchangeRecord.id,
-=======
-    const offerCredentialExchangeRecord = await aliceAgent.modules.credentials.acceptOffer({
       credentialExchangeRecordId: aliceCredentialExchangeRecord.id,
->>>>>>> 494c4997
     })
 
     expect(offerCredentialExchangeRecord).toMatchObject({
@@ -417,13 +369,8 @@
     })
     testLogger.test('Faber sends credential to Alice')
 
-<<<<<<< HEAD
     await faberAgent.didcomm.credentials.acceptRequest({
-      credentialRecordId: faberCredentialRecord.id,
-=======
-    await faberAgent.modules.credentials.acceptRequest({
-      credentialExchangeRecordId: faberCredentialRecord.id,
->>>>>>> 494c4997
+      credentialExchangeRecordId: faberCredentialRecord.id,
       comment: 'V2 Indy Credential',
     })
 
@@ -434,11 +381,7 @@
     })
 
     // testLogger.test('Alice sends credential ack to Faber')
-<<<<<<< HEAD
-    await aliceAgent.didcomm.credentials.acceptCredential({ credentialRecordId: aliceCredentialRecord.id })
-=======
-    await aliceAgent.modules.credentials.acceptCredential({ credentialExchangeRecordId: aliceCredentialRecord.id })
->>>>>>> 494c4997
+    await aliceAgent.didcomm.credentials.acceptCredential({ credentialExchangeRecordId: aliceCredentialRecord.id })
 
     testLogger.test('Faber waits for credential ack from Alice')
     faberCredentialRecord = await waitForCredentialRecordSubject(faberReplay, {
@@ -481,13 +424,8 @@
       state: DidCommCredentialState.ProposalReceived,
     })
 
-<<<<<<< HEAD
     aliceCredentialRecord = await aliceAgent.didcomm.credentials.negotiateOffer({
-      credentialRecordId: aliceCredentialRecord.id,
-=======
-    aliceCredentialRecord = await aliceAgent.modules.credentials.negotiateOffer({
       credentialExchangeRecordId: aliceCredentialRecord.id,
->>>>>>> 494c4997
       credentialFormats: {
         indy: {
           ...indyCredentialProposal,
@@ -505,13 +443,8 @@
       threadId: faberCredentialRecord.threadId,
       state: DidCommCredentialState.OfferReceived,
     })
-<<<<<<< HEAD
     faberCredentialRecord = await faberAgent.didcomm.credentials.negotiateProposal({
-      credentialRecordId: faberCredentialRecord.id,
-=======
-    faberCredentialRecord = await faberAgent.modules.credentials.negotiateProposal({
-      credentialExchangeRecordId: faberCredentialRecord.id,
->>>>>>> 494c4997
+      credentialExchangeRecordId: faberCredentialRecord.id,
       credentialFormats: {
         indy: {
           credentialDefinitionId: credentialDefinitionId,
@@ -529,13 +462,8 @@
       state: DidCommCredentialState.ProposalReceived,
     })
 
-<<<<<<< HEAD
     aliceCredentialRecord = await aliceAgent.didcomm.credentials.negotiateOffer({
-      credentialRecordId: aliceCredentialRecord.id,
-=======
-    aliceCredentialRecord = await aliceAgent.modules.credentials.negotiateOffer({
       credentialExchangeRecordId: aliceCredentialRecord.id,
->>>>>>> 494c4997
       credentialFormats: {
         indy: {
           ...indyCredentialProposal,
@@ -555,13 +483,8 @@
     })
 
     testLogger.test('Faber sends credential offer to Alice')
-<<<<<<< HEAD
     await faberAgent.didcomm.credentials.acceptProposal({
-      credentialRecordId: faberCredentialRecord.id,
-=======
-    await faberAgent.modules.credentials.acceptProposal({
-      credentialExchangeRecordId: faberCredentialRecord.id,
->>>>>>> 494c4997
+      credentialExchangeRecordId: faberCredentialRecord.id,
       comment: 'V2 Indy Proposal',
       credentialFormats: {
         indy: {
@@ -579,13 +502,8 @@
       state: DidCommCredentialState.RequestReceived,
     })
 
-<<<<<<< HEAD
     const offerCredentialExchangeRecord = await aliceAgent.didcomm.credentials.acceptOffer({
-      credentialRecordId: aliceCredentialRecord.id,
-=======
-    const offerCredentialExchangeRecord = await aliceAgent.modules.credentials.acceptOffer({
       credentialExchangeRecordId: aliceCredentialRecord.id,
->>>>>>> 494c4997
     })
 
     expect(offerCredentialExchangeRecord).toMatchObject({
@@ -603,13 +521,8 @@
     })
 
     testLogger.test('Faber sends credential to Alice')
-<<<<<<< HEAD
     await faberAgent.didcomm.credentials.acceptRequest({
-      credentialRecordId: faberCredentialRecord.id,
-=======
-    await faberAgent.modules.credentials.acceptRequest({
-      credentialExchangeRecordId: faberCredentialRecord.id,
->>>>>>> 494c4997
+      credentialExchangeRecordId: faberCredentialRecord.id,
       comment: 'V2 Indy Credential',
     })
 
@@ -754,13 +667,9 @@
     })
 
     testLogger.test('Alice declines offer')
-<<<<<<< HEAD
-    aliceCredentialRecord = await aliceAgent.didcomm.credentials.declineOffer(aliceCredentialRecord.id)
-=======
-    aliceCredentialRecord = await aliceAgent.modules.credentials.declineOffer({
+    aliceCredentialRecord = await aliceAgent.didcomm.credentials.declineOffer({
       credentialExchangeRecordId: aliceCredentialRecord.id,
     })
->>>>>>> 494c4997
 
     expect(aliceCredentialRecord.state).toBe(DidCommCredentialState.Declined)
   })
