--- conflicted
+++ resolved
@@ -108,13 +108,8 @@
     test("Faber starts with V2 credential offer to Alice, both with autoAcceptCredential on 'always'", async () => {
       testLogger.test('Faber sends V2 credential offer to Alice as start of protocol process')
 
-<<<<<<< HEAD
-      const faberCredentialExchangeRecord: CredentialExchangeRecord =
+      const faberCredentialExchangeRecord: DidCommCredentialExchangeRecord =
         await faberAgent.didcomm.credentials.offerCredential({
-=======
-      const faberCredentialExchangeRecord: DidCommCredentialExchangeRecord =
-        await faberAgent.modules.credentials.offerCredential({
->>>>>>> 494c4997
           comment: 'some comment about credential',
           connectionId: faberConnectionId,
           credentialFormats: {
@@ -211,13 +206,8 @@
       })
 
       testLogger.test('Faber sends credential offer to Alice')
-<<<<<<< HEAD
       const faberCredentialExchangeRecord = await faberAgent.didcomm.credentials.acceptProposal({
-        credentialRecordId: faberCredentialRecord.id,
-=======
-      const faberCredentialExchangeRecord = await faberAgent.modules.credentials.acceptProposal({
         credentialExchangeRecordId: faberCredentialRecord.id,
->>>>>>> 494c4997
         comment: 'V2 JsonLd Offer',
       })
 
@@ -285,13 +275,8 @@
       // we do not need to specify connection id in this object
       // it is either connectionless or included in the offer message
       testLogger.test('Alice sends credential request to faber')
-<<<<<<< HEAD
       faberCredentialExchangeRecord = await aliceAgent.didcomm.credentials.acceptOffer({
-        credentialRecordId: aliceCredentialRecord.id,
-=======
-      faberCredentialExchangeRecord = await aliceAgent.modules.credentials.acceptOffer({
         credentialExchangeRecordId: aliceCredentialRecord.id,
->>>>>>> 494c4997
       })
 
       testLogger.test('Alice waits for credential from Faber')
@@ -325,13 +310,8 @@
     test("Faber starts with V2 credential offer to Alice, both have autoAcceptCredential on 'contentApproved' and attributes did change", async () => {
       testLogger.test('Faber sends credential offer to Alice')
 
-<<<<<<< HEAD
-      const faberCredentialExchangeRecord: CredentialExchangeRecord =
+      const faberCredentialExchangeRecord: DidCommCredentialExchangeRecord =
         await faberAgent.didcomm.credentials.offerCredential({
-=======
-      const faberCredentialExchangeRecord: DidCommCredentialExchangeRecord =
-        await faberAgent.modules.credentials.offerCredential({
->>>>>>> 494c4997
           comment: 'some comment about credential',
           connectionId: faberConnectionId,
           credentialFormats: {
@@ -358,13 +338,8 @@
 
       testLogger.test('Alice sends credential request to Faber')
 
-<<<<<<< HEAD
       const aliceExchangeCredentialRecord = await aliceAgent.didcomm.credentials.negotiateOffer({
-        credentialRecordId: aliceCredentialRecord.id,
-=======
-      const aliceExchangeCredentialRecord = await aliceAgent.modules.credentials.negotiateOffer({
         credentialExchangeRecordId: aliceCredentialRecord.id,
->>>>>>> 494c4997
         credentialFormats: {
           // Send a different object
           jsonld: {
@@ -388,19 +363,11 @@
       })
 
       // Check if the state of faber credential record did not change
-<<<<<<< HEAD
       const faberRecord = await faberAgent.didcomm.credentials.getById(faberCredentialRecord.id)
-      faberRecord.assertState(CredentialState.ProposalReceived)
+      faberRecord.assertState(DidCommCredentialState.ProposalReceived)
 
       aliceCredentialRecord = await aliceAgent.didcomm.credentials.getById(aliceCredentialRecord.id)
-      aliceCredentialRecord.assertState(CredentialState.ProposalSent)
-=======
-      const faberRecord = await faberAgent.modules.credentials.getById(faberCredentialRecord.id)
-      faberRecord.assertState(DidCommCredentialState.ProposalReceived)
-
-      aliceCredentialRecord = await aliceAgent.modules.credentials.getById(aliceCredentialRecord.id)
       aliceCredentialRecord.assertState(DidCommCredentialState.ProposalSent)
->>>>>>> 494c4997
     })
 
     test("Alice starts with V2 credential proposal to Faber, both have autoAcceptCredential on 'contentApproved' and attributes did change", async () => {
@@ -420,13 +387,8 @@
         state: DidCommCredentialState.ProposalReceived,
       })
 
-<<<<<<< HEAD
       await faberAgent.didcomm.credentials.negotiateProposal({
-        credentialRecordId: faberCredentialRecord.id,
-=======
-      await faberAgent.modules.credentials.negotiateProposal({
         credentialExchangeRecordId: faberCredentialRecord.id,
->>>>>>> 494c4997
         credentialFormats: {
           // Send a different object
           jsonld: {
@@ -461,19 +423,11 @@
       expect(record.type).toBe(DidCommCredentialExchangeRecord.type)
 
       // Check if the state of the credential records did not change
-<<<<<<< HEAD
       faberCredentialRecord = await faberAgent.didcomm.credentials.getById(faberCredentialRecord.id)
-      faberCredentialRecord.assertState(CredentialState.OfferSent)
+      faberCredentialRecord.assertState(DidCommCredentialState.OfferSent)
 
       const aliceRecord = await aliceAgent.didcomm.credentials.getById(record.id)
-      aliceRecord.assertState(CredentialState.OfferReceived)
-=======
-      faberCredentialRecord = await faberAgent.modules.credentials.getById(faberCredentialRecord.id)
-      faberCredentialRecord.assertState(DidCommCredentialState.OfferSent)
-
-      const aliceRecord = await aliceAgent.modules.credentials.getById(record.id)
       aliceRecord.assertState(DidCommCredentialState.OfferReceived)
->>>>>>> 494c4997
     })
   })
 })