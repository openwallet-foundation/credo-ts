--- conflicted
+++ resolved
@@ -209,13 +209,8 @@
       })
 
       testLogger.test('Faber sends credential offer to Alice')
-<<<<<<< HEAD
       await faberAgent.didcomm.credentials.acceptProposal({
-        credentialRecordId: faberCredentialRecord.id,
-=======
-      await faberAgent.modules.credentials.acceptProposal({
         credentialExchangeRecordId: faberCredentialRecord.id,
->>>>>>> 494c4997
         comment: 'V2 Indy Offer',
         credentialFormats: {
           anoncreds: {
@@ -306,13 +301,8 @@
       testLogger.test('Alice received credential offer from Faber')
 
       testLogger.test('alice sends credential request to faber')
-<<<<<<< HEAD
       await aliceAgent.didcomm.credentials.acceptOffer({
-        credentialRecordId: aliceCredentialRecord.id,
-=======
-      await aliceAgent.modules.credentials.acceptOffer({
         credentialExchangeRecordId: aliceCredentialRecord.id,
->>>>>>> 494c4997
       })
 
       testLogger.test('Alice waits for credential from Faber')
@@ -380,13 +370,8 @@
       })
 
       testLogger.test('Faber negotiated proposal, sending credential offer to Alice')
-<<<<<<< HEAD
       faberCredentialRecord = await faberAgent.didcomm.credentials.negotiateProposal({
-        credentialRecordId: faberCredentialRecord.id,
-=======
-      faberCredentialRecord = await faberAgent.modules.credentials.negotiateProposal({
         credentialExchangeRecordId: faberCredentialRecord.id,
->>>>>>> 494c4997
         credentialFormats: {
           anoncreds: {
             credentialDefinitionId: credentialDefinitionId,
@@ -443,13 +428,8 @@
       })
 
       testLogger.test('Alice sends credential request to Faber')
-<<<<<<< HEAD
       await aliceAgent.didcomm.credentials.negotiateOffer({
-        credentialRecordId: aliceCredentialRecord.id,
-=======
-      await aliceAgent.modules.credentials.negotiateOffer({
         credentialExchangeRecordId: aliceCredentialRecord.id,
->>>>>>> 494c4997
         credentialFormats: {
           anoncreds: {
             attributes: newCredentialPreview.attributes,
