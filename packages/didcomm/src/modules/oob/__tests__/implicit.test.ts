import { type DidDocumentKey, Kms } from '@credo-ts/core'
import { Agent } from '../../../../../core/src/agent/Agent'
import {
  DidCommV1Service,
  DidDocumentBuilder,
  DidDocumentService,
  DidsModule,
  NewDidCommV2Service,
  NewDidCommV2ServiceEndpoint,
  getEd25519VerificationKey2018,
} from '../../../../../core/src/modules/dids'
import { setupSubjectTransports } from '../../../../../core/tests'
import { getAgentOptions, waitForConnectionRecord } from '../../../../../core/tests/helpers'
import { DidCommDidExchangeState, DidCommHandshakeProtocol } from '../../connections'
import { InMemoryDidRegistry } from '../../connections/__tests__/InMemoryDidRegistry'

const inMemoryDidsRegistry = new InMemoryDidRegistry()

const faberAgentOptions = getAgentOptions(
  'Faber Agent OOB Implicit',
  {
    endpoints: ['rxjs:faber'],
  },
  {},
  {
    dids: new DidsModule({
      resolvers: [inMemoryDidsRegistry],
      registrars: [inMemoryDidsRegistry],
    }),
  },
  { requireDidcomm: true }
)
const aliceAgentOptions = getAgentOptions(
  'Alice Agent OOB Implicit',
  {
    endpoints: ['rxjs:alice'],
  },
  {},
  {
    dids: new DidsModule({
      resolvers: [inMemoryDidsRegistry],
      registrars: [inMemoryDidsRegistry],
    }),
  },
  { requireDidcomm: true }
)

describe('out of band implicit', () => {
  let faberAgent: Agent<typeof faberAgentOptions.modules>
  let aliceAgent: Agent<typeof aliceAgentOptions.modules>

  beforeAll(async () => {
    faberAgent = new Agent(faberAgentOptions)
    aliceAgent = new Agent(aliceAgentOptions)

    setupSubjectTransports([faberAgent, aliceAgent])
    await faberAgent.initialize()
    await aliceAgent.initialize()
  })

  afterAll(async () => {
    await faberAgent.shutdown()
    await aliceAgent.shutdown()
  })

  afterEach(async () => {
    const connections = await faberAgent.didcomm.connections.getAll()
    for (const connection of connections) {
      await faberAgent.didcomm.connections.deleteById(connection.id)
    }

    jest.resetAllMocks()
  })

  test(`make a connection with ${DidCommHandshakeProtocol.DidExchange} based on implicit OOB invitation`, async () => {
    const inMemoryDid = await createInMemoryDid(faberAgent, 'rxjs:faber')

    let { connectionRecord: aliceFaberConnection } = await aliceAgent.didcomm.oob.receiveImplicitInvitation({
      did: inMemoryDid,
      alias: 'Faber public',
      label: 'Custom Alice',
      handshakeProtocols: [DidCommHandshakeProtocol.DidExchange],
    })

    // Wait for a connection event in faber agent and accept the request
<<<<<<< HEAD
    let faberAliceConnection = await waitForConnectionRecord(faberAgent, { state: DidExchangeState.RequestReceived })
    await faberAgent.didcomm.connections.acceptRequest(faberAliceConnection.id)
    faberAliceConnection = await faberAgent.didcomm.connections.returnWhenIsConnected(faberAliceConnection?.id)
    expect(faberAliceConnection.state).toBe(DidExchangeState.Completed)

    // Alice should now be connected
    // biome-ignore lint/style/noNonNullAssertion: <explanation>
    aliceFaberConnection = await aliceAgent.didcomm.connections.returnWhenIsConnected(aliceFaberConnection?.id!)
    expect(aliceFaberConnection.state).toBe(DidExchangeState.Completed)
=======
    let faberAliceConnection = await waitForConnectionRecord(faberAgent, {
      state: DidCommDidExchangeState.RequestReceived,
    })
    await faberAgent.modules.connections.acceptRequest(faberAliceConnection.id)
    faberAliceConnection = await faberAgent.modules.connections.returnWhenIsConnected(faberAliceConnection?.id)
    expect(faberAliceConnection.state).toBe(DidCommDidExchangeState.Completed)

    // Alice should now be connected
    // biome-ignore lint/style/noNonNullAssertion: <explanation>
    aliceFaberConnection = await aliceAgent.modules.connections.returnWhenIsConnected(aliceFaberConnection?.id!)
    expect(aliceFaberConnection.state).toBe(DidCommDidExchangeState.Completed)
>>>>>>> 494c4997

    expect(aliceFaberConnection).toBeConnectedWith(faberAliceConnection)
    expect(faberAliceConnection).toBeConnectedWith(aliceFaberConnection)
    expect(faberAliceConnection.theirLabel).toBe('Custom Alice')
    expect(aliceFaberConnection.theirLabel).toBe('Faber public')
    expect(aliceFaberConnection.invitationDid).toBe(inMemoryDid)

    // It is possible for an agent to check if it has already a connection to a certain public entity
    expect(await aliceAgent.didcomm.connections.findByInvitationDid(inMemoryDid)).toEqual([aliceFaberConnection])
  })

  test(`make a connection with ${DidCommHandshakeProtocol.DidExchange} based on implicit OOB invitation pointing to specific service`, async () => {
    const inMemoryDid = await createInMemoryDid(faberAgent, 'rxjs:faber')
    const inMemoryDidDocument = await faberAgent.dids.resolveDidDocument(inMemoryDid)
    const serviceUrl = inMemoryDidDocument.service?.[1].id

    let { connectionRecord: aliceFaberConnection } = await aliceAgent.didcomm.oob.receiveImplicitInvitation({
      // biome-ignore lint/style/noNonNullAssertion: <explanation>
      did: serviceUrl!,
      alias: 'Faber public',
      label: 'alice',
      handshakeProtocols: [DidCommHandshakeProtocol.DidExchange],
    })

    // Wait for a connection event in faber agent and accept the request
<<<<<<< HEAD
    let faberAliceConnection = await waitForConnectionRecord(faberAgent, { state: DidExchangeState.RequestReceived })
    await faberAgent.didcomm.connections.acceptRequest(faberAliceConnection.id)
    faberAliceConnection = await faberAgent.didcomm.connections.returnWhenIsConnected(faberAliceConnection?.id)
    expect(faberAliceConnection.state).toBe(DidExchangeState.Completed)

    // Alice should now be connected
    // biome-ignore lint/style/noNonNullAssertion: <explanation>
    aliceFaberConnection = await aliceAgent.didcomm.connections.returnWhenIsConnected(aliceFaberConnection?.id!)
    expect(aliceFaberConnection.state).toBe(DidExchangeState.Completed)
=======
    let faberAliceConnection = await waitForConnectionRecord(faberAgent, {
      state: DidCommDidExchangeState.RequestReceived,
    })
    await faberAgent.modules.connections.acceptRequest(faberAliceConnection.id)
    faberAliceConnection = await faberAgent.modules.connections.returnWhenIsConnected(faberAliceConnection?.id)
    expect(faberAliceConnection.state).toBe(DidCommDidExchangeState.Completed)

    // Alice should now be connected
    // biome-ignore lint/style/noNonNullAssertion: <explanation>
    aliceFaberConnection = await aliceAgent.modules.connections.returnWhenIsConnected(aliceFaberConnection?.id!)
    expect(aliceFaberConnection.state).toBe(DidCommDidExchangeState.Completed)
>>>>>>> 494c4997

    expect(aliceFaberConnection).toBeConnectedWith(faberAliceConnection)
    expect(faberAliceConnection).toBeConnectedWith(aliceFaberConnection)
    expect(faberAliceConnection.theirLabel).toBe('alice')
    expect(aliceFaberConnection.theirLabel).toBe('Faber public')
    expect(aliceFaberConnection.invitationDid).toBe(serviceUrl)

    // It is possible for an agent to check if it has already a connection to a certain public entity
    // biome-ignore lint/style/noNonNullAssertion: <explanation>
    expect(await aliceAgent.didcomm.connections.findByInvitationDid(serviceUrl!)).toEqual([aliceFaberConnection])
  })

  test(`make a connection with ${DidCommHandshakeProtocol.Connections} based on implicit OOB invitation`, async () => {
    const inMemoryDid = await createInMemoryDid(faberAgent, 'rxjs:faber')

    let { connectionRecord: aliceFaberConnection } = await aliceAgent.didcomm.oob.receiveImplicitInvitation({
      did: inMemoryDid,
      label: 'alice',
      alias: 'Faber public',
      handshakeProtocols: [DidCommHandshakeProtocol.Connections],
    })

    // Wait for a connection event in faber agent and accept the request
<<<<<<< HEAD
    let faberAliceConnection = await waitForConnectionRecord(faberAgent, { state: DidExchangeState.RequestReceived })
    await faberAgent.didcomm.connections.acceptRequest(faberAliceConnection.id)
    faberAliceConnection = await faberAgent.didcomm.connections.returnWhenIsConnected(faberAliceConnection?.id)
    expect(faberAliceConnection.state).toBe(DidExchangeState.Completed)

    // Alice should now be connected
    // biome-ignore lint/style/noNonNullAssertion: <explanation>
    aliceFaberConnection = await aliceAgent.didcomm.connections.returnWhenIsConnected(aliceFaberConnection?.id!)
    expect(aliceFaberConnection.state).toBe(DidExchangeState.Completed)
=======
    let faberAliceConnection = await waitForConnectionRecord(faberAgent, {
      state: DidCommDidExchangeState.RequestReceived,
    })
    await faberAgent.modules.connections.acceptRequest(faberAliceConnection.id)
    faberAliceConnection = await faberAgent.modules.connections.returnWhenIsConnected(faberAliceConnection?.id)
    expect(faberAliceConnection.state).toBe(DidCommDidExchangeState.Completed)

    // Alice should now be connected
    // biome-ignore lint/style/noNonNullAssertion: <explanation>
    aliceFaberConnection = await aliceAgent.modules.connections.returnWhenIsConnected(aliceFaberConnection?.id!)
    expect(aliceFaberConnection.state).toBe(DidCommDidExchangeState.Completed)
>>>>>>> 494c4997

    expect(aliceFaberConnection).toBeConnectedWith(faberAliceConnection)
    expect(faberAliceConnection).toBeConnectedWith(aliceFaberConnection)
    expect(faberAliceConnection.theirLabel).toBe('alice')
    expect(aliceFaberConnection.theirLabel).toBe('Faber public')
    expect(aliceFaberConnection.invitationDid).toBe(inMemoryDid)

    // It is possible for an agent to check if it has already a connection to a certain public entity
    expect(await aliceAgent.didcomm.connections.findByInvitationDid(inMemoryDid)).toEqual([aliceFaberConnection])
  })

  test('receive an implicit invitation using an unresolvable did', async () => {
    await expect(
      aliceAgent.didcomm.oob.receiveImplicitInvitation({
        did: 'did:sov:ZSEqSci581BDZCFPa29ScB',
        label: 'alice',
        alias: 'Faber public',
        handshakeProtocols: [DidCommHandshakeProtocol.DidExchange],
      })
    ).rejects.toThrow(/Unable to resolve did/)
  })

  test('create two connections using the same implicit invitation', async () => {
    const inMemoryDid = await createInMemoryDid(faberAgent, 'rxjs:faber')

    let { connectionRecord: aliceFaberConnection } = await aliceAgent.didcomm.oob.receiveImplicitInvitation({
      did: inMemoryDid,
      label: 'alice',
      alias: 'Faber public',
      handshakeProtocols: [DidCommHandshakeProtocol.Connections],
    })

    // Wait for a connection event in faber agent and accept the request
<<<<<<< HEAD
    let faberAliceConnection = await waitForConnectionRecord(faberAgent, { state: DidExchangeState.RequestReceived })
    await faberAgent.didcomm.connections.acceptRequest(faberAliceConnection.id)
    faberAliceConnection = await faberAgent.didcomm.connections.returnWhenIsConnected(faberAliceConnection?.id)
    expect(faberAliceConnection.state).toBe(DidExchangeState.Completed)

    // Alice should now be connected
    // biome-ignore lint/style/noNonNullAssertion: <explanation>
    aliceFaberConnection = await aliceAgent.didcomm.connections.returnWhenIsConnected(aliceFaberConnection?.id!)
    expect(aliceFaberConnection.state).toBe(DidExchangeState.Completed)
=======
    let faberAliceConnection = await waitForConnectionRecord(faberAgent, {
      state: DidCommDidExchangeState.RequestReceived,
    })
    await faberAgent.modules.connections.acceptRequest(faberAliceConnection.id)
    faberAliceConnection = await faberAgent.modules.connections.returnWhenIsConnected(faberAliceConnection?.id)
    expect(faberAliceConnection.state).toBe(DidCommDidExchangeState.Completed)

    // Alice should now be connected
    // biome-ignore lint/style/noNonNullAssertion: <explanation>
    aliceFaberConnection = await aliceAgent.modules.connections.returnWhenIsConnected(aliceFaberConnection?.id!)
    expect(aliceFaberConnection.state).toBe(DidCommDidExchangeState.Completed)
>>>>>>> 494c4997

    expect(aliceFaberConnection).toBeConnectedWith(faberAliceConnection)
    expect(faberAliceConnection).toBeConnectedWith(aliceFaberConnection)
    expect(faberAliceConnection.theirLabel).toBe('alice')
    expect(aliceFaberConnection.theirLabel).toBe('Faber public')
    expect(aliceFaberConnection.invitationDid).toBe(inMemoryDid)

    // Repeat implicit invitation procedure
    let { connectionRecord: aliceFaberNewConnection } = await aliceAgent.didcomm.oob.receiveImplicitInvitation({
      did: inMemoryDid,
      alias: 'Faber public New',
      label: 'Alice New',
      handshakeProtocols: [DidCommHandshakeProtocol.Connections],
    })

    // Wait for a connection event in faber agent
<<<<<<< HEAD
    let faberAliceNewConnection = await waitForConnectionRecord(faberAgent, { state: DidExchangeState.RequestReceived })
    await faberAgent.didcomm.connections.acceptRequest(faberAliceNewConnection.id)
    faberAliceNewConnection = await faberAgent.didcomm.connections.returnWhenIsConnected(faberAliceNewConnection?.id)
    expect(faberAliceNewConnection.state).toBe(DidExchangeState.Completed)

    // Alice should now be connected
    // biome-ignore lint/style/noNonNullAssertion: <explanation>
    aliceFaberNewConnection = await aliceAgent.didcomm.connections.returnWhenIsConnected(aliceFaberNewConnection?.id!)
    expect(aliceFaberNewConnection.state).toBe(DidExchangeState.Completed)
=======
    let faberAliceNewConnection = await waitForConnectionRecord(faberAgent, {
      state: DidCommDidExchangeState.RequestReceived,
    })
    await faberAgent.modules.connections.acceptRequest(faberAliceNewConnection.id)
    faberAliceNewConnection = await faberAgent.modules.connections.returnWhenIsConnected(faberAliceNewConnection?.id)
    expect(faberAliceNewConnection.state).toBe(DidCommDidExchangeState.Completed)

    // Alice should now be connected
    // biome-ignore lint/style/noNonNullAssertion: <explanation>
    aliceFaberNewConnection = await aliceAgent.modules.connections.returnWhenIsConnected(aliceFaberNewConnection?.id!)
    expect(aliceFaberNewConnection.state).toBe(DidCommDidExchangeState.Completed)
>>>>>>> 494c4997

    expect(aliceFaberNewConnection).toBeConnectedWith(faberAliceNewConnection)
    expect(faberAliceNewConnection).toBeConnectedWith(aliceFaberNewConnection)
    expect(faberAliceNewConnection.theirLabel).toBe('Alice New')
    expect(aliceFaberNewConnection.theirLabel).toBe('Faber public New')
    expect(aliceFaberNewConnection.invitationDid).toBe(inMemoryDid)

    // Both connections will be associated to the same invitation did
    const connectionsFromFaberPublicDid = await aliceAgent.didcomm.connections.findByInvitationDid(inMemoryDid)
    expect(connectionsFromFaberPublicDid).toHaveLength(2)
    expect(connectionsFromFaberPublicDid).toEqual(
      expect.arrayContaining([aliceFaberConnection, aliceFaberNewConnection])
    )
  })
})

async function createInMemoryDid(agent: Agent, endpoint: string) {
  const ed25519Key = await agent.kms.createKey({
    type: {
      kty: 'OKP',
      crv: 'Ed25519',
    },
  })
  const publicJwk = Kms.PublicJwk.fromPublicJwk(ed25519Key.publicJwk)

  const did = `did:inmemory:${publicJwk.fingerprint}`
  const builder = new DidDocumentBuilder(did)
  const ed25519VerificationMethod = getEd25519VerificationKey2018({
    publicJwk,
    id: `${did}#${publicJwk.fingerprint}`,
    controller: did,
  })

  builder.addService(
    new DidDocumentService({
      id: `${did}#endpoint`,
      serviceEndpoint: endpoint,
      type: 'endpoint',
    })
  )
  builder.addService(
    new DidCommV1Service({
      id: `${did}#did-communication`,
      priority: 0,
      recipientKeys: [ed25519VerificationMethod.id],
      routingKeys: [],
      serviceEndpoint: endpoint,
      accept: ['didcomm/aip2;env=rfc19'],
    })
  )

  builder.addService(
    new NewDidCommV2Service({
      id: `${did}#didcomm-messaging-1`,
      serviceEndpoint: new NewDidCommV2ServiceEndpoint({
        accept: ['didcomm/v2'],
        routingKeys: [],
        uri: endpoint,
      }),
    })
  )

  builder.addVerificationMethod(ed25519VerificationMethod)
  builder.addAuthentication(ed25519VerificationMethod.id)
  builder.addAssertionMethod(ed25519VerificationMethod.id)

  // Create the did:inmemory did
  const {
    didState: { state },
  } = await agent.dids.create({
    did,
    didDocument: builder.build(),
    options: {
      keys: [
        {
          didDocumentRelativeKeyId: `#${publicJwk.fingerprint}`,
          kmsKeyId: ed25519Key.keyId,
        } satisfies DidDocumentKey,
      ],
    },
  })

  if (state !== 'finished') {
    throw new Error('Error creating DID')
  }

  return did
}<|MERGE_RESOLUTION|>--- conflicted
+++ resolved
@@ -83,29 +83,17 @@
     })
 
     // Wait for a connection event in faber agent and accept the request
-<<<<<<< HEAD
-    let faberAliceConnection = await waitForConnectionRecord(faberAgent, { state: DidExchangeState.RequestReceived })
+    let faberAliceConnection = await waitForConnectionRecord(faberAgent, {
+      state: DidCommDidExchangeState.RequestReceived,
+    })
     await faberAgent.didcomm.connections.acceptRequest(faberAliceConnection.id)
     faberAliceConnection = await faberAgent.didcomm.connections.returnWhenIsConnected(faberAliceConnection?.id)
-    expect(faberAliceConnection.state).toBe(DidExchangeState.Completed)
+    expect(faberAliceConnection.state).toBe(DidCommDidExchangeState.Completed)
 
     // Alice should now be connected
     // biome-ignore lint/style/noNonNullAssertion: <explanation>
     aliceFaberConnection = await aliceAgent.didcomm.connections.returnWhenIsConnected(aliceFaberConnection?.id!)
-    expect(aliceFaberConnection.state).toBe(DidExchangeState.Completed)
-=======
-    let faberAliceConnection = await waitForConnectionRecord(faberAgent, {
-      state: DidCommDidExchangeState.RequestReceived,
-    })
-    await faberAgent.modules.connections.acceptRequest(faberAliceConnection.id)
-    faberAliceConnection = await faberAgent.modules.connections.returnWhenIsConnected(faberAliceConnection?.id)
-    expect(faberAliceConnection.state).toBe(DidCommDidExchangeState.Completed)
-
-    // Alice should now be connected
-    // biome-ignore lint/style/noNonNullAssertion: <explanation>
-    aliceFaberConnection = await aliceAgent.modules.connections.returnWhenIsConnected(aliceFaberConnection?.id!)
     expect(aliceFaberConnection.state).toBe(DidCommDidExchangeState.Completed)
->>>>>>> 494c4997
 
     expect(aliceFaberConnection).toBeConnectedWith(faberAliceConnection)
     expect(faberAliceConnection).toBeConnectedWith(aliceFaberConnection)
@@ -131,29 +119,17 @@
     })
 
     // Wait for a connection event in faber agent and accept the request
-<<<<<<< HEAD
-    let faberAliceConnection = await waitForConnectionRecord(faberAgent, { state: DidExchangeState.RequestReceived })
+    let faberAliceConnection = await waitForConnectionRecord(faberAgent, {
+      state: DidCommDidExchangeState.RequestReceived,
+    })
     await faberAgent.didcomm.connections.acceptRequest(faberAliceConnection.id)
     faberAliceConnection = await faberAgent.didcomm.connections.returnWhenIsConnected(faberAliceConnection?.id)
-    expect(faberAliceConnection.state).toBe(DidExchangeState.Completed)
+    expect(faberAliceConnection.state).toBe(DidCommDidExchangeState.Completed)
 
     // Alice should now be connected
     // biome-ignore lint/style/noNonNullAssertion: <explanation>
     aliceFaberConnection = await aliceAgent.didcomm.connections.returnWhenIsConnected(aliceFaberConnection?.id!)
-    expect(aliceFaberConnection.state).toBe(DidExchangeState.Completed)
-=======
-    let faberAliceConnection = await waitForConnectionRecord(faberAgent, {
-      state: DidCommDidExchangeState.RequestReceived,
-    })
-    await faberAgent.modules.connections.acceptRequest(faberAliceConnection.id)
-    faberAliceConnection = await faberAgent.modules.connections.returnWhenIsConnected(faberAliceConnection?.id)
-    expect(faberAliceConnection.state).toBe(DidCommDidExchangeState.Completed)
-
-    // Alice should now be connected
-    // biome-ignore lint/style/noNonNullAssertion: <explanation>
-    aliceFaberConnection = await aliceAgent.modules.connections.returnWhenIsConnected(aliceFaberConnection?.id!)
     expect(aliceFaberConnection.state).toBe(DidCommDidExchangeState.Completed)
->>>>>>> 494c4997
 
     expect(aliceFaberConnection).toBeConnectedWith(faberAliceConnection)
     expect(faberAliceConnection).toBeConnectedWith(aliceFaberConnection)
@@ -177,29 +153,17 @@
     })
 
     // Wait for a connection event in faber agent and accept the request
-<<<<<<< HEAD
-    let faberAliceConnection = await waitForConnectionRecord(faberAgent, { state: DidExchangeState.RequestReceived })
+    let faberAliceConnection = await waitForConnectionRecord(faberAgent, {
+      state: DidCommDidExchangeState.RequestReceived,
+    })
     await faberAgent.didcomm.connections.acceptRequest(faberAliceConnection.id)
     faberAliceConnection = await faberAgent.didcomm.connections.returnWhenIsConnected(faberAliceConnection?.id)
-    expect(faberAliceConnection.state).toBe(DidExchangeState.Completed)
+    expect(faberAliceConnection.state).toBe(DidCommDidExchangeState.Completed)
 
     // Alice should now be connected
     // biome-ignore lint/style/noNonNullAssertion: <explanation>
     aliceFaberConnection = await aliceAgent.didcomm.connections.returnWhenIsConnected(aliceFaberConnection?.id!)
-    expect(aliceFaberConnection.state).toBe(DidExchangeState.Completed)
-=======
-    let faberAliceConnection = await waitForConnectionRecord(faberAgent, {
-      state: DidCommDidExchangeState.RequestReceived,
-    })
-    await faberAgent.modules.connections.acceptRequest(faberAliceConnection.id)
-    faberAliceConnection = await faberAgent.modules.connections.returnWhenIsConnected(faberAliceConnection?.id)
-    expect(faberAliceConnection.state).toBe(DidCommDidExchangeState.Completed)
-
-    // Alice should now be connected
-    // biome-ignore lint/style/noNonNullAssertion: <explanation>
-    aliceFaberConnection = await aliceAgent.modules.connections.returnWhenIsConnected(aliceFaberConnection?.id!)
     expect(aliceFaberConnection.state).toBe(DidCommDidExchangeState.Completed)
->>>>>>> 494c4997
 
     expect(aliceFaberConnection).toBeConnectedWith(faberAliceConnection)
     expect(faberAliceConnection).toBeConnectedWith(aliceFaberConnection)
@@ -233,29 +197,17 @@
     })
 
     // Wait for a connection event in faber agent and accept the request
-<<<<<<< HEAD
-    let faberAliceConnection = await waitForConnectionRecord(faberAgent, { state: DidExchangeState.RequestReceived })
+    let faberAliceConnection = await waitForConnectionRecord(faberAgent, {
+      state: DidCommDidExchangeState.RequestReceived,
+    })
     await faberAgent.didcomm.connections.acceptRequest(faberAliceConnection.id)
     faberAliceConnection = await faberAgent.didcomm.connections.returnWhenIsConnected(faberAliceConnection?.id)
-    expect(faberAliceConnection.state).toBe(DidExchangeState.Completed)
+    expect(faberAliceConnection.state).toBe(DidCommDidExchangeState.Completed)
 
     // Alice should now be connected
     // biome-ignore lint/style/noNonNullAssertion: <explanation>
     aliceFaberConnection = await aliceAgent.didcomm.connections.returnWhenIsConnected(aliceFaberConnection?.id!)
-    expect(aliceFaberConnection.state).toBe(DidExchangeState.Completed)
-=======
-    let faberAliceConnection = await waitForConnectionRecord(faberAgent, {
-      state: DidCommDidExchangeState.RequestReceived,
-    })
-    await faberAgent.modules.connections.acceptRequest(faberAliceConnection.id)
-    faberAliceConnection = await faberAgent.modules.connections.returnWhenIsConnected(faberAliceConnection?.id)
-    expect(faberAliceConnection.state).toBe(DidCommDidExchangeState.Completed)
-
-    // Alice should now be connected
-    // biome-ignore lint/style/noNonNullAssertion: <explanation>
-    aliceFaberConnection = await aliceAgent.modules.connections.returnWhenIsConnected(aliceFaberConnection?.id!)
     expect(aliceFaberConnection.state).toBe(DidCommDidExchangeState.Completed)
->>>>>>> 494c4997
 
     expect(aliceFaberConnection).toBeConnectedWith(faberAliceConnection)
     expect(faberAliceConnection).toBeConnectedWith(aliceFaberConnection)
@@ -272,29 +224,17 @@
     })
 
     // Wait for a connection event in faber agent
-<<<<<<< HEAD
-    let faberAliceNewConnection = await waitForConnectionRecord(faberAgent, { state: DidExchangeState.RequestReceived })
+    let faberAliceNewConnection = await waitForConnectionRecord(faberAgent, {
+      state: DidCommDidExchangeState.RequestReceived,
+    })
     await faberAgent.didcomm.connections.acceptRequest(faberAliceNewConnection.id)
     faberAliceNewConnection = await faberAgent.didcomm.connections.returnWhenIsConnected(faberAliceNewConnection?.id)
-    expect(faberAliceNewConnection.state).toBe(DidExchangeState.Completed)
+    expect(faberAliceNewConnection.state).toBe(DidCommDidExchangeState.Completed)
 
     // Alice should now be connected
     // biome-ignore lint/style/noNonNullAssertion: <explanation>
     aliceFaberNewConnection = await aliceAgent.didcomm.connections.returnWhenIsConnected(aliceFaberNewConnection?.id!)
-    expect(aliceFaberNewConnection.state).toBe(DidExchangeState.Completed)
-=======
-    let faberAliceNewConnection = await waitForConnectionRecord(faberAgent, {
-      state: DidCommDidExchangeState.RequestReceived,
-    })
-    await faberAgent.modules.connections.acceptRequest(faberAliceNewConnection.id)
-    faberAliceNewConnection = await faberAgent.modules.connections.returnWhenIsConnected(faberAliceNewConnection?.id)
-    expect(faberAliceNewConnection.state).toBe(DidCommDidExchangeState.Completed)
-
-    // Alice should now be connected
-    // biome-ignore lint/style/noNonNullAssertion: <explanation>
-    aliceFaberNewConnection = await aliceAgent.modules.connections.returnWhenIsConnected(aliceFaberNewConnection?.id!)
     expect(aliceFaberNewConnection.state).toBe(DidCommDidExchangeState.Completed)
->>>>>>> 494c4997
 
     expect(aliceFaberNewConnection).toBeConnectedWith(faberAliceNewConnection)
     expect(faberAliceNewConnection).toBeConnectedWith(aliceFaberNewConnection)
