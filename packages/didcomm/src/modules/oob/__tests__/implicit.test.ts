import { type DidDocumentKey, Kms } from '@credo-ts/core'
import { Agent } from '../../../../../core/src/agent/Agent'
import {
  DidCommV1Service,
  DidDocumentBuilder,
  DidDocumentService,
  DidsModule,
  NewDidCommV2Service,
  NewDidCommV2ServiceEndpoint,
  getEd25519VerificationKey2018,
} from '../../../../../core/src/modules/dids'
import { setupSubjectTransports } from '../../../../../core/tests'
import { getAgentOptions, waitForConnectionRecord } from '../../../../../core/tests/helpers'
import { DidCommDidExchangeState, DidCommHandshakeProtocol } from '../../connections'
import { InMemoryDidRegistry } from '../../connections/__tests__/InMemoryDidRegistry'

const inMemoryDidsRegistry = new InMemoryDidRegistry()

const faberAgentOptions = getAgentOptions(
  'Faber Agent OOB Implicit',
  {
    endpoints: ['rxjs:faber'],
  },
  {},
  {
    dids: new DidsModule({
      resolvers: [inMemoryDidsRegistry],
      registrars: [inMemoryDidsRegistry],
    }),
  },
  { requireDidcomm: true }
)
const aliceAgentOptions = getAgentOptions(
  'Alice Agent OOB Implicit',
  {
    endpoints: ['rxjs:alice'],
  },
  {},
  {
    dids: new DidsModule({
      resolvers: [inMemoryDidsRegistry],
      registrars: [inMemoryDidsRegistry],
    }),
  },
  { requireDidcomm: true }
)

describe('out of band implicit', () => {
  let faberAgent: Agent<typeof faberAgentOptions.modules>
  let aliceAgent: Agent<typeof aliceAgentOptions.modules>

  beforeAll(async () => {
    faberAgent = new Agent(faberAgentOptions)
    aliceAgent = new Agent(aliceAgentOptions)

    setupSubjectTransports([faberAgent, aliceAgent])
    await faberAgent.initialize()
    await aliceAgent.initialize()
  })

  afterAll(async () => {
    await faberAgent.shutdown()
    await aliceAgent.shutdown()
  })

  afterEach(async () => {
    const connections = await faberAgent.modules.connections.getAll()
    for (const connection of connections) {
      await faberAgent.modules.connections.deleteById(connection.id)
    }

    jest.resetAllMocks()
  })

  test(`make a connection with ${DidCommHandshakeProtocol.DidExchange} based on implicit OOB invitation`, async () => {
    const inMemoryDid = await createInMemoryDid(faberAgent, 'rxjs:faber')

    let { connectionRecord: aliceFaberConnection } = await aliceAgent.modules.oob.receiveImplicitInvitation({
      did: inMemoryDid,
      alias: 'Faber public',
      label: 'Custom Alice',
      handshakeProtocols: [DidCommHandshakeProtocol.DidExchange],
    })

    // Wait for a connection event in faber agent and accept the request
    let faberAliceConnection = await waitForConnectionRecord(faberAgent, {
      state: DidCommDidExchangeState.RequestReceived,
    })
    await faberAgent.modules.connections.acceptRequest(faberAliceConnection.id)
    faberAliceConnection = await faberAgent.modules.connections.returnWhenIsConnected(faberAliceConnection?.id)
    expect(faberAliceConnection.state).toBe(DidCommDidExchangeState.Completed)

    // Alice should now be connected
    // biome-ignore lint/style/noNonNullAssertion: <explanation>
    aliceFaberConnection = await aliceAgent.modules.connections.returnWhenIsConnected(aliceFaberConnection?.id!)
    expect(aliceFaberConnection.state).toBe(DidCommDidExchangeState.Completed)

    expect(aliceFaberConnection).toBeConnectedWith(faberAliceConnection)
    expect(faberAliceConnection).toBeConnectedWith(aliceFaberConnection)
    expect(faberAliceConnection.theirLabel).toBe('Custom Alice')
    expect(aliceFaberConnection.theirLabel).toBe('Faber public')
    expect(aliceFaberConnection.invitationDid).toBe(inMemoryDid)

    // It is possible for an agent to check if it has already a connection to a certain public entity
    expect(await aliceAgent.modules.connections.findByInvitationDid(inMemoryDid)).toEqual([aliceFaberConnection])
  })

  test(`make a connection with ${DidCommHandshakeProtocol.DidExchange} based on implicit OOB invitation pointing to specific service`, async () => {
    const inMemoryDid = await createInMemoryDid(faberAgent, 'rxjs:faber')
    const inMemoryDidDocument = await faberAgent.dids.resolveDidDocument(inMemoryDid)
    const serviceUrl = inMemoryDidDocument.service?.[1].id

    let { connectionRecord: aliceFaberConnection } = await aliceAgent.modules.oob.receiveImplicitInvitation({
      // biome-ignore lint/style/noNonNullAssertion: <explanation>
      did: serviceUrl!,
      alias: 'Faber public',
<<<<<<< HEAD
      handshakeProtocols: [DidCommHandshakeProtocol.DidExchange],
=======
      label: 'alice',
      handshakeProtocols: [HandshakeProtocol.DidExchange],
>>>>>>> f28537da
    })

    // Wait for a connection event in faber agent and accept the request
    let faberAliceConnection = await waitForConnectionRecord(faberAgent, {
      state: DidCommDidExchangeState.RequestReceived,
    })
    await faberAgent.modules.connections.acceptRequest(faberAliceConnection.id)
    faberAliceConnection = await faberAgent.modules.connections.returnWhenIsConnected(faberAliceConnection?.id)
    expect(faberAliceConnection.state).toBe(DidCommDidExchangeState.Completed)

    // Alice should now be connected
    // biome-ignore lint/style/noNonNullAssertion: <explanation>
    aliceFaberConnection = await aliceAgent.modules.connections.returnWhenIsConnected(aliceFaberConnection?.id!)
    expect(aliceFaberConnection.state).toBe(DidCommDidExchangeState.Completed)

    expect(aliceFaberConnection).toBeConnectedWith(faberAliceConnection)
    expect(faberAliceConnection).toBeConnectedWith(aliceFaberConnection)
    expect(faberAliceConnection.theirLabel).toBe('alice')
    expect(aliceFaberConnection.theirLabel).toBe('Faber public')
    expect(aliceFaberConnection.invitationDid).toBe(serviceUrl)

    // It is possible for an agent to check if it has already a connection to a certain public entity
    // biome-ignore lint/style/noNonNullAssertion: <explanation>
    expect(await aliceAgent.modules.connections.findByInvitationDid(serviceUrl!)).toEqual([aliceFaberConnection])
  })

  test(`make a connection with ${DidCommHandshakeProtocol.Connections} based on implicit OOB invitation`, async () => {
    const inMemoryDid = await createInMemoryDid(faberAgent, 'rxjs:faber')

    let { connectionRecord: aliceFaberConnection } = await aliceAgent.modules.oob.receiveImplicitInvitation({
      did: inMemoryDid,
      label: 'alice',
      alias: 'Faber public',
      handshakeProtocols: [DidCommHandshakeProtocol.Connections],
    })

    // Wait for a connection event in faber agent and accept the request
    let faberAliceConnection = await waitForConnectionRecord(faberAgent, {
      state: DidCommDidExchangeState.RequestReceived,
    })
    await faberAgent.modules.connections.acceptRequest(faberAliceConnection.id)
    faberAliceConnection = await faberAgent.modules.connections.returnWhenIsConnected(faberAliceConnection?.id)
    expect(faberAliceConnection.state).toBe(DidCommDidExchangeState.Completed)

    // Alice should now be connected
    // biome-ignore lint/style/noNonNullAssertion: <explanation>
    aliceFaberConnection = await aliceAgent.modules.connections.returnWhenIsConnected(aliceFaberConnection?.id!)
    expect(aliceFaberConnection.state).toBe(DidCommDidExchangeState.Completed)

    expect(aliceFaberConnection).toBeConnectedWith(faberAliceConnection)
    expect(faberAliceConnection).toBeConnectedWith(aliceFaberConnection)
    expect(faberAliceConnection.theirLabel).toBe('alice')
    expect(aliceFaberConnection.theirLabel).toBe('Faber public')
    expect(aliceFaberConnection.invitationDid).toBe(inMemoryDid)

    // It is possible for an agent to check if it has already a connection to a certain public entity
    expect(await aliceAgent.modules.connections.findByInvitationDid(inMemoryDid)).toEqual([aliceFaberConnection])
  })

  test('receive an implicit invitation using an unresolvable did', async () => {
    await expect(
      aliceAgent.modules.oob.receiveImplicitInvitation({
        did: 'did:sov:ZSEqSci581BDZCFPa29ScB',
        label: 'alice',
        alias: 'Faber public',
        handshakeProtocols: [DidCommHandshakeProtocol.DidExchange],
      })
    ).rejects.toThrow(/Unable to resolve did/)
  })

  test('create two connections using the same implicit invitation', async () => {
    const inMemoryDid = await createInMemoryDid(faberAgent, 'rxjs:faber')

    let { connectionRecord: aliceFaberConnection } = await aliceAgent.modules.oob.receiveImplicitInvitation({
      did: inMemoryDid,
      label: 'alice',
      alias: 'Faber public',
      handshakeProtocols: [DidCommHandshakeProtocol.Connections],
    })

    // Wait for a connection event in faber agent and accept the request
    let faberAliceConnection = await waitForConnectionRecord(faberAgent, {
      state: DidCommDidExchangeState.RequestReceived,
    })
    await faberAgent.modules.connections.acceptRequest(faberAliceConnection.id)
    faberAliceConnection = await faberAgent.modules.connections.returnWhenIsConnected(faberAliceConnection?.id)
    expect(faberAliceConnection.state).toBe(DidCommDidExchangeState.Completed)

    // Alice should now be connected
    // biome-ignore lint/style/noNonNullAssertion: <explanation>
    aliceFaberConnection = await aliceAgent.modules.connections.returnWhenIsConnected(aliceFaberConnection?.id!)
    expect(aliceFaberConnection.state).toBe(DidCommDidExchangeState.Completed)

    expect(aliceFaberConnection).toBeConnectedWith(faberAliceConnection)
    expect(faberAliceConnection).toBeConnectedWith(aliceFaberConnection)
    expect(faberAliceConnection.theirLabel).toBe('alice')
    expect(aliceFaberConnection.theirLabel).toBe('Faber public')
    expect(aliceFaberConnection.invitationDid).toBe(inMemoryDid)

    // Repeat implicit invitation procedure
    let { connectionRecord: aliceFaberNewConnection } = await aliceAgent.modules.oob.receiveImplicitInvitation({
      did: inMemoryDid,
      alias: 'Faber public New',
      label: 'Alice New',
      handshakeProtocols: [DidCommHandshakeProtocol.Connections],
    })

    // Wait for a connection event in faber agent
    let faberAliceNewConnection = await waitForConnectionRecord(faberAgent, {
      state: DidCommDidExchangeState.RequestReceived,
    })
    await faberAgent.modules.connections.acceptRequest(faberAliceNewConnection.id)
    faberAliceNewConnection = await faberAgent.modules.connections.returnWhenIsConnected(faberAliceNewConnection?.id)
    expect(faberAliceNewConnection.state).toBe(DidCommDidExchangeState.Completed)

    // Alice should now be connected
    // biome-ignore lint/style/noNonNullAssertion: <explanation>
    aliceFaberNewConnection = await aliceAgent.modules.connections.returnWhenIsConnected(aliceFaberNewConnection?.id!)
    expect(aliceFaberNewConnection.state).toBe(DidCommDidExchangeState.Completed)

    expect(aliceFaberNewConnection).toBeConnectedWith(faberAliceNewConnection)
    expect(faberAliceNewConnection).toBeConnectedWith(aliceFaberNewConnection)
    expect(faberAliceNewConnection.theirLabel).toBe('Alice New')
    expect(aliceFaberNewConnection.theirLabel).toBe('Faber public New')
    expect(aliceFaberNewConnection.invitationDid).toBe(inMemoryDid)

    // Both connections will be associated to the same invitation did
    const connectionsFromFaberPublicDid = await aliceAgent.modules.connections.findByInvitationDid(inMemoryDid)
    expect(connectionsFromFaberPublicDid).toHaveLength(2)
    expect(connectionsFromFaberPublicDid).toEqual(
      expect.arrayContaining([aliceFaberConnection, aliceFaberNewConnection])
    )
  })
})

async function createInMemoryDid(agent: Agent, endpoint: string) {
  const ed25519Key = await agent.kms.createKey({
    type: {
      kty: 'OKP',
      crv: 'Ed25519',
    },
  })
  const publicJwk = Kms.PublicJwk.fromPublicJwk(ed25519Key.publicJwk)

  const did = `did:inmemory:${publicJwk.fingerprint}`
  const builder = new DidDocumentBuilder(did)
  const ed25519VerificationMethod = getEd25519VerificationKey2018({
    publicJwk,
    id: `${did}#${publicJwk.fingerprint}`,
    controller: did,
  })

  builder.addService(
    new DidDocumentService({
      id: `${did}#endpoint`,
      serviceEndpoint: endpoint,
      type: 'endpoint',
    })
  )
  builder.addService(
    new DidCommV1Service({
      id: `${did}#did-communication`,
      priority: 0,
      recipientKeys: [ed25519VerificationMethod.id],
      routingKeys: [],
      serviceEndpoint: endpoint,
      accept: ['didcomm/aip2;env=rfc19'],
    })
  )

  builder.addService(
    new NewDidCommV2Service({
      id: `${did}#didcomm-messaging-1`,
      serviceEndpoint: new NewDidCommV2ServiceEndpoint({
        accept: ['didcomm/v2'],
        routingKeys: [],
        uri: endpoint,
      }),
    })
  )

  builder.addVerificationMethod(ed25519VerificationMethod)
  builder.addAuthentication(ed25519VerificationMethod.id)
  builder.addAssertionMethod(ed25519VerificationMethod.id)

  // Create the did:inmemory did
  const {
    didState: { state },
  } = await agent.dids.create({
    did,
    didDocument: builder.build(),
    options: {
      keys: [
        {
          didDocumentRelativeKeyId: `#${publicJwk.fingerprint}`,
          kmsKeyId: ed25519Key.keyId,
        } satisfies DidDocumentKey,
      ],
    },
  })

  if (state !== 'finished') {
    throw new Error('Error creating DID')
  }

  return did
}<|MERGE_RESOLUTION|>--- conflicted
+++ resolved
@@ -114,12 +114,8 @@
       // biome-ignore lint/style/noNonNullAssertion: <explanation>
       did: serviceUrl!,
       alias: 'Faber public',
-<<<<<<< HEAD
+      label: 'alice',
       handshakeProtocols: [DidCommHandshakeProtocol.DidExchange],
-=======
-      label: 'alice',
-      handshakeProtocols: [HandshakeProtocol.DidExchange],
->>>>>>> f28537da
     })
 
     // Wait for a connection event in faber agent and accept the request
