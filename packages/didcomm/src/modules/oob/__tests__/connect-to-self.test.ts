import type { SubjectMessage } from '../../../../../../tests/transport/SubjectInboundTransport'

import { Subject } from 'rxjs'

import { SubjectInboundTransport } from '../../../../../../tests/transport/SubjectInboundTransport'
import { SubjectOutboundTransport } from '../../../../../../tests/transport/SubjectOutboundTransport'
import { Agent } from '../../../../../core'
import { getAgentOptions } from '../../../../../core/tests/helpers'
import { DidCommDidExchangeState, DidCommHandshakeProtocol } from '../../connections'
import { DidCommOutOfBandState } from '../domain/DidCommOutOfBandState'

const faberAgentOptions = getAgentOptions(
  'Faber Agent OOB Connect to Self',
  {
    endpoints: ['rxjs:faber'],
  },
  undefined,
  undefined,
  { requireDidcomm: true }
)

describe('out of band', () => {
  let faberAgent: Agent

  beforeEach(async () => {
    const faberMessages = new Subject<SubjectMessage>()
    const subjectMap = {
      'rxjs:faber': faberMessages,
    }

    faberAgent = new Agent(faberAgentOptions)

    faberAgent.modules.didcomm.registerInboundTransport(new SubjectInboundTransport(faberMessages))
    faberAgent.modules.didcomm.registerOutboundTransport(new SubjectOutboundTransport(subjectMap))
    await faberAgent.initialize()
  })

  afterEach(async () => {
    await faberAgent.shutdown()
  })

  describe('connect with self', () => {
    test(`make a connection with self using ${DidCommHandshakeProtocol.DidExchange} protocol`, async () => {
      const outOfBandRecord = await faberAgent.modules.oob.createInvitation()
      const { outOfBandInvitation } = outOfBandRecord
      const urlMessage = outOfBandInvitation.toUrl({ domain: 'http://example.com' })

      let { outOfBandRecord: receivedOutOfBandRecord, connectionRecord: receiverSenderConnection } =
<<<<<<< HEAD
        await faberAgent.modules.oob.receiveInvitationFromUrl(urlMessage)
      expect(receivedOutOfBandRecord.state).toBe(DidCommOutOfBandState.PrepareResponse)
=======
        await faberAgent.modules.oob.receiveInvitationFromUrl(urlMessage, { label: 'faber' })
      expect(receivedOutOfBandRecord.state).toBe(OutOfBandState.PrepareResponse)
>>>>>>> f28537da

      receiverSenderConnection = await faberAgent.modules.connections.returnWhenIsConnected(
        receiverSenderConnection?.id
      )
      expect(receiverSenderConnection.state).toBe(DidCommDidExchangeState.Completed)

      let [senderReceiverConnection] = await faberAgent.modules.connections.findAllByOutOfBandId(outOfBandRecord.id)
      senderReceiverConnection = await faberAgent.modules.connections.returnWhenIsConnected(senderReceiverConnection.id)
      expect(senderReceiverConnection.state).toBe(DidCommDidExchangeState.Completed)
      expect(senderReceiverConnection.protocol).toBe(DidCommHandshakeProtocol.DidExchange)

      // biome-ignore lint/style/noNonNullAssertion: <explanation>
      expect(receiverSenderConnection).toBeConnectedWith(senderReceiverConnection!)
      expect(senderReceiverConnection).toBeConnectedWith(receiverSenderConnection)
    })

    test('make a connection with self using https://didcomm.org/didexchange/1.1 protocol, but invitation using https://didcomm.org/didexchange/1.0', async () => {
      const outOfBandRecord = await faberAgent.modules.oob.createInvitation()

      const { outOfBandInvitation } = outOfBandRecord
      outOfBandInvitation.handshakeProtocols = ['https://didcomm.org/didexchange/1.0']
      const urlMessage = outOfBandInvitation.toUrl({ domain: 'http://example.com' })

      let { outOfBandRecord: receivedOutOfBandRecord, connectionRecord: receiverSenderConnection } =
<<<<<<< HEAD
        await faberAgent.modules.oob.receiveInvitationFromUrl(urlMessage)
      expect(receivedOutOfBandRecord.state).toBe(DidCommOutOfBandState.PrepareResponse)
=======
        await faberAgent.modules.oob.receiveInvitationFromUrl(urlMessage, { label: 'faber' })
      expect(receivedOutOfBandRecord.state).toBe(OutOfBandState.PrepareResponse)
>>>>>>> f28537da

      receiverSenderConnection = await faberAgent.modules.connections.returnWhenIsConnected(
        receiverSenderConnection?.id
      )
      expect(receiverSenderConnection.state).toBe(DidCommDidExchangeState.Completed)

      let [senderReceiverConnection] = await faberAgent.modules.connections.findAllByOutOfBandId(outOfBandRecord.id)
      senderReceiverConnection = await faberAgent.modules.connections.returnWhenIsConnected(senderReceiverConnection.id)
      expect(senderReceiverConnection.state).toBe(DidCommDidExchangeState.Completed)
      expect(senderReceiverConnection.protocol).toBe(DidCommHandshakeProtocol.DidExchange)

      // biome-ignore lint/style/noNonNullAssertion: <explanation>
      expect(receiverSenderConnection).toBeConnectedWith(senderReceiverConnection!)
      expect(senderReceiverConnection).toBeConnectedWith(receiverSenderConnection)
    })

    test(`make a connection with self using ${DidCommHandshakeProtocol.Connections} protocol`, async () => {
      const outOfBandRecord = await faberAgent.modules.oob.createInvitation({
        handshakeProtocols: [DidCommHandshakeProtocol.Connections],
      })
      const { outOfBandInvitation } = outOfBandRecord
      const urlMessage = outOfBandInvitation.toUrl({ domain: 'http://example.com' })

      let { outOfBandRecord: receivedOutOfBandRecord, connectionRecord: receiverSenderConnection } =
<<<<<<< HEAD
        await faberAgent.modules.oob.receiveInvitationFromUrl(urlMessage)
      expect(receivedOutOfBandRecord.state).toBe(DidCommOutOfBandState.PrepareResponse)
=======
        await faberAgent.modules.oob.receiveInvitationFromUrl(urlMessage, { label: 'faber' })
      expect(receivedOutOfBandRecord.state).toBe(OutOfBandState.PrepareResponse)
>>>>>>> f28537da

      receiverSenderConnection = await faberAgent.modules.connections.returnWhenIsConnected(
        receiverSenderConnection?.id
      )
      expect(receiverSenderConnection.state).toBe(DidCommDidExchangeState.Completed)

      let [senderReceiverConnection] = await faberAgent.modules.connections.findAllByOutOfBandId(outOfBandRecord.id)
      senderReceiverConnection = await faberAgent.modules.connections.returnWhenIsConnected(senderReceiverConnection.id)
      expect(senderReceiverConnection.state).toBe(DidCommDidExchangeState.Completed)
      expect(senderReceiverConnection.protocol).toBe(DidCommHandshakeProtocol.Connections)

      // biome-ignore lint/style/noNonNullAssertion: <explanation>
      expect(receiverSenderConnection).toBeConnectedWith(senderReceiverConnection!)
      expect(senderReceiverConnection).toBeConnectedWith(receiverSenderConnection)
    })
  })
})<|MERGE_RESOLUTION|>--- conflicted
+++ resolved
@@ -46,13 +46,8 @@
       const urlMessage = outOfBandInvitation.toUrl({ domain: 'http://example.com' })
 
       let { outOfBandRecord: receivedOutOfBandRecord, connectionRecord: receiverSenderConnection } =
-<<<<<<< HEAD
-        await faberAgent.modules.oob.receiveInvitationFromUrl(urlMessage)
+        await faberAgent.modules.oob.receiveInvitationFromUrl(urlMessage, { label: 'faber' })
       expect(receivedOutOfBandRecord.state).toBe(DidCommOutOfBandState.PrepareResponse)
-=======
-        await faberAgent.modules.oob.receiveInvitationFromUrl(urlMessage, { label: 'faber' })
-      expect(receivedOutOfBandRecord.state).toBe(OutOfBandState.PrepareResponse)
->>>>>>> f28537da
 
       receiverSenderConnection = await faberAgent.modules.connections.returnWhenIsConnected(
         receiverSenderConnection?.id
@@ -77,13 +72,8 @@
       const urlMessage = outOfBandInvitation.toUrl({ domain: 'http://example.com' })
 
       let { outOfBandRecord: receivedOutOfBandRecord, connectionRecord: receiverSenderConnection } =
-<<<<<<< HEAD
-        await faberAgent.modules.oob.receiveInvitationFromUrl(urlMessage)
+        await faberAgent.modules.oob.receiveInvitationFromUrl(urlMessage, { label: 'faber' })
       expect(receivedOutOfBandRecord.state).toBe(DidCommOutOfBandState.PrepareResponse)
-=======
-        await faberAgent.modules.oob.receiveInvitationFromUrl(urlMessage, { label: 'faber' })
-      expect(receivedOutOfBandRecord.state).toBe(OutOfBandState.PrepareResponse)
->>>>>>> f28537da
 
       receiverSenderConnection = await faberAgent.modules.connections.returnWhenIsConnected(
         receiverSenderConnection?.id
@@ -108,13 +98,8 @@
       const urlMessage = outOfBandInvitation.toUrl({ domain: 'http://example.com' })
 
       let { outOfBandRecord: receivedOutOfBandRecord, connectionRecord: receiverSenderConnection } =
-<<<<<<< HEAD
-        await faberAgent.modules.oob.receiveInvitationFromUrl(urlMessage)
+        await faberAgent.modules.oob.receiveInvitationFromUrl(urlMessage, { label: 'faber' })
       expect(receivedOutOfBandRecord.state).toBe(DidCommOutOfBandState.PrepareResponse)
-=======
-        await faberAgent.modules.oob.receiveInvitationFromUrl(urlMessage, { label: 'faber' })
-      expect(receivedOutOfBandRecord.state).toBe(OutOfBandState.PrepareResponse)
->>>>>>> f28537da
 
       receiverSenderConnection = await faberAgent.modules.connections.returnWhenIsConnected(
         receiverSenderConnection?.id
