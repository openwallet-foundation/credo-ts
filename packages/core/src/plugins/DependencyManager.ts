--- conflicted
+++ resolved
@@ -4,11 +4,8 @@
 
 import { container as rootContainer, InjectionToken, Lifecycle } from 'tsyringe'
 
-<<<<<<< HEAD
+import { FeatureRegistry } from '../agent/FeatureRegistry'
 import { AriesFrameworkError } from '../error'
-=======
-import { FeatureRegistry } from '../agent/FeatureRegistry'
->>>>>>> 273e353f
 
 export { InjectionToken }
 
@@ -24,8 +21,9 @@
     this.registeredModules = registeredModules
   }
 
-<<<<<<< HEAD
   public registerModules(modules: ModulesMap) {
+    const featureRegistry = this.resolve(FeatureRegistry)
+
     for (const [moduleKey, module] of Object.entries(modules)) {
       if (this.registeredModules[moduleKey]) {
         throw new AriesFrameworkError(
@@ -34,13 +32,8 @@
       }
 
       this.registeredModules[moduleKey] = module
-      module.register(this)
+      module.register(this, featureRegistry)
     }
-=======
-  public registerModules(...modules: Module[]) {
-    const featureRegistry = this.resolve(FeatureRegistry)
-    modules.forEach((module) => module.register(this, featureRegistry))
->>>>>>> 273e353f
   }
 
   public registerSingleton<T>(from: InjectionToken<T>, to: InjectionToken<T>): void
