--- conflicted
+++ resolved
@@ -5,8 +5,7 @@
 
 export interface Module {
   api?: Constructor<unknown>
-<<<<<<< HEAD
-  register(dependencyManager: DependencyManager, featureRegistry: FeatureRegistry): void
+  register(dependencyManager: DependencyManager): void
 
   /**
    * Method that will be called to initialize a module. This method is only called once on startup
@@ -16,11 +15,7 @@
    * For context specific dependencies it is recommened to use `onInitializeContext`, which will be
    * called for every context that is initialized.
    */
-=======
-  register(dependencyManager: DependencyManager): void
->>>>>>> dca4fdf0
   initialize?(agentContext: AgentContext): Promise<void>
-  shutdown?(agentContext: AgentContext): Promise<void>
 
   /**
    * Method that will be called to shutdown a module. This method is only called once on shutdown
