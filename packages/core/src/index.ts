--- conflicted
+++ resolved
@@ -45,11 +45,8 @@
 export * from './modules/dif-presentation-exchange'
 export * from './modules/sd-jwt-vc'
 export * from './modules/mdoc'
-<<<<<<< HEAD
 export * as Kms from './modules/kms'
-=======
 export * from './modules/dcql'
->>>>>>> e7b59000
 export {
   JsonEncoder,
   JsonTransformer,
