--- conflicted
+++ resolved
@@ -16,9 +16,7 @@
 export { Dispatcher } from './agent/Dispatcher'
 export { MessageSender } from './agent/MessageSender'
 export type { AgentDependencies } from './agent/AgentDependencies'
-<<<<<<< HEAD
 export type { InitConfig, WalletConfig, JsonArray, JsonObject, JsonValue } from './types'
-=======
 export type {
   InitConfig,
   OutboundPackage,
@@ -31,7 +29,6 @@
   WalletExportImportConfig,
   WalletStorageConfig,
 } from './types'
->>>>>>> 61daf0cb
 export { DidCommMimeType, KeyDerivationMethod } from './types'
 export type { FileSystem, DownloadToFileOptions } from './storage/FileSystem'
 export * from './storage/BaseRecord'
@@ -46,12 +43,8 @@
 export * from './wallet'
 export type { TransportSession } from './agent/TransportService'
 export { TransportService } from './agent/TransportService'
-<<<<<<< HEAD
+export { ServiceDecorator, ServiceDecoratorOptions } from './decorators/service/ServiceDecorator'
 export { V1Attachment, V1AttachmentData } from './decorators/attachment/V1Attachment'
-=======
-export { Attachment, AttachmentData } from './decorators/attachment/Attachment'
-export { ServiceDecorator, ServiceDecoratorOptions } from './decorators/service/ServiceDecorator'
->>>>>>> 61daf0cb
 export { ReturnRouteTypes } from './decorators/transport/TransportDecorator'
 
 export * from './plugins'
