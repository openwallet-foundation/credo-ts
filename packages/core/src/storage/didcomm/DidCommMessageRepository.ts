import type { DidCommMessageRole } from './DidCommMessageRole'
import type { AgentContext } from '../../agent'
<<<<<<< HEAD
import type { AgentBaseMessage } from '../../agent/AgentBaseMessage'
import type { ConstructableDidCommMessage } from '../../didcomm'
import type { JsonObject } from '../../types'
=======
import type { AgentMessage, ConstructableAgentMessage } from '../../agent/AgentMessage'
>>>>>>> aaa13dc7

import { EventEmitter } from '../../agent/EventEmitter'
import { InjectionSymbols } from '../../constants'
import { inject, injectable } from '../../plugins'
import { parseMessageType } from '../../utils/messageType'
import { Repository } from '../Repository'
import { StorageService } from '../StorageService'

import { DidCommMessageRecord } from './DidCommMessageRecord'

@injectable()
export class DidCommMessageRepository extends Repository<DidCommMessageRecord> {
  public constructor(
    @inject(InjectionSymbols.StorageService) storageService: StorageService<DidCommMessageRecord>,
    eventEmitter: EventEmitter
  ) {
    super(DidCommMessageRecord, storageService, eventEmitter)
  }

  public async saveAgentMessage(
    agentContext: AgentContext,
    { role, agentMessage, associatedRecordId }: SaveAgentMessageOptions
  ) {
    const didCommMessageRecord = new DidCommMessageRecord({
      message: agentMessage.toJSON(),
      role,
      associatedRecordId,
    })

    await this.save(agentContext, didCommMessageRecord)
  }

  public async saveOrUpdateAgentMessage(agentContext: AgentContext, options: SaveAgentMessageOptions) {
    const { messageName, protocolName, protocolMajorVersion } = parseMessageType(options.agentMessage.type)

    const record = await this.findSingleByQuery(agentContext, {
      associatedRecordId: options.associatedRecordId,
      messageName: messageName,
      protocolName: protocolName,
      protocolMajorVersion: String(protocolMajorVersion),
    })

    if (record) {
      record.message = options.agentMessage.toJSON()
      record.role = options.role
      await this.update(agentContext, record)
      return
    }

    await this.saveAgentMessage(agentContext, options)
  }

  public async getAgentMessage<MessageClass extends ConstructableDidCommMessage = ConstructableDidCommMessage>(
    agentContext: AgentContext,
    { associatedRecordId, messageClass }: GetAgentMessageOptions<MessageClass>
  ): Promise<InstanceType<MessageClass>> {
    const record = await this.getSingleByQuery(agentContext, {
      associatedRecordId,
      messageName: messageClass.type.messageName,
      protocolName: messageClass.type.protocolName,
      protocolMajorVersion: String(messageClass.type.protocolMajorVersion),
    })

    return record.getMessageInstance(messageClass)
  }
  public async findAgentMessage<MessageClass extends ConstructableDidCommMessage = ConstructableDidCommMessage>(
    agentContext: AgentContext,
    { associatedRecordId, messageClass }: GetAgentMessageOptions<MessageClass>
  ): Promise<InstanceType<MessageClass> | null> {
    const record = await this.findSingleByQuery(agentContext, {
      associatedRecordId,
      messageName: messageClass.type.messageName,
      protocolName: messageClass.type.protocolName,
      protocolMajorVersion: String(messageClass.type.protocolMajorVersion),
    })

    return record?.getMessageInstance(messageClass) ?? null
  }
}

export interface SaveAgentMessageOptions {
  role: DidCommMessageRole
  agentMessage: AgentBaseMessage
  associatedRecordId: string
}

export interface GetAgentMessageOptions<MessageClass extends ConstructableDidCommMessage> {
  associatedRecordId: string
  messageClass: MessageClass
}<|MERGE_RESOLUTION|>--- conflicted
+++ resolved
@@ -1,12 +1,9 @@
 import type { DidCommMessageRole } from './DidCommMessageRole'
 import type { AgentContext } from '../../agent'
-<<<<<<< HEAD
+import type { AgentMessage, ConstructableAgentMessage } from '../../agent/AgentMessage'
 import type { AgentBaseMessage } from '../../agent/AgentBaseMessage'
 import type { ConstructableDidCommMessage } from '../../didcomm'
 import type { JsonObject } from '../../types'
-=======
-import type { AgentMessage, ConstructableAgentMessage } from '../../agent/AgentMessage'
->>>>>>> aaa13dc7
 
 import { EventEmitter } from '../../agent/EventEmitter'
 import { InjectionSymbols } from '../../constants'
