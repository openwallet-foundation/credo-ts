--- conflicted
+++ resolved
@@ -59,13 +59,7 @@
   public getTags() {
     const messageId = this.message['@id'] as string
     const messageType = this.message['@type'] as string
-<<<<<<< HEAD
-    const [, /* baseUri, */ protocolName /* , protocolVersion, */, , messageName] = rightSplit(messageType, '/', 3)
-=======
-
-    const { protocolName, protocolVersion, messageName } = parseMessageType(messageType)
-    const [versionMajor, versionMinor] = protocolVersion.split('.')
->>>>>>> 1b01bcee
+    const { protocolName, messageName } = parseMessageType(messageType)
 
     const thread = this.message['~thread']
     let threadId = messageId
