--- conflicted
+++ resolved
@@ -42,8 +42,6 @@
    * @throws {RecordNotFoundError} if a record with this id and type does not exist
    */
   delete(agentContext: AgentContext, record: T): Promise<void>
-<<<<<<< HEAD
-=======
 
   /**
    * Delete record by id.
@@ -53,7 +51,6 @@
    * @throws {RecordNotFoundError} if a record with this id and type does not exist
    */
   deleteById(agentContext: AgentContext, recordClass: BaseRecordConstructor<T>, id: string): Promise<void>
->>>>>>> f38ac058
 
   /**
    * Get record by id.
