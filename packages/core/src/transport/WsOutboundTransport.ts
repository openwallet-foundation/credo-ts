import type { Agent } from '../agent/Agent'
import type { AgentMessageReceivedEvent } from '../agent/Events'
import type { Logger } from '../logger'
import type { OutboundPackage } from '../types'
import type { OutboundTransport } from './OutboundTransport'
import type { OutboundWebSocketClosedEvent, OutboundWebSocketOpenedEvent } from './TransportEventTypes'
import type WebSocket from 'ws'

import { AgentConfig } from '../agent/AgentConfig'
import { EventEmitter } from '../agent/EventEmitter'
import { AgentEventTypes } from '../agent/Events'
import { AriesFrameworkError } from '../error/AriesFrameworkError'
import { isValidJweStructure, JsonEncoder } from '../utils'

import { TransportEventTypes } from './TransportEventTypes'

export class WsOutboundTransport implements OutboundTransport {
  private transportTable: Map<string, WebSocket> = new Map<string, WebSocket>()
  private agent!: Agent
  private logger!: Logger
  private eventEmitter!: EventEmitter
  private WebSocketClass!: typeof WebSocket
  public supportedSchemes = ['ws', 'wss']

  public async start(agent: Agent): Promise<void> {
    this.agent = agent
    const agentConfig = agent.dependencyManager.resolve(AgentConfig)

    this.logger = agentConfig.logger
    this.eventEmitter = agent.dependencyManager.resolve(EventEmitter)
    this.logger.debug('Starting WS outbound transport')
    this.WebSocketClass = agentConfig.agentDependencies.WebSocketClass
  }

  public async stop() {
    this.logger.debug('Stopping WS outbound transport')
    this.transportTable.forEach((socket) => {
      socket.removeEventListener('message', this.handleMessageEvent)
      socket.close()
    })
  }

  public async sendMessage(outboundPackage: OutboundPackage) {
    const { payload, recipientDid, endpoint, connectionId } = outboundPackage
    this.logger.debug(`Sending outbound message to endpoint '${endpoint}' over WebSocket transport.`)

    if (!endpoint) {
      throw new AriesFrameworkError("Missing connection or endpoint. I don't know how and where to send the message.")
    }

    const socketMediator = recipientDid
      ? await this.agent.mediationRecipient.findGrantedMediatorByDid(recipientDid)
      : null

    const socket = await this.resolveSocket({
      socketId: endpoint,
      mediationDid: socketMediator?.did,
      endpoint,
      connectionId,
    })
    socket.send(JSON.stringify({ event: 'message', data: payload }))
  }

  private async resolveSocket({
    socketId,
    endpoint,
    mediationDid,
    connectionId,
  }: {
    socketId: string
    endpoint?: string
    mediationDid?: string
    connectionId?: string
  }) {
    // If we already have a socket connection use it
    let socket = this.transportTable.get(socketId)

    if (!socket) {
      if (!endpoint) {
        throw new AriesFrameworkError(`Missing endpoint. I don't know how and where to send the message.`)
      }
      socket = await this.createSocketConnection({
        endpoint,
        socketId,
        mediationDid,
        connectionId,
      })
      this.transportTable.set(socketId, socket)
      this.listenOnWebSocketMessages(socket)
    }

    if (socket.readyState !== this.WebSocketClass.OPEN) {
      throw new AriesFrameworkError('Socket is not open.')
    }

    return socket
  }

  // NOTE: Because this method is passed to the event handler this must be a lambda method
  // so 'this' is scoped to the 'WsOutboundTransport' class instance
  // eslint-disable-next-line @typescript-eslint/no-explicit-any
  private handleMessageEvent = (event: any) => {
    this.logger.trace('WebSocket message event received.', { url: event.target.url })
    const payload = JsonEncoder.fromBuffer(event.data)
    if (!isValidJweStructure(payload)) {
      throw new Error(
        `Received a response from the other agent but the structure of the incoming message is not a DIDComm message: ${payload}`
      )
    }
    this.logger.debug('Payload received from mediator:', payload)
    this.eventEmitter.emit<AgentMessageReceivedEvent>({
      type: AgentEventTypes.AgentMessageReceived,
      payload: {
        message: payload,
      },
    })
  }

  private listenOnWebSocketMessages(socket: WebSocket) {
    socket.addEventListener('message', this.handleMessageEvent)
  }

  private createSocketConnection({
    socketId,
    endpoint,
    mediationDid,
    connectionId,
  }: {
    socketId: string
    endpoint: string
    mediationDid?: string
    connectionId?: string
  }): Promise<WebSocket> {
    return new Promise((resolve, reject) => {
      this.logger.debug(`Connecting to WebSocket ${endpoint}`)
      const socket = new this.WebSocketClass(endpoint, [], { headers: { 'agent-did': mediationDid } })

      socket.onopen = () => {
        this.logger.debug(`Successfully connected to WebSocket ${endpoint}`)

        this.eventEmitter.emit<OutboundWebSocketOpenedEvent>({
          type: TransportEventTypes.OutboundWebSocketOpenedEvent,
          payload: {
            socketId,
            did: mediationDid,
            connectionId: connectionId,
          },
        })

        resolve(socket)

        this.eventEmitter.emit<OutboundWebSocketOpenedEvent>({
          type: TransportEventTypes.OutboundWebSocketOpenedEvent,
          payload: {
            socketId,
            connectionId: connectionId,
          },
        })
      }

      socket.onerror = (error) => {
        this.logger.error(`Error while connecting to WebSocket ${endpoint}`, {
          error,
        })
        reject(error)
      }

<<<<<<< HEAD
      socket.onclose = async (event: WebSocket.CloseEvent) => {
        this.logger.warn(`WebSocket closing to ${endpoint}`, { event })
=======
      socket.onclose = async () => {
        this.logger.debug(`WebSocket closing to ${endpoint}`)
>>>>>>> 0d14a715
        socket.removeEventListener('message', this.handleMessageEvent)
        this.transportTable.delete(socketId)

        this.eventEmitter.emit<OutboundWebSocketClosedEvent>({
          type: TransportEventTypes.OutboundWebSocketClosedEvent,
          payload: {
            socketId,
            did: mediationDid,
            connectionId: connectionId,
          },
        })
      }
    })
  }
}<|MERGE_RESOLUTION|>--- conflicted
+++ resolved
@@ -108,12 +108,14 @@
       )
     }
     this.logger.debug('Payload received from mediator:', payload)
+    this.agent.receiveMessage(payload)
     this.eventEmitter.emit<AgentMessageReceivedEvent>({
       type: AgentEventTypes.AgentMessageReceived,
       payload: {
         message: payload,
       },
     })
+
   }
 
   private listenOnWebSocketMessages(socket: WebSocket) {
@@ -148,14 +150,6 @@
         })
 
         resolve(socket)
-
-        this.eventEmitter.emit<OutboundWebSocketOpenedEvent>({
-          type: TransportEventTypes.OutboundWebSocketOpenedEvent,
-          payload: {
-            socketId,
-            connectionId: connectionId,
-          },
-        })
       }
 
       socket.onerror = (error) => {
@@ -165,13 +159,10 @@
         reject(error)
       }
 
-<<<<<<< HEAD
       socket.onclose = async (event: WebSocket.CloseEvent) => {
         this.logger.warn(`WebSocket closing to ${endpoint}`, { event })
-=======
       socket.onclose = async () => {
         this.logger.debug(`WebSocket closing to ${endpoint}`)
->>>>>>> 0d14a715
         socket.removeEventListener('message', this.handleMessageEvent)
         this.transportTable.delete(socketId)
 
