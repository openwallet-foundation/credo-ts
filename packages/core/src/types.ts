import type { TransportPriorityOptions } from './agent/MessageSender'
import type { DIDCommMessage, EncryptedMessage, DIDCommV2Message } from './agent/didcomm/index'
import type { SignedMessage } from './agent/didcomm/types'
import type { Logger } from './logger'
import type { ConnectionRecord } from './modules/connections'
<<<<<<< HEAD
import type { AutoAcceptCredential } from './modules/credentials/CredentialAutoAcceptType'
import type { DidType } from './modules/dids'
import type { DidProps } from './modules/dids/domain/Did'
import type { DidCommService } from './modules/dids/domain/service/DidCommService'
=======
import type { AutoAcceptCredential } from './modules/credentials/models/CredentialAutoAcceptType'
import type { ResolvedDidCommService } from './modules/didcomm'
import type { Key } from './modules/dids/domain/Key'
>>>>>>> 0d14a715
import type { IndyPoolConfig } from './modules/ledger/IndyPool'
import type { OutOfBandRecord } from './modules/oob/repository'
import type { AutoAcceptProof } from './modules/proofs'
import type { MediatorPickupStrategy, MediatorDeliveryStrategy } from './modules/routing'
import type { Transports } from './modules/routing/types'
import type { AutoAcceptValueTransfer } from './modules/value-transfer/ValueTransferAutoAcceptType'
import type { GossipMetricsInterface, WitnessDetails } from '@sicpa-dlab/value-transfer-protocol-ts'

export enum KeyDerivationMethod {
  /** default value in indy-sdk. Will be used when no value is provided */
  Argon2IMod = 'ARGON2I_MOD',
  /** less secure, but faster */
  Argon2IInt = 'ARGON2I_INT',
  /** raw wallet master key */
  Raw = 'RAW',
}

export interface WalletConfig {
  id: string
  key: string
  keyDerivationMethod?: KeyDerivationMethod
  storage?: {
    type: string
    [key: string]: unknown
  }
}

export interface WalletConfigRekey {
  id: string
  key: string
  rekey: string
  keyDerivationMethod?: KeyDerivationMethod
  rekeyDerivationMethod?: KeyDerivationMethod
}

export interface WalletExportImportConfig {
  key: string
  path: string
}

<<<<<<< HEAD
export interface ValueTransferPartyConfig {
  witnessDid?: string
  autoAcceptPaymentOffer?: AutoAcceptValueTransfer
  autoAcceptOfferedPaymentRequest?: AutoAcceptValueTransfer
  autoAcceptPaymentRequest?: AutoAcceptValueTransfer
}

export enum WitnessType {
  One = '1',
  Two = '2',
  Three = '3',
}

export interface ValueTransferWitnessConfig {
  wid: string
  knownWitnesses: WitnessDetails[]
  tockTime?: number
  cleanupTime?: number
  redeliverTime?: number
  historyThreshold?: number
  redeliveryThreshold?: number
  issuerDids?: string[]
  gossipMetricsService?: GossipMetricsInterface
}

export interface ValueTransferConfig {
  party?: ValueTransferPartyConfig
  witness?: ValueTransferWitnessConfig
=======
export type EncryptedMessage = {
  protected: string
  iv: unknown
  ciphertext: unknown
  tag: unknown
>>>>>>> 0d14a715
}

export enum DidCommMimeType {
  V0 = 'application/ssi-agent-wire',
  V1 = 'application/didcomm-envelope-enc',
}

export interface InitConfig {
  endpoints?: string[]
  label: string
  publicDidSeed?: string
  publicDidType?: DidType
  mediatorRecordId?: string
  walletConfig?: WalletConfig
  autoAcceptConnections?: boolean
  autoAcceptProofs?: AutoAcceptProof
  autoAcceptCredentials?: AutoAcceptCredential
  logger?: Logger
  didCommMimeType?: DidCommMimeType
  catchErrors?: boolean

  indyLedgers?: IndyPoolConfig[]
  connectToIndyLedgersOnStartup?: boolean

  transports?: Transports[]

  autoAcceptMediationRequests?: boolean
  mediatorConnectionsInvite?: string
  defaultMediatorId?: string
  clearDefaultMediator?: boolean
  mediatorPollingInterval?: number
  mediatorPickupStrategy?: MediatorPickupStrategy
<<<<<<< HEAD
  mediatorDeliveryStrategy?: MediatorDeliveryStrategy
  mediatorPushToken?: string
  mediatorWebHookEndpoint?: string

  staticDids?: DidProps[]

  useLegacyDidSovPrefix?: boolean
  connectionImageUrl?: string
  valueTransferConfig?: ValueTransferConfig
  emulateOfflineCase?: boolean

  defaultPingAddress?: string
=======
  maximumMessagePickup?: number
  baseMediatorReconnectionIntervalMs?: number
  maximumMediatorReconnectionIntervalMs?: number
  useDidKeyInProtocols?: boolean

  useLegacyDidSovPrefix?: boolean
  connectionImageUrl?: string

  autoUpdateStorageOnStartup?: boolean
>>>>>>> 0d14a715
}

export type PlaintextMessage = PlaintextMessageV1 | PlaintextMessageV2

export interface PlaintextMessageV1 {
  '@type': string
  '@id': string
  [key: string]: unknown
}

<<<<<<< HEAD
export interface PlaintextMessageV2 {
  type: string
  id: string
  [key: string]: unknown
}

export interface DecryptedMessageContext {
  plaintextMessage: PlaintextMessage
  senderKey?: string
  recipientKey?: string
}

export interface OutboundMessage<T extends DIDCommMessage = DIDCommMessage> {
=======
export interface OutboundMessage<T extends AgentMessage = AgentMessage> {
>>>>>>> 0d14a715
  payload: T
  connection: ConnectionRecord
  sessionId?: string
  outOfBand?: OutOfBandRecord
}

export interface OutboundPlainMessage<T extends DIDCommMessage = DIDCommMessage> {
  payload: T
}

export interface OutboundSignedMessage<T extends DIDCommMessage = DIDCommMessage> {
  payload: T
  from: string
}

export interface OutboundDIDCommV2Message<T extends DIDCommV2Message = DIDCommV2Message> {
  payload: T
}

export interface OutboundServiceMessage<T extends DIDCommMessage = DIDCommMessage> {
  payload: T
  service: ResolvedDidCommService
  senderKey: Key
}

export type OutboundPackagePayload = EncryptedMessage | SignedMessage | PlaintextMessage

export interface OutboundPackage {
  payload: OutboundPackagePayload
  recipientDid?: string
  responseRequested?: boolean
  endpoint?: string
  connectionId?: string
}

export type JsonValue = string | number | boolean | null | JsonObject | JsonArray
export type JsonArray = Array<JsonValue>
export interface JsonObject {
  [property: string]: JsonValue
}

export type SendMessageOptions = {
  transportPriority?: TransportPriorityOptions
}<|MERGE_RESOLUTION|>--- conflicted
+++ resolved
@@ -3,16 +3,13 @@
 import type { SignedMessage } from './agent/didcomm/types'
 import type { Logger } from './logger'
 import type { ConnectionRecord } from './modules/connections'
-<<<<<<< HEAD
 import type { AutoAcceptCredential } from './modules/credentials/CredentialAutoAcceptType'
 import type { DidType } from './modules/dids'
 import type { DidProps } from './modules/dids/domain/Did'
 import type { DidCommService } from './modules/dids/domain/service/DidCommService'
-=======
 import type { AutoAcceptCredential } from './modules/credentials/models/CredentialAutoAcceptType'
 import type { ResolvedDidCommService } from './modules/didcomm'
 import type { Key } from './modules/dids/domain/Key'
->>>>>>> 0d14a715
 import type { IndyPoolConfig } from './modules/ledger/IndyPool'
 import type { OutOfBandRecord } from './modules/oob/repository'
 import type { AutoAcceptProof } from './modules/proofs'
@@ -53,7 +50,6 @@
   path: string
 }
 
-<<<<<<< HEAD
 export interface ValueTransferPartyConfig {
   witnessDid?: string
   autoAcceptPaymentOffer?: AutoAcceptValueTransfer
@@ -82,13 +78,11 @@
 export interface ValueTransferConfig {
   party?: ValueTransferPartyConfig
   witness?: ValueTransferWitnessConfig
-=======
 export type EncryptedMessage = {
   protected: string
   iv: unknown
   ciphertext: unknown
   tag: unknown
->>>>>>> 0d14a715
 }
 
 export enum DidCommMimeType {
@@ -121,12 +115,15 @@
   clearDefaultMediator?: boolean
   mediatorPollingInterval?: number
   mediatorPickupStrategy?: MediatorPickupStrategy
-<<<<<<< HEAD
   mediatorDeliveryStrategy?: MediatorDeliveryStrategy
   mediatorPushToken?: string
   mediatorWebHookEndpoint?: string
 
   staticDids?: DidProps[]
+  maximumMessagePickup?: number
+  baseMediatorReconnectionIntervalMs?: number
+  maximumMediatorReconnectionIntervalMs?: number
+  useDidKeyInProtocols?: boolean
 
   useLegacyDidSovPrefix?: boolean
   connectionImageUrl?: string
@@ -134,17 +131,8 @@
   emulateOfflineCase?: boolean
 
   defaultPingAddress?: string
-=======
-  maximumMessagePickup?: number
-  baseMediatorReconnectionIntervalMs?: number
-  maximumMediatorReconnectionIntervalMs?: number
-  useDidKeyInProtocols?: boolean
-
-  useLegacyDidSovPrefix?: boolean
-  connectionImageUrl?: string
 
   autoUpdateStorageOnStartup?: boolean
->>>>>>> 0d14a715
 }
 
 export type PlaintextMessage = PlaintextMessageV1 | PlaintextMessageV2
@@ -155,13 +143,13 @@
   [key: string]: unknown
 }
 
-<<<<<<< HEAD
 export interface PlaintextMessageV2 {
   type: string
   id: string
   [key: string]: unknown
 }
 
+export interface OutboundMessage<T extends AgentMessage = AgentMessage> {
 export interface DecryptedMessageContext {
   plaintextMessage: PlaintextMessage
   senderKey?: string
@@ -169,9 +157,6 @@
 }
 
 export interface OutboundMessage<T extends DIDCommMessage = DIDCommMessage> {
-=======
-export interface OutboundMessage<T extends AgentMessage = AgentMessage> {
->>>>>>> 0d14a715
   payload: T
   connection: ConnectionRecord
   sessionId?: string
@@ -193,7 +178,7 @@
 
 export interface OutboundServiceMessage<T extends DIDCommMessage = DIDCommMessage> {
   payload: T
-  service: ResolvedDidCommService
+  service: DidCommService
   senderKey: Key
 }
 
