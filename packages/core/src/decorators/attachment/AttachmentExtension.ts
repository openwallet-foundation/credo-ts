import type { BaseMessageConstructor } from '../../agent/BaseMessage'

import { Expose, Type } from 'class-transformer'
import { IsInstance, IsOptional, ValidateNested } from 'class-validator'

import { Attachment } from './Attachment'

export function AttachmentDecorated<T extends BaseMessageConstructor>(Base: T) {
  class AttachmentDecoratorExtension extends Base {
    /**
     * The ~attach decorator is required for appending attachments to a preview
     */
    @Expose({ name: '~attach' })
    @Type(() => Attachment)
    @ValidateNested()
    @IsInstance(Attachment, { each: true })
    @IsOptional()
<<<<<<< HEAD
    public messageAttachment?: Attachment[]

    public getAttachmentById(id: string): Attachment | undefined {
      return this.messageAttachment?.find((attachment) => attachment.id === id)
    }

    public addAttachment(attachment: Attachment): void {
      if (this.messageAttachment) {
        this.messageAttachment?.push(attachment)
      } else {
        this.messageAttachment = [attachment]
=======
    public appendedAttachments?: Attachment[]

    public getAppendedAttachmentById(id: string): Attachment | undefined {
      return this.appendedAttachments?.find((attachment) => attachment.id === id)
    }

    public addAppendedAttachment(attachment: Attachment): void {
      if (this.appendedAttachments) {
        this.appendedAttachments.push(attachment)
      } else {
        this.appendedAttachments = [attachment]
>>>>>>> 41467782
      }
    }
  }

  return AttachmentDecoratorExtension
}<|MERGE_RESOLUTION|>--- conflicted
+++ resolved
@@ -15,31 +15,17 @@
     @ValidateNested()
     @IsInstance(Attachment, { each: true })
     @IsOptional()
-<<<<<<< HEAD
-    public messageAttachment?: Attachment[]
+    public attachments?: Attachment[]
 
     public getAttachmentById(id: string): Attachment | undefined {
-      return this.messageAttachment?.find((attachment) => attachment.id === id)
+      return this.attachments?.find((attachment) => attachment.id === id)
     }
 
     public addAttachment(attachment: Attachment): void {
-      if (this.messageAttachment) {
-        this.messageAttachment?.push(attachment)
+      if (this.attachments) {
+        this.attachments?.push(attachment)
       } else {
-        this.messageAttachment = [attachment]
-=======
-    public appendedAttachments?: Attachment[]
-
-    public getAppendedAttachmentById(id: string): Attachment | undefined {
-      return this.appendedAttachments?.find((attachment) => attachment.id === id)
-    }
-
-    public addAppendedAttachment(attachment: Attachment): void {
-      if (this.appendedAttachments) {
-        this.appendedAttachments.push(attachment)
-      } else {
-        this.appendedAttachments = [attachment]
->>>>>>> 41467782
+        this.attachments = [attachment]
       }
     }
   }
