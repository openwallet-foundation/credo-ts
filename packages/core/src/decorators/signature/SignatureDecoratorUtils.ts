import type { Wallet } from '../../wallet/Wallet'

<<<<<<< HEAD
import { Key, KeyType } from '../../crypto'
=======
import { KeyType } from '../../crypto'
import { Key } from '../../crypto/Key'
>>>>>>> 63e5b481
import { AriesFrameworkError } from '../../error'
import { JsonEncoder } from '../../utils/JsonEncoder'
import { TypedArrayEncoder } from '../../utils/TypedArrayEncoder'
import { Buffer } from '../../utils/buffer'
import timestamp from '../../utils/timestamp'

import { SignatureDecorator } from './SignatureDecorator'

/**
 * Unpack and verify signed data before casting it to the supplied type.
 *
 * @param decorator Signature decorator to unpack and verify
 * @param wallet wallet instance
 *
 * @return Resulting data
 */
export async function unpackAndVerifySignatureDecorator(
  decorator: SignatureDecorator,
  wallet: Wallet
): Promise<Record<string, unknown>> {
  const signerVerkey = decorator.signer
  const key = Key.fromPublicKeyBase58(signerVerkey, KeyType.Ed25519)

  // first 8 bytes are for 64 bit integer from unix epoch
  const signedData = TypedArrayEncoder.fromBase64(decorator.signatureData)
  const signature = TypedArrayEncoder.fromBase64(decorator.signature)

  // const isValid = await wallet.verify(signerVerkey, signedData, signature)
  const isValid = await wallet.verify({ signature, data: signedData, key })

  if (!isValid) {
    throw new AriesFrameworkError('Signature is not valid')
  }

  // TODO: return Connection instance instead of raw json
  return JsonEncoder.fromBuffer(signedData.slice(8))
}

/**
 * Sign data supplied and return a signature decorator.
 *
 * @param data the data to sign
 * @param wallet the wallet containing a key to use for signing
 * @param signerKey signers verkey
 *
 * @returns Resulting signature decorator.
 */
export async function signData(data: unknown, wallet: Wallet, signerKey: string): Promise<SignatureDecorator> {
  const dataBuffer = Buffer.concat([timestamp(), JsonEncoder.toBuffer(data)])
  const key = Key.fromPublicKeyBase58(signerKey, KeyType.Ed25519)

  const signatureBuffer = await wallet.sign({ key, data: dataBuffer })

  const signatureDecorator = new SignatureDecorator({
    signatureType: 'https://didcomm.org/signature/1.0/ed25519Sha512_single',
    signature: TypedArrayEncoder.toBase64URL(signatureBuffer),
    signatureData: TypedArrayEncoder.toBase64URL(dataBuffer),
    signer: signerKey,
  })

  return signatureDecorator
}<|MERGE_RESOLUTION|>--- conflicted
+++ resolved
@@ -1,11 +1,7 @@
 import type { Wallet } from '../../wallet/Wallet'
 
-<<<<<<< HEAD
-import { Key, KeyType } from '../../crypto'
-=======
 import { KeyType } from '../../crypto'
 import { Key } from '../../crypto/Key'
->>>>>>> 63e5b481
 import { AriesFrameworkError } from '../../error'
 import { JsonEncoder } from '../../utils/JsonEncoder'
 import { TypedArrayEncoder } from '../../utils/TypedArrayEncoder'
