import type { AgentContext } from '../agent'
import type { Buffer } from '../utils'
import type { Jws, JwsGeneralFormat } from './JwsTypes'

import { AriesFrameworkError } from '../error'
import { injectable } from '../plugins'
import { JsonEncoder, TypedArrayEncoder } from '../utils'
import { WalletError } from '../wallet/error'

import { Key } from './Key'
import { KeyType } from './KeyType'

// TODO: support more key types, more generic jws format
const JWS_KEY_TYPE = 'OKP'
const JWS_CURVE = 'Ed25519'
const JWS_ALG = 'EdDSA'

@injectable()
export class JwsService {
  public async createJws(
    agentContext: AgentContext,
    { payload, verkey, header }: CreateJwsOptions
  ): Promise<JwsGeneralFormat> {
    const base64Payload = TypedArrayEncoder.toBase64URL(payload)
    const base64Protected = JsonEncoder.toBase64URL(this.buildProtected(verkey))
    const key = Key.fromPublicKeyBase58(verkey, KeyType.Ed25519)

    const signature = TypedArrayEncoder.toBase64URL(
<<<<<<< HEAD
      await this.wallet.sign({ data: TypedArrayEncoder.fromString(`${base64Protected}.${base64Payload}`), key })
=======
      await agentContext.wallet.sign({ data: TypedArrayEncoder.fromString(`${base64Protected}.${base64Payload}`), key })
>>>>>>> d2fe29e0
    )

    return {
      protected: base64Protected,
      signature,
      header,
    }
  }

  /**
   * Verify a JWS
   */
  public async verifyJws(agentContext: AgentContext, { jws, payload }: VerifyJwsOptions): Promise<VerifyJwsResult> {
    const base64Payload = TypedArrayEncoder.toBase64URL(payload)
    const signatures = 'signatures' in jws ? jws.signatures : [jws]

    if (signatures.length === 0) {
      throw new AriesFrameworkError('Unable to verify JWS: No entries in JWS signatures array.')
    }

    const signerVerkeys = []
    for (const jws of signatures) {
      const protectedJson = JsonEncoder.fromBase64(jws.protected)

      const isValidKeyType = protectedJson?.jwk?.kty === JWS_KEY_TYPE
      const isValidCurve = protectedJson?.jwk?.crv === JWS_CURVE
      const isValidAlg = protectedJson?.alg === JWS_ALG

      if (!isValidKeyType || !isValidCurve || !isValidAlg) {
        throw new AriesFrameworkError('Invalid protected header')
      }

      const data = TypedArrayEncoder.fromString(`${jws.protected}.${base64Payload}`)
      const signature = TypedArrayEncoder.fromBase64(jws.signature)

      const verkey = TypedArrayEncoder.toBase58(TypedArrayEncoder.fromBase64(protectedJson?.jwk?.x))
      const key = Key.fromPublicKeyBase58(verkey, KeyType.Ed25519)
      signerVerkeys.push(verkey)

      try {
<<<<<<< HEAD
        const isValid = await this.wallet.verify({ key, data, signature })
=======
        const isValid = await agentContext.wallet.verify({ key, data, signature })
>>>>>>> d2fe29e0

        if (!isValid) {
          return {
            isValid: false,
            signerVerkeys: [],
          }
        }
      } catch (error) {
        // WalletError probably means signature verification failed. Would be useful to add
        // more specific error type in wallet.verify method
        if (error instanceof WalletError) {
          return {
            isValid: false,
            signerVerkeys: [],
          }
        }

        throw error
      }
    }

    return { isValid: true, signerVerkeys }
  }

  /**
   * @todo This currently only work with a single alg, key type and curve
   *    This needs to be extended with other formats in the future
   */
  private buildProtected(verkey: string) {
    return {
      alg: 'EdDSA',
      jwk: {
        kty: 'OKP',
        crv: 'Ed25519',
        x: TypedArrayEncoder.toBase64URL(TypedArrayEncoder.fromBase58(verkey)),
      },
    }
  }
}

export interface CreateJwsOptions {
  verkey: string
  payload: Buffer
  header: Record<string, unknown>
}

export interface VerifyJwsOptions {
  jws: Jws
  payload: Buffer
}

export interface VerifyJwsResult {
  isValid: boolean
  signerVerkeys: string[]
}<|MERGE_RESOLUTION|>--- conflicted
+++ resolved
@@ -26,11 +26,7 @@
     const key = Key.fromPublicKeyBase58(verkey, KeyType.Ed25519)
 
     const signature = TypedArrayEncoder.toBase64URL(
-<<<<<<< HEAD
-      await this.wallet.sign({ data: TypedArrayEncoder.fromString(`${base64Protected}.${base64Payload}`), key })
-=======
       await agentContext.wallet.sign({ data: TypedArrayEncoder.fromString(`${base64Protected}.${base64Payload}`), key })
->>>>>>> d2fe29e0
     )
 
     return {
@@ -71,11 +67,7 @@
       signerVerkeys.push(verkey)
 
       try {
-<<<<<<< HEAD
-        const isValid = await this.wallet.verify({ key, data, signature })
-=======
         const isValid = await agentContext.wallet.verify({ key, data, signature })
->>>>>>> d2fe29e0
 
         if (!isValid) {
           return {
