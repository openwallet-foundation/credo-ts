import type { Buffer } from '../utils'
import type { Jws, JwsGeneralFormat } from './JwsTypes'

import { inject, Lifecycle, scoped } from 'tsyringe'

import { InjectionSymbols } from '../constants'
import { AriesFrameworkError } from '../error'
import { JsonEncoder, TypedArrayEncoder } from '../utils'
import { Wallet } from '../wallet'
import { WalletError } from '../wallet/error'

import { Key } from './Key'
import { KeyType } from './KeyType'

// TODO: support more key types, more generic jws format
const JWS_KEY_TYPE = 'OKP'
const JWS_CURVE = 'Ed25519'
const JWS_ALG = 'EdDSA'

@scoped(Lifecycle.ContainerScoped)
export class JwsService {
  private wallet: Wallet

  public constructor(@inject(InjectionSymbols.Wallet) wallet: Wallet) {
    this.wallet = wallet
  }

  public async createJws({ payload, verkey, header }: CreateJwsOptions): Promise<JwsGeneralFormat> {
    const base64Payload = TypedArrayEncoder.toBase64URL(payload)
    const base64Protected = JsonEncoder.toBase64URL(this.buildProtected(verkey))
    const key = Key.fromPublicKeyBase58(verkey, KeyType.Ed25519)

    const signature = TypedArrayEncoder.toBase64URL(
      await this.wallet.sign({ data: TypedArrayEncoder.fromString(`${base64Protected}.${base64Payload}`), key })
    )

    return {
      protected: base64Protected,
      signature,
      header,
    }
  }

  /**
   * Verify a JWS
   */
  public async verifyJws({ jws, payload }: VerifyJwsOptions): Promise<VerifyJwsResult> {
    const base64Payload = TypedArrayEncoder.toBase64URL(payload)
    const signatures = 'signatures' in jws ? jws.signatures : [jws]

    if (signatures.length === 0) {
      throw new AriesFrameworkError('Unable to verify JWS: No entries in JWS signatures array.')
    }

    const signerVerkeys = []
    for (const jws of signatures) {
      const protectedJson = JsonEncoder.fromBase64(jws.protected)

      const isValidKeyType = protectedJson?.jwk?.kty === JWS_KEY_TYPE
      const isValidCurve = protectedJson?.jwk?.crv === JWS_CURVE
      const isValidAlg = protectedJson?.alg === JWS_ALG

      if (!isValidKeyType || !isValidCurve || !isValidAlg) {
        throw new AriesFrameworkError('Invalid protected header')
      }

      const data = TypedArrayEncoder.fromString(`${jws.protected}.${base64Payload}`)
      const signature = TypedArrayEncoder.fromBase64(jws.signature)

      const verkey = TypedArrayEncoder.toBase58(TypedArrayEncoder.fromBase64(protectedJson?.jwk?.x))
      const key = Key.fromPublicKeyBase58(verkey, KeyType.Ed25519)
<<<<<<< HEAD

=======
>>>>>>> 6a14fe3e
      signerVerkeys.push(verkey)

      try {
        const isValid = await this.wallet.verify({ key, data, signature })

        if (!isValid) {
          return {
            isValid: false,
            signerVerkeys: [],
          }
        }
      } catch (error) {
        // WalletError probably means signature verification failed. Would be useful to add
        // more specific error type in wallet.verify method
        if (error instanceof WalletError) {
          return {
            isValid: false,
            signerVerkeys: [],
          }
        }

        throw error
      }
    }

    return { isValid: true, signerVerkeys }
  }

  /**
   * @todo This currently only work with a single alg, key type and curve
   *    This needs to be extended with other formats in the future
   */
  private buildProtected(verkey: string) {
    return {
      alg: 'EdDSA',
      jwk: {
        kty: 'OKP',
        crv: 'Ed25519',
        x: TypedArrayEncoder.toBase64URL(TypedArrayEncoder.fromBase58(verkey)),
      },
    }
  }
}

export interface CreateJwsOptions {
  verkey: string
  payload: Buffer
  header: Record<string, unknown>
}

export interface VerifyJwsOptions {
  jws: Jws
  payload: Buffer
}

export interface VerifyJwsResult {
  isValid: boolean
  signerVerkeys: string[]
}<|MERGE_RESOLUTION|>--- conflicted
+++ resolved
@@ -69,10 +69,6 @@
 
       const verkey = TypedArrayEncoder.toBase58(TypedArrayEncoder.fromBase64(protectedJson?.jwk?.x))
       const key = Key.fromPublicKeyBase58(verkey, KeyType.Ed25519)
-<<<<<<< HEAD
-
-=======
->>>>>>> 6a14fe3e
       signerVerkeys.push(verkey)
 
       try {
