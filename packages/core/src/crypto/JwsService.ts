import type { Buffer } from '../utils'
import type { Jws, JwsGeneralFormat } from './JwsTypes'

import { inject, Lifecycle, scoped } from 'tsyringe'

import { InjectionSymbols } from '../constants'
import { AriesFrameworkError } from '../error'
import { JsonEncoder, TypedArrayEncoder } from '../utils'
import { Wallet } from '../wallet'
import { WalletError } from '../wallet/error'

import { Key } from './Key'
import { KeyType } from './KeyType'

// TODO: support more key types, more generic jws format
const JWS_KEY_TYPE = 'OKP'
const JWS_CURVE = 'Ed25519'
const JWS_ALG = 'EdDSA'

@scoped(Lifecycle.ContainerScoped)
export class JwsService {
  private wallet: Wallet

  public constructor(@inject(InjectionSymbols.Wallet) wallet: Wallet) {
    this.wallet = wallet
  }

  public async createJws({ payload, verkey, header }: CreateJwsOptions): Promise<JwsGeneralFormat> {
    const base64Payload = TypedArrayEncoder.toBase64URL(payload)
    const base64Protected = JsonEncoder.toBase64URL(this.buildProtected(verkey))
    const key = Key.fromPublicKeyBase58(verkey, KeyType.Ed25519)

<<<<<<< HEAD
    const signature = BufferEncoder.toBase64URL(
      await this.wallet.sign({ data: BufferEncoder.fromString(`${base64Protected}.${base64Payload}`), key })
=======
    const signature = TypedArrayEncoder.toBase64URL(
      await this.wallet.sign(TypedArrayEncoder.fromString(`${base64Protected}.${base64Payload}`), verkey)
>>>>>>> 3713398b
    )

    return {
      protected: base64Protected,
      signature,
      header,
    }
  }

  /**
   * Verify a JWS
   */
  public async verifyJws({ jws, payload }: VerifyJwsOptions): Promise<VerifyJwsResult> {
    const base64Payload = TypedArrayEncoder.toBase64URL(payload)
    const signatures = 'signatures' in jws ? jws.signatures : [jws]

    if (signatures.length === 0) {
      throw new AriesFrameworkError('Unable to verify JWS: No entries in JWS signatures array.')
    }

    const signerVerkeys = []
    for (const jws of signatures) {
      const protectedJson = JsonEncoder.fromBase64(jws.protected)

      const isValidKeyType = protectedJson?.jwk?.kty === JWS_KEY_TYPE
      const isValidCurve = protectedJson?.jwk?.crv === JWS_CURVE
      const isValidAlg = protectedJson?.alg === JWS_ALG

      if (!isValidKeyType || !isValidCurve || !isValidAlg) {
        throw new AriesFrameworkError('Invalid protected header')
      }

      const data = TypedArrayEncoder.fromString(`${jws.protected}.${base64Payload}`)
      const signature = TypedArrayEncoder.fromBase64(jws.signature)

<<<<<<< HEAD
      const verkey = BufferEncoder.toBase58(BufferEncoder.fromBase64(protectedJson?.jwk?.x))
      const key = Key.fromPublicKeyBase58(verkey, KeyType.Ed25519)
=======
      const verkey = TypedArrayEncoder.toBase58(TypedArrayEncoder.fromBase64(protectedJson?.jwk?.x))
>>>>>>> 3713398b
      signerVerkeys.push(verkey)

      try {
        const isValid = await this.wallet.verify({ key, data, signature })

        if (!isValid) {
          return {
            isValid: false,
            signerVerkeys: [],
          }
        }
      } catch (error) {
        // WalletError probably means signature verification failed. Would be useful to add
        // more specific error type in wallet.verify method
        if (error instanceof WalletError) {
          return {
            isValid: false,
            signerVerkeys: [],
          }
        }

        throw error
      }
    }

    return { isValid: true, signerVerkeys }
  }

  /**
   * @todo This currently only work with a single alg, key type and curve
   *    This needs to be extended with other formats in the future
   */
  private buildProtected(verkey: string) {
    return {
      alg: 'EdDSA',
      jwk: {
        kty: 'OKP',
        crv: 'Ed25519',
        x: TypedArrayEncoder.toBase64URL(TypedArrayEncoder.fromBase58(verkey)),
      },
    }
  }
}

export interface CreateJwsOptions {
  verkey: string
  payload: Buffer
  header: Record<string, unknown>
}

export interface VerifyJwsOptions {
  jws: Jws
  payload: Buffer
}

export interface VerifyJwsResult {
  isValid: boolean
  signerVerkeys: string[]
}<|MERGE_RESOLUTION|>--- conflicted
+++ resolved
@@ -30,13 +30,8 @@
     const base64Protected = JsonEncoder.toBase64URL(this.buildProtected(verkey))
     const key = Key.fromPublicKeyBase58(verkey, KeyType.Ed25519)
 
-<<<<<<< HEAD
-    const signature = BufferEncoder.toBase64URL(
-      await this.wallet.sign({ data: BufferEncoder.fromString(`${base64Protected}.${base64Payload}`), key })
-=======
     const signature = TypedArrayEncoder.toBase64URL(
-      await this.wallet.sign(TypedArrayEncoder.fromString(`${base64Protected}.${base64Payload}`), verkey)
->>>>>>> 3713398b
+      await this.wallet.sign({ data: TypedArrayEncoder.fromString(`${base64Protected}.${base64Payload}`), key })
     )
 
     return {
@@ -72,12 +67,9 @@
       const data = TypedArrayEncoder.fromString(`${jws.protected}.${base64Payload}`)
       const signature = TypedArrayEncoder.fromBase64(jws.signature)
 
-<<<<<<< HEAD
-      const verkey = BufferEncoder.toBase58(BufferEncoder.fromBase64(protectedJson?.jwk?.x))
+      const verkey = TypedArrayEncoder.toBase58(TypedArrayEncoder.fromBase64(protectedJson?.jwk?.x))
       const key = Key.fromPublicKeyBase58(verkey, KeyType.Ed25519)
-=======
-      const verkey = TypedArrayEncoder.toBase58(TypedArrayEncoder.fromBase64(protectedJson?.jwk?.x))
->>>>>>> 3713398b
+
       signerVerkeys.push(verkey)
 
       try {
