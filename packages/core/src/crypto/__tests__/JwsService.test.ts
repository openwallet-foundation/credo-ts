import type { AgentContext } from '../../agent'
import type { X509Certificate, Key, Wallet } from '@credo-ts/core'

import { InMemoryWallet } from '../../../../../tests/InMemoryWallet'
import { getAgentConfig, getAgentContext } from '../../../tests/helpers'
import { DidKey } from '../../modules/dids'
import { JsonEncoder, TypedArrayEncoder } from '../../utils'
import { JwsService } from '../JwsService'
import { KeyType } from '../KeyType'
import { JwaSignatureAlgorithm } from '../jose/jwa'
import { getJwkFromKey } from '../jose/jwk'

import * as didJwsz6Mkf from './__fixtures__/didJwsz6Mkf'
import * as didJwsz6Mkv from './__fixtures__/didJwsz6Mkv'
import * as didJwszDnaey from './__fixtures__/didJwszDnaey'

import { X509ModuleConfig, X509Service } from '@credo-ts/core'

describe('JwsService', () => {
  let wallet: Wallet
  let agentContext: AgentContext
  let jwsService: JwsService
  let didJwsz6MkfKey: Key
  let didJwsz6MkfCertificate: X509Certificate
  let didJwsz6MkvKey: Key
  let didJwszDnaeyKey: Key

  beforeAll(async () => {
    const config = getAgentConfig('JwsService')
    wallet = new InMemoryWallet()
    agentContext = getAgentContext({
      wallet,
      registerInstances: [[X509ModuleConfig, new X509ModuleConfig()]],
    })
    await wallet.createAndOpen(config.walletConfig)

    jwsService = new JwsService()

    didJwsz6MkfKey = await wallet.createKey({
      privateKey: TypedArrayEncoder.fromString(didJwsz6Mkf.SEED),
      keyType: KeyType.Ed25519,
    })
    didJwsz6MkfCertificate = await X509Service.createCertificate(agentContext, {
      authorityKey: didJwsz6MkfKey,
      issuer: {
        countryName: 'NL',
      },
    })

    didJwsz6MkvKey = await wallet.createKey({
      privateKey: TypedArrayEncoder.fromString(didJwsz6Mkv.SEED),
      keyType: KeyType.Ed25519,
    })

    didJwszDnaeyKey = await wallet.createKey({
      privateKey: TypedArrayEncoder.fromString(didJwszDnaey.SEED),
      keyType: KeyType.P256,
    })
  })

  afterAll(async () => {
    await wallet.delete()
  })

  it('creates a jws for the payload using Ed25519 key', async () => {
    const payload = JsonEncoder.toBuffer(didJwsz6Mkf.DATA_JSON)
    const kid = new DidKey(didJwsz6MkfKey).did

    const jws = await jwsService.createJws(agentContext, {
      payload,
      key: didJwsz6MkfKey,
      header: { kid },
      protectedHeaderOptions: {
        alg: JwaSignatureAlgorithm.EdDSA,
        jwk: getJwkFromKey(didJwsz6MkfKey),
      },
    })

    expect(jws).toEqual(didJwsz6Mkf.JWS_JSON)
  })

  it('creates and verify a jws using ES256 alg and P-256 kty', async () => {
    const payload = JsonEncoder.toBuffer(didJwszDnaey.DATA_JSON)
    const kid = new DidKey(didJwszDnaeyKey).did

    const jws = await jwsService.createJws(agentContext, {
      payload,
      key: didJwszDnaeyKey,
      header: { kid },
      protectedHeaderOptions: {
        alg: JwaSignatureAlgorithm.ES256,
        jwk: getJwkFromKey(didJwszDnaeyKey),
      },
    })

    expect(jws).toEqual(didJwszDnaey.JWS_JSON)
  })

  it('creates a compact jws', async () => {
    const payload = JsonEncoder.toBuffer(didJwsz6Mkf.DATA_JSON)

    const jws = await jwsService.createJwsCompact(agentContext, {
      payload,
      key: didJwsz6MkfKey,
      protectedHeaderOptions: {
        alg: JwaSignatureAlgorithm.EdDSA,
        jwk: getJwkFromKey(didJwsz6MkfKey),
      },
    })

    expect(jws).toEqual(
      `${didJwsz6Mkf.JWS_JSON.protected}.${TypedArrayEncoder.toBase64URL(payload)}.${didJwsz6Mkf.JWS_JSON.signature}`
    )
  })

  it('allows both x5c/jwk and kid (no did) to be present', async () => {
    const payload = JsonEncoder.toBuffer(didJwsz6Mkf.DATA_JSON)

    const signed1 = await jwsService.createJwsCompact(agentContext, {
      payload,
      key: didJwsz6MkfKey,
      protectedHeaderOptions: {
        alg: JwaSignatureAlgorithm.EdDSA,
        jwk: getJwkFromKey(didJwsz6MkfKey),
        kid: 'something',
      },
    })
    const { isValid: isValid1 } = await jwsService.verifyJws(agentContext, {
      jws: signed1,
    })
    expect(isValid1).toEqual(true)

    const signed2 = await jwsService.createJwsCompact(agentContext, {
      payload,
      key: didJwsz6MkfKey,
      protectedHeaderOptions: {
        alg: JwaSignatureAlgorithm.EdDSA,
        x5c: [didJwsz6MkfCertificate.toString('base64url')],
        kid: 'something',
      },
    })

    const { isValid: isValid2 } = await jwsService.verifyJws(agentContext, {
      jws: signed2,
      trustedCertificates: [didJwsz6MkfCertificate.toString('base64url')],
    })
    expect(isValid2).toEqual(true)
  })

  it('throws error whens signing jws with more than one of x5c, jwk, kid (with did)', async () => {
    const payload = JsonEncoder.toBuffer(didJwsz6Mkf.DATA_JSON)

    await expect(
      jwsService.createJwsCompact(agentContext, {
        payload,
        key: didJwsz6MkfKey,
        protectedHeaderOptions: {
          alg: JwaSignatureAlgorithm.EdDSA,
          jwk: getJwkFromKey(didJwsz6MkfKey),
          kid: 'did:example:123',
        },
      })
    ).rejects.toThrow("When 'kid' is a did, 'jwk' and 'x5c' cannot be provided.")

    await expect(
      jwsService.createJwsCompact(agentContext, {
        payload,
        key: didJwsz6MkfKey,
        protectedHeaderOptions: {
          alg: JwaSignatureAlgorithm.EdDSA,
          jwk: getJwkFromKey(didJwsz6MkfKey),
          x5c: [didJwsz6MkfCertificate.toString('base64url')],
        },
      })
    ).rejects.toThrow("Header must contain one of 'x5c', 'jwk' or 'kid' with a did value.")

    await expect(
      jwsService.createJwsCompact(agentContext, {
        payload,
        key: didJwsz6MkfKey,
        protectedHeaderOptions: {
          alg: JwaSignatureAlgorithm.EdDSA,
          kid: 'did:example:123',
          x5c: [didJwsz6MkfCertificate.toString('base64url')],
        },
      })
    ).rejects.toThrow("When 'kid' is a did, 'jwk' and 'x5c' cannot be provided.")
  })

  describe('verifyJws', () => {
    it('returns true if the jws signature matches the payload', async () => {
      const { isValid, signerKeys } = await jwsService.verifyJws(agentContext, {
        jws: didJwsz6Mkf.JWS_JSON,
      })

      expect(isValid).toBe(true)
      expect(signerKeys).toEqual([didJwsz6MkfKey])
    })

    it('verifies a compact JWS', async () => {
      const { isValid, signerKeys } = await jwsService.verifyJws(agentContext, {
        jws: `${didJwsz6Mkf.JWS_JSON.protected}.${didJwsz6Mkf.JWS_JSON.payload}.${didJwsz6Mkf.JWS_JSON.signature}`,
      })

      expect(isValid).toBe(true)
      expect(signerKeys).toEqual([didJwsz6MkfKey])
    })

    it('returns all keys that signed the jws', async () => {
      const { isValid, signerKeys } = await jwsService.verifyJws(agentContext, {
        jws: { signatures: [didJwsz6Mkf.JWS_JSON, didJwsz6Mkv.JWS_JSON], payload: didJwsz6Mkf.JWS_JSON.payload },
      })

      expect(isValid).toBe(true)
      expect(signerKeys).toEqual([didJwsz6MkfKey, didJwsz6MkvKey])
    })

    it('returns false if the jws signature does not match the payload', async () => {
      const { isValid, signerKeys } = await jwsService.verifyJws(agentContext, {
        jws: {
          ...didJwsz6Mkf.JWS_JSON,
          payload: JsonEncoder.toBase64URL({ ...didJwsz6Mkf, did: 'another_did' }),
        },
      })

      expect(isValid).toBe(false)
      expect(signerKeys).toMatchObject([])
    })

    it('throws an error if the jws signatures array does not contain a JWS', async () => {
      await expect(
        jwsService.verifyJws(agentContext, {
          jws: { signatures: [], payload: '' },
        })
      ).rejects.toThrow('Unable to verify JWS, no signatures present in JWS.')
<<<<<<< HEAD
=======
    })

    it('throws error when verifying jws with more than one of x5c, jwk, kid (with did)', async () => {
      await expect(
        jwsService.verifyJws(agentContext, {
          jws: {
            header: {},
            protected: JsonEncoder.toBase64URL({
              alg: JwaSignatureAlgorithm.EdDSA,
              jwk: getJwkFromKey(didJwsz6MkfKey).toJson(),
              kid: 'did:example:123',
            }),
            payload: '',
            signature: '',
          },
        })
      ).rejects.toThrow("When 'kid' is a did, 'jwk' and 'x5c' cannot be provided.")

      await expect(
        jwsService.verifyJws(agentContext, {
          jws: {
            header: {},
            protected: JsonEncoder.toBase64URL({
              alg: JwaSignatureAlgorithm.EdDSA,
              jwk: getJwkFromKey(didJwsz6MkfKey).toJson(),
              kid: 'did:example:123',
            }),
            payload: '',
            signature: '',
          },
        })
      ).rejects.toThrow("When 'kid' is a did, 'jwk' and 'x5c' cannot be provided.")

      await expect(
        jwsService.verifyJws(agentContext, {
          jws: {
            header: {},
            protected: JsonEncoder.toBase64URL({
              alg: JwaSignatureAlgorithm.EdDSA,
              jwk: getJwkFromKey(didJwsz6MkfKey).toJson(),
              x5c: [didJwsz6MkfCertificate.toString('base64url')],
            }),
            payload: '',
            signature: '',
          },
        })
      ).rejects.toThrow("Header must contain one of 'x5c', 'jwk' or 'kid' with a did value.")

      await expect(
        jwsService.verifyJws(agentContext, {
          jws: {
            header: {},
            protected: JsonEncoder.toBase64URL({
              alg: JwaSignatureAlgorithm.EdDSA,
              kid: 'did:example:123',
              x5c: [didJwsz6MkfCertificate.toString('base64url')],
            }),
            payload: '',
            signature: '',
          },
        })
      ).rejects.toThrow("When 'kid' is a did, 'jwk' and 'x5c' cannot be provided.")
>>>>>>> 11827cc0
    })
  })
})<|MERGE_RESOLUTION|>--- conflicted
+++ resolved
@@ -233,8 +233,6 @@
           jws: { signatures: [], payload: '' },
         })
       ).rejects.toThrow('Unable to verify JWS, no signatures present in JWS.')
-<<<<<<< HEAD
-=======
     })
 
     it('throws error when verifying jws with more than one of x5c, jwk, kid (with did)', async () => {
@@ -297,7 +295,6 @@
           },
         })
       ).rejects.toThrow("When 'kid' is a did, 'jwk' and 'x5c' cannot be provided.")
->>>>>>> 11827cc0
     })
   })
 })