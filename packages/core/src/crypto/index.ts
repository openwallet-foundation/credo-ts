--- conflicted
+++ resolved
@@ -4,10 +4,7 @@
 
 export { KeyType } from './KeyType'
 export { Key } from './Key'
-<<<<<<< HEAD
-=======
 
 export * from './jose'
 
->>>>>>> aaa13dc7
 export * from './signing-provider'