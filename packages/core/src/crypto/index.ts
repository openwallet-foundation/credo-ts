--- conflicted
+++ resolved
@@ -6,9 +6,4 @@
 
 export { KeyType } from './KeyType'
 export { Key } from './Key'
-<<<<<<< HEAD
-export * from './key-provider'
-=======
-
-export * from './signing-provider'
->>>>>>> 61daf0cb
+export * from './key-provider'