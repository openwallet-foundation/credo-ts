import type { Key, KeyType } from '../crypto'
<<<<<<< HEAD
=======
import type { Disposable } from '../plugins'
>>>>>>> 0f4cc18b
import type {
  EncryptedMessage,
  WalletConfig,
  WalletConfigRekey,
  PlaintextMessage,
  WalletExportImportConfig,
} from '../types'
import type { Buffer } from '../utils/buffer'

export interface Wallet extends Disposable {
  publicDid: DidInfo | undefined
  isInitialized: boolean
  isProvisioned: boolean

  create(walletConfig: WalletConfig): Promise<void>
  createAndOpen(walletConfig: WalletConfig): Promise<void>
  open(walletConfig: WalletConfig): Promise<void>
  rotateKey(walletConfig: WalletConfigRekey): Promise<void>
  close(): Promise<void>
  delete(): Promise<void>
  export(exportConfig: WalletExportImportConfig): Promise<void>
  import(walletConfig: WalletConfig, importConfig: WalletExportImportConfig): Promise<void>

  createKey(options: CreateKeyOptions): Promise<Key>
  sign(options: SignOptions): Promise<Buffer>
  verify(options: VerifyOptions): Promise<boolean>

  initPublicDid(didConfig: DidConfig): Promise<void>
  createDid(didConfig?: DidConfig): Promise<DidInfo>
  pack(payload: Record<string, unknown>, recipientKeys: string[], senderVerkey?: string): Promise<EncryptedMessage>
  unpack(encryptedMessage: EncryptedMessage): Promise<UnpackedMessageContext>
  generateNonce(): Promise<string>
  generateWalletKey(): Promise<string>
}

export interface DidInfo {
  did: string
  verkey: string
}

export interface CreateKeyOptions {
  keyType: KeyType
  seed?: string
}

export interface SignOptions {
  data: Buffer | Buffer[]
  key: Key
}

export interface VerifyOptions {
  data: Buffer | Buffer[]
  key: Key
  signature: Buffer
}

export interface DidConfig {
  seed?: string
}

export interface UnpackedMessageContext {
  plaintextMessage: PlaintextMessage
  senderKey?: string
  recipientKey?: string
}<|MERGE_RESOLUTION|>--- conflicted
+++ resolved
@@ -1,8 +1,5 @@
 import type { Key, KeyType } from '../crypto'
-<<<<<<< HEAD
-=======
 import type { Disposable } from '../plugins'
->>>>>>> 0f4cc18b
 import type {
   EncryptedMessage,
   WalletConfig,
