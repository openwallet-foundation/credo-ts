--- conflicted
+++ resolved
@@ -1,9 +1,4 @@
-<<<<<<< HEAD
-import type { Key } from '../crypto/Key'
-import type { KeyType } from '../crypto/KeyType'
-=======
 import type { Key, KeyType } from '../crypto'
->>>>>>> 6a14fe3e
 import type {
   EncryptedMessage,
   WalletConfig,
@@ -28,11 +23,8 @@
   import(walletConfig: WalletConfig, importConfig: WalletExportImportConfig): Promise<void>
 
   createKey(options: CreateKeyOptions): Promise<Key>
-<<<<<<< HEAD
-=======
   sign(options: SignOptions): Promise<Buffer>
   verify(options: VerifyOptions): Promise<boolean>
->>>>>>> 6a14fe3e
 
   initPublicDid(didConfig: DidConfig): Promise<void>
   createDid(didConfig?: DidConfig): Promise<DidInfo>
