<<<<<<< HEAD
import type { KeyType, Key } from '../crypto'
import type { EncryptedMessage, DecryptedMessageContext, WalletConfig, WalletExportImportConfig } from '../types'
=======
import type {
  EncryptedMessage,
  DecryptedMessageContext,
  WalletConfig,
  WalletExportImportConfig,
  WalletConfigRekey,
} from '../types'
>>>>>>> 06a02cb6
import type { Buffer } from '../utils/buffer'

export interface Wallet {
  publicDid: DidInfo | undefined
  isInitialized: boolean
  isProvisioned: boolean

  create(walletConfig: WalletConfig): Promise<void>
  createAndOpen(walletConfig: WalletConfig): Promise<void>
  open(walletConfig: WalletConfig): Promise<void>
  rotateKey(walletConfig: WalletConfigRekey): Promise<void>
  close(): Promise<void>
  delete(): Promise<void>
  export(exportConfig: WalletExportImportConfig): Promise<void>
  import(walletConfig: WalletConfig, importConfig: WalletExportImportConfig): Promise<void>

  createKey(options: CreateKeyOptions): Promise<Key>
  sign(options: SignOptions): Promise<Buffer>
  verify(options: VerifyOptions): Promise<boolean>

  initPublicDid(didConfig: DidConfig): Promise<void>
  createDid(didConfig?: DidConfig): Promise<DidInfo>
  pack(payload: Record<string, unknown>, recipientKeys: string[], senderVerkey?: string): Promise<EncryptedMessage>
  unpack(encryptedMessage: EncryptedMessage): Promise<DecryptedMessageContext>
  generateNonce(): Promise<string>
}

export interface DidInfo {
  did: string
  verkey: string
}

export interface CreateKeyOptions {
  keyType: KeyType
  seed?: string
}

export interface SignOptions {
  data: Buffer | Buffer[]
  key: Key
}

export interface VerifyOptions {
  data: Buffer | Buffer[]
  key: Key
  signature: Buffer
}

export interface DidConfig {
  seed?: string
}<|MERGE_RESOLUTION|>--- conflicted
+++ resolved
@@ -1,7 +1,5 @@
-<<<<<<< HEAD
-import type { KeyType, Key } from '../crypto'
-import type { EncryptedMessage, DecryptedMessageContext, WalletConfig, WalletExportImportConfig } from '../types'
-=======
+import type { Key } from '../crypto/Key'
+import type { KeyType } from '../crypto/KeyType'
 import type {
   EncryptedMessage,
   DecryptedMessageContext,
@@ -9,7 +7,6 @@
   WalletExportImportConfig,
   WalletConfigRekey,
 } from '../types'
->>>>>>> 06a02cb6
 import type { Buffer } from '../utils/buffer'
 
 export interface Wallet {
