--- conflicted
+++ resolved
@@ -15,20 +15,12 @@
 import { Lifecycle, scoped } from 'tsyringe'
 
 import { AgentConfig } from '../agent/AgentConfig'
-<<<<<<< HEAD
-import { KeyType } from '../crypto'
-import { BbsService } from '../crypto/BbsService'
-import { Key } from '../crypto/Key'
-import { AriesFrameworkError, IndySdkError, RecordDuplicateError, RecordNotFoundError } from '../error'
-import { TypedArrayEncoder, JsonEncoder } from '../utils'
-=======
 import { BbsService } from '../crypto/BbsService'
 import { Key } from '../crypto/Key'
 import { KeyType } from '../crypto/KeyType'
 import { AriesFrameworkError, IndySdkError, RecordDuplicateError, RecordNotFoundError } from '../error'
 import { TypedArrayEncoder, JsonEncoder } from '../utils'
 import { isError } from '../utils/error'
->>>>>>> 63e5b481
 import { isIndyError } from '../utils/indyError'
 
 import { WalletDuplicateError, WalletNotFoundError, WalletError } from './error'
@@ -438,12 +430,9 @@
         return Key.fromPublicKeyBase58(blsKeyPair.publicKeyBase58, keyType)
       }
     } catch (error) {
-<<<<<<< HEAD
-=======
-      if (!isError(error)) {
-        throw new AriesFrameworkError('Attempted to throw error, but it was not of type Error')
-      }
->>>>>>> 63e5b481
+      if (!isError(error)) {
+        throw new AriesFrameworkError('Attempted to throw error, but it was not of type Error')
+      }
       throw new WalletError(`Error creating key with key type '${keyType}': ${error.message}`, { cause: error })
     }
 
@@ -479,12 +468,9 @@
         })
       }
     } catch (error) {
-<<<<<<< HEAD
-=======
-      if (!isError(error)) {
-        throw new AriesFrameworkError('Attempted to throw error, but it was not of type Error')
-      }
->>>>>>> 63e5b481
+      if (!isError(error)) {
+        throw new AriesFrameworkError('Attempted to throw error, but it was not of type Error')
+      }
       throw new WalletError(`Error signing data with verkey ${key.publicKeyBase58}`, { cause: error })
     }
     throw new WalletError(`Unsupported keyType: ${key.keyType}`)
@@ -518,12 +504,9 @@
         return await BbsService.verify({ signature, publicKey: key.publicKey, messages: data })
       }
     } catch (error) {
-<<<<<<< HEAD
-=======
-      if (!isError(error)) {
-        throw new AriesFrameworkError('Attempted to throw error, but it was not of type Error')
-      }
->>>>>>> 63e5b481
+      if (!isError(error)) {
+        throw new AriesFrameworkError('Attempted to throw error, but it was not of type Error')
+      }
       throw new WalletError(`Error verifying signature of data signed with verkey ${key.publicKeyBase58}`, {
         cause: error,
       })
@@ -569,12 +552,9 @@
     try {
       return await this.indy.generateNonce()
     } catch (error) {
-<<<<<<< HEAD
-=======
-      if (!isError(error)) {
-        throw new AriesFrameworkError('Attempted to throw error, but it was not of type Error')
-      }
->>>>>>> 63e5b481
+      if (!isError(error)) {
+        throw new AriesFrameworkError('Attempted to throw error, but it was not of type Error')
+      }
       throw new WalletError('Error generating nonce', { cause: error })
     }
   }
