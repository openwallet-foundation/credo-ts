--- conflicted
+++ resolved
@@ -9,13 +9,8 @@
   KeyDerivationMethod,
 } from '../types'
 import type { Buffer } from '../utils/buffer'
-<<<<<<< HEAD
 import type { Wallet, DidInfo, DidConfig, CreateKeyOptions, VerifyOptions, SignOptions } from './Wallet'
-import type { default as Indy } from 'indy-sdk'
-=======
-import type { Wallet, DidInfo, DidConfig } from './Wallet'
 import type { default as Indy, WalletStorageConfig } from 'indy-sdk'
->>>>>>> 2ad600c0
 
 import { Lifecycle, scoped } from 'tsyringe'
 
