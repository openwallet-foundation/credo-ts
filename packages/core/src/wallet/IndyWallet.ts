--- conflicted
+++ resolved
@@ -1,9 +1,5 @@
 import type { Logger } from '../logger'
-<<<<<<< HEAD
-import type { PackedMessage, UnpackedMessageContext, WalletConfig } from '../types'
-=======
-import type { UnpackedMessageContext, WireMessage } from '../types'
->>>>>>> 5f2d5126
+import type { WireMessage, UnpackedMessageContext, WalletConfig } from '../types'
 import type { Buffer } from '../utils/buffer'
 import type { Wallet, DidInfo, DidConfig } from './Wallet'
 import type { default as Indy } from 'indy-sdk'
@@ -285,12 +281,11 @@
     }
   }
 
-<<<<<<< HEAD
   public async pack(
     payload: Record<string, unknown>,
     recipientKeys: string[],
     senderVerkey?: string | null
-  ): Promise<PackedMessage> {
+  ): Promise<WireMessage> {
     try {
       const messageRaw = JsonEncoder.toBuffer(payload)
       const packedMessage = await this.indy.packMessage(
@@ -305,7 +300,7 @@
     }
   }
 
-  public async unpack(messagePackage: PackedMessage): Promise<UnpackedMessageContext> {
+  public async unpack(messagePackage: WireMessage): Promise<UnpackedMessageContext> {
     try {
       const unpackedMessageBuffer = await this.indy.unpackMessage(
         this.walletHandle,
@@ -319,21 +314,6 @@
       }
     } catch (error) {
       throw new WalletError('Error unpacking message', { cause: error })
-=======
-  public async pack(payload: Record<string, unknown>, recipientKeys: Verkey[], senderVk: Verkey): Promise<WireMessage> {
-    const messageRaw = JsonEncoder.toBuffer(payload)
-    const packedMessage = await this.indy.packMessage(this.walletHandle, messageRaw, recipientKeys, senderVk)
-    return JsonEncoder.fromBuffer(packedMessage)
-  }
-
-  public async unpack(messagePackage: WireMessage): Promise<UnpackedMessageContext> {
-    const unpackedMessageBuffer = await this.indy.unpackMessage(this.walletHandle, JsonEncoder.toBuffer(messagePackage))
-    const unpackedMessage = JsonEncoder.fromBuffer(unpackedMessageBuffer)
-    return {
-      recipientVerkey: unpackedMessage.recipient_verkey,
-      senderVerkey: unpackedMessage.sender_verkey,
-      message: JsonEncoder.fromString(unpackedMessage.message),
->>>>>>> 5f2d5126
     }
   }
 
