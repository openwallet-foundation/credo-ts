<<<<<<< HEAD
import type { PlaintextMessageV1 } from '../types'
=======
import type { PlaintextMessage } from '../types'
import type { VersionString } from './version'
import type { ValidationOptions, ValidationArguments } from 'class-validator'

import { ValidateBy, buildMessage } from 'class-validator'
>>>>>>> 0d14a715

import { rightSplit } from './string'
import { parseVersionString } from './version'

export interface ParsedMessageType {
  /**
   * Message name
   *
   * @example request
   */
  messageName: string

  /**
   * Version of the protocol
   *
   * @example 1.0
   */
  protocolVersion: string

  /**
   * Major version of the protocol
   *
   * @example 1
   */
  protocolMajorVersion: number

  /**
   * Minor version of the protocol
   *
   * @example 0
   */
  protocolMinorVersion: number

  /**
   * Name of the protocol
   *
   * @example connections
   */
  protocolName: string

  /**
   * Document uri of the message.
   *
   * @example https://didcomm.org
   */
  documentUri: string

  /**
   * Uri identifier of the protocol. Includes the
   * documentUri, protocolName and protocolVersion.
   * Useful when working with feature discovery
   *
   * @example https://didcomm.org/connections/1.0
   */
  protocolUri: string

  /**
   * Uri identifier of the message. Includes all parts
   * or the message type.
   *
   * @example https://didcomm.org/connections/1.0/request
   */
  messageTypeUri: string
}

export function parseMessageType(messageType: string): ParsedMessageType {
  const [documentUri, protocolName, protocolVersion, messageName] = rightSplit(messageType, '/', 3)
  const [protocolMajorVersion, protocolMinorVersion] = parseVersionString(protocolVersion as VersionString)

  return {
    documentUri,
    protocolName,
    protocolVersion,
    protocolMajorVersion,
    protocolMinorVersion,
    messageName,
    protocolUri: `${documentUri}/${protocolName}/${protocolVersion}`,
    messageTypeUri: messageType,
  }
}

<<<<<<< HEAD
export function replaceLegacyDidSovPrefixOnMessage(message: PlaintextMessageV1 | Record<string, unknown>) {
=======
/**
 * Check whether the incoming message type is a message type that can be handled by comparing it to the expected message type.
 * In this case the expected message type is e.g. the type declared on an agent message class, and the incoming message type is the type
 * that is parsed from the incoming JSON.
 *
 * The method will make sure the following fields are equal:
 *  - documentUri
 *  - protocolName
 *  - majorVersion
 *  - messageName
 *
 * If allowLegacyDidSovPrefixMismatch is true (default) it will allow for the case where the incoming message type still has the legacy
 * did:sov:BzCbsNYhMrjHiqZDTUASHg;spec did prefix, but the expected message type does not. This only works for incoming messages with a prefix
 * of did:sov:BzCbsNYhMrjHiqZDTUASHg;spec and the expected message type having a prefix value of https:/didcomm.org
 *
 * @example
 * const incomingMessageType = parseMessageType('https://didcomm.org/connections/1.0/request')
 * const expectedMessageType = parseMessageType('https://didcomm.org/connections/1.4/request')
 *
 * // Returns true because the incoming message type is equal to the expected message type, except for
 * // the minor version, which is lower
 * const isIncomingMessageTypeSupported = supportsIncomingMessageType(incomingMessageType, expectedMessageType)
 *
 * @example
 * const incomingMessageType = parseMessageType('did:sov:BzCbsNYhMrjHiqZDTUASHg;spec/connections/1.0/request')
 * const expectedMessageType = parseMessageType('https://didcomm.org/connections/1.0/request')
 *
 * // Returns true because the incoming message type is equal to the expected message type, except for
 * // the legacy did sov prefix.
 * const isIncomingMessageTypeSupported = supportsIncomingMessageType(incomingMessageType, expectedMessageType)
 */
export function supportsIncomingMessageType(
  incomingMessageType: ParsedMessageType,
  expectedMessageType: ParsedMessageType,
  { allowLegacyDidSovPrefixMismatch = true }: { allowLegacyDidSovPrefixMismatch?: boolean } = {}
) {
  const incomingDocumentUri = allowLegacyDidSovPrefixMismatch
    ? replaceLegacyDidSovPrefix(incomingMessageType.documentUri)
    : incomingMessageType.documentUri

  const documentUriMatches = expectedMessageType.documentUri === incomingDocumentUri
  const protocolNameMatches = expectedMessageType.protocolName === incomingMessageType.protocolName
  const majorVersionMatches = expectedMessageType.protocolMajorVersion === incomingMessageType.protocolMajorVersion
  const messageNameMatches = expectedMessageType.messageName === incomingMessageType.messageName

  // Everything besides the minor version must match
  return documentUriMatches && protocolNameMatches && majorVersionMatches && messageNameMatches
}

export function canHandleMessageType(
  messageClass: { type: ParsedMessageType },
  messageType: ParsedMessageType
): boolean {
  return supportsIncomingMessageType(messageClass.type, messageType)
}

/**
 * class-validator decorator to check if the string message type value matches with the
 * expected message type. This uses {@link supportsIncomingMessageType}.
 */
export function IsValidMessageType(
  messageType: ParsedMessageType,
  validationOptions?: ValidationOptions
): PropertyDecorator {
  return ValidateBy(
    {
      name: 'isValidMessageType',
      constraints: [messageType],
      validator: {
        validate: (value, args: ValidationArguments): boolean => {
          const [expectedMessageType] = args.constraints as [ParsedMessageType]

          // Type must be string
          if (typeof value !== 'string') {
            return false
          }

          const incomingMessageType = parseMessageType(value)
          return supportsIncomingMessageType(incomingMessageType, expectedMessageType)
        },
        defaultMessage: buildMessage(
          (eachPrefix) =>
            eachPrefix + '$property does not match the expected message type (only minor version may be lower)',
          validationOptions
        ),
      },
    },
    validationOptions
  )
}

export function replaceLegacyDidSovPrefixOnMessage(message: PlaintextMessage | Record<string, unknown>) {
>>>>>>> 0d14a715
  message['@type'] = replaceLegacyDidSovPrefix(message['@type'] as string)
}

export function replaceNewDidCommPrefixWithLegacyDidSovOnMessage(message: Record<string, unknown>) {
  message['@type'] = replaceNewDidCommPrefixWithLegacyDidSov(message['@type'] as string)
}

export function replaceLegacyDidSovPrefix(messageType: string) {
  const didSovPrefix = 'did:sov:BzCbsNYhMrjHiqZDTUASHg;spec'
  const didCommPrefix = 'https://didcomm.org'

  if (messageType.startsWith(didSovPrefix)) {
    return messageType.replace(didSovPrefix, didCommPrefix)
  }

  return messageType
}

export function replaceNewDidCommPrefixWithLegacyDidSov(messageType: string) {
  const didSovPrefix = 'did:sov:BzCbsNYhMrjHiqZDTUASHg;spec'
  const didCommPrefix = 'https://didcomm.org'

  if (messageType.startsWith(didCommPrefix)) {
    return messageType.replace(didCommPrefix, didSovPrefix)
  }

  return messageType
}<|MERGE_RESOLUTION|>--- conflicted
+++ resolved
@@ -1,12 +1,8 @@
-<<<<<<< HEAD
 import type { PlaintextMessageV1 } from '../types'
-=======
-import type { PlaintextMessage } from '../types'
 import type { VersionString } from './version'
 import type { ValidationOptions, ValidationArguments } from 'class-validator'
 
 import { ValidateBy, buildMessage } from 'class-validator'
->>>>>>> 0d14a715
 
 import { rightSplit } from './string'
 import { parseVersionString } from './version'
@@ -88,9 +84,6 @@
   }
 }
 
-<<<<<<< HEAD
-export function replaceLegacyDidSovPrefixOnMessage(message: PlaintextMessageV1 | Record<string, unknown>) {
-=======
 /**
  * Check whether the incoming message type is a message type that can be handled by comparing it to the expected message type.
  * In this case the expected message type is e.g. the type declared on an agent message class, and the incoming message type is the type
@@ -182,8 +175,7 @@
   )
 }
 
-export function replaceLegacyDidSovPrefixOnMessage(message: PlaintextMessage | Record<string, unknown>) {
->>>>>>> 0d14a715
+export function replaceLegacyDidSovPrefixOnMessage(message: PlaintextMessageV1 | Record<string, unknown>) {
   message['@type'] = replaceLegacyDidSovPrefix(message['@type'] as string)
 }
 
