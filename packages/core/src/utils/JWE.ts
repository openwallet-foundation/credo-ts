--- conflicted
+++ resolved
@@ -1,10 +1,6 @@
 import type { EncryptedMessage } from '../types'
 
 // eslint-disable-next-line @typescript-eslint/no-explicit-any
-<<<<<<< HEAD
-export function isValidJweStructure(message: any): message is EncryptedMessage {
-=======
 export function isValidJweStucture(message: any): message is EncryptedMessage {
->>>>>>> 01074384
   return message && typeof message === 'object' && message.protected && message.iv && message.ciphertext && message.tag
 }