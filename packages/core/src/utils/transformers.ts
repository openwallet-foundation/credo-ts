--- conflicted
+++ resolved
@@ -4,10 +4,6 @@
 import { ValidateBy, buildMessage } from 'class-validator'
 import { DateTime } from 'luxon'
 
-<<<<<<< HEAD
-import { CredentialMetadataKeys } from '../modules/credentials/repository/CredentialMetadataTypes'
-=======
->>>>>>> 9f04375e
 import { Metadata } from '../storage/Metadata'
 
 import { JsonTransformer } from './JsonTransformer'
