import type { Constructor } from './mixins'
import type { ValidationOptions } from 'class-validator'

import { isString, ValidateBy, isInstance, buildMessage } from 'class-validator'

export interface IsInstanceOrArrayOfInstancesValidationOptions extends ValidationOptions {
<<<<<<< HEAD
=======
  // eslint-disable-next-line @typescript-eslint/no-explicit-any
>>>>>>> be57da57
  classType: new (...args: any[]) => any
}

/**
 * Checks if the value is an instance of the specified object.
 */
export function IsStringOrInstance(targetType: Constructor, validationOptions?: ValidationOptions): PropertyDecorator {
  return ValidateBy(
    {
      name: 'isStringOrVerificationMethod',
      constraints: [targetType],
      validator: {
        validate: (value, args): boolean => isString(value) || isInstance(value, args?.constraints[0]),
        defaultMessage: buildMessage((eachPrefix, args) => {
          if (args?.constraints[0]) {
            return eachPrefix + `$property must be of type string or instance of ${args.constraints[0].name as string}`
          } else {
            return (
              eachPrefix + `isStringOrVerificationMethod decorator expects and object as value, but got falsy value.`
            )
          }
        }, validationOptions),
      },
    },
    validationOptions
  )
}

export function IsInstanceOrArrayOfInstances(
  validationOptions: IsInstanceOrArrayOfInstancesValidationOptions
): PropertyDecorator {
  return ValidateBy(
    {
      name: 'isInstanceOrArrayOfInstances',
      validator: {
        validate: (value): boolean => {
          if (Array.isArray(value)) {
            value.forEach((item) => {
              if (!isInstance(item, validationOptions.classType)) {
                return false
              }
            })
            return true
          }
          return isInstance(value, validationOptions.classType)
        },
        defaultMessage: buildMessage(
          (eachPrefix) => eachPrefix + `$property must be a string or instance of ${validationOptions.classType.name}`,
          validationOptions
        ),
      },
    },
    validationOptions
  )
}

<<<<<<< HEAD
=======
// eslint-disable-next-line @typescript-eslint/no-explicit-any
>>>>>>> be57da57
export function isStringArray(value: any): value is string[] {
  return Array.isArray(value) && value.every((v) => typeof v === 'string')
}

export const UriValidator = new RegExp('w+:(/?/?)[^s]+')

export function IsUri(validationOptions?: ValidationOptions): PropertyDecorator {
  return ValidateBy(
    {
      name: 'isInstanceOrArrayOfInstances',
      validator: {
        validate: (value): boolean => {
          return UriValidator.test(value)
        },
        defaultMessage: buildMessage(
          (eachPrefix) => eachPrefix + `$property must be a string that matches regex: ${UriValidator.source}`,
          validationOptions
        ),
      },
    },
    validationOptions
  )
}<|MERGE_RESOLUTION|>--- conflicted
+++ resolved
@@ -4,10 +4,7 @@
 import { isString, ValidateBy, isInstance, buildMessage } from 'class-validator'
 
 export interface IsInstanceOrArrayOfInstancesValidationOptions extends ValidationOptions {
-<<<<<<< HEAD
-=======
   // eslint-disable-next-line @typescript-eslint/no-explicit-any
->>>>>>> be57da57
   classType: new (...args: any[]) => any
 }
 
@@ -64,10 +61,7 @@
   )
 }
 
-<<<<<<< HEAD
-=======
 // eslint-disable-next-line @typescript-eslint/no-explicit-any
->>>>>>> be57da57
 export function isStringArray(value: any): value is string[] {
   return Array.isArray(value) && value.every((v) => typeof v === 'string')
 }
