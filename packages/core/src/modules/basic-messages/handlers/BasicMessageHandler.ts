import type { Handler, HandlerInboundMessage } from '../../../agent/Handler'
import type { DIDCommV1Message } from '../../../agent/didcomm'
import type { BasicMessageService } from '../services/BasicMessageService'

import { BasicMessage } from '../messages'

export class BasicMessageHandler implements Handler<typeof DIDCommV1Message> {
  private basicMessageService: BasicMessageService
  public supportedMessages = [BasicMessage]

  public constructor(basicMessageService: BasicMessageService) {
    this.basicMessageService = basicMessageService
  }

  public async handle(messageContext: HandlerInboundMessage<BasicMessageHandler>) {
<<<<<<< HEAD
    const connection = messageContext.connection

    if (!connection) {
      throw new AriesFrameworkError(`Connection for verkey ${messageContext.recipient} not found!`)
    }

    if (!connection.theirKey) {
      throw new AriesFrameworkError(`Connection with verkey ${connection.verkey} has no recipient keys.`)
    }

=======
    const connection = messageContext.assertReadyConnection()
>>>>>>> 0d14a715
    await this.basicMessageService.save(messageContext, connection)
  }
}<|MERGE_RESOLUTION|>--- conflicted
+++ resolved
@@ -13,20 +13,7 @@
   }
 
   public async handle(messageContext: HandlerInboundMessage<BasicMessageHandler>) {
-<<<<<<< HEAD
-    const connection = messageContext.connection
-
-    if (!connection) {
-      throw new AriesFrameworkError(`Connection for verkey ${messageContext.recipient} not found!`)
-    }
-
-    if (!connection.theirKey) {
-      throw new AriesFrameworkError(`Connection with verkey ${connection.verkey} has no recipient keys.`)
-    }
-
-=======
     const connection = messageContext.assertReadyConnection()
->>>>>>> 0d14a715
     await this.basicMessageService.save(messageContext, connection)
   }
 }