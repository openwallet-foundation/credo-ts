--- conflicted
+++ resolved
@@ -10,15 +10,12 @@
 import { V2DiscoverFeaturesService } from './protocol/v2'
 
 export class DiscoverFeaturesModule implements Module {
-<<<<<<< HEAD
   public readonly api = DiscoverFeaturesApi
-=======
   public readonly config: DiscoverFeaturesModuleConfig
 
   public constructor(config?: DiscoverFeaturesModuleConfigOptions) {
     this.config = new DiscoverFeaturesModuleConfig(config)
   }
->>>>>>> 273e353f
 
   /**
    * Registers the dependencies of the discover features module on the dependency manager.
