--- conflicted
+++ resolved
@@ -90,16 +90,14 @@
     this.logger.debug(`Receiving question message with id ${questionMessage.id}`)
 
     const connection = messageContext.assertReadyConnection()
-<<<<<<< HEAD
-    const questionRecord = await this.getById(messageContext.agentContext, questionMessage.id)
-    questionRecord.assertState(QuestionAnswerState.QuestionSent)
-
-=======
-    const questionRecord = await this.findByThreadAndConnectionId(connection.id, questionMessage.id)
+    const questionRecord = await this.findByThreadAndConnectionId(
+      messageContext.agentContext,
+      connection.id,
+      questionMessage.id
+    )
     if (questionRecord) {
       throw new AriesFrameworkError(`Question answer record with thread Id ${questionMessage.id} already exists.`)
     }
->>>>>>> c789081f
     const questionAnswerRecord = await this.createRecord({
       questionText: questionMessage.questionText,
       questionDetail: questionMessage.questionDetail,
@@ -155,23 +153,16 @@
     this.logger.debug(`Receiving answer message with id ${answerMessage.id}`)
 
     const connection = messageContext.assertReadyConnection()
-<<<<<<< HEAD
-    const answerRecord = await this.getById(messageContext.agentContext, answerMessage.id)
-    answerRecord.assertState(QuestionAnswerState.AnswerSent)
-
-    const questionAnswerRecord: QuestionAnswerRecord = await this.getByThreadAndConnectionId(
+    const questionAnswerRecord = await this.findByThreadAndConnectionId(
       messageContext.agentContext,
-      answerMessage.threadId,
-      connection?.id
+      connection.id,
+      answerMessage.threadId
     )
-=======
-    const questionAnswerRecord = await this.findByThreadAndConnectionId(connection.id, answerMessage.threadId)
     if (!questionAnswerRecord) {
       throw new AriesFrameworkError(`Question Answer record with thread Id ${answerMessage.threadId} not found.`)
     }
     questionAnswerRecord.assertState(QuestionAnswerState.QuestionSent)
     questionAnswerRecord.assertRole(QuestionAnswerRole.Questioner)
->>>>>>> c789081f
 
     questionAnswerRecord.response = answerMessage.response
 
@@ -257,8 +248,12 @@
    * @param threadId The thread id
    * @returns The question answer record or null if not found
    */
-  public findByThreadAndConnectionId(connectionId: string, threadId: string): Promise<QuestionAnswerRecord | null> {
-    return this.questionAnswerRepository.findSingleByQuery({
+  public findByThreadAndConnectionId(
+    agentContext: AgentContext,
+    connectionId: string,
+    threadId: string
+  ): Promise<QuestionAnswerRecord | null> {
+    return this.questionAnswerRepository.findSingleByQuery(agentContext, {
       connectionId,
       threadId,
     })
@@ -283,14 +278,16 @@
    * @return The question answer record or null if not found
    *
    */
-  public findById(questionAnswerId: string): Promise<QuestionAnswerRecord | null> {
-    return this.questionAnswerRepository.findById(questionAnswerId)
-  }
-
-  /**
-   * Retrieve all question answer records
-   *
-   * @returns List containing all question answer records
+  public findById(agentContext: AgentContext, questionAnswerId: string): Promise<QuestionAnswerRecord | null> {
+    return this.questionAnswerRepository.findById(agentContext, questionAnswerId)
+  }
+
+  /**
+   * Retrieve a question answer record by id
+   *
+   * @param questionAnswerId The questionAnswer record id
+   * @return The question answer record or null if not found
+   *
    */
   public getAll(agentContext: AgentContext) {
     return this.questionAnswerRepository.getAll(agentContext)
