--- conflicted
+++ resolved
@@ -1,10 +1,6 @@
 import type { AgentContext } from '../../../agent'
 import type { InboundMessageContext } from '../../../agent/models/InboundMessageContext'
-<<<<<<< HEAD
-=======
-import type { Logger } from '../../../logger'
 import type { Query } from '../../../storage/StorageService'
->>>>>>> 7be979a7
 import type { QuestionAnswerStateChangedEvent } from '../QuestionAnswerEvents'
 import type { ValidResponse } from '../models'
 
@@ -297,12 +293,7 @@
     return this.questionAnswerRepository.getAll(agentContext)
   }
 
-<<<<<<< HEAD
-  public async findAllByQuery(agentContext: AgentContext, query: Partial<QuestionAnswerTags>) {
+  public async findAllByQuery(agentContext: AgentContext, query: Query<QuestionAnswerRecord>) {
     return this.questionAnswerRepository.findByQuery(agentContext, query)
-=======
-  public async findAllByQuery(query: Query<QuestionAnswerRecord>) {
-    return this.questionAnswerRepository.findByQuery(query)
->>>>>>> 7be979a7
   }
 }