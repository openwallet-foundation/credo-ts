import type {
  X509CreateCertificateOptions,
  X509GetLeafCertificateOptions,
  X509ParseCertificateOptions,
  X509ValidateCertificateChainOptions,
} from './X509ServiceOptions'

import * as x509 from '@peculiar/x509'
import { injectable } from 'tsyringe'

import { AgentContext } from '../../agent'
import { CredoWebCrypto } from '../../crypto/webcrypto'

import { X509Certificate } from './X509Certificate'
import { X509Error } from './X509Error'

@injectable()
// biome-ignore lint/complexity/noStaticOnlyClass: <explanation>
export class X509Service {
  /**
   *
   * Validate a chain of X.509 certificates according to RFC 5280
   *
   * This function requires a list of base64 encoded certificates and, optionally, a certificate that should be found in the chain.
   * If no certificate is provided, it will just assume the leaf certificate
   *
   * The leaf certificate should be the 0th index and the root the last
   *
   * The Issuer of the certificate is found with the following algorithm:
   * - Check if there is an AuthorityKeyIdentifierExtension
   * - Go through all the other certificates and see if the SubjectKeyIdentifier is equal to thje AuthorityKeyIdentifier
   * - If they are equal, the certificate is verified and returned as the issuer
   *
   * Additional validation:
   *   - Make sure atleast a single certificate is in the chain
   *   - Check whether a certificate in the chain matches with a trusted certificate
   */
  public static async validateCertificateChain(
    agentContext: AgentContext,
    {
      certificateChain,
      certificate = certificateChain[0],
      verificationDate = new Date(),
      trustedCertificates,
    }: X509ValidateCertificateChainOptions
  ) {
    if (certificateChain.length === 0) throw new X509Error('Certificate chain is empty')
    const webCrypto = new CredoWebCrypto(agentContext)

    const parsedLeafCertificate = new x509.X509Certificate(certificate)

    const certificatesToBuildChain = [...certificateChain, ...(trustedCertificates ?? [])].map(
      (c) => new x509.X509Certificate(c)
    )

    const certificateChainBuilder = new x509.X509ChainBuilder({
      certificates: certificatesToBuildChain,
    })

    const chain = await certificateChainBuilder.build(parsedLeafCertificate, webCrypto)

    // The chain is reversed here as the `x5c` header (the expected input),
    // has the leaf certificate as the first entry, while the `x509` library expects this as the last
    let parsedChain = chain.map((c) => X509Certificate.fromRawCertificate(new Uint8Array(c.rawData))).reverse()

    // We allow longer parsed chain, in case the root cert was not part of the chain, but in the
    // list of trusted certificates
    if (parsedChain.length < certificateChain.length) {
      throw new X509Error('Could not parse the full chain. Likely due to incorrect ordering')
    }

    let previousCertificate: X509Certificate | undefined = undefined

    if (trustedCertificates) {
      const parsedTrustedCertificates = trustedCertificates.map((trustedCertificate) =>
        X509Certificate.fromEncodedCertificate(trustedCertificate)
      )

      const trustedCertificateIndex = parsedChain.findIndex((cert) =>
        parsedTrustedCertificates.some((tCert) => cert.equal(tCert))
      )

      if (trustedCertificateIndex === -1) {
        throw new X509Error('No trusted certificate was found while validating the X.509 chain')
      }

<<<<<<< HEAD
      // Pop everything off before the index of the trusted certificate (those are more root) as it is not relevant for validation
      parsedChain = parsedChain.slice(trustedCertificateIndex)
=======
      if (trustedCertificateIndex > 0) {
        // When we trust a certificate other than the first certificate in the provided chain we keep a reference to the
        // previous certificate as we need the key of this certificate to verify the first certificate in the chain as
        // it's not self-sigend.
        previousCertificate = parsedChain[trustedCertificateIndex - 1]

        // Pop everything off before the index of the trusted certificate (those are more root) as it is not relevant for validation
        parsedChain = parsedChain.slice(trustedCertificateIndex)
      }
>>>>>>> 59599994
    }

    let previousCertificate: X509Certificate | undefined = undefined
    // Verify the certificate with the publicKey of the certificate above
    for (let i = 0; i < parsedChain.length; i++) {
      const cert = parsedChain[i]
      const publicKey = previousCertificate ? previousCertificate.publicKey : undefined
<<<<<<< HEAD
      await cert.verify({ publicKey, verificationDate }, webCrypto)
=======

      // The only scenario where this will trigger is if the trusted certificates and the x509 chain both do not contain the
      // intermediate/root certificate needed. E.g. for ISO 18013-5 mDL the root cert MUST NOT be in the chain. If the signer
      // certificate is then trusted, it will fail, as we can't verify the signer certifciate without having access to the signer
      // key of the root certificate.
      // See also https://github.com/openid/OpenID4VCI/issues/62
      //
      // In this case we could skip the signature verification (not other verifications), as we already trust the signer certificate,
      // but i think the purpose of ISO 18013-5 mDL is that you trust the root certificate. If we can't verify the whole chain e.g.
      // when we receive a credential we have the chance it will fail later on.
      const skipSignatureVerification = i === 0 && trustedCertificates && cert.issuer !== cert.subject && !publicKey
      // NOTE: at some point we might want to change this to throw an error instead of skipping the signature verification of the trusted
      // but it would basically prevent mDOCs from unknown issuers to be verified in the wallet. Verifiers should only trust the root certificate
      // anyway.
      // if (i === 0 && trustedCertificates && cert.issuer !== cert.subject && !publicKey) {
      //   throw new X509Error(
      //     'Unable to verify the certificate chain. A non-self-signed certificate is the first certificate in the chain, and no parent certificate was found in the trusted certificates, meaning the first certificate in the chain cannot be verified. Ensure the certificate is added '
      //   )
      // }

      await cert.verify(
        {
          publicKey,
          verificationDate,
          skipSignatureVerification,
        },
        webCrypto
      )
>>>>>>> 59599994
      previousCertificate = cert
    }

    return parsedChain
  }

  /**
   *
   * Parses a base64-encoded X.509 certificate into a {@link X509Certificate}
   *
   */
  public static parseCertificate(
    _agentContext: AgentContext,
    { encodedCertificate }: X509ParseCertificateOptions
  ): X509Certificate {
    const certificate = X509Certificate.fromEncodedCertificate(encodedCertificate)

    return certificate
  }

  public static getLeafCertificate(
    _agentContext: AgentContext,
    { certificateChain }: X509GetLeafCertificateOptions
  ): X509Certificate {
    if (certificateChain.length === 0) throw new X509Error('Certificate chain is empty')

    const certificate = X509Certificate.fromEncodedCertificate(certificateChain[0])

    return certificate
  }

  public static async createCertificate(agentContext: AgentContext, options: X509CreateCertificateOptions) {
    const webCrypto = new CredoWebCrypto(agentContext)

    const certificate = await X509Certificate.create(options, webCrypto)

    return certificate
  }
}<|MERGE_RESOLUTION|>--- conflicted
+++ resolved
@@ -69,7 +69,7 @@
       throw new X509Error('Could not parse the full chain. Likely due to incorrect ordering')
     }
 
-    let previousCertificate: X509Certificate | undefined = undefined
+    let _previousCertificate: X509Certificate | undefined = undefined
 
     if (trustedCertificates) {
       const parsedTrustedCertificates = trustedCertificates.map((trustedCertificate) =>
@@ -84,20 +84,15 @@
         throw new X509Error('No trusted certificate was found while validating the X.509 chain')
       }
 
-<<<<<<< HEAD
-      // Pop everything off before the index of the trusted certificate (those are more root) as it is not relevant for validation
-      parsedChain = parsedChain.slice(trustedCertificateIndex)
-=======
       if (trustedCertificateIndex > 0) {
         // When we trust a certificate other than the first certificate in the provided chain we keep a reference to the
         // previous certificate as we need the key of this certificate to verify the first certificate in the chain as
         // it's not self-sigend.
-        previousCertificate = parsedChain[trustedCertificateIndex - 1]
+        _previousCertificate = parsedChain[trustedCertificateIndex - 1]
 
         // Pop everything off before the index of the trusted certificate (those are more root) as it is not relevant for validation
         parsedChain = parsedChain.slice(trustedCertificateIndex)
       }
->>>>>>> 59599994
     }
 
     let previousCertificate: X509Certificate | undefined = undefined
@@ -105,9 +100,6 @@
     for (let i = 0; i < parsedChain.length; i++) {
       const cert = parsedChain[i]
       const publicKey = previousCertificate ? previousCertificate.publicKey : undefined
-<<<<<<< HEAD
-      await cert.verify({ publicKey, verificationDate }, webCrypto)
-=======
 
       // The only scenario where this will trigger is if the trusted certificates and the x509 chain both do not contain the
       // intermediate/root certificate needed. E.g. for ISO 18013-5 mDL the root cert MUST NOT be in the chain. If the signer
@@ -136,7 +128,6 @@
         },
         webCrypto
       )
->>>>>>> 59599994
       previousCertificate = cert
     }
 
