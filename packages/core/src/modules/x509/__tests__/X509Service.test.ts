/* eslint-disable @typescript-eslint/no-non-null-assertion */

import type { AgentContext } from '../../../agent'

import { id_ce_basicConstraints, id_ce_extKeyUsage, id_ce_keyUsage } from '@peculiar/asn1-x509'
import * as x509 from '@peculiar/x509'

import { InMemoryWallet } from '../../../../../../tests/InMemoryWallet'
import { getAgentConfig, getAgentContext } from '../../../../tests'
import { KeyType } from '../../../crypto/KeyType'
import { getJwkFromKey, P256Jwk } from '../../../crypto/jose/jwk'
import { CredoWebCrypto } from '../../../crypto/webcrypto'
import { X509Error } from '../X509Error'
import { X509Service } from '../X509Service'

import { X509KeyUsage, TypedArrayEncoder, X509ExtendedKeyUsage, Key } from '@credo-ts/core'

/**
 *
 * Get the next month, accounting for a new year
 *
 */
const getNextMonth = () => {
  const now = new Date()
  let nextMonth = new Date(now.getFullYear(), now.getMonth() + 1, 1)
  if (now.getMonth() == 11) {
    nextMonth = new Date(now.getFullYear() + 1, 0, 1)
  }

  return nextMonth
}

/**
 *
 * Get the last month, accounting for a new year
 *
 */
const getLastMonth = () => {
  const now = new Date()
  let lastMonth = new Date(now.getFullYear(), now.getMonth() - 1, 1)
  if (now.getMonth() == 0) {
    lastMonth = new Date(now.getFullYear() - 1, 0, 1)
  }
  return lastMonth
}

describe('X509Service', () => {
  let wallet: InMemoryWallet
  let agentContext: AgentContext
  let certificateChain: Array<string>

  beforeAll(async () => {
    const agentConfig = getAgentConfig('X509Service')
    wallet = new InMemoryWallet()
    agentContext = getAgentContext({ wallet })

    // eslint-disable-next-line @typescript-eslint/no-non-null-assertion
    await wallet.createAndOpen(agentConfig.walletConfig!)

    const rootKey = await wallet.createKey({ keyType: KeyType.P256 })
    const intermediateKey = await wallet.createKey({ keyType: KeyType.P256 })
    const leafKey = await wallet.createKey({ keyType: KeyType.P256 })

    x509.cryptoProvider.set(new CredoWebCrypto(agentContext))

    const rootCert = await X509Service.createCertificate(agentContext, {
      serialNumber: '01',
      issuer: { commonName: 'Root' },
      authorityKey: rootKey,
      validity: {
        notBefore: getLastMonth(),
        notAfter: getNextMonth(),
      },
    })

    const intermediateCert = await X509Service.createCertificate(agentContext, {
      serialNumber: '02',
      issuer: rootCert.subject,
      authorityKey: rootKey,
      subject: { commonName: 'Intermediate' },
      subjectPublicKey: intermediateKey,
      validity: {
        notBefore: getLastMonth(),
        notAfter: getNextMonth(),
      },
    })

    const leafCert = await X509Service.createCertificate(agentContext, {
      serialNumber: '03',
      issuer: intermediateCert.subject,
      authorityKey: intermediateKey,
      subject: { commonName: 'Leaf' },
      subjectPublicKey: leafKey,
      validity: {
        notBefore: getLastMonth(),
        notAfter: getNextMonth(),
      },
    })

    const builder = new x509.X509ChainBuilder({
      certificates: [
        new x509.X509Certificate(rootCert.rawCertificate),
        new x509.X509Certificate(intermediateCert.rawCertificate),
      ],
    })
    certificateChain = (await builder.build(new x509.X509Certificate(leafCert.rawCertificate))).map((c) =>
      c.toString('base64')
    )

    x509.cryptoProvider.clear()
  })

  afterAll(async () => {
    await wallet.close()
  })

  it('should create a valid self-signed certificate', async () => {
    const authorityKey = await wallet.createKey({ keyType: KeyType.P256 })
    const certificate = await X509Service.createCertificate(agentContext, {
      authorityKey,
      issuer: { commonName: 'credo' },
    })

    expect(certificate.publicKey.keyType).toStrictEqual(KeyType.P256)
    expect(certificate.publicKey.publicKey.length).toStrictEqual(65)
    expect(certificate.subject).toStrictEqual('CN=credo')
  })

  it('should create a valid self-signed certificate with a critical extension', async () => {
    const authorityKey = await wallet.createKey({ keyType: KeyType.P256 })
    const certificate = await X509Service.createCertificate(agentContext, {
      authorityKey,
      issuer: { commonName: 'credo' },
      extensions: {
        keyUsage: {
          usages: [X509KeyUsage.CrlSign, X509KeyUsage.KeyCertSign],
          markAsCritical: true,
        },
        extendedKeyUsage: {
          usages: [X509ExtendedKeyUsage.MdlDs],
          markAsCritical: false,
        },
      },
    })

    expect(certificate.isExtensionCritical(id_ce_keyUsage)).toStrictEqual(true)
    expect(certificate.isExtensionCritical(id_ce_extKeyUsage)).toStrictEqual(false)
  })

  it('should create a valid self-signed certifcate with extensions', async () => {
    const authorityKey = await wallet.createKey({ keyType: KeyType.P256 })
    const certificate = await X509Service.createCertificate(agentContext, {
      authorityKey,
      issuer: { commonName: 'credo' },
      extensions: {
        subjectAlternativeName: {
          name: [
            { type: 'url', value: 'animo.id' },
            { type: 'dns', value: 'paradym.id' },
          ],
        },
        keyUsage: {
          usages: [X509KeyUsage.DigitalSignature],
        },
        extendedKeyUsage: {
          usages: [X509ExtendedKeyUsage.MdlDs],
        },
        subjectKeyIdentifier: {
          include: true,
        },
      },
    })

    expect(certificate).toMatchObject({
      sanDnsNames: expect.arrayContaining(['paradym.id']),
      sanUriNames: expect.arrayContaining(['animo.id']),
      keyUsage: expect.arrayContaining([X509KeyUsage.DigitalSignature]),
      extendedKeyUsage: expect.arrayContaining([X509ExtendedKeyUsage.MdlDs]),
      subjectKeyIdentifier: TypedArrayEncoder.toHex(authorityKey.publicKey),
    })
  })

  it('should create a valid self-signed certifcate as IACA Root + DCS for mDoc', async () => {
    const authorityKey = await wallet.createKey({ keyType: KeyType.P256 })
    const documentSignerKey = await wallet.createKey({ keyType: KeyType.P256 })

    const mdocRootCertificate = await X509Service.createCertificate(agentContext, {
      authorityKey,
      issuer: { commonName: 'credo', countryName: 'NL' },
      validity: {
        notBefore: getLastMonth(),
        notAfter: getNextMonth(),
      },
      extensions: {
        subjectKeyIdentifier: {
          include: true,
        },
        keyUsage: {
          usages: [X509KeyUsage.KeyCertSign, X509KeyUsage.CrlSign],
          markAsCritical: true,
        },
        issuerAlternativeName: {
          name: [{ type: 'url', value: 'animo.id' }],
        },
        basicConstraints: {
          ca: true,
          pathLenConstraint: 0,
          markAsCritical: true,
        },
        crlDistributionPoints: {
          urls: ['https://animo.id'],
        },
      },
    })

    expect(mdocRootCertificate.isExtensionCritical(id_ce_basicConstraints)).toStrictEqual(true)
    expect(mdocRootCertificate.isExtensionCritical(id_ce_keyUsage)).toStrictEqual(true)

    expect(mdocRootCertificate).toMatchObject({
      ianUriNames: expect.arrayContaining(['animo.id']),
      keyUsage: expect.arrayContaining([X509KeyUsage.KeyCertSign, X509KeyUsage.CrlSign]),
      subjectKeyIdentifier: TypedArrayEncoder.toHex(authorityKey.publicKey),
    })

    const mdocDocumentSignerCertificate = await X509Service.createCertificate(agentContext, {
      authorityKey,
      subjectPublicKey: new Key(documentSignerKey.publicKey, KeyType.P256),
      issuer: mdocRootCertificate.issuer,
      subject: { commonName: 'credo dcs', countryName: 'NL' },
      validity: {
        notBefore: getLastMonth(),
        notAfter: getNextMonth(),
      },
      extensions: {
        authorityKeyIdentifier: {
          include: true,
        },
        subjectKeyIdentifier: {
          include: true,
        },
        keyUsage: {
          usages: [X509KeyUsage.DigitalSignature],
          markAsCritical: true,
        },
        subjectAlternativeName: {
          name: [{ type: 'url', value: 'paradym.id' }],
        },
        issuerAlternativeName: {
          name: mdocRootCertificate.issuerAlternativeNames!,
        },
        extendedKeyUsage: {
          usages: [X509ExtendedKeyUsage.MdlDs],
          markAsCritical: true,
        },
        crlDistributionPoints: {
          urls: ['https://animo.id'],
        },
      },
    })

    expect(mdocDocumentSignerCertificate.isExtensionCritical(id_ce_keyUsage)).toStrictEqual(true)
    expect(mdocDocumentSignerCertificate.isExtensionCritical(id_ce_extKeyUsage)).toStrictEqual(true)

    expect(mdocDocumentSignerCertificate).toMatchObject({
      ianUriNames: expect.arrayContaining(['animo.id']),
      sanUriNames: expect.arrayContaining(['paradym.id']),
      keyUsage: expect.arrayContaining([X509KeyUsage.DigitalSignature]),
      extendedKeyUsage: expect.arrayContaining([X509ExtendedKeyUsage.MdlDs]),
      subjectKeyIdentifier: TypedArrayEncoder.toHex(documentSignerKey.publicKey),
      authorityKeyIdentifier: TypedArrayEncoder.toHex(authorityKey.publicKey),
    })
  })

  it('should create a valid leaf certificate', async () => {
    const authorityKey = await wallet.createKey({ keyType: KeyType.P256 })
    const subjectKey = await wallet.createKey({ keyType: KeyType.P256 })

    const certificate = await X509Service.createCertificate(agentContext, {
      authorityKey,
      subjectPublicKey: new Key(subjectKey.publicKey, KeyType.P256),
      issuer: { commonName: 'credo' },
      subject: { commonName: 'DCS credo' },
      extensions: {
        subjectKeyIdentifier: { include: true },
        authorityKeyIdentifier: { include: true },
      },
    })

    expect(certificate.subjectKeyIdentifier).toStrictEqual(TypedArrayEncoder.toHex(subjectKey.publicKey))
    expect(certificate.authorityKeyIdentifier).toStrictEqual(TypedArrayEncoder.toHex(authorityKey.publicKey))
    expect(certificate.publicKey.keyType).toStrictEqual(KeyType.P256)
    expect(certificate.publicKey.publicKey.length).toStrictEqual(65)
    expect(certificate.subject).toStrictEqual('CN=DCS credo')
    expect(certificate).toMatchObject({
      subjectKeyIdentifier: TypedArrayEncoder.toHex(subjectKey.publicKey),
      authorityKeyIdentifier: TypedArrayEncoder.toHex(authorityKey.publicKey),
    })
  })

  it('should correctly parse an X.509 certificate with an uncompressed key to a JWK', async () => {
    const encodedCertificate =
      'MIICKjCCAdCgAwIBAgIUV8bM0wi95D7KN0TyqHE42ru4hOgwCgYIKoZIzj0EAwIwUzELMAkGA1UEBhMCVVMxETAPBgNVBAgMCE5ldyBZb3JrMQ8wDQYDVQQHDAZBbGJhbnkxDzANBgNVBAoMBk5ZIERNVjEPMA0GA1UECwwGTlkgRE1WMB4XDTIzMDkxNDE0NTUxOFoXDTMzMDkxMTE0NTUxOFowUzELMAkGA1UEBhMCVVMxETAPBgNVBAgMCE5ldyBZb3JrMQ8wDQYDVQQHDAZBbGJhbnkxDzANBgNVBAoMBk5ZIERNVjEPMA0GA1UECwwGTlkgRE1WMFkwEwYHKoZIzj0CAQYIKoZIzj0DAQcDQgAEiTwtg0eQbcbNabf2Nq9L/VM/lhhPCq2s0Qgw2kRx29tgrBcNHPxTT64tnc1Ij3dH/fl42SXqMenpCDw4K6ntU6OBgTB/MB0GA1UdDgQWBBSrbS4DuR1JIkAzj7zK3v2TM+r2xzAfBgNVHSMEGDAWgBSrbS4DuR1JIkAzj7zK3v2TM+r2xzAPBgNVHRMBAf8EBTADAQH/MCwGCWCGSAGG+EIBDQQfFh1PcGVuU1NMIEdlbmVyYXRlZCBDZXJ0aWZpY2F0ZTAKBggqhkjOPQQDAgNIADBFAiAJ/Qyrl7A+ePZOdNfc7ohmjEdqCvxaos6//gfTvncuqQIhANo4q8mKCA9J8k/+zh//yKbN1bLAtdqPx7dnrDqV3Lg+'

    const x509Certificate = X509Service.parseCertificate(agentContext, { encodedCertificate })

    expect(x509Certificate.publicKey.keyType).toStrictEqual(KeyType.P256)
    expect(x509Certificate.publicKey.publicKey.length).toStrictEqual(65)
    expect(x509Certificate.publicKey.publicKeyBase58).toStrictEqual(
      'QDaLvg9KroUnpuviZ9W7Q3DauqAuKiJN4sKC6cLo4HtxnpJCwwayNBLzRpsCHfHsLJsiKDeTCV8LqmCBSPkmiJNe'
    )

    const jwk = getJwkFromKey(x509Certificate.publicKey)

    expect(jwk).toBeInstanceOf(P256Jwk)
    expect(jwk.toJson()).toMatchObject({
      x: 'iTwtg0eQbcbNabf2Nq9L_VM_lhhPCq2s0Qgw2kRx29s',
      y: 'YKwXDRz8U0-uLZ3NSI93R_35eNkl6jHp6Qg8OCup7VM',
    })
  })

<<<<<<< HEAD
  it('should parse a valid X.509 certificate', async () => {
    const key = await agentContext.wallet.createKey({ keyType: KeyType.P256 })
    const certificate = await X509Service.createSelfSignedCertificate(agentContext, {
      key,
      extensions: [
        [
          { type: 'url', value: 'animo.id' },
          { type: 'dns', value: 'paradym.id' },
        ],
        [
          { type: 'dns', value: 'wallet.paradym.id' },
          { type: 'dns', value: 'animo.id' },
        ],
      ],
    })
    const encodedCertificate = certificate.toString('base64')

    const x509Certificate = X509Service.parseCertificate(agentContext, { encodedCertificate })

    expect(x509Certificate).toMatchObject({
      sanDnsNames: expect.arrayContaining(['paradym.id', 'wallet.paradym.id', 'animo.id']),
      sanUriNames: expect.arrayContaining(['animo.id']),
    })

    expect(x509Certificate.publicKey.publicKey.length).toStrictEqual(65)
  })

=======
>>>>>>> 11827cc0
  it('should correctly parse x5c chain provided as a test-vector', async () => {
    const certificateChain = [
      'MIICaTCCAg+gAwIBAgIUShyxcIZGiPV3wBRp4YOlNp1I13YwCgYIKoZIzj0EAwIwgYkxCzAJBgNVBAYTAkRFMQ8wDQYDVQQIDAZiZHIuZGUxDzANBgNVBAcMBkJlcmxpbjEMMAoGA1UECgwDQkRSMQ8wDQYDVQQLDAZNYXVyZXIxHTAbBgNVBAMMFGlzc3VhbmNlLXRlc3QuYmRyLmRlMRowGAYJKoZIhvcNAQkBFgt0ZXN0QGJkci5kZTAeFw0yNDA1MjgwODIyMjdaFw0zNDA0MDYwODIyMjdaMIGJMQswCQYDVQQGEwJERTEPMA0GA1UECAwGYmRyLmRlMQ8wDQYDVQQHDAZCZXJsaW4xDDAKBgNVBAoMA0JEUjEPMA0GA1UECwwGTWF1cmVyMR0wGwYDVQQDDBRpc3N1YW5jZS10ZXN0LmJkci5kZTEaMBgGCSqGSIb3DQEJARYLdGVzdEBiZHIuZGUwWTATBgcqhkjOPQIBBggqhkjOPQMBBwNCAASygZ1Ma0m9uif4n8g3CiCP+E1r2KWFxVmS6LRWqUBMgn5fODKIBftdzVSbv/38gujy5qxh/q5bLcT+yLilazCao1MwUTAdBgNVHQ4EFgQUMGdPNMIdo3iHfqt2jlTnBNCfRNAwHwYDVR0jBBgwFoAUMGdPNMIdo3iHfqt2jlTnBNCfRNAwDwYDVR0TAQH/BAUwAwEB/zAKBggqhkjOPQQDAgNIADBFAiAu2h5xulXReb5IhgpkYiYR1BONTtsjT7nfzQAhL4ISOQIhAK6jKwwf6fTTSZwvJUOAu7dz1Dy/DmH19Lef0zqaNNht',
    ]

    const chain = await X509Service.validateCertificateChain(agentContext, { certificateChain })

    expect(chain.length).toStrictEqual(1)
    expect(chain[0].sanDnsNames).toStrictEqual([])
    expect(chain[0].sanUriNames).toStrictEqual([])
  })

<<<<<<< HEAD
  it('should parse a valid X.509 certificate', async () => {
    const key = await agentContext.wallet.createKey({ keyType: KeyType.P256 })
    const certificate = await X509Service.createSelfSignedCertificate(agentContext, {
      key,
      extensions: [
        [
          { type: 'url', value: 'animo.id' },
          { type: 'dns', value: 'paradym.id' },
        ],
        [
          { type: 'dns', value: 'wallet.paradym.id' },
          { type: 'dns', value: 'animo.id' },
        ],
      ],
    })
    const encodedCertificate = certificate.toString('base64')

    const x509Certificate = X509Service.parseCertificate(agentContext, { encodedCertificate })

    expect(x509Certificate).toMatchObject({
      sanDnsNames: expect.arrayContaining(['paradym.id', 'wallet.paradym.id', 'animo.id']),
      sanUriNames: expect.arrayContaining(['animo.id']),
      authorityKeyIdentifier: TypedArrayEncoder.toHex(key.publicKey),
      subjectKeyIdentifier: TypedArrayEncoder.toHex(key.publicKey),
      keyUsage: [KeyUsage.DigitalSignature, KeyUsage.KeyCertSign],
    })

    expect(x509Certificate.publicKey.publicKey.length).toStrictEqual(65)
  })

=======
>>>>>>> 11827cc0
  it('should validate a valid certificate chain', async () => {
    const validatedChain = await X509Service.validateCertificateChain(agentContext, { certificateChain })

    expect(validatedChain.length).toStrictEqual(3)

    const leafCertificate = validatedChain[validatedChain.length - 1]

    expect(leafCertificate).toMatchObject({
      publicKey: expect.objectContaining({
        keyType: KeyType.P256,
      }),
      privateKey: undefined,
    })
  })

  it('should verify a certificate chain where the root certificate is not in the provided chain, but is in trusted certificates', async () => {
    const authorityKey = await wallet.createKey({ keyType: KeyType.P256 })
    const documentSignerKey = await wallet.createKey({ keyType: KeyType.P256 })

    const mdocRootCertificate = await X509Service.createCertificate(agentContext, {
      authorityKey,
      issuer: { commonName: 'credo', countryName: 'NL' },
      validity: {
        notBefore: getLastMonth(),
        notAfter: getNextMonth(),
      },
      extensions: {
        subjectKeyIdentifier: {
          include: true,
        },
        keyUsage: {
          usages: [X509KeyUsage.KeyCertSign, X509KeyUsage.CrlSign],
          markAsCritical: true,
        },
        issuerAlternativeName: {
          name: [{ type: 'url', value: 'animo.id' }],
        },
        basicConstraints: {
          ca: true,
          pathLenConstraint: 0,
          markAsCritical: true,
        },
        crlDistributionPoints: {
          urls: ['https://animo.id'],
        },
      },
    })

    const mdocDocumentSignerCertificate = await X509Service.createCertificate(agentContext, {
      authorityKey,
      subjectPublicKey: new Key(documentSignerKey.publicKey, KeyType.P256),
      issuer: mdocRootCertificate.issuer,
      subject: { commonName: 'credo dcs', countryName: 'NL' },
      validity: {
        notBefore: getLastMonth(),
        notAfter: getNextMonth(),
      },
      extensions: {
        authorityKeyIdentifier: {
          include: true,
        },
        subjectKeyIdentifier: {
          include: true,
        },
        keyUsage: {
          usages: [X509KeyUsage.DigitalSignature],
          markAsCritical: true,
        },
        subjectAlternativeName: {
          name: [{ type: 'url', value: 'paradym.id' }],
        },
        issuerAlternativeName: {
          name: mdocRootCertificate.issuerAlternativeNames!,
        },
        extendedKeyUsage: {
          usages: [X509ExtendedKeyUsage.MdlDs],
          markAsCritical: true,
        },
        crlDistributionPoints: {
          urls: ['https://animo.id'],
        },
      },
    })

    await X509Service.validateCertificateChain(agentContext, {
      certificateChain: [mdocDocumentSignerCertificate.toString('base64url')],
      trustedCertificates: [mdocRootCertificate.toString('pem')],
    })
  })

  it('should not validate a certificate with a `notBefore` of > Date.now', async () => {
    const authorityKey = await agentContext.wallet.createKey({ keyType: KeyType.P256 })

    const certificate = (
      await X509Service.createCertificate(agentContext, {
        authorityKey,
        issuer: 'CN=credo',
        validity: {
          notBefore: getNextMonth(),
        },
      })
    ).toString('base64')

    expect(
      async () =>
        await X509Service.validateCertificateChain(agentContext, {
          certificateChain: [certificate],
        })
    ).rejects.toThrow(X509Error)
  })

  it('should not validate a certificate with a `notAfter` of < Date.now', async () => {
    const authorityKey = await agentContext.wallet.createKey({ keyType: KeyType.P256 })

    const certificate = (
      await X509Service.createCertificate(agentContext, {
        authorityKey,
        issuer: 'CN=credo',
        validity: {
          notAfter: getLastMonth(),
        },
      })
    ).toString('base64')

    expect(
      async () =>
        await X509Service.validateCertificateChain(agentContext, {
          certificateChain: [certificate],
        })
    ).rejects.toThrow(X509Error)
  })

  it('should not validate a certificate chain if incorrect signing order', async () => {
    expect(
      async () =>
        await X509Service.validateCertificateChain(agentContext, {
          certificateChain: [certificateChain[1], certificateChain[2], certificateChain[0]],
        })
    ).rejects.toThrow(X509Error)
  })
})<|MERGE_RESOLUTION|>--- conflicted
+++ resolved
@@ -318,36 +318,6 @@
     })
   })
 
-<<<<<<< HEAD
-  it('should parse a valid X.509 certificate', async () => {
-    const key = await agentContext.wallet.createKey({ keyType: KeyType.P256 })
-    const certificate = await X509Service.createSelfSignedCertificate(agentContext, {
-      key,
-      extensions: [
-        [
-          { type: 'url', value: 'animo.id' },
-          { type: 'dns', value: 'paradym.id' },
-        ],
-        [
-          { type: 'dns', value: 'wallet.paradym.id' },
-          { type: 'dns', value: 'animo.id' },
-        ],
-      ],
-    })
-    const encodedCertificate = certificate.toString('base64')
-
-    const x509Certificate = X509Service.parseCertificate(agentContext, { encodedCertificate })
-
-    expect(x509Certificate).toMatchObject({
-      sanDnsNames: expect.arrayContaining(['paradym.id', 'wallet.paradym.id', 'animo.id']),
-      sanUriNames: expect.arrayContaining(['animo.id']),
-    })
-
-    expect(x509Certificate.publicKey.publicKey.length).toStrictEqual(65)
-  })
-
-=======
->>>>>>> 11827cc0
   it('should correctly parse x5c chain provided as a test-vector', async () => {
     const certificateChain = [
       'MIICaTCCAg+gAwIBAgIUShyxcIZGiPV3wBRp4YOlNp1I13YwCgYIKoZIzj0EAwIwgYkxCzAJBgNVBAYTAkRFMQ8wDQYDVQQIDAZiZHIuZGUxDzANBgNVBAcMBkJlcmxpbjEMMAoGA1UECgwDQkRSMQ8wDQYDVQQLDAZNYXVyZXIxHTAbBgNVBAMMFGlzc3VhbmNlLXRlc3QuYmRyLmRlMRowGAYJKoZIhvcNAQkBFgt0ZXN0QGJkci5kZTAeFw0yNDA1MjgwODIyMjdaFw0zNDA0MDYwODIyMjdaMIGJMQswCQYDVQQGEwJERTEPMA0GA1UECAwGYmRyLmRlMQ8wDQYDVQQHDAZCZXJsaW4xDDAKBgNVBAoMA0JEUjEPMA0GA1UECwwGTWF1cmVyMR0wGwYDVQQDDBRpc3N1YW5jZS10ZXN0LmJkci5kZTEaMBgGCSqGSIb3DQEJARYLdGVzdEBiZHIuZGUwWTATBgcqhkjOPQIBBggqhkjOPQMBBwNCAASygZ1Ma0m9uif4n8g3CiCP+E1r2KWFxVmS6LRWqUBMgn5fODKIBftdzVSbv/38gujy5qxh/q5bLcT+yLilazCao1MwUTAdBgNVHQ4EFgQUMGdPNMIdo3iHfqt2jlTnBNCfRNAwHwYDVR0jBBgwFoAUMGdPNMIdo3iHfqt2jlTnBNCfRNAwDwYDVR0TAQH/BAUwAwEB/zAKBggqhkjOPQQDAgNIADBFAiAu2h5xulXReb5IhgpkYiYR1BONTtsjT7nfzQAhL4ISOQIhAK6jKwwf6fTTSZwvJUOAu7dz1Dy/DmH19Lef0zqaNNht',
@@ -360,39 +330,6 @@
     expect(chain[0].sanUriNames).toStrictEqual([])
   })
 
-<<<<<<< HEAD
-  it('should parse a valid X.509 certificate', async () => {
-    const key = await agentContext.wallet.createKey({ keyType: KeyType.P256 })
-    const certificate = await X509Service.createSelfSignedCertificate(agentContext, {
-      key,
-      extensions: [
-        [
-          { type: 'url', value: 'animo.id' },
-          { type: 'dns', value: 'paradym.id' },
-        ],
-        [
-          { type: 'dns', value: 'wallet.paradym.id' },
-          { type: 'dns', value: 'animo.id' },
-        ],
-      ],
-    })
-    const encodedCertificate = certificate.toString('base64')
-
-    const x509Certificate = X509Service.parseCertificate(agentContext, { encodedCertificate })
-
-    expect(x509Certificate).toMatchObject({
-      sanDnsNames: expect.arrayContaining(['paradym.id', 'wallet.paradym.id', 'animo.id']),
-      sanUriNames: expect.arrayContaining(['animo.id']),
-      authorityKeyIdentifier: TypedArrayEncoder.toHex(key.publicKey),
-      subjectKeyIdentifier: TypedArrayEncoder.toHex(key.publicKey),
-      keyUsage: [KeyUsage.DigitalSignature, KeyUsage.KeyCertSign],
-    })
-
-    expect(x509Certificate.publicKey.publicKey.length).toStrictEqual(65)
-  })
-
-=======
->>>>>>> 11827cc0
   it('should validate a valid certificate chain', async () => {
     const validatedChain = await X509Service.validateCertificateChain(agentContext, { certificateChain })
 
