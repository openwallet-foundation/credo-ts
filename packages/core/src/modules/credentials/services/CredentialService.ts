import type { AgentConfig } from '../../../agent/AgentConfig'
import type { AgentMessage } from '../../../agent/AgentMessage'
import type { Dispatcher } from '../../../agent/Dispatcher'
import type { EventEmitter } from '../../../agent/EventEmitter'
import type { Handler, HandlerInboundMessage } from '../../../agent/Handler'
import type { InboundMessageContext } from '../../../agent/models/InboundMessageContext'
import type { Logger } from '../../../logger'
<<<<<<< HEAD
import type { LinkedAttachment } from '../../../utils/LinkedAttachment'
import type { ConnectionRecord } from '../../connections'
import type { AutoAcceptCredential } from '../CredentialAutoAcceptType'
import type { CredentialStateChangedEvent } from '../CredentialEvents'
import type { CredentialProblemReportMessage, ProposeCredentialMessageOptions } from '../messages'

import { Lifecycle, scoped } from 'tsyringe'

import { AgentConfig } from '../../../agent/AgentConfig'
import { EventEmitter } from '../../../agent/EventEmitter'
import { AckValues } from '../../../decorators/ack/AckDecorator'
import { Attachment, AttachmentData } from '../../../decorators/attachment/Attachment'
import { AriesFrameworkError } from '../../../error'
import { JsonEncoder } from '../../../utils/JsonEncoder'
import { isLinkedAttachment } from '../../../utils/attachment'
import { uuid } from '../../../utils/uuid'
import { AckStatus } from '../../common'
import { ConnectionService } from '../../connections/services/ConnectionService'
import { IndyHolderService, IndyIssuerService } from '../../indy'
import { IndyLedgerService } from '../../ledger/services/IndyLedgerService'
import { CredentialEventTypes } from '../CredentialEvents'
import { CredentialState } from '../CredentialState'
import { CredentialUtils } from '../CredentialUtils'
import { CredentialProblemReportError, CredentialProblemReportReason } from '../errors'
import {
  CredentialAckMessage,
  CredentialPreview,
  INDY_CREDENTIAL_ATTACHMENT_ID,
  INDY_CREDENTIAL_OFFER_ATTACHMENT_ID,
  INDY_CREDENTIAL_REQUEST_ATTACHMENT_ID,
  IssueCredentialMessage,
  OfferCredentialMessage,
  ProposeCredentialMessage,
  RequestCredentialMessage,
} from '../messages'
import { CredentialRepository } from '../repository'
import { CredentialRecord } from '../repository/CredentialRecord'
import { CredentialMetadataKeys } from '../repository/credentialMetadataTypes'

@scoped(Lifecycle.ContainerScoped)
export class CredentialService {
  private credentialRepository: CredentialRepository
  private connectionService: ConnectionService
  private ledgerService: IndyLedgerService
  private logger: Logger
  private indyIssuerService: IndyIssuerService
  private indyHolderService: IndyHolderService
  private eventEmitter: EventEmitter
=======
import type { DidCommMessageRepository } from '../../../storage'
import type { MediationRecipientService } from '../../routing'
import type { CredentialStateChangedEvent } from './../CredentialEvents'
import type { CredentialProtocolVersion } from './../CredentialProtocolVersion'
import type {
  CredentialProtocolMsgReturnType,
  DeleteCredentialOptions,
  ServiceRequestCredentialOptions,
} from './../CredentialServiceOptions'
import type {
  AcceptProposalOptions,
  AcceptRequestOptions,
  CredentialFormatType,
  NegotiateOfferOptions,
  NegotiateProposalOptions,
  OfferCredentialOptions,
  ProposeCredentialOptions,
} from './../CredentialsModuleOptions'
import type { CredentialFormatService } from './../formats/CredentialFormatService'
import type { CredentialFormats } from './../formats/models/CredentialFormatServiceOptions'
import type {
  V1CredentialProblemReportMessage,
  V1IssueCredentialMessage,
  V1OfferCredentialMessage,
  V1ProposeCredentialMessage,
  V1RequestCredentialMessage,
} from './../protocol/v1/messages'
import type { V2CredentialProblemReportMessage } from './../protocol/v2/messages/V2CredentialProblemReportMessage'
import type { V2IssueCredentialMessage } from './../protocol/v2/messages/V2IssueCredentialMessage'
import type { V2OfferCredentialMessage } from './../protocol/v2/messages/V2OfferCredentialMessage'
import type { V2ProposeCredentialMessage } from './../protocol/v2/messages/V2ProposeCredentialMessage'
import type { V2RequestCredentialMessage } from './../protocol/v2/messages/V2RequestCredentialMessage'
import type { CredentialExchangeRecord, CredentialRepository } from './../repository'
import type { RevocationService } from './RevocationService'

import { CredentialEventTypes } from './../CredentialEvents'
import { CredentialState } from './../CredentialState'

export abstract class CredentialService {
  protected credentialRepository: CredentialRepository
  protected eventEmitter: EventEmitter
  protected dispatcher: Dispatcher
  protected agentConfig: AgentConfig
  protected mediationRecipientService: MediationRecipientService
  protected didCommMessageRepository: DidCommMessageRepository
  protected logger: Logger
  protected revocationService: RevocationService
>>>>>>> 06714eee

  public constructor(
    credentialRepository: CredentialRepository,
    eventEmitter: EventEmitter,
    dispatcher: Dispatcher,
    agentConfig: AgentConfig,
    mediationRecipientService: MediationRecipientService,
    didCommMessageRepository: DidCommMessageRepository,
    revocationService: RevocationService
  ) {
    this.credentialRepository = credentialRepository
    this.eventEmitter = eventEmitter
    this.dispatcher = dispatcher
    this.agentConfig = agentConfig
    this.mediationRecipientService = mediationRecipientService
    this.didCommMessageRepository = didCommMessageRepository
    this.logger = this.agentConfig.logger
    this.revocationService = revocationService

    this.registerHandlers()
  }

  abstract getVersion(): CredentialProtocolVersion

  abstract getFormats(cred: CredentialFormats): CredentialFormatService[]

  // methods for proposal
  abstract createProposal(proposal: ProposeCredentialOptions): Promise<CredentialProtocolMsgReturnType<AgentMessage>>
  abstract processProposal(messageContext: HandlerInboundMessage<Handler>): Promise<CredentialExchangeRecord>
  abstract acceptProposal(
    proposal: AcceptProposalOptions,
    credentialRecord: CredentialExchangeRecord
  ): Promise<CredentialProtocolMsgReturnType<AgentMessage>>
  abstract negotiateProposal(
    options: NegotiateProposalOptions,
    credentialRecord: CredentialExchangeRecord
  ): Promise<CredentialProtocolMsgReturnType<AgentMessage>>

  // methods for offer
  abstract createOffer(options: OfferCredentialOptions): Promise<CredentialProtocolMsgReturnType<AgentMessage>>
  abstract processOffer(messageContext: HandlerInboundMessage<Handler>): Promise<CredentialExchangeRecord>

  abstract createOutOfBandOffer(options: OfferCredentialOptions): Promise<CredentialProtocolMsgReturnType<AgentMessage>>

  // methods for request
  abstract createRequest(
    credentialRecord: CredentialExchangeRecord,
    options: ServiceRequestCredentialOptions,
    holderDid: string
  ): Promise<CredentialProtocolMsgReturnType<AgentMessage>>

  abstract processAck(messageContext: InboundMessageContext<AgentMessage>): Promise<CredentialExchangeRecord>

  abstract negotiateOffer(
    options: NegotiateOfferOptions,
    credentialRecord: CredentialExchangeRecord
  ): Promise<CredentialProtocolMsgReturnType<AgentMessage>>

  // methods for issue

  abstract processRequest(
    messageContext: InboundMessageContext<V1RequestCredentialMessage | V2RequestCredentialMessage>
  ): Promise<CredentialExchangeRecord>

  // methods for issue
  abstract createCredential(
    credentialRecord: CredentialExchangeRecord,
    options?: AcceptRequestOptions
  ): Promise<CredentialProtocolMsgReturnType<AgentMessage>>

  abstract processCredential(
    messageContext: InboundMessageContext<V1IssueCredentialMessage | V2IssueCredentialMessage>
  ): Promise<CredentialExchangeRecord>

  abstract createAck(credentialRecord: CredentialExchangeRecord): Promise<CredentialProtocolMsgReturnType<AgentMessage>>

  abstract registerHandlers(): void

<<<<<<< HEAD
    return { message: credentialOfferMessage, credentialRecord }
  }

  /**
   * Create a {@link OfferCredentialMessage} not bound to an existing credential exchange.
   * To create an offer as response to an existing credential exchange, use {@link CredentialService#createOfferAsResponse}.
   *
   * @param connectionRecord The connection for which to create the credential offer
   * @param credentialTemplate The credential template to use for the offer
   * @returns Object containing offer message and associated credential record
   *
   */
  public async createOffer(
    credentialTemplate: CredentialOfferTemplate,
    connectionRecord?: ConnectionRecord
  ): Promise<CredentialProtocolMsgReturnType<OfferCredentialMessage>> {
    // Assert
    connectionRecord?.assertReady()

    // Create message
    const { credentialDefinitionId, comment, preview, linkedAttachments } = credentialTemplate
    const credOffer = await this.indyIssuerService.createCredentialOffer(credentialDefinitionId)
    const offerAttachment = new Attachment({
      id: INDY_CREDENTIAL_OFFER_ATTACHMENT_ID,
      mimeType: 'application/json',
      data: new AttachmentData({
        base64: JsonEncoder.toBase64(credOffer),
      }),
    })

    // Create and link credential to attacment
    const credentialPreview = linkedAttachments
      ? CredentialUtils.createAndLinkAttachmentsToPreview(linkedAttachments, preview)
      : preview

    // Check if credential preview attributes match the schema attributes
    const schema = await this.ledgerService.getSchema(credOffer.schema_id)
    CredentialUtils.checkAttributesMatch(schema, credentialPreview)

    // Construct offer message
    const credentialOfferMessage = new OfferCredentialMessage({
      comment,
      offerAttachments: [offerAttachment],
      credentialPreview,
      attachments: linkedAttachments?.map((linkedAttachment) => linkedAttachment.attachment),
    })

    // Create record
    const credentialRecord = new CredentialRecord({
      connectionId: connectionRecord?.id,
      threadId: credentialOfferMessage.id,
      offerMessage: credentialOfferMessage,
      credentialAttributes: credentialPreview.attributes,
      linkedAttachments: linkedAttachments?.map((linkedAttachments) => linkedAttachments.attachment),
      state: CredentialState.OfferSent,
      autoAcceptCredential: credentialTemplate.autoAcceptCredential,
    })

    credentialRecord.metadata.set(CredentialMetadataKeys.IndyCredential, {
      credentialDefinitionId: credOffer.cred_def_id,
      schemaId: credOffer.schema_id,
    })

    await this.credentialRepository.save(credentialRecord)
    this.eventEmitter.emit<CredentialStateChangedEvent>({
      type: CredentialEventTypes.CredentialStateChanged,
      payload: {
        credentialRecord,
        previousState: null,
      },
    })

    return { message: credentialOfferMessage, credentialRecord }
  }

  /**
   * Process a received {@link OfferCredentialMessage}. This will not accept the credential offer
   * or send a credential request. It will only create a new credential record with
   * the information from the credential offer message. Use {@link CredentialService#createRequest}
   * after calling this method to create a credential request.
   *
   * @param messageContext The message context containing a credential request message
   * @returns credential record associated with the credential offer message
   *
   */
  public async processOffer(messageContext: InboundMessageContext<OfferCredentialMessage>): Promise<CredentialRecord> {
    let credentialRecord: CredentialRecord
    const { message: credentialOfferMessage, connection } = messageContext

    this.logger.debug(`Processing credential offer with id ${credentialOfferMessage.id}`)

    const indyCredentialOffer = credentialOfferMessage.indyCredentialOffer
    if (!indyCredentialOffer) {
      throw new CredentialProblemReportError(
        `Missing required base64 or json encoded attachment data for credential offer with thread id ${credentialOfferMessage.threadId}`,
        { problemCode: CredentialProblemReportReason.IssuanceAbandoned }
      )
    }

    try {
      // Credential record already exists
      credentialRecord = await this.getByThreadAndConnectionId(credentialOfferMessage.threadId, connection?.id)

      // Assert
      credentialRecord.assertState(CredentialState.ProposalSent)
      this.connectionService.assertConnectionOrServiceDecorator(messageContext, {
        previousReceivedMessage: credentialRecord.offerMessage,
        previousSentMessage: credentialRecord.proposalMessage,
      })

      credentialRecord.offerMessage = credentialOfferMessage
      credentialRecord.linkedAttachments = credentialOfferMessage.attachments?.filter(isLinkedAttachment)

      credentialRecord.metadata.set(CredentialMetadataKeys.IndyCredential, {
        schemaId: indyCredentialOffer.schema_id,
        credentialDefinitionId: indyCredentialOffer.cred_def_id,
      })

      await this.updateState(credentialRecord, CredentialState.OfferReceived)
    } catch {
      // No credential record exists with thread id
      credentialRecord = new CredentialRecord({
        connectionId: connection?.id,
        threadId: credentialOfferMessage.id,
        offerMessage: credentialOfferMessage,
        credentialAttributes: credentialOfferMessage.credentialPreview.attributes,
        state: CredentialState.OfferReceived,
      })

      credentialRecord.metadata.set(CredentialMetadataKeys.IndyCredential, {
        schemaId: indyCredentialOffer.schema_id,
        credentialDefinitionId: indyCredentialOffer.cred_def_id,
      })

      // Assert
      this.connectionService.assertConnectionOrServiceDecorator(messageContext)

      // Save in repository
      await this.credentialRepository.save(credentialRecord)
      this.eventEmitter.emit<CredentialStateChangedEvent>({
        type: CredentialEventTypes.CredentialStateChanged,
        payload: {
          credentialRecord,
          previousState: null,
        },
      })
    }

    return credentialRecord
  }

  /**
   * Create a {@link RequestCredentialMessage} as response to a received credential offer.
   *
   * @param credentialRecord The credential record for which to create the credential request
   * @param options Additional configuration to use for the credential request
   * @returns Object containing request message and associated credential record
   *
   */
  public async createRequest(
    credentialRecord: CredentialRecord,
    options: CredentialRequestOptions
  ): Promise<CredentialProtocolMsgReturnType<RequestCredentialMessage>> {
    // Assert credential
    credentialRecord.assertState(CredentialState.OfferReceived)

    const credentialOffer = credentialRecord.offerMessage?.indyCredentialOffer

    if (!credentialOffer) {
      throw new CredentialProblemReportError(
        `Missing required base64 or json encoded attachment data for credential offer with thread id ${credentialRecord.threadId}`,
        { problemCode: CredentialProblemReportReason.IssuanceAbandoned }
      )
    }

    const credentialDefinition = await this.ledgerService.getCredentialDefinition(credentialOffer.cred_def_id)

    const [credReq, credReqMetadata] = await this.indyHolderService.createCredentialRequest({
      holderDid: options.holderDid,
      credentialOffer,
      credentialDefinition,
    })

    const requestAttachment = new Attachment({
      id: INDY_CREDENTIAL_REQUEST_ATTACHMENT_ID,
      mimeType: 'application/json',
      data: new AttachmentData({
        base64: JsonEncoder.toBase64(credReq),
      }),
    })

    const credentialRequest = new RequestCredentialMessage({
      comment: options?.comment,
      requestAttachments: [requestAttachment],
      attachments: credentialRecord.offerMessage?.attachments?.filter((attachment) => isLinkedAttachment(attachment)),
    })
    credentialRequest.setThread({ threadId: credentialRecord.threadId })

    credentialRecord.metadata.set(CredentialMetadataKeys.IndyRequest, credReqMetadata)
    credentialRecord.requestMessage = credentialRequest
    credentialRecord.autoAcceptCredential = options?.autoAcceptCredential ?? credentialRecord.autoAcceptCredential

    credentialRecord.linkedAttachments = credentialRecord.offerMessage?.attachments?.filter((attachment) =>
      isLinkedAttachment(attachment)
    )
    await this.updateState(credentialRecord, CredentialState.RequestSent)

    return { message: credentialRequest, credentialRecord }
  }

  /**
   * Process a received {@link RequestCredentialMessage}. This will not accept the credential request
   * or send a credential. It will only update the existing credential record with
   * the information from the credential request message. Use {@link CredentialService#createCredential}
   * after calling this method to create a credential.
   *
   * @param messageContext The message context containing a credential request message
   * @returns credential record associated with the credential request message
   *
   */
  public async processRequest(
    messageContext: InboundMessageContext<RequestCredentialMessage>
  ): Promise<CredentialRecord> {
    const { message: credentialRequestMessage, connection } = messageContext

    this.logger.debug(`Processing credential request with id ${credentialRequestMessage.id}`)

    const indyCredentialRequest = credentialRequestMessage?.indyCredentialRequest

    if (!indyCredentialRequest) {
      throw new CredentialProblemReportError(
        `Missing required base64 or json encoded attachment data for credential request with thread id ${credentialRequestMessage.threadId}`,
        { problemCode: CredentialProblemReportReason.IssuanceAbandoned }
      )
    }

    const credentialRecord = await this.getByThreadAndConnectionId(credentialRequestMessage.threadId, connection?.id)

    // Assert
    credentialRecord.assertState(CredentialState.OfferSent)
    this.connectionService.assertConnectionOrServiceDecorator(messageContext, {
      previousReceivedMessage: credentialRecord.proposalMessage,
      previousSentMessage: credentialRecord.offerMessage,
    })

    this.logger.debug('Credential record found when processing credential request', credentialRecord)

    credentialRecord.requestMessage = credentialRequestMessage
    await this.updateState(credentialRecord, CredentialState.RequestReceived)

    return credentialRecord
  }

  /**
   * Create a {@link IssueCredentialMessage} as response to a received credential request.
   *
   * @param credentialRecord The credential record for which to create the credential
   * @param options Additional configuration to use for the credential
   * @returns Object containing issue credential message and associated credential record
   *
   */
  public async createCredential(
    credentialRecord: CredentialRecord,
    options?: CredentialResponseOptions
  ): Promise<CredentialProtocolMsgReturnType<IssueCredentialMessage>> {
    // Assert
    credentialRecord.assertState(CredentialState.RequestReceived)

    const requestMessage = credentialRecord.requestMessage
    const offerMessage = credentialRecord.offerMessage

    // Assert offer message
    if (!offerMessage) {
      throw new AriesFrameworkError(
        `Missing credential offer for credential exchange with thread id ${credentialRecord.threadId}`
      )
    }

    // Assert credential attributes
    const credentialAttributes = credentialRecord.credentialAttributes
    if (!credentialAttributes) {
      throw new CredentialProblemReportError(
        `Missing required credential attribute values on credential record with id ${credentialRecord.id}`,
        { problemCode: CredentialProblemReportReason.IssuanceAbandoned }
      )
    }

    // Assert Indy offer
    const indyCredentialOffer = offerMessage?.indyCredentialOffer
    if (!indyCredentialOffer) {
      throw new CredentialProblemReportError(
        `Missing required base64 or json encoded attachment data for credential offer with thread id ${credentialRecord.threadId}`,
        { problemCode: CredentialProblemReportReason.IssuanceAbandoned }
      )
    }

    // Assert Indy request
    const indyCredentialRequest = requestMessage?.indyCredentialRequest
    if (!indyCredentialRequest) {
      throw new CredentialProblemReportError(
        `Missing required base64 or json encoded attachment data for credential request with thread id ${credentialRecord.threadId}`,
        { problemCode: CredentialProblemReportReason.IssuanceAbandoned }
      )
    }

    const [credential] = await this.indyIssuerService.createCredential({
      credentialOffer: indyCredentialOffer,
      credentialRequest: indyCredentialRequest,
      credentialValues: CredentialUtils.convertAttributesToValues(credentialAttributes),
    })

    const credentialAttachment = new Attachment({
      id: INDY_CREDENTIAL_ATTACHMENT_ID,
      mimeType: 'application/json',
      data: new AttachmentData({
        base64: JsonEncoder.toBase64(credential),
      }),
    })

    const issueCredentialMessage = new IssueCredentialMessage({
      comment: options?.comment,
      credentialAttachments: [credentialAttachment],
      attachments:
        offerMessage?.attachments?.filter((attachment) => isLinkedAttachment(attachment)) ||
        requestMessage?.attachments?.filter((attachment) => isLinkedAttachment(attachment)),
    })
    issueCredentialMessage.setThread({
      threadId: credentialRecord.threadId,
    })
    issueCredentialMessage.setPleaseAck([AckValues.Receipt])

    credentialRecord.credentialMessage = issueCredentialMessage
    credentialRecord.autoAcceptCredential = options?.autoAcceptCredential ?? credentialRecord.autoAcceptCredential

    await this.updateState(credentialRecord, CredentialState.CredentialIssued)

    return { message: issueCredentialMessage, credentialRecord }
  }

  /**
   * Process a received {@link IssueCredentialMessage}. This will not accept the credential
   * or send a credential acknowledgement. It will only update the existing credential record with
   * the information from the issue credential message. Use {@link CredentialService#createAck}
   * after calling this method to create a credential acknowledgement.
   *
   * @param messageContext The message context containing an issue credential message
   *
   * @returns credential record associated with the issue credential message
   *
   */
  public async processCredential(
    messageContext: InboundMessageContext<IssueCredentialMessage>
  ): Promise<CredentialRecord> {
    const { message: issueCredentialMessage, connection } = messageContext

    this.logger.debug(`Processing credential with id ${issueCredentialMessage.id}`)

    const credentialRecord = await this.getByThreadAndConnectionId(issueCredentialMessage.threadId, connection?.id)

    // Assert
    credentialRecord.assertState(CredentialState.RequestSent)
    this.connectionService.assertConnectionOrServiceDecorator(messageContext, {
      previousReceivedMessage: credentialRecord.offerMessage,
      previousSentMessage: credentialRecord.requestMessage,
    })

    const credentialRequestMetadata = credentialRecord.metadata.get(CredentialMetadataKeys.IndyRequest)

    if (!credentialRequestMetadata) {
      throw new CredentialProblemReportError(
        `Missing required request metadata for credential with id ${credentialRecord.id}`,
        { problemCode: CredentialProblemReportReason.IssuanceAbandoned }
      )
    }

    const indyCredential = issueCredentialMessage.indyCredential
    if (!indyCredential) {
      throw new CredentialProblemReportError(
        `Missing required base64 or json encoded attachment data for credential with thread id ${issueCredentialMessage.threadId}`,
        { problemCode: CredentialProblemReportReason.IssuanceAbandoned }
      )
    }

    const credentialDefinition = await this.ledgerService.getCredentialDefinition(indyCredential.cred_def_id)

    //Fetch Revocation Registry Definition if the issued credential has an associated revocation registry id
    let revocationRegistryDefinition
    if (indyCredential.rev_reg_id) {
      const revocationRegistryDefinitionData = await this.ledgerService.getRevocationRegistryDefinition(
        indyCredential.rev_reg_id
      )
      revocationRegistryDefinition = revocationRegistryDefinitionData.revocationRegistryDefinition
    }

    const credentialId = await this.indyHolderService.storeCredential({
      credentialId: uuid(),
      credentialRequestMetadata,
      credential: indyCredential,
      credentialDefinition,
      revocationRegistryDefinition,
    })

    // If we have the rev_reg_id then we also want to set the cred_rev_id
    if (indyCredential.rev_reg_id) {
      const credential = await this.indyHolderService.getCredential(credentialId)

      const indyCredentialRevocationId = credential.cred_rev_id
      const indyRevocationRegistryId = indyCredential.rev_reg_id

      credentialRecord.metadata.add(CredentialMetadataKeys.IndyCredential, {
        indyCredentialRevocationId,
        indyRevocationRegistryId,
      })
    }

    credentialRecord.credentialId = credentialId
    credentialRecord.credentialMessage = issueCredentialMessage
    await this.updateState(credentialRecord, CredentialState.CredentialReceived)

    return credentialRecord
  }

  /**
   * Create a {@link CredentialAckMessage} as response to a received credential.
   *
   * @param credentialRecord The credential record for which to create the credential acknowledgement
   * @returns Object containing credential acknowledgement message and associated credential record
   *
   */
  public async createAck(
    credentialRecord: CredentialRecord
  ): Promise<CredentialProtocolMsgReturnType<CredentialAckMessage>> {
    credentialRecord.assertState(CredentialState.CredentialReceived)

    // Create message
    const ackMessage = new CredentialAckMessage({
      status: AckStatus.OK,
      threadId: credentialRecord.threadId,
    })

    await this.updateState(credentialRecord, CredentialState.Done)

    return { message: ackMessage, credentialRecord }
  }
=======
  abstract getFormatService(credentialFormatType?: CredentialFormatType): CredentialFormatService
>>>>>>> 06714eee

  /**
   * Decline a credential offer
   * @param credentialRecord The credential to be declined
   */
  public async declineOffer(credentialRecord: CredentialExchangeRecord): Promise<CredentialExchangeRecord> {
    credentialRecord.assertState(CredentialState.OfferReceived)

    await this.updateState(credentialRecord, CredentialState.Declined)

    return credentialRecord
  }
  /**
   * Process a received {@link ProblemReportMessage}.
   *
   * @param messageContext The message context containing a credential problem report message
   * @returns credential record associated with the credential problem report message
   *
   */
  public async processProblemReport(
    messageContext: InboundMessageContext<V1CredentialProblemReportMessage | V2CredentialProblemReportMessage>
  ): Promise<CredentialExchangeRecord> {
    const { message: credentialProblemReportMessage } = messageContext

    const connection = messageContext.assertReadyConnection()

    this.logger.debug(`Processing problem report with id ${credentialProblemReportMessage.id}`)

    const credentialRecord = await this.getByThreadAndConnectionId(
      credentialProblemReportMessage.threadId,
      connection.id
    )

    // Update record
    credentialRecord.errorMessage = `${credentialProblemReportMessage.description.code}: ${credentialProblemReportMessage.description.en}`
    await this.update(credentialRecord)
    return credentialRecord
  }
  abstract shouldAutoRespondToProposal(
    credentialRecord: CredentialExchangeRecord,
    proposeMessage: V1ProposeCredentialMessage | V2ProposeCredentialMessage,
    offerMessage?: V1OfferCredentialMessage | V2OfferCredentialMessage
  ): boolean

  abstract shouldAutoRespondToOffer(
    credentialRecord: CredentialExchangeRecord,
    offerMessage: V1OfferCredentialMessage | V2OfferCredentialMessage,
    proposeMessage?: V1ProposeCredentialMessage | V2ProposeCredentialMessage
  ): boolean

  abstract shouldAutoRespondToRequest(
    credentialRecord: CredentialExchangeRecord,
    requestMessage: V1RequestCredentialMessage | V2RequestCredentialMessage,
    proposeMessage?: V1ProposeCredentialMessage | V2ProposeCredentialMessage,
    offerMessage?: V1OfferCredentialMessage | V2OfferCredentialMessage
  ): boolean

  abstract shouldAutoRespondToCredential(
    credentialRecord: CredentialExchangeRecord,
    credentialMessage: V1IssueCredentialMessage | V2IssueCredentialMessage
  ): boolean

  abstract getOfferMessage(id: string): Promise<AgentMessage | null>

  abstract getRequestMessage(id: string): Promise<AgentMessage | null>

  abstract getCredentialMessage(id: string): Promise<AgentMessage | null>

  /**
   * Update the record to a new state and emit an state changed event. Also updates the record
   * in storage.
   *
   * @param credentialRecord The credential record to update the state for
   * @param newState The state to update to
   *
   */
  public async updateState(credentialRecord: CredentialExchangeRecord, newState: CredentialState) {
    const previousState = credentialRecord.state
    credentialRecord.state = newState
    await this.credentialRepository.update(credentialRecord)

    this.eventEmitter.emit<CredentialStateChangedEvent>({
      type: CredentialEventTypes.CredentialStateChanged,
      payload: {
        credentialRecord,
        previousState: previousState,
      },
    })
  }
  /**
   * Retrieve a credential record by id
   *
   * @param credentialRecordId The credential record id
   * @throws {RecordNotFoundError} If no record is found
   * @return The credential record
   *
   */
  public getById(credentialRecordId: string): Promise<CredentialExchangeRecord> {
    return this.credentialRepository.getById(credentialRecordId)
  }

  /**
   * Retrieve all credential records
   *
   * @returns List containing all credential records
   */
  public getAll(): Promise<CredentialExchangeRecord[]> {
    return this.credentialRepository.getAll()
  }

  /**
   * Find a credential record by id
   *
   * @param credentialRecordId the credential record id
   * @returns The credential record or null if not found
   */
  public findById(connectionId: string): Promise<CredentialExchangeRecord | null> {
    return this.credentialRepository.findById(connectionId)
  }

  /**
   * Delete a credential record by id
   *
   * @param credentialId the credential record id
   */
  public async deleteByIdOLD(credentialId: string) {
    const credentialRecord = await this.getById(credentialId)
    return this.credentialRepository.delete(credentialRecord)
  }

  abstract deleteById(credentialId: string, options?: DeleteCredentialOptions): Promise<void>

  /**
   * Retrieve a credential record by connection id and thread id
   *
   * @param connectionId The connection id
   * @param threadId The thread id
   * @throws {RecordNotFoundError} If no record is found
   * @throws {RecordDuplicateError} If multiple records are found
   * @returns The credential record
   */
  public getByThreadAndConnectionId(threadId: string, connectionId?: string): Promise<CredentialExchangeRecord> {
    return this.credentialRepository.getSingleByQuery({
      connectionId,
      threadId,
    })
  }

  public async update(credentialRecord: CredentialExchangeRecord) {
    return await this.credentialRepository.update(credentialRecord)
  }
}<|MERGE_RESOLUTION|>--- conflicted
+++ resolved
@@ -5,56 +5,6 @@
 import type { Handler, HandlerInboundMessage } from '../../../agent/Handler'
 import type { InboundMessageContext } from '../../../agent/models/InboundMessageContext'
 import type { Logger } from '../../../logger'
-<<<<<<< HEAD
-import type { LinkedAttachment } from '../../../utils/LinkedAttachment'
-import type { ConnectionRecord } from '../../connections'
-import type { AutoAcceptCredential } from '../CredentialAutoAcceptType'
-import type { CredentialStateChangedEvent } from '../CredentialEvents'
-import type { CredentialProblemReportMessage, ProposeCredentialMessageOptions } from '../messages'
-
-import { Lifecycle, scoped } from 'tsyringe'
-
-import { AgentConfig } from '../../../agent/AgentConfig'
-import { EventEmitter } from '../../../agent/EventEmitter'
-import { AckValues } from '../../../decorators/ack/AckDecorator'
-import { Attachment, AttachmentData } from '../../../decorators/attachment/Attachment'
-import { AriesFrameworkError } from '../../../error'
-import { JsonEncoder } from '../../../utils/JsonEncoder'
-import { isLinkedAttachment } from '../../../utils/attachment'
-import { uuid } from '../../../utils/uuid'
-import { AckStatus } from '../../common'
-import { ConnectionService } from '../../connections/services/ConnectionService'
-import { IndyHolderService, IndyIssuerService } from '../../indy'
-import { IndyLedgerService } from '../../ledger/services/IndyLedgerService'
-import { CredentialEventTypes } from '../CredentialEvents'
-import { CredentialState } from '../CredentialState'
-import { CredentialUtils } from '../CredentialUtils'
-import { CredentialProblemReportError, CredentialProblemReportReason } from '../errors'
-import {
-  CredentialAckMessage,
-  CredentialPreview,
-  INDY_CREDENTIAL_ATTACHMENT_ID,
-  INDY_CREDENTIAL_OFFER_ATTACHMENT_ID,
-  INDY_CREDENTIAL_REQUEST_ATTACHMENT_ID,
-  IssueCredentialMessage,
-  OfferCredentialMessage,
-  ProposeCredentialMessage,
-  RequestCredentialMessage,
-} from '../messages'
-import { CredentialRepository } from '../repository'
-import { CredentialRecord } from '../repository/CredentialRecord'
-import { CredentialMetadataKeys } from '../repository/credentialMetadataTypes'
-
-@scoped(Lifecycle.ContainerScoped)
-export class CredentialService {
-  private credentialRepository: CredentialRepository
-  private connectionService: ConnectionService
-  private ledgerService: IndyLedgerService
-  private logger: Logger
-  private indyIssuerService: IndyIssuerService
-  private indyHolderService: IndyHolderService
-  private eventEmitter: EventEmitter
-=======
 import type { DidCommMessageRepository } from '../../../storage'
 import type { MediationRecipientService } from '../../routing'
 import type { CredentialStateChangedEvent } from './../CredentialEvents'
@@ -102,7 +52,6 @@
   protected didCommMessageRepository: DidCommMessageRepository
   protected logger: Logger
   protected revocationService: RevocationService
->>>>>>> 06714eee
 
   public constructor(
     credentialRepository: CredentialRepository,
@@ -181,454 +130,7 @@
 
   abstract registerHandlers(): void
 
-<<<<<<< HEAD
-    return { message: credentialOfferMessage, credentialRecord }
-  }
-
-  /**
-   * Create a {@link OfferCredentialMessage} not bound to an existing credential exchange.
-   * To create an offer as response to an existing credential exchange, use {@link CredentialService#createOfferAsResponse}.
-   *
-   * @param connectionRecord The connection for which to create the credential offer
-   * @param credentialTemplate The credential template to use for the offer
-   * @returns Object containing offer message and associated credential record
-   *
-   */
-  public async createOffer(
-    credentialTemplate: CredentialOfferTemplate,
-    connectionRecord?: ConnectionRecord
-  ): Promise<CredentialProtocolMsgReturnType<OfferCredentialMessage>> {
-    // Assert
-    connectionRecord?.assertReady()
-
-    // Create message
-    const { credentialDefinitionId, comment, preview, linkedAttachments } = credentialTemplate
-    const credOffer = await this.indyIssuerService.createCredentialOffer(credentialDefinitionId)
-    const offerAttachment = new Attachment({
-      id: INDY_CREDENTIAL_OFFER_ATTACHMENT_ID,
-      mimeType: 'application/json',
-      data: new AttachmentData({
-        base64: JsonEncoder.toBase64(credOffer),
-      }),
-    })
-
-    // Create and link credential to attacment
-    const credentialPreview = linkedAttachments
-      ? CredentialUtils.createAndLinkAttachmentsToPreview(linkedAttachments, preview)
-      : preview
-
-    // Check if credential preview attributes match the schema attributes
-    const schema = await this.ledgerService.getSchema(credOffer.schema_id)
-    CredentialUtils.checkAttributesMatch(schema, credentialPreview)
-
-    // Construct offer message
-    const credentialOfferMessage = new OfferCredentialMessage({
-      comment,
-      offerAttachments: [offerAttachment],
-      credentialPreview,
-      attachments: linkedAttachments?.map((linkedAttachment) => linkedAttachment.attachment),
-    })
-
-    // Create record
-    const credentialRecord = new CredentialRecord({
-      connectionId: connectionRecord?.id,
-      threadId: credentialOfferMessage.id,
-      offerMessage: credentialOfferMessage,
-      credentialAttributes: credentialPreview.attributes,
-      linkedAttachments: linkedAttachments?.map((linkedAttachments) => linkedAttachments.attachment),
-      state: CredentialState.OfferSent,
-      autoAcceptCredential: credentialTemplate.autoAcceptCredential,
-    })
-
-    credentialRecord.metadata.set(CredentialMetadataKeys.IndyCredential, {
-      credentialDefinitionId: credOffer.cred_def_id,
-      schemaId: credOffer.schema_id,
-    })
-
-    await this.credentialRepository.save(credentialRecord)
-    this.eventEmitter.emit<CredentialStateChangedEvent>({
-      type: CredentialEventTypes.CredentialStateChanged,
-      payload: {
-        credentialRecord,
-        previousState: null,
-      },
-    })
-
-    return { message: credentialOfferMessage, credentialRecord }
-  }
-
-  /**
-   * Process a received {@link OfferCredentialMessage}. This will not accept the credential offer
-   * or send a credential request. It will only create a new credential record with
-   * the information from the credential offer message. Use {@link CredentialService#createRequest}
-   * after calling this method to create a credential request.
-   *
-   * @param messageContext The message context containing a credential request message
-   * @returns credential record associated with the credential offer message
-   *
-   */
-  public async processOffer(messageContext: InboundMessageContext<OfferCredentialMessage>): Promise<CredentialRecord> {
-    let credentialRecord: CredentialRecord
-    const { message: credentialOfferMessage, connection } = messageContext
-
-    this.logger.debug(`Processing credential offer with id ${credentialOfferMessage.id}`)
-
-    const indyCredentialOffer = credentialOfferMessage.indyCredentialOffer
-    if (!indyCredentialOffer) {
-      throw new CredentialProblemReportError(
-        `Missing required base64 or json encoded attachment data for credential offer with thread id ${credentialOfferMessage.threadId}`,
-        { problemCode: CredentialProblemReportReason.IssuanceAbandoned }
-      )
-    }
-
-    try {
-      // Credential record already exists
-      credentialRecord = await this.getByThreadAndConnectionId(credentialOfferMessage.threadId, connection?.id)
-
-      // Assert
-      credentialRecord.assertState(CredentialState.ProposalSent)
-      this.connectionService.assertConnectionOrServiceDecorator(messageContext, {
-        previousReceivedMessage: credentialRecord.offerMessage,
-        previousSentMessage: credentialRecord.proposalMessage,
-      })
-
-      credentialRecord.offerMessage = credentialOfferMessage
-      credentialRecord.linkedAttachments = credentialOfferMessage.attachments?.filter(isLinkedAttachment)
-
-      credentialRecord.metadata.set(CredentialMetadataKeys.IndyCredential, {
-        schemaId: indyCredentialOffer.schema_id,
-        credentialDefinitionId: indyCredentialOffer.cred_def_id,
-      })
-
-      await this.updateState(credentialRecord, CredentialState.OfferReceived)
-    } catch {
-      // No credential record exists with thread id
-      credentialRecord = new CredentialRecord({
-        connectionId: connection?.id,
-        threadId: credentialOfferMessage.id,
-        offerMessage: credentialOfferMessage,
-        credentialAttributes: credentialOfferMessage.credentialPreview.attributes,
-        state: CredentialState.OfferReceived,
-      })
-
-      credentialRecord.metadata.set(CredentialMetadataKeys.IndyCredential, {
-        schemaId: indyCredentialOffer.schema_id,
-        credentialDefinitionId: indyCredentialOffer.cred_def_id,
-      })
-
-      // Assert
-      this.connectionService.assertConnectionOrServiceDecorator(messageContext)
-
-      // Save in repository
-      await this.credentialRepository.save(credentialRecord)
-      this.eventEmitter.emit<CredentialStateChangedEvent>({
-        type: CredentialEventTypes.CredentialStateChanged,
-        payload: {
-          credentialRecord,
-          previousState: null,
-        },
-      })
-    }
-
-    return credentialRecord
-  }
-
-  /**
-   * Create a {@link RequestCredentialMessage} as response to a received credential offer.
-   *
-   * @param credentialRecord The credential record for which to create the credential request
-   * @param options Additional configuration to use for the credential request
-   * @returns Object containing request message and associated credential record
-   *
-   */
-  public async createRequest(
-    credentialRecord: CredentialRecord,
-    options: CredentialRequestOptions
-  ): Promise<CredentialProtocolMsgReturnType<RequestCredentialMessage>> {
-    // Assert credential
-    credentialRecord.assertState(CredentialState.OfferReceived)
-
-    const credentialOffer = credentialRecord.offerMessage?.indyCredentialOffer
-
-    if (!credentialOffer) {
-      throw new CredentialProblemReportError(
-        `Missing required base64 or json encoded attachment data for credential offer with thread id ${credentialRecord.threadId}`,
-        { problemCode: CredentialProblemReportReason.IssuanceAbandoned }
-      )
-    }
-
-    const credentialDefinition = await this.ledgerService.getCredentialDefinition(credentialOffer.cred_def_id)
-
-    const [credReq, credReqMetadata] = await this.indyHolderService.createCredentialRequest({
-      holderDid: options.holderDid,
-      credentialOffer,
-      credentialDefinition,
-    })
-
-    const requestAttachment = new Attachment({
-      id: INDY_CREDENTIAL_REQUEST_ATTACHMENT_ID,
-      mimeType: 'application/json',
-      data: new AttachmentData({
-        base64: JsonEncoder.toBase64(credReq),
-      }),
-    })
-
-    const credentialRequest = new RequestCredentialMessage({
-      comment: options?.comment,
-      requestAttachments: [requestAttachment],
-      attachments: credentialRecord.offerMessage?.attachments?.filter((attachment) => isLinkedAttachment(attachment)),
-    })
-    credentialRequest.setThread({ threadId: credentialRecord.threadId })
-
-    credentialRecord.metadata.set(CredentialMetadataKeys.IndyRequest, credReqMetadata)
-    credentialRecord.requestMessage = credentialRequest
-    credentialRecord.autoAcceptCredential = options?.autoAcceptCredential ?? credentialRecord.autoAcceptCredential
-
-    credentialRecord.linkedAttachments = credentialRecord.offerMessage?.attachments?.filter((attachment) =>
-      isLinkedAttachment(attachment)
-    )
-    await this.updateState(credentialRecord, CredentialState.RequestSent)
-
-    return { message: credentialRequest, credentialRecord }
-  }
-
-  /**
-   * Process a received {@link RequestCredentialMessage}. This will not accept the credential request
-   * or send a credential. It will only update the existing credential record with
-   * the information from the credential request message. Use {@link CredentialService#createCredential}
-   * after calling this method to create a credential.
-   *
-   * @param messageContext The message context containing a credential request message
-   * @returns credential record associated with the credential request message
-   *
-   */
-  public async processRequest(
-    messageContext: InboundMessageContext<RequestCredentialMessage>
-  ): Promise<CredentialRecord> {
-    const { message: credentialRequestMessage, connection } = messageContext
-
-    this.logger.debug(`Processing credential request with id ${credentialRequestMessage.id}`)
-
-    const indyCredentialRequest = credentialRequestMessage?.indyCredentialRequest
-
-    if (!indyCredentialRequest) {
-      throw new CredentialProblemReportError(
-        `Missing required base64 or json encoded attachment data for credential request with thread id ${credentialRequestMessage.threadId}`,
-        { problemCode: CredentialProblemReportReason.IssuanceAbandoned }
-      )
-    }
-
-    const credentialRecord = await this.getByThreadAndConnectionId(credentialRequestMessage.threadId, connection?.id)
-
-    // Assert
-    credentialRecord.assertState(CredentialState.OfferSent)
-    this.connectionService.assertConnectionOrServiceDecorator(messageContext, {
-      previousReceivedMessage: credentialRecord.proposalMessage,
-      previousSentMessage: credentialRecord.offerMessage,
-    })
-
-    this.logger.debug('Credential record found when processing credential request', credentialRecord)
-
-    credentialRecord.requestMessage = credentialRequestMessage
-    await this.updateState(credentialRecord, CredentialState.RequestReceived)
-
-    return credentialRecord
-  }
-
-  /**
-   * Create a {@link IssueCredentialMessage} as response to a received credential request.
-   *
-   * @param credentialRecord The credential record for which to create the credential
-   * @param options Additional configuration to use for the credential
-   * @returns Object containing issue credential message and associated credential record
-   *
-   */
-  public async createCredential(
-    credentialRecord: CredentialRecord,
-    options?: CredentialResponseOptions
-  ): Promise<CredentialProtocolMsgReturnType<IssueCredentialMessage>> {
-    // Assert
-    credentialRecord.assertState(CredentialState.RequestReceived)
-
-    const requestMessage = credentialRecord.requestMessage
-    const offerMessage = credentialRecord.offerMessage
-
-    // Assert offer message
-    if (!offerMessage) {
-      throw new AriesFrameworkError(
-        `Missing credential offer for credential exchange with thread id ${credentialRecord.threadId}`
-      )
-    }
-
-    // Assert credential attributes
-    const credentialAttributes = credentialRecord.credentialAttributes
-    if (!credentialAttributes) {
-      throw new CredentialProblemReportError(
-        `Missing required credential attribute values on credential record with id ${credentialRecord.id}`,
-        { problemCode: CredentialProblemReportReason.IssuanceAbandoned }
-      )
-    }
-
-    // Assert Indy offer
-    const indyCredentialOffer = offerMessage?.indyCredentialOffer
-    if (!indyCredentialOffer) {
-      throw new CredentialProblemReportError(
-        `Missing required base64 or json encoded attachment data for credential offer with thread id ${credentialRecord.threadId}`,
-        { problemCode: CredentialProblemReportReason.IssuanceAbandoned }
-      )
-    }
-
-    // Assert Indy request
-    const indyCredentialRequest = requestMessage?.indyCredentialRequest
-    if (!indyCredentialRequest) {
-      throw new CredentialProblemReportError(
-        `Missing required base64 or json encoded attachment data for credential request with thread id ${credentialRecord.threadId}`,
-        { problemCode: CredentialProblemReportReason.IssuanceAbandoned }
-      )
-    }
-
-    const [credential] = await this.indyIssuerService.createCredential({
-      credentialOffer: indyCredentialOffer,
-      credentialRequest: indyCredentialRequest,
-      credentialValues: CredentialUtils.convertAttributesToValues(credentialAttributes),
-    })
-
-    const credentialAttachment = new Attachment({
-      id: INDY_CREDENTIAL_ATTACHMENT_ID,
-      mimeType: 'application/json',
-      data: new AttachmentData({
-        base64: JsonEncoder.toBase64(credential),
-      }),
-    })
-
-    const issueCredentialMessage = new IssueCredentialMessage({
-      comment: options?.comment,
-      credentialAttachments: [credentialAttachment],
-      attachments:
-        offerMessage?.attachments?.filter((attachment) => isLinkedAttachment(attachment)) ||
-        requestMessage?.attachments?.filter((attachment) => isLinkedAttachment(attachment)),
-    })
-    issueCredentialMessage.setThread({
-      threadId: credentialRecord.threadId,
-    })
-    issueCredentialMessage.setPleaseAck([AckValues.Receipt])
-
-    credentialRecord.credentialMessage = issueCredentialMessage
-    credentialRecord.autoAcceptCredential = options?.autoAcceptCredential ?? credentialRecord.autoAcceptCredential
-
-    await this.updateState(credentialRecord, CredentialState.CredentialIssued)
-
-    return { message: issueCredentialMessage, credentialRecord }
-  }
-
-  /**
-   * Process a received {@link IssueCredentialMessage}. This will not accept the credential
-   * or send a credential acknowledgement. It will only update the existing credential record with
-   * the information from the issue credential message. Use {@link CredentialService#createAck}
-   * after calling this method to create a credential acknowledgement.
-   *
-   * @param messageContext The message context containing an issue credential message
-   *
-   * @returns credential record associated with the issue credential message
-   *
-   */
-  public async processCredential(
-    messageContext: InboundMessageContext<IssueCredentialMessage>
-  ): Promise<CredentialRecord> {
-    const { message: issueCredentialMessage, connection } = messageContext
-
-    this.logger.debug(`Processing credential with id ${issueCredentialMessage.id}`)
-
-    const credentialRecord = await this.getByThreadAndConnectionId(issueCredentialMessage.threadId, connection?.id)
-
-    // Assert
-    credentialRecord.assertState(CredentialState.RequestSent)
-    this.connectionService.assertConnectionOrServiceDecorator(messageContext, {
-      previousReceivedMessage: credentialRecord.offerMessage,
-      previousSentMessage: credentialRecord.requestMessage,
-    })
-
-    const credentialRequestMetadata = credentialRecord.metadata.get(CredentialMetadataKeys.IndyRequest)
-
-    if (!credentialRequestMetadata) {
-      throw new CredentialProblemReportError(
-        `Missing required request metadata for credential with id ${credentialRecord.id}`,
-        { problemCode: CredentialProblemReportReason.IssuanceAbandoned }
-      )
-    }
-
-    const indyCredential = issueCredentialMessage.indyCredential
-    if (!indyCredential) {
-      throw new CredentialProblemReportError(
-        `Missing required base64 or json encoded attachment data for credential with thread id ${issueCredentialMessage.threadId}`,
-        { problemCode: CredentialProblemReportReason.IssuanceAbandoned }
-      )
-    }
-
-    const credentialDefinition = await this.ledgerService.getCredentialDefinition(indyCredential.cred_def_id)
-
-    //Fetch Revocation Registry Definition if the issued credential has an associated revocation registry id
-    let revocationRegistryDefinition
-    if (indyCredential.rev_reg_id) {
-      const revocationRegistryDefinitionData = await this.ledgerService.getRevocationRegistryDefinition(
-        indyCredential.rev_reg_id
-      )
-      revocationRegistryDefinition = revocationRegistryDefinitionData.revocationRegistryDefinition
-    }
-
-    const credentialId = await this.indyHolderService.storeCredential({
-      credentialId: uuid(),
-      credentialRequestMetadata,
-      credential: indyCredential,
-      credentialDefinition,
-      revocationRegistryDefinition,
-    })
-
-    // If we have the rev_reg_id then we also want to set the cred_rev_id
-    if (indyCredential.rev_reg_id) {
-      const credential = await this.indyHolderService.getCredential(credentialId)
-
-      const indyCredentialRevocationId = credential.cred_rev_id
-      const indyRevocationRegistryId = indyCredential.rev_reg_id
-
-      credentialRecord.metadata.add(CredentialMetadataKeys.IndyCredential, {
-        indyCredentialRevocationId,
-        indyRevocationRegistryId,
-      })
-    }
-
-    credentialRecord.credentialId = credentialId
-    credentialRecord.credentialMessage = issueCredentialMessage
-    await this.updateState(credentialRecord, CredentialState.CredentialReceived)
-
-    return credentialRecord
-  }
-
-  /**
-   * Create a {@link CredentialAckMessage} as response to a received credential.
-   *
-   * @param credentialRecord The credential record for which to create the credential acknowledgement
-   * @returns Object containing credential acknowledgement message and associated credential record
-   *
-   */
-  public async createAck(
-    credentialRecord: CredentialRecord
-  ): Promise<CredentialProtocolMsgReturnType<CredentialAckMessage>> {
-    credentialRecord.assertState(CredentialState.CredentialReceived)
-
-    // Create message
-    const ackMessage = new CredentialAckMessage({
-      status: AckStatus.OK,
-      threadId: credentialRecord.threadId,
-    })
-
-    await this.updateState(credentialRecord, CredentialState.Done)
-
-    return { message: ackMessage, credentialRecord }
-  }
-=======
   abstract getFormatService(credentialFormatType?: CredentialFormatType): CredentialFormatService
->>>>>>> 06714eee
 
   /**
    * Decline a credential offer
