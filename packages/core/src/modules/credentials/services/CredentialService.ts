--- conflicted
+++ resolved
@@ -7,6 +7,7 @@
 import type { Logger } from '../../../logger'
 import type { DidCommMessageRepository } from '../../../storage'
 import type { MediationRecipientService } from '../../routing'
+import type { CredentialFormatService } from '../formats/CredentialFormatService'
 import type { CredentialStateChangedEvent } from './../CredentialEvents'
 import type { CredentialProtocolVersion } from './../CredentialProtocolVersion'
 import type {
@@ -23,7 +24,6 @@
   OfferCredentialOptions,
   ProposeCredentialOptions,
 } from './../CredentialsModuleOptions'
-import type { CredentialFormatService } from './../formats/CredentialFormatService'
 import type { CredentialFormats, HandlerAutoAcceptOptions } from './../formats/models/CredentialFormatServiceOptions'
 import type {
   V1CredentialProblemReportMessage,
@@ -247,22 +247,7 @@
     return this.credentialRepository.findById(connectionId)
   }
 
-<<<<<<< HEAD
-  /**
-   * Delete a credential exchange record from the repository and (optionally) 
-   * the wallet.
-   * Note that the default is now to delete from the wallet
-   * 
-   * @param credentialRecordId The id of the credential record
-   * @param options contains flag for determining whether to delete from wallet as well as repository
-
-   */
-  public async deleteById(credentialRecordId: string, options?: DeleteCredentialOptions): Promise<void> {
-    const credentialRecord = await this.getById(credentialRecordId)
-
-=======
   public async delete(credentialRecord: CredentialExchangeRecord, options?: DeleteCredentialOptions): Promise<void> {
->>>>>>> 0c3cc49f
     await this.credentialRepository.delete(credentialRecord)
 
     let deleteOptions = options
@@ -276,11 +261,7 @@
     if (deleteAssociatedCredentials) {
       for (const credential of credentialRecord.credentials) {
         const formatService: CredentialFormatService = this.getFormatService(credential.credentialRecordType)
-<<<<<<< HEAD
         await formatService.deleteCredentialById(credentialRecord)
-=======
-        await formatService.deleteCredentialById(credential.credentialRecordId)
->>>>>>> 0c3cc49f
       }
     }
   }
