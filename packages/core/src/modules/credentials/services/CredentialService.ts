import type { AgentConfig } from '../../../agent/AgentConfig'
import type { AgentMessage } from '../../../agent/AgentMessage'
import type { Dispatcher } from '../../../agent/Dispatcher'
import type { EventEmitter } from '../../../agent/EventEmitter'
import type { Handler, HandlerInboundMessage } from '../../../agent/Handler'
import type { InboundMessageContext } from '../../../agent/models/InboundMessageContext'
import type { Logger } from '../../../logger'
import type { DidCommMessageRepository } from '../../../storage'
import type { MediationRecipientService } from '../../routing'
<<<<<<< HEAD
import type { CredentialExchangeRecord } from '../repository/CredentialExchangeRecord'
=======
import type { DidResolverService } from './../../dids/services/DidResolverService'
>>>>>>> 3e6975f1
import type { CredentialStateChangedEvent } from './../CredentialEvents'
import type { CredentialProtocolVersion } from './../CredentialProtocolVersion'
import type {
  CredentialProtocolMsgReturnType,
  DeleteCredentialOptions,
  ServiceRequestCredentialOptions,
} from './../CredentialServiceOptions'
import type {
  AcceptProposalOptions,
  AcceptRequestOptions,
  CredentialFormatType,
  NegotiateOfferOptions,
  NegotiateProposalOptions,
  OfferCredentialOptions,
  ProposeCredentialOptions,
} from './../CredentialsModuleOptions'
import type { CredentialFormatService } from './../formats/CredentialFormatService'
import type { CredentialFormats, HandlerAutoAcceptOptions } from './../formats/models/CredentialFormatServiceOptions'
import type {
  V1CredentialProblemReportMessage,
  V1IssueCredentialMessage,
  V1OfferCredentialMessage,
  V1ProposeCredentialMessage,
  V1RequestCredentialMessage,
} from './../protocol/v1/messages'
import type { V2CredentialProblemReportMessage } from './../protocol/v2/messages/V2CredentialProblemReportMessage'
import type { V2IssueCredentialMessage } from './../protocol/v2/messages/V2IssueCredentialMessage'
import type { V2OfferCredentialMessage } from './../protocol/v2/messages/V2OfferCredentialMessage'
import type { V2ProposeCredentialMessage } from './../protocol/v2/messages/V2ProposeCredentialMessage'
import type { V2RequestCredentialMessage } from './../protocol/v2/messages/V2RequestCredentialMessage'
import type { CredentialRepository } from './../repository'
import type { RevocationService } from './RevocationService'

import { CredentialEventTypes } from './../CredentialEvents'
import { CredentialState } from './../CredentialState'

export abstract class CredentialService {
  protected credentialRepository: CredentialRepository
  protected eventEmitter: EventEmitter
  protected dispatcher: Dispatcher
  protected agentConfig: AgentConfig
  protected mediationRecipientService: MediationRecipientService
  protected didCommMessageRepository: DidCommMessageRepository
  protected logger: Logger
  protected revocationService: RevocationService
  protected didResolver: DidResolverService

  public constructor(
    credentialRepository: CredentialRepository,
    eventEmitter: EventEmitter,
    dispatcher: Dispatcher,
    agentConfig: AgentConfig,
    mediationRecipientService: MediationRecipientService,
    didCommMessageRepository: DidCommMessageRepository,
    revocationService: RevocationService,
    didResolver: DidResolverService
  ) {
    this.credentialRepository = credentialRepository
    this.eventEmitter = eventEmitter
    this.dispatcher = dispatcher
    this.agentConfig = agentConfig
    this.mediationRecipientService = mediationRecipientService
    this.didCommMessageRepository = didCommMessageRepository
    this.logger = this.agentConfig.logger
    this.revocationService = revocationService
    this.didResolver = didResolver

    this.registerHandlers()
  }

  abstract getVersion(): CredentialProtocolVersion

  abstract getFormats(cred: CredentialFormats): CredentialFormatService[]

  // methods for proposal
  abstract createProposal(proposal: ProposeCredentialOptions): Promise<CredentialProtocolMsgReturnType<AgentMessage>>
  abstract processProposal(messageContext: HandlerInboundMessage<Handler>): Promise<CredentialExchangeRecord>
  abstract acceptProposal(
    proposal: AcceptProposalOptions,
    credentialRecord: CredentialExchangeRecord
  ): Promise<CredentialProtocolMsgReturnType<AgentMessage>>
  abstract negotiateProposal(
    options: NegotiateProposalOptions,
    credentialRecord: CredentialExchangeRecord
  ): Promise<CredentialProtocolMsgReturnType<AgentMessage>>

  // methods for offer
  abstract createOffer(options: OfferCredentialOptions): Promise<CredentialProtocolMsgReturnType<AgentMessage>>
  abstract processOffer(messageContext: HandlerInboundMessage<Handler>): Promise<CredentialExchangeRecord>

  // methods for request
  abstract createRequest(
    credentialRecord: CredentialExchangeRecord,
    options: ServiceRequestCredentialOptions
  ): Promise<CredentialProtocolMsgReturnType<AgentMessage>>

  abstract processAck(messageContext: InboundMessageContext<AgentMessage>): Promise<CredentialExchangeRecord>

  abstract negotiateOffer(
    options: NegotiateOfferOptions,
    credentialRecord: CredentialExchangeRecord
  ): Promise<CredentialProtocolMsgReturnType<AgentMessage>>

  // methods for issue

  abstract processRequest(
    messageContext: InboundMessageContext<V1RequestCredentialMessage | V2RequestCredentialMessage>
  ): Promise<CredentialExchangeRecord>

  // methods for issue
  abstract createCredential(
    credentialRecord: CredentialExchangeRecord,
    options?: AcceptRequestOptions
  ): Promise<CredentialProtocolMsgReturnType<AgentMessage>>

  abstract processCredential(
    messageContext: InboundMessageContext<V1IssueCredentialMessage | V2IssueCredentialMessage>
  ): Promise<CredentialExchangeRecord>

  abstract createAck(credentialRecord: CredentialExchangeRecord): Promise<CredentialProtocolMsgReturnType<AgentMessage>>

  abstract registerHandlers(): void

  abstract getFormatService(credentialFormatType?: CredentialFormatType): CredentialFormatService

  /**
   * Decline a credential offer
   * @param credentialRecord The credential to be declined
   */
  public async declineOffer(credentialRecord: CredentialExchangeRecord): Promise<CredentialExchangeRecord> {
    credentialRecord.assertState(CredentialState.OfferReceived)

    await this.updateState(credentialRecord, CredentialState.Declined)

    return credentialRecord
  }
  /**
   * Process a received {@link ProblemReportMessage}.
   *
   * @param messageContext The message context containing a credential problem report message
   * @returns credential record associated with the credential problem report message
   *
   */
  public async processProblemReport(
    messageContext: InboundMessageContext<V1CredentialProblemReportMessage | V2CredentialProblemReportMessage>
  ): Promise<CredentialExchangeRecord> {
    const { message: credentialProblemReportMessage } = messageContext

    const connection = messageContext.assertReadyConnection()

    this.logger.debug(`Processing problem report with id ${credentialProblemReportMessage.id}`)

    const credentialRecord = await this.getByThreadAndConnectionId(
      credentialProblemReportMessage.threadId,
      connection.id
    )

    // Update record
    credentialRecord.errorMessage = `${credentialProblemReportMessage.description.code}: ${credentialProblemReportMessage.description.en}`
    await this.update(credentialRecord)
    return credentialRecord
  }

  abstract shouldAutoRespondToProposal(options: HandlerAutoAcceptOptions): Promise<boolean>

  abstract shouldAutoRespondToOffer(
    credentialRecord: CredentialExchangeRecord,
    offerMessage: V1OfferCredentialMessage | V2OfferCredentialMessage,
    proposeMessage?: V1ProposeCredentialMessage | V2ProposeCredentialMessage
  ): boolean

  abstract shouldAutoRespondToRequest(
    credentialRecord: CredentialExchangeRecord,
    requestMessage: V1RequestCredentialMessage | V2RequestCredentialMessage,
    proposeMessage?: V1ProposeCredentialMessage | V2ProposeCredentialMessage,
    offerMessage?: V1OfferCredentialMessage | V2OfferCredentialMessage
  ): boolean

  abstract shouldAutoRespondToCredential(
    credentialRecord: CredentialExchangeRecord,
    credentialMessage: V1IssueCredentialMessage | V2IssueCredentialMessage
  ): boolean

  abstract getOfferMessage(id: string): Promise<AgentMessage | null>

  abstract getRequestMessage(id: string): Promise<AgentMessage | null>

  abstract getCredentialMessage(id: string): Promise<AgentMessage | null>

  /**
   * Update the record to a new state and emit an state changed event. Also updates the record
   * in storage.
   *
   * @param credentialRecord The credential record to update the state for
   * @param newState The state to update to
   *
   */
  public async updateState(credentialRecord: CredentialExchangeRecord, newState: CredentialState) {
    const previousState = credentialRecord.state
    credentialRecord.state = newState
    await this.credentialRepository.update(credentialRecord)

    this.eventEmitter.emit<CredentialStateChangedEvent>({
      type: CredentialEventTypes.CredentialStateChanged,
      payload: {
        credentialRecord,
        previousState: previousState,
      },
    })
  }
  /**
   * Retrieve a credential record by id
   *
   * @param credentialRecordId The credential record id
   * @throws {RecordNotFoundError} If no record is found
   * @return The credential record
   *
   */
  public getById(credentialRecordId: string): Promise<CredentialExchangeRecord> {
    return this.credentialRepository.getById(credentialRecordId)
  }

  /**
   * Retrieve all credential records
   *
   * @returns List containing all credential records
   */
  public getAll(): Promise<CredentialExchangeRecord[]> {
    return this.credentialRepository.getAll()
  }

  /**
   * Find a credential record by id
   *
   * @param credentialRecordId the credential record id
   * @returns The credential record or null if not found
   */
  public findById(connectionId: string): Promise<CredentialExchangeRecord | null> {
    return this.credentialRepository.findById(connectionId)
  }

  public async delete(credentialRecord: CredentialExchangeRecord, options?: DeleteCredentialOptions): Promise<void> {
    await this.credentialRepository.delete(credentialRecord)

    if (options?.deleteAssociatedCredentials) {
      for (const credential of credentialRecord.credentials) {
        const formatService: CredentialFormatService = this.getFormatService(credential.credentialRecordType)
        await formatService.deleteCredentialById(credential.credentialRecordId)
      }
    }
  }

  /**
   * Retrieve a credential record by connection id and thread id
   *
   * @param connectionId The connection id
   * @param threadId The thread id
   * @throws {RecordNotFoundError} If no record is found
   * @throws {RecordDuplicateError} If multiple records are found
   * @returns The credential record
   */
  public getByThreadAndConnectionId(threadId: string, connectionId?: string): Promise<CredentialExchangeRecord> {
    return this.credentialRepository.getSingleByQuery({
      connectionId,
      threadId,
    })
  }

  public async update(credentialRecord: CredentialExchangeRecord) {
    return await this.credentialRepository.update(credentialRecord)
  }
}<|MERGE_RESOLUTION|>--- conflicted
+++ resolved
@@ -7,11 +7,8 @@
 import type { Logger } from '../../../logger'
 import type { DidCommMessageRepository } from '../../../storage'
 import type { MediationRecipientService } from '../../routing'
-<<<<<<< HEAD
 import type { CredentialExchangeRecord } from '../repository/CredentialExchangeRecord'
-=======
 import type { DidResolverService } from './../../dids/services/DidResolverService'
->>>>>>> 3e6975f1
 import type { CredentialStateChangedEvent } from './../CredentialEvents'
 import type { CredentialProtocolVersion } from './../CredentialProtocolVersion'
 import type {
