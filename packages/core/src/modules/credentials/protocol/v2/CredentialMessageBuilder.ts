--- conflicted
+++ resolved
@@ -124,27 +124,9 @@
     const credentialPreview = new V2CredentialPreview({ attributes: [] })
 
     for (const formatService of formatServices) {
-<<<<<<< HEAD
-      const { attachment: offersAttach, preview, format } = await formatService.createOffer(options)
-      if (offersAttach === undefined) {
-        throw new AriesFrameworkError('offersAttach not initialized for credential offer')
-      }
-      if (offersAttach) {
-        offersAttachArray.push(offersAttach)
-      } else {
-        throw new AriesFrameworkError('offersAttach not initialized for credential proposal')
-      }
-      if (preview) {
-        // note preview attributes may be length 0 (RFC spec for json ld states this is mandatory
-        // field even though it is not used)
-        previewAttachments = preview
-      }
-      formatsArray.push(format)
-=======
       const { attachment, preview, format } = await formatService.createOffer(options)
 
       if (preview && preview.attributes.length > 0) credentialPreview.attributes = preview.attributes
->>>>>>> 6de439a2
 
       formats.push(format)
       offerAttachments.push(attachment)
