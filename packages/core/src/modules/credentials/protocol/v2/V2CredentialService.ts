import type { AgentMessage } from '../../../../agent/AgentMessage'
import type { HandlerInboundMessage } from '../../../../agent/Handler'
import type { InboundMessageContext } from '../../../../agent/models/InboundMessageContext'
import type { Attachment } from '../../../../decorators/attachment/Attachment'
import type { CredentialStateChangedEvent } from '../../CredentialEvents'
import type {
  ServiceAcceptCredentialOptions,
  CredentialProtocolMsgReturnType,
  ServiceAcceptProposalOptions,
  DeleteCredentialOptions,
} from '../../CredentialServiceOptions'
import type {
  AcceptProposalOptions,
  AcceptRequestOptions,
  NegotiateOfferOptions,
  NegotiateProposalOptions,
  OfferCredentialOptions,
  ProposeCredentialOptions,
  RequestCredentialOptions,
} from '../../CredentialsModuleOptions'
import type { CredentialFormatService } from '../../formats/CredentialFormatService'
import type {
  CredentialFormats,
  CredentialFormatSpec,
  HandlerAutoAcceptOptions,
} from '../../formats/models/CredentialFormatServiceOptions'
import type { CredentialPreviewAttribute } from '../../models/CredentialPreviewAttributes'

import { Lifecycle, scoped } from 'tsyringe'

import { AgentConfig } from '../../../../agent/AgentConfig'
import { Dispatcher } from '../../../../agent/Dispatcher'
import { EventEmitter } from '../../../../agent/EventEmitter'
import { ServiceDecorator } from '../../../../decorators/service/ServiceDecorator'
import { AriesFrameworkError } from '../../../../error'
import { DidCommMessageRepository, DidCommMessageRole } from '../../../../storage'
import { AckStatus } from '../../../common'
import { ConnectionService } from '../../../connections/services/ConnectionService'
import { MediationRecipientService } from '../../../routing'
import { AutoAcceptCredential } from '../../CredentialAutoAcceptType'
import { CredentialEventTypes } from '../../CredentialEvents'
import { CredentialProtocolVersion } from '../../CredentialProtocolVersion'
import { CredentialState } from '../../CredentialState'
import { CredentialFormatType } from '../../CredentialsModuleOptions'
import { CredentialProblemReportError, CredentialProblemReportReason } from '../../errors'
import { IndyCredentialFormatService } from '../../formats/indy/IndyCredentialFormatService'
import { JsonLdCredentialFormatService } from '../../formats/jsonld/JsonLdCredentialFormatService'
import { FORMAT_KEYS } from '../../formats/models/CredentialFormatServiceOptions'
import { CredentialRepository, CredentialExchangeRecord } from '../../repository'
import { RevocationService } from '../../services'
import { CredentialService } from '../../services/CredentialService'

import { CredentialMessageBuilder } from './CredentialMessageBuilder'
import { V2CredentialAckHandler } from './handlers/V2CredentialAckHandler'
import { V2CredentialProblemReportHandler } from './handlers/V2CredentialProblemReportHandler'
import { V2IssueCredentialHandler } from './handlers/V2IssueCredentialHandler'
import { V2OfferCredentialHandler } from './handlers/V2OfferCredentialHandler'
import { V2ProposeCredentialHandler } from './handlers/V2ProposeCredentialHandler'
import { V2RequestCredentialHandler } from './handlers/V2RequestCredentialHandler'
import { V2CredentialAckMessage } from './messages/V2CredentialAckMessage'
import { V2IssueCredentialMessage } from './messages/V2IssueCredentialMessage'
import { V2OfferCredentialMessage } from './messages/V2OfferCredentialMessage'
import { V2ProposeCredentialMessage } from './messages/V2ProposeCredentialMessage'
import { V2RequestCredentialMessage } from './messages/V2RequestCredentialMessage'

@scoped(Lifecycle.ContainerScoped)
export class V2CredentialService extends CredentialService {
  private connectionService: ConnectionService
  private credentialMessageBuilder: CredentialMessageBuilder
  private indyCredentialFormatService: IndyCredentialFormatService
  private jsonldCredentialFormatService!: JsonLdCredentialFormatService
  private serviceFormatMap: {
    Indy: IndyCredentialFormatService
    jsonld: JsonLdCredentialFormatService
  }

  public constructor(
    connectionService: ConnectionService,
    credentialRepository: CredentialRepository,
    eventEmitter: EventEmitter,
    dispatcher: Dispatcher,
    agentConfig: AgentConfig,
    mediationRecipientService: MediationRecipientService,
    didCommMessageRepository: DidCommMessageRepository,
    indyCredentialFormatService: IndyCredentialFormatService,
<<<<<<< HEAD
    jsonldCredentialFormatService?: JsonLdCredentialFormatService
=======
    revocationService: RevocationService
>>>>>>> 6db2ae0b
  ) {
    super(
      credentialRepository,
      eventEmitter,
      dispatcher,
      agentConfig,
      mediationRecipientService,
      didCommMessageRepository,
      revocationService
    )
    this.connectionService = connectionService
    this.indyCredentialFormatService = indyCredentialFormatService
    if (jsonldCredentialFormatService) {
      this.jsonldCredentialFormatService = jsonldCredentialFormatService
    }
    this.credentialMessageBuilder = new CredentialMessageBuilder()
    this.serviceFormatMap = {
      [CredentialFormatType.Indy]: this.indyCredentialFormatService,
      [CredentialFormatType.JsonLd]: this.jsonldCredentialFormatService,
    }
  }

  public shouldAutoRespondToProposal(
    credentialRecord: CredentialExchangeRecord,
    proposeMessage: V2ProposeCredentialMessage,
    offerMessage?: V2OfferCredentialMessage
  ): boolean {
    if (this.agentConfig.autoAcceptCredentials === AutoAcceptCredential.Never) {
      return false
    }
    const formatServices: CredentialFormatService[] = this.getFormatsFromMessage(proposeMessage.formats)
    let shouldAutoRespond = true
    let proposalValues: CredentialPreviewAttribute[] | undefined
    for (const formatService of formatServices) {
      let proposalAttachment, offerAttachment: Attachment | undefined
      if (proposeMessage && proposeMessage.appendedAttachments) {
        proposalAttachment = formatService.getAttachment(proposeMessage.formats, proposeMessage.messageAttachment)
        proposalValues = proposeMessage.credentialProposal?.attributes
      }
      if (offerMessage) {
        offerAttachment = formatService.getAttachment(offerMessage.formats, offerMessage.messageAttachment)
      }
      const handlerOptions: HandlerAutoAcceptOptions = {
        credentialRecord,
        autoAcceptType: this.agentConfig.autoAcceptCredentials,
        messageAttributes: proposalValues,
        proposalAttachment,
        offerAttachment,
      }
      const formatShouldAutoRespond =
        this.agentConfig.autoAcceptCredentials == AutoAcceptCredential.Always ||
        formatService.shouldAutoRespondToProposal(handlerOptions)

      shouldAutoRespond = shouldAutoRespond && formatShouldAutoRespond
    }
    return shouldAutoRespond
  }

  public shouldAutoRespondToOffer(
    credentialRecord: CredentialExchangeRecord,
    offerMessage: V2OfferCredentialMessage,
    proposeMessage?: V2ProposeCredentialMessage
  ): boolean {
    if (this.agentConfig.autoAcceptCredentials === AutoAcceptCredential.Never) {
      return false
    }
    let offerValues: CredentialPreviewAttribute[] | undefined
    let shouldAutoRespond = true
    const formatServices: CredentialFormatService[] = this.getFormatsFromMessage(offerMessage.formats)
    for (const formatService of formatServices) {
      let proposalAttachment: Attachment | undefined

      if (proposeMessage) {
        proposalAttachment = formatService.getAttachment(proposeMessage.formats, proposeMessage.messageAttachment)
      }
      const offerAttachment = formatService.getAttachment(offerMessage.formats, offerMessage.messageAttachment)

      offerValues = offerMessage.credentialPreview?.attributes

      const handlerOptions: HandlerAutoAcceptOptions = {
        credentialRecord,
        autoAcceptType: this.agentConfig.autoAcceptCredentials,
        messageAttributes: offerValues,
        proposalAttachment,
        offerAttachment,
      }
      const formatShouldAutoRespond =
        this.agentConfig.autoAcceptCredentials == AutoAcceptCredential.Always ||
        formatService.shouldAutoRespondToProposal(handlerOptions)

      shouldAutoRespond = shouldAutoRespond && formatShouldAutoRespond
    }

    return shouldAutoRespond
  }

  public shouldAutoRespondToRequest(
    credentialRecord: CredentialExchangeRecord,
    requestMessage: V2RequestCredentialMessage,
    proposeMessage?: V2ProposeCredentialMessage,
    offerMessage?: V2OfferCredentialMessage
  ): boolean {
    const formatServices: CredentialFormatService[] = this.getFormatsFromMessage(requestMessage.formats)
    let shouldAutoRespond = true

    for (const formatService of formatServices) {
      let proposalAttachment, offerAttachment, requestAttachment: Attachment | undefined
      if (proposeMessage) {
        proposalAttachment = formatService.getAttachment(proposeMessage.formats, proposeMessage.messageAttachment)
      }
      if (offerMessage) {
        offerAttachment = formatService.getAttachment(offerMessage.formats, offerMessage.messageAttachment)
      }
      if (requestMessage) {
        requestAttachment = formatService.getAttachment(requestMessage.formats, requestMessage.messageAttachment)
      }
      const handlerOptions: HandlerAutoAcceptOptions = {
        credentialRecord,
        autoAcceptType: this.agentConfig.autoAcceptCredentials,
        proposalAttachment,
        offerAttachment,
        requestAttachment,
      }
      const formatShouldAutoRespond =
        this.agentConfig.autoAcceptCredentials == AutoAcceptCredential.Always ||
        formatService.shouldAutoRespondToRequest(handlerOptions)
      shouldAutoRespond = shouldAutoRespond && formatShouldAutoRespond
    }
    return shouldAutoRespond
  }

  public shouldAutoRespondToCredential(
    credentialRecord: CredentialExchangeRecord,
    credentialMessage: V2IssueCredentialMessage
  ): boolean {
    if (this.agentConfig.autoAcceptCredentials === AutoAcceptCredential.Never) {
      return false
    }
    // 1. Get all formats for this message
    const formatServices: CredentialFormatService[] = this.getFormatsFromMessage(credentialMessage.formats)

    // 2. loop through found formats
    let shouldAutoRespond = true
    let credentialAttachment: Attachment | undefined

    for (const formatService of formatServices) {
      if (credentialMessage) {
        credentialAttachment = formatService.getAttachment(
          credentialMessage.formats,
          credentialMessage.messageAttachment
        )
      }
      const handlerOptions: HandlerAutoAcceptOptions = {
        credentialRecord,
        autoAcceptType: this.agentConfig.autoAcceptCredentials,
        credentialAttachment,
      }
      // 3. Call format.shouldRespondToProposal for each one

      const formatShouldAutoRespond =
        this.agentConfig.autoAcceptCredentials == AutoAcceptCredential.Always ||
        formatService.shouldAutoRespondToCredential(handlerOptions)

      shouldAutoRespond = shouldAutoRespond && formatShouldAutoRespond
    }
    return shouldAutoRespond
  }
  /**
   * Returns the protocol version for this credential service
   * @returns v2 as this is the v2 service
   */
  public getVersion(): CredentialProtocolVersion {
    return CredentialProtocolVersion.V2
  }

  /**
   * Gets the correct formatting service for this credential record type, eg indy or jsonld. Others may be
   * added in the future.
   * Each formatting service knows how to format the message structure for the specific record type
   * @param credentialFormatType the format type, indy, jsonld, jwt etc.
   * @returns the formatting service.
   */
  public getFormatService(credentialFormatType: CredentialFormatType): CredentialFormatService {
    return this.serviceFormatMap[credentialFormatType]
  }

  /**
   * Create a {@link V2ProposeCredentialMessage} not bound to an existing credential exchange.
   *
   * @param proposal The ProposeCredentialOptions object containing the important fields for the credential message
   * @returns Object containing proposal message and associated credential record
   *
   */
  public async createProposal(
    proposal: ProposeCredentialOptions
  ): Promise<CredentialProtocolMsgReturnType<V2ProposeCredentialMessage>> {
    this.logger.debug('Get the Format Service and Create Proposal Message')

    const formats: CredentialFormatService[] = this.getFormats(proposal.credentialFormats)

    const { message: proposalMessage, credentialRecord } = this.credentialMessageBuilder.createProposal(
      formats,
      proposal
    )

    credentialRecord.credentialAttributes = proposalMessage.credentialProposal?.attributes
    credentialRecord.connectionId = proposal.connectionId

    this.logger.debug('Save meta data and emit state change event')

    await this.credentialRepository.save(credentialRecord)

    this.eventEmitter.emit<CredentialStateChangedEvent>({
      type: CredentialEventTypes.CredentialStateChanged,
      payload: {
        credentialRecord,
        previousState: null,
      },
    })

    await this.didCommMessageRepository.saveOrUpdateAgentMessage({
      agentMessage: proposalMessage,
      role: DidCommMessageRole.Sender,
      associatedRecordId: credentialRecord.id,
    })

    await this.setMetaDataFor(proposalMessage, credentialRecord, formats)

    return { credentialRecord, message: proposalMessage }
  }

  private async setMetaDataFor(
    proposalMessage: V2ProposeCredentialMessage,
    record: CredentialExchangeRecord,
    formats: CredentialFormatService[]
  ) {
    for (const format of formats) {
      const options: ServiceAcceptProposalOptions = {
        credentialRecordId: record.id,
        credentialFormats: {},
      }
      options.proposalAttachment = format.getAttachment(proposalMessage.formats, proposalMessage.messageAttachment)
      // used to set the meta data
      await format.processProposal(options, record)
    }
  }

  /**
   * Get all the format service objects for a given credential format from an incoming message
   * @param messageFormats the format objects containing the format name (eg indy)
   * @return the credential format service objects in an array - derived from format object keys
   */
  public getFormatsFromMessage(messageFormats: CredentialFormatSpec[]): CredentialFormatService[] {
    const formats: CredentialFormatService[] = []

    for (const msg of messageFormats) {
      if (msg.format.includes('indy')) {
        formats.push(this.getFormatService(CredentialFormatType.Indy))
      } else if (msg.format.includes('aries')) {
        formats.push(this.getFormatService(CredentialFormatType.JsonLd))
      } else {
        throw new AriesFrameworkError(`Unknown Message Format: ${msg.format}`)
      }
    }
    return formats
  }
  /**
   * Get all the format service objects for a given credential format
   * @param credentialFormats the format object containing various optional parameters
   * @return the credential format service objects in an array - derived from format object keys
   */
  public getFormats(credentialFormats: CredentialFormats): CredentialFormatService[] {
    const formats: CredentialFormatService[] = []
    const formatKeys = Object.keys(credentialFormats)

    for (const key of formatKeys) {
      const credentialFormatType: CredentialFormatType = FORMAT_KEYS[key]
      const formatService: CredentialFormatService = this.getFormatService(credentialFormatType)
      formats.push(formatService)
    }
    return formats
  }
  /**
   * Method called by {@link V2ProposeCredentialHandler} on reception of a propose credential message
   * We do the necessary processing here to accept the proposal and do the state change, emit event etc.
   * @param messageContext the inbound propose credential message
   * @returns credential record appropriate for this incoming message (once accepted)
   */
  public async processProposal(
    messageContext: HandlerInboundMessage<V2ProposeCredentialHandler>
  ): Promise<CredentialExchangeRecord> {
    let credentialRecord: CredentialExchangeRecord
    const { message: proposalMessage, connection } = messageContext

    this.logger.debug(`Processing credential proposal with id ${proposalMessage.id}`)

    try {
      // Credential record already exists
      credentialRecord = await this.getByThreadAndConnectionId(proposalMessage.threadId, connection?.id)
      credentialRecord.connectionId = connection?.id

      // this may not be the first proposal message...
      let proposalCredentialMessage, offerCredentialMessage
      try {
        proposalCredentialMessage = await this.didCommMessageRepository.findAgentMessage({
          associatedRecordId: credentialRecord.id,
          messageClass: V2ProposeCredentialMessage,
        })
        offerCredentialMessage = await this.didCommMessageRepository.findAgentMessage({
          associatedRecordId: credentialRecord.id,
          messageClass: V2OfferCredentialMessage,
        })
      } catch (RecordNotFoundError) {
        // record not found - expected (sometimes)
      }
      credentialRecord.assertState(CredentialState.OfferSent)
      this.connectionService.assertConnectionOrServiceDecorator(messageContext, {
        previousReceivedMessage: proposalCredentialMessage ? proposalCredentialMessage : undefined,
        previousSentMessage: offerCredentialMessage ? offerCredentialMessage : undefined,
      })

      // Update record
      await this.didCommMessageRepository.saveOrUpdateAgentMessage({
        agentMessage: proposalMessage,
        role: DidCommMessageRole.Receiver,
        associatedRecordId: credentialRecord.id,
      })
      await this.updateState(credentialRecord, CredentialState.ProposalReceived)
    } catch {
      // No credential record exists with thread id
      // get the format service objects for the formats found in the message
      const formats: CredentialFormatService[] = this.getFormatsFromMessage(proposalMessage.formats)

      credentialRecord = this.credentialMessageBuilder.acceptProposal(proposalMessage, connection?.id)

      // Save record and emit event
      this.connectionService.assertConnectionOrServiceDecorator(messageContext)

      await this.credentialRepository.save(credentialRecord)
      await this.didCommMessageRepository.saveOrUpdateAgentMessage({
        agentMessage: proposalMessage,
        role: DidCommMessageRole.Receiver,
        associatedRecordId: credentialRecord.id,
      })
      await this.setMetaDataFor(proposalMessage, credentialRecord, formats)

      await this.emitEvent(credentialRecord)
    }
    return credentialRecord
  }

  private async emitEvent(credentialRecord: CredentialExchangeRecord) {
    this.eventEmitter.emit<CredentialStateChangedEvent>({
      type: CredentialEventTypes.CredentialStateChanged,
      payload: {
        credentialRecord,
        previousState: null,
      },
    })
  }
  /**
   * Retrieve a credential record by connection id and thread id
   *
   * @param connectionId The connection id
   * @param threadId The thread id
   * @throws {RecordNotFoundError} If no record is found
   * @throws {RecordDuplicateError} If multiple records are found
   * @returns The credential record
   */
  public getByThreadAndConnectionId(threadId: string, connectionId?: string): Promise<CredentialExchangeRecord> {
    return this.credentialRepository.getSingleByQuery({
      connectionId,
      threadId,
    })
  }

  public async acceptProposal(
    proposal: ServiceAcceptProposalOptions,
    credentialRecord: CredentialExchangeRecord
  ): Promise<CredentialProtocolMsgReturnType<V2OfferCredentialMessage>> {
    if (!credentialRecord.connectionId) {
      throw new AriesFrameworkError(
        `No connectionId found for credential record '${credentialRecord.id}'. Connection-less issuance does not support credential proposal or negotiation.`
      )
    }
    const proposeCredentialMessage = await this.didCommMessageRepository.findAgentMessage({
      associatedRecordId: credentialRecord.id,
      messageClass: V2ProposeCredentialMessage,
    })
    if (proposeCredentialMessage) {
      const formats: CredentialFormatService[] = this.getFormatsFromMessage(proposeCredentialMessage.formats)

      for (const format of formats) {
        const attachment = format.getAttachment(
          proposeCredentialMessage.formats,
          proposeCredentialMessage.messageAttachment
        )

        if (!attachment) {
          throw new AriesFrameworkError(`Missing attachment in credential propose message`)
        }
        proposal.proposalAttachment = attachment
        await format.processProposal(proposal, credentialRecord)
      }
    }
    const message = await this.createOfferAsResponse(credentialRecord, proposal)

    return { credentialRecord, message }
  }

  /**
   * Create a {@link OfferCredentialMessage} as response to a received credential proposal.
   * To create an offer not bound to an existing credential exchange, use {@link V2CredentialService#createOffer}.
   *
   * @param credentialRecord The credential record for which to create the credential offer
   * @param credentialTemplate The credential template to use for the offer
   * @returns Object containing offer message and associated credential record
   *
   */
  public async createOfferAsResponse(
    credentialRecord: CredentialExchangeRecord,
    proposal: ServiceAcceptProposalOptions | NegotiateProposalOptions
  ): Promise<V2OfferCredentialMessage> {
    // Assert
    credentialRecord.assertState(CredentialState.ProposalReceived)

    const formats: CredentialFormatService[] = this.getFormats(proposal.credentialFormats as Record<string, unknown>)

    // Create the offer message
    this.logger.debug(`Get the Format Service and Create Offer Message for credential record ${credentialRecord.id}`)

    const proposeCredentialMessage = await this.didCommMessageRepository.findAgentMessage({
      associatedRecordId: credentialRecord.id,
      messageClass: V2ProposeCredentialMessage,
    })

    const credentialOfferMessage = await this.credentialMessageBuilder.createOfferAsResponse(
      formats,
      credentialRecord,
      proposal
    )

    credentialOfferMessage.credentialPreview = proposeCredentialMessage?.credentialProposal
    credentialRecord.credentialAttributes = proposeCredentialMessage?.credentialProposal?.attributes

    await this.updateState(credentialRecord, CredentialState.OfferSent)
    await this.didCommMessageRepository.saveOrUpdateAgentMessage({
      agentMessage: credentialOfferMessage,
      role: DidCommMessageRole.Sender,
      associatedRecordId: credentialRecord.id,
    })

    return credentialOfferMessage
  }

  /**
   * Method called by {@link V2OfferCredentialHandler} on reception of a offer credential message
   * We do the necessary processing here to accept the offer and do the state change, emit event etc.
   * @param messageContext the inbound offer credential message
   * @returns credential record appropriate for this incoming message (once accepted)
   */
  public async processOffer(
    messageContext: HandlerInboundMessage<V2OfferCredentialHandler>
  ): Promise<CredentialExchangeRecord> {
    let credentialRecord: CredentialExchangeRecord
    const { message: credentialOfferMessage, connection } = messageContext

    this.logger.debug(`Processing credential offer with id ${credentialOfferMessage.id}`)

    const formats: CredentialFormatService[] = this.getFormatsFromMessage(credentialOfferMessage.formats)
    try {
      // Credential record already exists
      credentialRecord = await this.getByThreadAndConnectionId(credentialOfferMessage.threadId, connection?.id)
      credentialRecord.connectionId = connection?.id

      const proposeCredentialMessage = await this.didCommMessageRepository.findAgentMessage({
        associatedRecordId: credentialRecord.id,
        messageClass: V2ProposeCredentialMessage,
      })
      const offerCredentialMessage = await this.didCommMessageRepository.findAgentMessage({
        associatedRecordId: credentialRecord.id,
        messageClass: V2OfferCredentialMessage,
      })
      credentialRecord.assertState(CredentialState.ProposalSent)
      this.connectionService.assertConnectionOrServiceDecorator(messageContext, {
        previousReceivedMessage: offerCredentialMessage ? offerCredentialMessage : undefined,
        previousSentMessage: proposeCredentialMessage ? proposeCredentialMessage : undefined,
      })

      for (const format of formats) {
        const attachment = format.getAttachment(
          credentialOfferMessage.formats,
          credentialOfferMessage.messageAttachment
        )

        if (!attachment) {
          throw new AriesFrameworkError(`Missing offer attachment in credential offer message`)
        }
        this.logger.debug('Save metadata for offer')
        await format.processOffer(attachment, credentialRecord)
      }
      await this.updateState(credentialRecord, CredentialState.OfferReceived)
      await this.didCommMessageRepository.saveOrUpdateAgentMessage({
        agentMessage: credentialOfferMessage,
        role: DidCommMessageRole.Receiver,
        associatedRecordId: credentialRecord.id,
      })
    } catch (error) {
      // No credential record exists with thread id

      this.logger.debug('No credential record found for this offer - create a new one')
      credentialRecord = new CredentialExchangeRecord({
        connectionId: connection?.id,
        threadId: credentialOfferMessage.id,
        credentialAttributes: credentialOfferMessage.credentialPreview?.attributes,
        state: CredentialState.OfferReceived,
        protocolVersion: CredentialProtocolVersion.V2,
        credentials: [],
      })

      for (const format of formats) {
        const attachment = format.getAttachment(
          credentialOfferMessage.formats,
          credentialOfferMessage.messageAttachment
        )

        if (!attachment) {
          throw new AriesFrameworkError(`Missing offer attachment in credential offer message`)
        }
        this.logger.debug('Save metadata for offer')
        await format.processOffer(attachment, credentialRecord)
      }

      // Save in repository
      this.logger.debug('Saving credential record and emit offer-received event')
      await this.credentialRepository.save(credentialRecord)

      await this.didCommMessageRepository.saveOrUpdateAgentMessage({
        agentMessage: credentialOfferMessage,
        role: DidCommMessageRole.Receiver,
        associatedRecordId: credentialRecord.id,
      })
      this.eventEmitter.emit<CredentialStateChangedEvent>({
        type: CredentialEventTypes.CredentialStateChanged,
        payload: {
          credentialRecord,
          previousState: null,
        },
      })
    }

    return credentialRecord
  }

  /**
   * Register the v2 handlers. These handlers supplement, ie are created in addition to, the existing
   * v1 handlers.
   */
  public registerHandlers() {
    this.logger.debug('Registering V2 handlers')

    this.dispatcher.registerHandler(
      new V2ProposeCredentialHandler(this, this.agentConfig, this.didCommMessageRepository)
    )

    this.dispatcher.registerHandler(
      new V2OfferCredentialHandler(
        this,
        this.agentConfig,
        this.mediationRecipientService,
        this.didCommMessageRepository
      )
    )

    this.dispatcher.registerHandler(
      new V2RequestCredentialHandler(this, this.agentConfig, this.didCommMessageRepository)
    )

    this.dispatcher.registerHandler(new V2IssueCredentialHandler(this, this.agentConfig, this.didCommMessageRepository))
    this.dispatcher.registerHandler(new V2CredentialAckHandler(this))
    this.dispatcher.registerHandler(new V2CredentialProblemReportHandler(this))
  }

  /**
   * Create a {@link V2RequestCredentialMessage}
   *
   * @param credentialRecord The credential record for which to create the credential request
   * @param options request options for creating this request
   * @returns Object containing request message and associated credential record
   *
   */
  public async createRequest(
    record: CredentialExchangeRecord,
    options: RequestCredentialOptions,
    holderDid?: string // temporary workaround
  ): Promise<CredentialProtocolMsgReturnType<V2RequestCredentialMessage>> {
    this.logger.debug('Get the Format Service and Create Request Message')

    record.assertState(CredentialState.OfferReceived)

    const offerMessage = await this.didCommMessageRepository.findAgentMessage({
      associatedRecordId: record.id,
      messageClass: V2OfferCredentialMessage,
    })

    if (!offerMessage) {
      throw new CredentialProblemReportError(
        `Missing required base64 or json encoded attachment data for credential offer with thread id ${record.threadId}`,
        { problemCode: CredentialProblemReportReason.IssuanceAbandoned }
      )
    }
    const formats: CredentialFormatService[] = this.getFormatsFromMessage(offerMessage.formats)
    if (!formats) {
      throw new AriesFrameworkError('No format keys found on the RequestCredentialOptions object')
    }
    const { message, credentialRecord } = await this.credentialMessageBuilder.createRequest(
      formats,
      record,
      options,
      offerMessage,
      holderDid
    )
    await this.updateState(credentialRecord, CredentialState.RequestSent)

    return { message, credentialRecord }
  }

  /**
   * Process a received {@link RequestCredentialMessage}. This will not accept the credential request
   * or send a credential. It will only update the existing credential record with
   * the information from the credential request message. Use {@link createCredential}
   * after calling this method to create a credential.
   *
   * @param messageContext The message context containing a v2 credential request message
   * @returns credential record associated with the credential request message
   *
   */
  public async processRequest(
    messageContext: InboundMessageContext<V2RequestCredentialMessage>
  ): Promise<CredentialExchangeRecord> {
    const { message: credentialRequestMessage, connection } = messageContext

    const credentialRecord = await this.getByThreadAndConnectionId(credentialRequestMessage.threadId, connection?.id)
    credentialRecord.connectionId = connection?.id

    const proposalMessage = await this.didCommMessageRepository.findAgentMessage({
      associatedRecordId: credentialRecord.id,
      messageClass: V2ProposeCredentialMessage,
    })

    const offerMessage = await this.didCommMessageRepository.findAgentMessage({
      associatedRecordId: credentialRecord.id,
      messageClass: V2OfferCredentialMessage,
    })

    // Assert
    credentialRecord.assertState(CredentialState.OfferSent)
    this.connectionService.assertConnectionOrServiceDecorator(messageContext, {
      previousReceivedMessage: proposalMessage ? proposalMessage : undefined,
      previousSentMessage: offerMessage ? offerMessage : undefined,
    })

    this.logger.debug('Credential record found when processing credential request', credentialRecord)
    await this.didCommMessageRepository.saveAgentMessage({
      agentMessage: credentialRequestMessage,
      role: DidCommMessageRole.Receiver,
      associatedRecordId: credentialRecord.id,
    })
    await this.updateState(credentialRecord, CredentialState.RequestReceived)

    return credentialRecord
  }

  /**
   * Negotiate a credential proposal as issuer (by sending a credential offer message) to the connection
   * associated with the credential record.
   *
   * @param credentialOptions configuration for the offer see {@link NegotiateProposalOptions}
   * @returns Credential exchange record associated with the credential offer
   *
   */
  public async negotiateProposal(
    credentialOptions: NegotiateProposalOptions,
    credentialRecord: CredentialExchangeRecord
  ): Promise<CredentialProtocolMsgReturnType<V2OfferCredentialMessage>> {
    if (!credentialRecord.connectionId) {
      throw new AriesFrameworkError(
        `No connectionId found for credential record '${credentialRecord.id}'. Connection-less issuance does not support negotiation.`
      )
    }

    const message = await this.createOfferAsResponse(credentialRecord, credentialOptions)

    return { credentialRecord, message }
  }

  /**
   * Create a {@link ProposePresentationMessage} as response to a received credential offer.
   * To create a proposal not bound to an existing credential exchange, use {@link createProposal}.
   *
   * @param credentialRecord The credential record for which to create the credential proposal
   * @param config Additional configuration to use for the proposal
   * @returns Object containing proposal message and associated credential record
   *
   */
  public async negotiateOffer(
    options: NegotiateOfferOptions,
    credentialRecord: CredentialExchangeRecord
  ): Promise<CredentialProtocolMsgReturnType<V2ProposeCredentialMessage>> {
    // Assert
    credentialRecord.assertState(CredentialState.OfferReceived)

    // Create message

    const formats: CredentialFormatService[] = this.getFormats(options.credentialFormats)

    const { message: credentialProposalMessage } = this.credentialMessageBuilder.createProposal(formats, options)
    credentialProposalMessage.setThread({ threadId: credentialRecord.threadId })

    // Update record
    await this.didCommMessageRepository.saveOrUpdateAgentMessage({
      agentMessage: credentialProposalMessage,
      role: DidCommMessageRole.Sender,
      associatedRecordId: credentialRecord.id,
    })
    credentialRecord.credentialAttributes = credentialProposalMessage.credentialProposal?.attributes
    await this.updateState(credentialRecord, CredentialState.ProposalSent)

    return { message: credentialProposalMessage, credentialRecord }
  }
  /**
   * Create a {@link V2OfferCredentialMessage} as beginning of protocol process.
   *
   * @param formatService {@link CredentialFormatService} the format service object containing format-specific logic
   * @param options attributes of the original offer
   * @returns Object containing offer message and associated credential record
   *
   */
  public async createOffer(
    credentialOptions: OfferCredentialOptions
  ): Promise<CredentialProtocolMsgReturnType<V2OfferCredentialMessage>> {
    if (!credentialOptions.connectionId) {
      throw new AriesFrameworkError('Connection id missing from offer credential options')
    }
    const connection = await this.connectionService.getById(credentialOptions.connectionId)

    connection?.assertReady()

    const formats: CredentialFormatService[] = this.getFormats(credentialOptions.credentialFormats)

    // Create message
    const { credentialRecord, message: credentialOfferMessage } = await this.credentialMessageBuilder.createOffer(
      formats,
      credentialOptions
    )
    credentialRecord.connectionId = credentialOptions.connectionId

    for (const format of formats) {
      const attachment = format.getAttachment(credentialOfferMessage.formats, credentialOfferMessage.messageAttachment)

      if (!attachment) {
        throw new AriesFrameworkError(`Missing offer attachment in credential offer message`)
      }
      await format.processOffer(attachment, credentialRecord)
    }
    await this.credentialRepository.save(credentialRecord)
    await this.emitEvent(credentialRecord)

    await this.didCommMessageRepository.saveOrUpdateAgentMessage({
      agentMessage: credentialOfferMessage,
      role: DidCommMessageRole.Sender,
      associatedRecordId: credentialRecord.id,
    })

    return { credentialRecord, message: credentialOfferMessage }
  }

  /**
   * Create a {@link AcceptProposalOptions} object used by handler
   *
   * @param credentialRecord {@link CredentialRecord} the record containing the proposal
   * @return options attributes of the proposal
   *
   */
  public async createAcceptProposalOptions(credentialRecord: CredentialExchangeRecord): Promise<AcceptProposalOptions> {
    const proposalMessage: V2ProposeCredentialMessage | null = await this.didCommMessageRepository.findAgentMessage({
      associatedRecordId: credentialRecord.id,
      messageClass: V2ProposeCredentialMessage,
    })

    if (!proposalMessage) {
      throw new AriesFrameworkError(`Missing proposal message for credential record ${credentialRecord.id}`)
    }
    const formats: CredentialFormatService[] = this.getFormatsFromMessage(proposalMessage.formats)

    const options: ServiceAcceptProposalOptions = {
      credentialRecordId: credentialRecord.id,
      credentialFormats: {},
    }

    for (const formatService of formats) {
      options.proposalAttachment = formatService.getAttachment(
        proposalMessage.formats,
        proposalMessage.messageAttachment
      )
      // should fill in the credential formats
      await formatService.processProposal(options, credentialRecord)
    }
    return options
  }

  /**
   * Create a {@link IssueCredentialMessage} as response to a received credential request.
   *
   * @param credentialRecord The credential record for which to create the credential
   * @param options Additional configuration to use for the credential
   * @returns Object containing issue credential message and associated credential record
   *
   */
  public async createCredential(
    record: CredentialExchangeRecord,
    options: AcceptRequestOptions
  ): Promise<CredentialProtocolMsgReturnType<V2IssueCredentialMessage>> {
    record.assertState(CredentialState.RequestReceived)

    const requestMessage = await this.didCommMessageRepository.findAgentMessage({
      associatedRecordId: record.id,
      messageClass: V2RequestCredentialMessage,
    })

    if (!requestMessage) {
      throw new AriesFrameworkError(
        `Missing credential request for credential exchange with thread id ${record.threadId}`
      )
    }
    const offerMessage = await this.didCommMessageRepository.findAgentMessage({
      associatedRecordId: record.id,
      messageClass: V2OfferCredentialMessage,
    })
    const credentialFormats: CredentialFormatService[] = this.getFormatsFromMessage(requestMessage.formats)
    const { message: issueCredentialMessage, credentialRecord } = await this.credentialMessageBuilder.createCredential(
      credentialFormats,
      record,
      options,
      requestMessage,
      offerMessage ? offerMessage : undefined
    )

    issueCredentialMessage.setThread({
      threadId: credentialRecord.threadId,
    })
    issueCredentialMessage.setPleaseAck()

    credentialRecord.autoAcceptCredential = options?.autoAcceptCredential ?? credentialRecord.autoAcceptCredential

    await this.updateState(credentialRecord, CredentialState.CredentialIssued)

    return { message: issueCredentialMessage, credentialRecord }
  }

  /**
   * Process a received {@link IssueCredentialMessage}. This will not accept the credential
   * or send a credential acknowledgement. It will only update the existing credential record with
   * the information from the issue credential message. Use {@link createAck}
   * after calling this method to create a credential acknowledgement.
   *
   * @param messageContext The message context containing an issue credential message
   *
   * @returns credential record associated with the issue credential message
   *
   */
  public async processCredential(
    messageContext: InboundMessageContext<V2IssueCredentialMessage>
  ): Promise<CredentialExchangeRecord> {
    const { message: issueCredentialMessage, connection } = messageContext

    this.logger.debug(`Processing credential with id ${issueCredentialMessage.id}`)

    const credentialRecord = await this.getByThreadAndConnectionId(issueCredentialMessage.threadId, connection?.id)

    credentialRecord.connectionId = connection?.id

    const requestMessage = await this.didCommMessageRepository.findAgentMessage({
      associatedRecordId: credentialRecord.id,
      messageClass: V2RequestCredentialMessage,
    })
    const offerMessage = await this.didCommMessageRepository.findAgentMessage({
      associatedRecordId: credentialRecord.id,
      messageClass: V2OfferCredentialMessage,
    })

    // Assert
    credentialRecord.assertState(CredentialState.RequestSent)
    this.connectionService.assertConnectionOrServiceDecorator(messageContext, {
      previousReceivedMessage: offerMessage ? offerMessage : undefined,
      previousSentMessage: requestMessage ? requestMessage : undefined,
    })

    const formatServices: CredentialFormatService[] = this.getFormatsFromMessage(issueCredentialMessage.formats)

    for (const formatService of formatServices) {
      // get the revocation registry and pass it to the process (store) credential method
      const issueAttachment = formatService.getAttachment(
        issueCredentialMessage.formats,
        issueCredentialMessage.messageAttachment
      )

      if (!issueAttachment) {
        throw new AriesFrameworkError('Missing credential attachment in processCredential')
      }
      const revocationRegistry = await formatService.getRevocationRegistry(issueAttachment)

      const options: ServiceAcceptCredentialOptions = {
        credentialAttachment: issueAttachment,
        revocationRegistry: revocationRegistry ? revocationRegistry : undefined,
      }
      await formatService.processCredential(options, credentialRecord)
    }

    await this.updateState(credentialRecord, CredentialState.CredentialReceived)

    await this.didCommMessageRepository.saveAgentMessage({
      agentMessage: issueCredentialMessage,
      role: DidCommMessageRole.Receiver,
      associatedRecordId: credentialRecord.id,
    })
    return credentialRecord
  }

  public async deleteById(credentialId: string, options?: DeleteCredentialOptions): Promise<void> {
    const credentialRecord = await this.getById(credentialId)

    await this.credentialRepository.delete(credentialRecord)

    if (options?.deleteAssociatedCredential && credentialRecord) {
      for (const credential of credentialRecord.credentials) {
        const formatService: CredentialFormatService = this.getFormatService(credential.credentialRecordType)
        await formatService.deleteCredentialById(credentialRecord, options)
      }
    }
  }
  /**
   * Create a {@link V2CredentialAckMessage} as response to a received credential.
   *
   * @param credentialRecord The credential record for which to create the credential acknowledgement
   * @returns Object containing credential acknowledgement message and associated credential record
   *
   */
  public async createAck(
    credentialRecord: CredentialExchangeRecord
  ): Promise<CredentialProtocolMsgReturnType<V2CredentialAckMessage>> {
    credentialRecord.assertState(CredentialState.CredentialReceived)

    // Create message
    const ackMessage = new V2CredentialAckMessage({
      status: AckStatus.OK,
      threadId: credentialRecord.threadId,
    })
    await this.updateState(credentialRecord, CredentialState.Done)

    return { message: ackMessage, credentialRecord }
  }

  /**
   * Process a received {@link CredentialAckMessage}.
   *
   * @param messageContext The message context containing a credential acknowledgement message
   * @returns credential record associated with the credential acknowledgement message
   *
   */
  public async processAck(
    messageContext: InboundMessageContext<V2CredentialAckMessage>
  ): Promise<CredentialExchangeRecord> {
    const { message: credentialAckMessage, connection } = messageContext

    this.logger.debug(`Processing credential ack with id ${credentialAckMessage.id}`)

    const credentialRecord = await this.getByThreadAndConnectionId(credentialAckMessage.threadId, connection?.id)
    credentialRecord.connectionId = connection?.id

    const requestMessage = await this.didCommMessageRepository.findAgentMessage({
      associatedRecordId: credentialRecord.id,
      messageClass: V2RequestCredentialMessage,
    })

    const credentialMessage = await this.didCommMessageRepository.findAgentMessage({
      associatedRecordId: credentialRecord.id,
      messageClass: V2IssueCredentialMessage,
    })

    // Assert
    credentialRecord.assertState(CredentialState.CredentialIssued)
    this.connectionService.assertConnectionOrServiceDecorator(messageContext, {
      previousReceivedMessage: requestMessage ? requestMessage : undefined,
      previousSentMessage: credentialMessage ? credentialMessage : undefined,
    })

    // Update record
    await this.updateState(credentialRecord, CredentialState.Done)

    return credentialRecord
  }

  public async getOfferMessage(id: string): Promise<AgentMessage | null> {
    return await this.didCommMessageRepository.findAgentMessage({
      associatedRecordId: id,
      messageClass: V2OfferCredentialMessage,
    })
  }
  public async getRequestMessage(id: string): Promise<AgentMessage | null> {
    return await this.didCommMessageRepository.findAgentMessage({
      associatedRecordId: id,
      messageClass: V2RequestCredentialMessage,
    })
  }

  public async getCredentialMessage(id: string): Promise<AgentMessage | null> {
    return await this.didCommMessageRepository.findAgentMessage({
      associatedRecordId: id,
      messageClass: V2IssueCredentialMessage,
    })
  }
  /**
   * Create an offer message for an out-of-band (connectionless) credential
   * @param credentialOptions the options (parameters) object for the offer
   * @returns the credential record and the offer message
   */
  public async createOutOfBandOffer(
    credentialOptions: OfferCredentialOptions
  ): Promise<CredentialProtocolMsgReturnType<V2OfferCredentialMessage>> {
    const formats: CredentialFormatService[] = this.getFormats(credentialOptions.credentialFormats)

    // Create message
    const { credentialRecord, message: offerCredentialMessage } = await this.credentialMessageBuilder.createOffer(
      formats,
      credentialOptions
    )

    for (const format of formats) {
      const attachment = format.getAttachment(offerCredentialMessage.formats, offerCredentialMessage.messageAttachment)

      if (!attachment) {
        throw new AriesFrameworkError(`Missing offer attachment in credential offer message`)
      }
      this.logger.debug('Save metadata for offer')
      await format.processOffer(attachment, credentialRecord)
    }

    // Create and set ~service decorator
    const routing = await this.mediationRecipientService.getRouting()
    offerCredentialMessage.service = new ServiceDecorator({
      serviceEndpoint: routing.endpoints[0],
      recipientKeys: [routing.verkey],
      routingKeys: routing.routingKeys,
    })
    await this.credentialRepository.save(credentialRecord)
    await this.didCommMessageRepository.saveOrUpdateAgentMessage({
      agentMessage: offerCredentialMessage,
      role: DidCommMessageRole.Receiver,
      associatedRecordId: credentialRecord.id,
    })
    await this.emitEvent(credentialRecord)
    return { credentialRecord, message: offerCredentialMessage }
  }

  public update(credentialRecord: CredentialExchangeRecord) {
    return this.credentialRepository.update(credentialRecord)
  }
}<|MERGE_RESOLUTION|>--- conflicted
+++ resolved
@@ -67,7 +67,7 @@
 export class V2CredentialService extends CredentialService {
   private connectionService: ConnectionService
   private credentialMessageBuilder: CredentialMessageBuilder
-  private indyCredentialFormatService: IndyCredentialFormatService
+  private indyCredentialFormatService!: IndyCredentialFormatService
   private jsonldCredentialFormatService!: JsonLdCredentialFormatService
   private serviceFormatMap: {
     Indy: IndyCredentialFormatService
@@ -82,12 +82,9 @@
     agentConfig: AgentConfig,
     mediationRecipientService: MediationRecipientService,
     didCommMessageRepository: DidCommMessageRepository,
-    indyCredentialFormatService: IndyCredentialFormatService,
-<<<<<<< HEAD
+    revocationService: RevocationService,
+    indyCredentialFormatService?: IndyCredentialFormatService,
     jsonldCredentialFormatService?: JsonLdCredentialFormatService
-=======
-    revocationService: RevocationService
->>>>>>> 6db2ae0b
   ) {
     super(
       credentialRepository,
@@ -99,7 +96,10 @@
       revocationService
     )
     this.connectionService = connectionService
-    this.indyCredentialFormatService = indyCredentialFormatService
+
+    if (indyCredentialFormatService) {
+      this.indyCredentialFormatService = indyCredentialFormatService
+    }
     if (jsonldCredentialFormatService) {
       this.jsonldCredentialFormatService = jsonldCredentialFormatService
     }
