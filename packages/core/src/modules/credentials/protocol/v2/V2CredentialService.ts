--- conflicted
+++ resolved
@@ -401,14 +401,9 @@
 
       acceptFormats = formats
       options = {
-<<<<<<< HEAD
         credentialFormats: proposalOptions.credentialFormats,
         protocolVersion: CredentialProtocolVersion.V2,
         comment: proposalOptions.comment,
-=======
-        credentialFormats: acceptProposalOptions.credentialFormats,
-        comment: acceptProposalOptions.comment,
->>>>>>> d4cbf7fd
       }
     } else {
       options = proposal
