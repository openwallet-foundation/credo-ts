import type { AgentMessage } from '../../../../agent/AgentMessage'
import type { HandlerInboundMessage } from '../../../../agent/Handler'
import type { InboundMessageContext } from '../../../../agent/models/InboundMessageContext'
import type { Attachment } from '../../../../decorators/attachment/Attachment'
import type { CredentialStateChangedEvent } from '../../CredentialEvents'
import type {
  ServiceAcceptCredentialOptions,
  CredentialProtocolMsgReturnType,
  ServiceAcceptProposalOptions,
  ServiceOfferCredentialOptions,
} from '../../CredentialServiceOptions'
import type {
  AcceptProposalOptions,
  AcceptRequestOptions,
  NegotiateOfferOptions,
  NegotiateProposalOptions,
  ProposeCredentialOptions,
  RequestCredentialOptions,
} from '../../CredentialsModuleOptions'
import type { CredentialFormatService } from '../../formats/CredentialFormatService'
import type { JsonLdCredentialFormatService } from '../../formats/jsonld/JsonLdCredentialFormatService'
import type {
  CredentialFormats,
  CredentialFormatSpec,
  HandlerAutoAcceptOptions,
} from '../../formats/models/CredentialFormatServiceOptions'
import type { CredentialPreviewAttribute } from '../../models/CredentialPreviewAttribute'
import type { CreateRequestOptions } from './CredentialMessageBuilder'

import { Lifecycle, scoped } from 'tsyringe'

import { AgentConfig } from '../../../../agent/AgentConfig'
import { Dispatcher } from '../../../../agent/Dispatcher'
import { EventEmitter } from '../../../../agent/EventEmitter'
import { AriesFrameworkError } from '../../../../error'
import { DidCommMessageRepository, DidCommMessageRole } from '../../../../storage'
import { AckStatus } from '../../../common'
import { ConnectionService } from '../../../connections/services/ConnectionService'
import { DidResolverService } from '../../../dids'
import { MediationRecipientService } from '../../../routing'
import { AutoAcceptCredential } from '../../CredentialAutoAcceptType'
import { CredentialEventTypes } from '../../CredentialEvents'
import { CredentialProtocolVersion } from '../../CredentialProtocolVersion'
import { CredentialState } from '../../CredentialState'
import { CredentialFormatType } from '../../CredentialsModuleOptions'
import { CredentialProblemReportError, CredentialProblemReportReason } from '../../errors'
import { IndyCredentialFormatService } from '../../formats/indy/IndyCredentialFormatService'
import { JsonLdCredentialFormatService } from '../../formats/jsonld/JsonLdCredentialFormatService'
import { FORMAT_KEYS } from '../../formats/models/CredentialFormatServiceOptions'
import { CredentialRepository, CredentialExchangeRecord } from '../../repository'
import { RevocationService } from '../../services'
import { CredentialService } from '../../services/CredentialService'

import { CredentialMessageBuilder } from './CredentialMessageBuilder'
import { V2CredentialAckHandler } from './handlers/V2CredentialAckHandler'
import { V2CredentialProblemReportHandler } from './handlers/V2CredentialProblemReportHandler'
import { V2IssueCredentialHandler } from './handlers/V2IssueCredentialHandler'
import { V2OfferCredentialHandler } from './handlers/V2OfferCredentialHandler'
import { V2ProposeCredentialHandler } from './handlers/V2ProposeCredentialHandler'
import { V2RequestCredentialHandler } from './handlers/V2RequestCredentialHandler'
import { V2CredentialAckMessage } from './messages/V2CredentialAckMessage'
import { V2IssueCredentialMessage } from './messages/V2IssueCredentialMessage'
import { V2OfferCredentialMessage } from './messages/V2OfferCredentialMessage'
import { V2ProposeCredentialMessage } from './messages/V2ProposeCredentialMessage'
import { V2RequestCredentialMessage } from './messages/V2RequestCredentialMessage'

interface AcceptOptions {
  proposalOptions: AcceptProposalOptions
  formats: CredentialFormatService[]
}

@scoped(Lifecycle.ContainerScoped)
export class V2CredentialService extends CredentialService {
  private connectionService: ConnectionService
  private credentialMessageBuilder: CredentialMessageBuilder
  private indyCredentialFormatService!: IndyCredentialFormatService
  private jsonldCredentialFormatService!: JsonLdCredentialFormatService
  private serviceFormatMap: {
    Indy: IndyCredentialFormatService
    jsonld: JsonLdCredentialFormatService
  }

  public constructor(
    connectionService: ConnectionService,
    credentialRepository: CredentialRepository,
    eventEmitter: EventEmitter,
    dispatcher: Dispatcher,
    agentConfig: AgentConfig,
    mediationRecipientService: MediationRecipientService,
    didCommMessageRepository: DidCommMessageRepository,
<<<<<<< HEAD
    indyCredentialFormatService: IndyCredentialFormatService,
    revocationService: RevocationService,
    didResolver: DidResolverService
=======
    revocationService: RevocationService,
    indyCredentialFormatService?: IndyCredentialFormatService,
    jsonldCredentialFormatService?: JsonLdCredentialFormatService
>>>>>>> 6a14fe3e
  ) {
    super(
      credentialRepository,
      eventEmitter,
      dispatcher,
      agentConfig,
      mediationRecipientService,
      didCommMessageRepository,
      revocationService,
      didResolver
    )
    this.connectionService = connectionService

    if (indyCredentialFormatService) {
      this.indyCredentialFormatService = indyCredentialFormatService
    }
    if (jsonldCredentialFormatService) {
      this.jsonldCredentialFormatService = jsonldCredentialFormatService
    }
    this.credentialMessageBuilder = new CredentialMessageBuilder()
    this.serviceFormatMap = {
      [CredentialFormatType.Indy]: this.indyCredentialFormatService,
      [CredentialFormatType.JsonLd]: this.jsonldCredentialFormatService,
    }
    this.didResolver = didResolver
  }

  /**
   * Create a {@link V2ProposeCredentialMessage} not bound to an existing credential exchange.
   *
   * @param proposal The ProposeCredentialOptions object containing the important fields for the credential message
   * @returns Object containing proposal message and associated credential record
   *
   */
  public async createProposal(
    proposal: ProposeCredentialOptions
  ): Promise<CredentialProtocolMsgReturnType<V2ProposeCredentialMessage>> {
    this.logger.debug('Get the Format Service and Create Proposal Message')

    const formats: CredentialFormatService[] = this.getFormats(proposal.credentialFormats)

    if (!formats || formats.length === 0) {
      throw new AriesFrameworkError(`Unable to create proposal. No supported formats`)
    }
    const { message: proposalMessage, credentialRecord } = await this.credentialMessageBuilder.createProposal(
      formats,
      proposal
    )

    credentialRecord.credentialAttributes = proposalMessage.credentialProposal?.attributes
    credentialRecord.connectionId = proposal.connectionId

    this.logger.debug('Save meta data and emit state change event')

    await this.credentialRepository.save(credentialRecord)

    this.eventEmitter.emit<CredentialStateChangedEvent>({
      type: CredentialEventTypes.CredentialStateChanged,
      payload: {
        credentialRecord,
        previousState: null,
      },
    })

    await this.didCommMessageRepository.saveOrUpdateAgentMessage({
      agentMessage: proposalMessage,
      role: DidCommMessageRole.Sender,
      associatedRecordId: credentialRecord.id,
    })

    for (const format of formats) {
      const options: ServiceAcceptProposalOptions = {
        credentialRecordId: credentialRecord.id,
        credentialFormats: {},
      }
      options.proposalAttachment = format.getAttachment(proposalMessage.formats, proposalMessage.messageAttachment)
      await format.processProposal(options, credentialRecord)
    }
    return { credentialRecord, message: proposalMessage }
  }

  /**
   * Method called by {@link V2ProposeCredentialHandler} on reception of a propose credential message
   * We do the necessary processing here to accept the proposal and do the state change, emit event etc.
   * @param messageContext the inbound propose credential message
   * @returns credential record appropriate for this incoming message (once accepted)
   */
  public async processProposal(
    messageContext: HandlerInboundMessage<V2ProposeCredentialHandler>
  ): Promise<CredentialExchangeRecord> {
    let credentialRecord: CredentialExchangeRecord
    const { message: proposalMessage, connection } = messageContext

    this.logger.debug(`Processing credential proposal with id ${proposalMessage.id}`)

    try {
      // Credential record already exists
      credentialRecord = await this.getByThreadAndConnectionId(proposalMessage.threadId, connection?.id)

      // this may not be the first proposal message...
      // let proposalCredentialMessage, offerCredentialMessage
      // try {
      const proposalCredentialMessage = await this.didCommMessageRepository.findAgentMessage({
        associatedRecordId: credentialRecord.id,
        messageClass: V2ProposeCredentialMessage,
      })
      const offerCredentialMessage = await this.didCommMessageRepository.findAgentMessage({
        associatedRecordId: credentialRecord.id,
        messageClass: V2OfferCredentialMessage,
      })
      credentialRecord.assertState(CredentialState.OfferSent)
      this.connectionService.assertConnectionOrServiceDecorator(messageContext, {
        previousReceivedMessage: proposalCredentialMessage ?? undefined,
        previousSentMessage: offerCredentialMessage ?? undefined,
      })

      // Update record
      await this.didCommMessageRepository.saveOrUpdateAgentMessage({
        agentMessage: proposalMessage,
        role: DidCommMessageRole.Receiver,
        associatedRecordId: credentialRecord.id,
      })
      await this.updateState(credentialRecord, CredentialState.ProposalReceived)
    } catch {
      // No credential record exists with thread id
      // get the format service objects for the formats found in the message

      credentialRecord = this.credentialMessageBuilder.processProposal(proposalMessage, connection?.id)

      // Save record and emit event
      this.connectionService.assertConnectionOrServiceDecorator(messageContext)

      await this.credentialRepository.save(credentialRecord)
      await this.didCommMessageRepository.saveOrUpdateAgentMessage({
        agentMessage: proposalMessage,
        role: DidCommMessageRole.Receiver,
        associatedRecordId: credentialRecord.id,
      })
      await this.emitEvent(credentialRecord)
    }
    return credentialRecord
  }

  public async acceptProposal(
    proposal: AcceptProposalOptions,
    credentialRecord: CredentialExchangeRecord
  ): Promise<CredentialProtocolMsgReturnType<V2OfferCredentialMessage>> {
    const options: ServiceOfferCredentialOptions = {
      credentialFormats: proposal.credentialFormats,
      comment: proposal.comment,
      protocolVersion: credentialRecord.protocolVersion,
    }
    const message = await this.createOfferAsResponse(credentialRecord, options)

    return { credentialRecord, message }
  }

  /**
   * Create a {@link AcceptProposalOptions} object used by handler
   *
   * @param credentialRecord {@link CredentialRecord} the record containing the proposal
   * @return options attributes of the proposal
   *
   */
  private async createAcceptProposalOptions(credentialRecord: CredentialExchangeRecord): Promise<AcceptOptions> {
    const proposalMessage: V2ProposeCredentialMessage | null = await this.didCommMessageRepository.findAgentMessage({
      associatedRecordId: credentialRecord.id,
      messageClass: V2ProposeCredentialMessage,
    })

    if (!proposalMessage) {
      throw new AriesFrameworkError(`Missing proposal message for credential record ${credentialRecord.id}`)
    }
    const formats: CredentialFormatService[] = this.getFormatsFromMessage(proposalMessage.formats)

    if (!formats || formats.length === 0) {
      throw new AriesFrameworkError(`Unable to create accept proposal options. No supported formats`)
    }
    const options: ServiceAcceptProposalOptions = {
      credentialRecordId: credentialRecord.id,
      credentialFormats: {},
    }

    for (const formatService of formats) {
      options.proposalAttachment = formatService.getAttachment(
        proposalMessage.formats,
        proposalMessage.messageAttachment
      )

      // should fill in the credential formats
      await formatService.processProposal(options, credentialRecord)
    }
    return { proposalOptions: options, formats }
  }

  /**
   * Negotiate a credential proposal as issuer (by sending a credential offer message) to the connection
   * associated with the credential record.
   *
   * @param options configuration for the offer see {@link NegotiateProposalOptions}
   * @returns Credential exchange record associated with the credential offer
   *
   */
  public async negotiateProposal(
    options: NegotiateProposalOptions,
    credentialRecord: CredentialExchangeRecord
  ): Promise<CredentialProtocolMsgReturnType<V2OfferCredentialMessage>> {
    if (!credentialRecord.connectionId) {
      throw new AriesFrameworkError(
        `No connectionId found for credential record '${credentialRecord.id}'. Connection-less issuance does not support negotiation.`
      )
    }

    const message = await this.createOfferAsResponse(credentialRecord, options)

    return { credentialRecord, message }
  }

  /**
   * Create a {@link ProposePresentationMessage} as response to a received credential offer.
   * To create a proposal not bound to an existing credential exchange, use {@link createProposal}.
   *
   * @param credentialRecord The credential record for which to create the credential proposal
   * @param config Additional configuration to use for the proposal
   * @returns Object containing proposal message and associated credential record
   *
   */
  public async negotiateOffer(
    options: NegotiateOfferOptions,
    credentialRecord: CredentialExchangeRecord
  ): Promise<CredentialProtocolMsgReturnType<V2ProposeCredentialMessage>> {
    // Assert
    credentialRecord.assertState(CredentialState.OfferReceived)

    // Create message

    const formats: CredentialFormatService[] = this.getFormats(options.credentialFormats)

    if (!formats || formats.length === 0) {
      throw new AriesFrameworkError(`Unable to negotiate offer. No supported formats`)
    }
    const { message: credentialProposalMessage } = await this.credentialMessageBuilder.createProposal(formats, options)
    credentialProposalMessage.setThread({ threadId: credentialRecord.threadId })

    // Update record
    await this.didCommMessageRepository.saveOrUpdateAgentMessage({
      agentMessage: credentialProposalMessage,
      role: DidCommMessageRole.Sender,
      associatedRecordId: credentialRecord.id,
    })
    credentialRecord.credentialAttributes = credentialProposalMessage.credentialProposal?.attributes
    await this.updateState(credentialRecord, CredentialState.ProposalSent)

    return { message: credentialProposalMessage, credentialRecord }
  }
  /**
   * Create a {@link V2OfferCredentialMessage} as beginning of protocol process. If no connectionId is provided, the
   * exchange will be created without a connection for usage in oob and connection-less issuance.
   *
   * @param formatService {@link CredentialFormatService} the format service object containing format-specific logic
   * @param options attributes of the original offer
   * @returns Object containing offer message and associated credential record
   *
   */
  public async createOffer(
    options: ServiceOfferCredentialOptions
  ): Promise<CredentialProtocolMsgReturnType<V2OfferCredentialMessage>> {
    const connection = options.connectionId ? await this.connectionService.getById(options.connectionId) : undefined
    connection?.assertReady()

    const formats = this.getFormats(options.credentialFormats)

    if (formats.length === 0) {
      throw new AriesFrameworkError(`Unable to create offer. No supported formats`)
    }

    // Create message
    const { credentialRecord, message: credentialOfferMessage } = await this.credentialMessageBuilder.createOffer(
      formats,
      options
    )
    credentialRecord.connectionId = options.connectionId

    await this.credentialRepository.save(credentialRecord)
    await this.emitEvent(credentialRecord)

    await this.didCommMessageRepository.saveOrUpdateAgentMessage({
      agentMessage: credentialOfferMessage,
      role: DidCommMessageRole.Sender,
      associatedRecordId: credentialRecord.id,
    })

    return { credentialRecord, message: credentialOfferMessage }
  }

  /**
   * Create a {@link OfferCredentialMessage} as response to a received credential proposal.
   * To create an offer not bound to an existing credential exchange, use {@link V2CredentialService#createOffer}.
   *
   * @param credentialRecord The credential record for which to create the credential offer
   * @param credentialTemplate The credential template to use for the offer
   * @returns Object containing offer message and associated credential record
   *
   */
  public async createOfferAsResponse(
    credentialRecord: CredentialExchangeRecord,
    proposal?: ServiceOfferCredentialOptions | NegotiateProposalOptions
  ): Promise<V2OfferCredentialMessage> {
    // Assert
    credentialRecord.assertState(CredentialState.ProposalReceived)

    let acceptFormats
    let options: ServiceOfferCredentialOptions | NegotiateProposalOptions
    if (!proposal) {
      const { proposalOptions, formats } = await this.createAcceptProposalOptions(credentialRecord)

      acceptFormats = formats
      options = {
        credentialFormats: proposalOptions.credentialFormats,
        protocolVersion: CredentialProtocolVersion.V2,
<<<<<<< HEAD
        comment: acceptProposalOptions.comment,
=======
        credentialRecordId: proposalOptions.connectionId ? proposalOptions.connectionId : undefined,
        comment: proposalOptions.comment,
>>>>>>> 6a14fe3e
      }
    } else {
      options = proposal
      acceptFormats = this.getFormats(proposal.credentialFormats)
    }
    if (!acceptFormats || acceptFormats.length === 0) {
      throw new AriesFrameworkError(`Unable to create offer as response. No supported formats`)
    }
    // Create the offer message
    this.logger.debug(`Get the Format Service and Create Offer Message for credential record ${credentialRecord.id}`)

    const proposeCredentialMessage = await this.didCommMessageRepository.findAgentMessage({
      associatedRecordId: credentialRecord.id,
      messageClass: V2ProposeCredentialMessage,
    })

    const credentialOfferMessage = await this.credentialMessageBuilder.createOfferAsResponse(
      acceptFormats,
      credentialRecord,
      options
    )
    if (proposeCredentialMessage?.credentialProposal) {
      credentialOfferMessage.credentialPreview = proposeCredentialMessage?.credentialProposal
      credentialRecord.credentialAttributes = proposeCredentialMessage?.credentialProposal?.attributes
    }

    await this.updateState(credentialRecord, CredentialState.OfferSent)
    await this.didCommMessageRepository.saveOrUpdateAgentMessage({
      agentMessage: credentialOfferMessage,
      role: DidCommMessageRole.Sender,
      associatedRecordId: credentialRecord.id,
    })

    return credentialOfferMessage
  }
  /**
   * Method called by {@link V2OfferCredentialHandler} on reception of a offer credential message
   * We do the necessary processing here to accept the offer and do the state change, emit event etc.
   * @param messageContext the inbound offer credential message
   * @returns credential record appropriate for this incoming message (once accepted)
   */
  public async processOffer(
    messageContext: HandlerInboundMessage<V2OfferCredentialHandler>
  ): Promise<CredentialExchangeRecord> {
    let credentialRecord: CredentialExchangeRecord
    const { message: credentialOfferMessage, connection } = messageContext

    this.logger.debug(`Processing credential offer with id ${credentialOfferMessage.id}`)
    const formats: CredentialFormatService[] = this.getFormatsFromMessage(credentialOfferMessage.formats)
    if (!formats || formats.length === 0) {
      throw new AriesFrameworkError(`Unable to create offer. No supported formats`)
    }
    try {
      // Credential record already exists
      credentialRecord = await this.getByThreadAndConnectionId(credentialOfferMessage.threadId, connection?.id)

      const proposeCredentialMessage = await this.didCommMessageRepository.findAgentMessage({
        associatedRecordId: credentialRecord.id,
        messageClass: V2ProposeCredentialMessage,
      })
      const offerCredentialMessage = await this.didCommMessageRepository.findAgentMessage({
        associatedRecordId: credentialRecord.id,
        messageClass: V2OfferCredentialMessage,
      })
      credentialRecord.assertState(CredentialState.ProposalSent)
      this.connectionService.assertConnectionOrServiceDecorator(messageContext, {
        previousReceivedMessage: offerCredentialMessage ?? undefined,
        previousSentMessage: proposeCredentialMessage ?? undefined,
      })

      for (const format of formats) {
        const attachment = format.getAttachment(
          credentialOfferMessage.formats,
          credentialOfferMessage.messageAttachment
        )

        if (!attachment) {
          throw new AriesFrameworkError(`Missing offer attachment in credential offer message`)
        }
        await format.processOffer(attachment, credentialRecord)
      }
      await this.updateState(credentialRecord, CredentialState.OfferReceived)
      await this.didCommMessageRepository.saveOrUpdateAgentMessage({
        agentMessage: credentialOfferMessage,
        role: DidCommMessageRole.Receiver,
        associatedRecordId: credentialRecord.id,
      })
    } catch (error) {
      // No credential record exists with thread id

      this.logger.debug('No credential record found for this offer - create a new one')
      credentialRecord = new CredentialExchangeRecord({
        connectionId: connection?.id,
        threadId: credentialOfferMessage.id,
        credentialAttributes: credentialOfferMessage.credentialPreview?.attributes,
        state: CredentialState.OfferReceived,
        protocolVersion: CredentialProtocolVersion.V2,
        credentials: [],
      })

      for (const format of formats) {
        const attachment = format.getAttachment(
          credentialOfferMessage.formats,
          credentialOfferMessage.messageAttachment
        )

        if (!attachment) {
          throw new AriesFrameworkError(`Missing offer attachment in credential offer message`)
        }
        await format.processOffer(attachment, credentialRecord)
      }

      // Save in repository
      this.logger.debug('Saving credential record and emit offer-received event')
      await this.credentialRepository.save(credentialRecord)

      await this.didCommMessageRepository.saveOrUpdateAgentMessage({
        agentMessage: credentialOfferMessage,
        role: DidCommMessageRole.Receiver,
        associatedRecordId: credentialRecord.id,
      })
      this.eventEmitter.emit<CredentialStateChangedEvent>({
        type: CredentialEventTypes.CredentialStateChanged,
        payload: {
          credentialRecord,
          previousState: null,
        },
      })
    }

    return credentialRecord
  }

  /**
   * Create a {@link V2RequestCredentialMessage}
   *
   * @param credentialRecord The credential record for which to create the credential request
   * @param options request options for creating this request
   * @returns Object containing request message and associated credential record
   *
   */
  public async createRequest(
    record: CredentialExchangeRecord,
    options: RequestCredentialOptions,
    holderDid?: string // temporary workaround
  ): Promise<CredentialProtocolMsgReturnType<V2RequestCredentialMessage>> {
    this.logger.debug('Get the Format Service and Create Request Message')

    record.assertState(CredentialState.OfferReceived)

    const offerMessage = await this.didCommMessageRepository.findAgentMessage({
      associatedRecordId: record.id,
      messageClass: V2OfferCredentialMessage,
    })

    if (!offerMessage) {
      throw new CredentialProblemReportError(
        `Missing required base64 or json encoded attachment data for credential offer with thread id ${record.threadId}`,
        { problemCode: CredentialProblemReportReason.IssuanceAbandoned }
      )
    }
    const formats: CredentialFormatService[] = this.getFormatsFromMessage(offerMessage.formats)
    if (!formats || formats.length == 0) {
      throw new AriesFrameworkError('No format keys found on the RequestCredentialOptions object')
    }

    const optionsForRequest: CreateRequestOptions = {
      formatServices: formats,
      record,
      requestOptions: options,
      offerMessage,
      holderDid,
    }
    const { message, credentialRecord } = await this.credentialMessageBuilder.createRequest(optionsForRequest)

    await this.updateState(credentialRecord, CredentialState.RequestSent)
    return { message, credentialRecord }
  }

  /**
   * Process a received {@link RequestCredentialMessage}. This will not accept the credential request
   * or send a credential. It will only update the existing credential record with
   * the information from the credential request message. Use {@link createCredential}
   * after calling this method to create a credential.
   *
   * @param messageContext The message context containing a v2 credential request message
   * @returns credential record associated with the credential request message
   *
   */
  public async processRequest(
    messageContext: InboundMessageContext<V2RequestCredentialMessage>
  ): Promise<CredentialExchangeRecord> {
    const { message: credentialRequestMessage, connection } = messageContext

    const credentialRecord = await this.getByThreadAndConnectionId(credentialRequestMessage.threadId, connection?.id)
    credentialRecord.connectionId = connection?.id

    const proposalMessage = await this.didCommMessageRepository.findAgentMessage({
      associatedRecordId: credentialRecord.id,
      messageClass: V2ProposeCredentialMessage,
    })

    const offerMessage = await this.didCommMessageRepository.findAgentMessage({
      associatedRecordId: credentialRecord.id,
      messageClass: V2OfferCredentialMessage,
    })

    // Assert
    credentialRecord.assertState(CredentialState.OfferSent)
    this.connectionService.assertConnectionOrServiceDecorator(messageContext, {
      previousReceivedMessage: proposalMessage ?? undefined,
      previousSentMessage: offerMessage ?? undefined,
    })

    this.logger.debug('Credential record found when processing credential request', credentialRecord)
    await this.didCommMessageRepository.saveAgentMessage({
      agentMessage: credentialRequestMessage,
      role: DidCommMessageRole.Receiver,
      associatedRecordId: credentialRecord.id,
    })
    await this.updateState(credentialRecord, CredentialState.RequestReceived)

    return credentialRecord
  }

  /**
   * Create a {@link IssueCredentialMessage} as response to a received credential request.
   *
   * @param credentialRecord The credential record for which to create the credential
   * @param options Additional configuration to use for the credential
   * @returns Object containing issue credential message and associated credential record
   *
   */
  public async createCredential(
    record: CredentialExchangeRecord,
    options: AcceptRequestOptions
  ): Promise<CredentialProtocolMsgReturnType<V2IssueCredentialMessage>> {
    record.assertState(CredentialState.RequestReceived)

    const requestMessage = await this.didCommMessageRepository.findAgentMessage({
      associatedRecordId: record.id,
      messageClass: V2RequestCredentialMessage,
    })

    if (!requestMessage) {
      throw new AriesFrameworkError(
        `Missing credential request for credential exchange with thread id ${record.threadId}`
      )
    }
    const offerMessage = await this.didCommMessageRepository.findAgentMessage({
      associatedRecordId: record.id,
      messageClass: V2OfferCredentialMessage,
    })
    if (!offerMessage) {
      throw new AriesFrameworkError('Missing Offer Message in create credential')
    }
    const credentialFormats: CredentialFormatService[] = this.getFormatsFromMessage(requestMessage.formats)
    if (!credentialFormats || credentialFormats.length === 0) {
      throw new AriesFrameworkError(`Unable to create credential. No supported formats`)
    }
    const { message: issueCredentialMessage, credentialRecord } = await this.credentialMessageBuilder.createCredential(
      credentialFormats,
      record,
      options,
      requestMessage,
      offerMessage
    )

    issueCredentialMessage.setThread({
      threadId: credentialRecord.threadId,
    })
    issueCredentialMessage.setPleaseAck()

    credentialRecord.autoAcceptCredential = options?.autoAcceptCredential ?? credentialRecord.autoAcceptCredential

    await this.updateState(credentialRecord, CredentialState.CredentialIssued)

    return { message: issueCredentialMessage, credentialRecord }
  }

  /**
   * Process a received {@link IssueCredentialMessage}. This will not accept the credential
   * or send a credential acknowledgement. It will only update the existing credential record with
   * the information from the issue credential message. Use {@link createAck}
   * after calling this method to create a credential acknowledgement.
   *
   * @param messageContext The message context containing an issue credential message
   *
   * @returns credential record associated with the issue credential message
   *
   */
  public async processCredential(
    messageContext: InboundMessageContext<V2IssueCredentialMessage>
  ): Promise<CredentialExchangeRecord> {
    const { message: issueCredentialMessage, connection } = messageContext

    this.logger.debug(`Processing credential with id ${issueCredentialMessage.id}`)

    const credentialRecord = await this.getByThreadAndConnectionId(issueCredentialMessage.threadId, connection?.id)

    credentialRecord.connectionId = connection?.id

    const requestMessage = await this.didCommMessageRepository.findAgentMessage({
      associatedRecordId: credentialRecord.id,
      messageClass: V2RequestCredentialMessage,
    })
    const offerMessage = await this.didCommMessageRepository.findAgentMessage({
      associatedRecordId: credentialRecord.id,
      messageClass: V2OfferCredentialMessage,
    })

    // Assert
    credentialRecord.assertState(CredentialState.RequestSent)
    this.connectionService.assertConnectionOrServiceDecorator(messageContext, {
      previousReceivedMessage: offerMessage ?? undefined,
      previousSentMessage: requestMessage ?? undefined,
    })

    const formatServices: CredentialFormatService[] = this.getFormatsFromMessage(issueCredentialMessage.formats)

    for (const formatService of formatServices) {
      // get the revocation registry and pass it to the process (store) credential method
      const issueAttachment = formatService.getAttachment(
        issueCredentialMessage.formats,
        issueCredentialMessage.messageAttachment
      )

      if (!issueAttachment) {
        throw new AriesFrameworkError('Missing credential attachment in processCredential')
      }
      const options: ServiceAcceptCredentialOptions = {
        credentialAttachment: issueAttachment,
      }
      await formatService.processCredential(options, credentialRecord)
    }

    await this.updateState(credentialRecord, CredentialState.CredentialReceived)

    await this.didCommMessageRepository.saveAgentMessage({
      agentMessage: issueCredentialMessage,
      role: DidCommMessageRole.Receiver,
      associatedRecordId: credentialRecord.id,
    })
    return credentialRecord
  }
  /**
   * Create a {@link V2CredentialAckMessage} as response to a received credential.
   *
   * @param credentialRecord The credential record for which to create the credential acknowledgement
   * @returns Object containing credential acknowledgement message and associated credential record
   *
   */
  public async createAck(
    credentialRecord: CredentialExchangeRecord
  ): Promise<CredentialProtocolMsgReturnType<V2CredentialAckMessage>> {
    credentialRecord.assertState(CredentialState.CredentialReceived)

    // Create message
    const ackMessage = new V2CredentialAckMessage({
      status: AckStatus.OK,
      threadId: credentialRecord.threadId,
    })

    await this.updateState(credentialRecord, CredentialState.Done)

    return { message: ackMessage, credentialRecord }
  }

  /**
   * Process a received {@link CredentialAckMessage}.
   *
   * @param messageContext The message context containing a credential acknowledgement message
   * @returns credential record associated with the credential acknowledgement message
   *
   */
  public async processAck(
    messageContext: InboundMessageContext<V2CredentialAckMessage>
  ): Promise<CredentialExchangeRecord> {
    const { message: credentialAckMessage, connection } = messageContext

    this.logger.debug(`Processing credential ack with id ${credentialAckMessage.id}`)

    const credentialRecord = await this.getByThreadAndConnectionId(credentialAckMessage.threadId, connection?.id)
    credentialRecord.connectionId = connection?.id

    const requestMessage = await this.didCommMessageRepository.findAgentMessage({
      associatedRecordId: credentialRecord.id,
      messageClass: V2RequestCredentialMessage,
    })

    const credentialMessage = await this.didCommMessageRepository.findAgentMessage({
      associatedRecordId: credentialRecord.id,
      messageClass: V2IssueCredentialMessage,
    })

    // Assert
    credentialRecord.assertState(CredentialState.CredentialIssued)
    this.connectionService.assertConnectionOrServiceDecorator(messageContext, {
      previousReceivedMessage: requestMessage ?? undefined,
      previousSentMessage: credentialMessage ?? undefined,
    })

    // Update record
    await this.updateState(credentialRecord, CredentialState.Done)

    return credentialRecord
  }
  /**
   * Register the v2 handlers. These handlers supplement, ie are created in addition to, the existing
   * v1 handlers.
   */
  public registerHandlers() {
    this.logger.debug('Registering V2 handlers')

    this.dispatcher.registerHandler(
      new V2ProposeCredentialHandler(this, this.agentConfig, this.didCommMessageRepository)
    )

    this.dispatcher.registerHandler(
      new V2OfferCredentialHandler(
        this,
        this.agentConfig,
        this.mediationRecipientService,
        this.didCommMessageRepository,
        this.didResolver
      )
    )

    this.dispatcher.registerHandler(
      new V2RequestCredentialHandler(this, this.agentConfig, this.didCommMessageRepository)
    )

    this.dispatcher.registerHandler(new V2IssueCredentialHandler(this, this.agentConfig, this.didCommMessageRepository))
    this.dispatcher.registerHandler(new V2CredentialAckHandler(this))
    this.dispatcher.registerHandler(new V2CredentialProblemReportHandler(this))
  }

  // AUTO ACCEPT METHODS
  public async shouldAutoRespondToProposal(options: HandlerAutoAcceptOptions): Promise<boolean> {
    if (this.agentConfig.autoAcceptCredentials === AutoAcceptCredential.Never) {
      return false
    }
    if (options.credentialRecord.autoAcceptCredential === AutoAcceptCredential.Never) {
      return false
    }
    const proposalMessage = await this.didCommMessageRepository.findAgentMessage({
      associatedRecordId: options.credentialRecord.id,
      messageClass: V2ProposeCredentialMessage,
    })
    if (!proposalMessage) {
      throw new AriesFrameworkError('Missing proposal message in V2ProposeCredentialHandler')
    }
    const formatServices: CredentialFormatService[] = this.getFormatsFromMessage(proposalMessage.formats)
    let shouldAutoRespond = true
    for (const formatService of formatServices) {
      const formatShouldAutoRespond =
        this.agentConfig.autoAcceptCredentials == AutoAcceptCredential.Always ||
        formatService.shouldAutoRespondToProposal(options)

      shouldAutoRespond = shouldAutoRespond && formatShouldAutoRespond
    }
    return shouldAutoRespond
  }

  public shouldAutoRespondToOffer(
    credentialRecord: CredentialExchangeRecord,
    offerMessage: V2OfferCredentialMessage,
    proposeMessage?: V2ProposeCredentialMessage
  ): boolean {
    if (this.agentConfig.autoAcceptCredentials === AutoAcceptCredential.Never) {
      return false
    }
    let offerValues: CredentialPreviewAttribute[] | undefined
    let shouldAutoRespond = true
    const formatServices: CredentialFormatService[] = this.getFormatsFromMessage(offerMessage.formats)
    for (const formatService of formatServices) {
      let proposalAttachment: Attachment | undefined

      if (proposeMessage) {
        proposalAttachment = formatService.getAttachment(proposeMessage.formats, proposeMessage.messageAttachment)
      }
      const offerAttachment = formatService.getAttachment(offerMessage.formats, offerMessage.messageAttachment)

      offerValues = offerMessage.credentialPreview?.attributes

      const handlerOptions: HandlerAutoAcceptOptions = {
        credentialRecord,
        autoAcceptType: this.agentConfig.autoAcceptCredentials,
        messageAttributes: offerValues,
        proposalAttachment,
        offerAttachment,
      }

      const formatShouldAutoRespond =
        this.agentConfig.autoAcceptCredentials == AutoAcceptCredential.Always ||
        formatService.shouldAutoRespondToProposal(handlerOptions)

      shouldAutoRespond = shouldAutoRespond && formatShouldAutoRespond
    }

    return shouldAutoRespond
  }

  public shouldAutoRespondToRequest(
    credentialRecord: CredentialExchangeRecord,
    requestMessage: V2RequestCredentialMessage,
    proposeMessage?: V2ProposeCredentialMessage,
    offerMessage?: V2OfferCredentialMessage
  ): boolean {
    const formatServices: CredentialFormatService[] = this.getFormatsFromMessage(requestMessage.formats)
    let shouldAutoRespond = true

    for (const formatService of formatServices) {
      let proposalAttachment, offerAttachment, requestAttachment: Attachment | undefined
      if (proposeMessage) {
        proposalAttachment = formatService.getAttachment(proposeMessage.formats, proposeMessage.messageAttachment)
      }
      if (offerMessage) {
        offerAttachment = formatService.getAttachment(offerMessage.formats, offerMessage.messageAttachment)
      }
      if (requestMessage) {
        requestAttachment = formatService.getAttachment(requestMessage.formats, requestMessage.messageAttachment)
      }
      const handlerOptions: HandlerAutoAcceptOptions = {
        credentialRecord,
        autoAcceptType: this.agentConfig.autoAcceptCredentials,
        proposalAttachment,
        offerAttachment,
        requestAttachment,
      }
      const formatShouldAutoRespond =
        this.agentConfig.autoAcceptCredentials == AutoAcceptCredential.Always ||
        formatService.shouldAutoRespondToRequest(handlerOptions)

      shouldAutoRespond = shouldAutoRespond && formatShouldAutoRespond
    }
    return shouldAutoRespond
  }

  public shouldAutoRespondToCredential(
    credentialRecord: CredentialExchangeRecord,
    credentialMessage: V2IssueCredentialMessage
  ): boolean {
    // 1. Get all formats for this message
    const formatServices: CredentialFormatService[] = this.getFormatsFromMessage(credentialMessage.formats)

    // 2. loop through found formats
    let shouldAutoRespond = true
    let credentialAttachment: Attachment | undefined

    for (const formatService of formatServices) {
      if (credentialMessage) {
        credentialAttachment = formatService.getAttachment(
          credentialMessage.formats,
          credentialMessage.messageAttachment
        )
      }
      const handlerOptions: HandlerAutoAcceptOptions = {
        credentialRecord,
        autoAcceptType: this.agentConfig.autoAcceptCredentials,
        credentialAttachment,
      }
      // 3. Call format.shouldRespondToProposal for each one

      const formatShouldAutoRespond =
        this.agentConfig.autoAcceptCredentials == AutoAcceptCredential.Always ||
        formatService.shouldAutoRespondToCredential(handlerOptions)

      shouldAutoRespond = shouldAutoRespond && formatShouldAutoRespond
    }
    return shouldAutoRespond
  }
  public async getOfferMessage(id: string): Promise<AgentMessage | null> {
    return await this.didCommMessageRepository.findAgentMessage({
      associatedRecordId: id,
      messageClass: V2OfferCredentialMessage,
    })
  }
  public async getRequestMessage(id: string): Promise<AgentMessage | null> {
    return await this.didCommMessageRepository.findAgentMessage({
      associatedRecordId: id,
      messageClass: V2RequestCredentialMessage,
    })
  }

  public async getCredentialMessage(id: string): Promise<AgentMessage | null> {
    return await this.didCommMessageRepository.findAgentMessage({
      associatedRecordId: id,
      messageClass: V2IssueCredentialMessage,
    })
  }

  public update(credentialRecord: CredentialExchangeRecord) {
    return this.credentialRepository.update(credentialRecord)
  }

  /**
   * Returns the protocol version for this credential service
   * @returns v2 as this is the v2 service
   */
  public getVersion(): CredentialProtocolVersion {
    return CredentialProtocolVersion.V2
  }

  /**
   * Gets the correct formatting service for this credential record type, eg indy or jsonld. Others may be
   * added in the future.
   * Each formatting service knows how to format the message structure for the specific record type
   * @param credentialFormatType the format type, indy, jsonld, jwt etc.
   * @returns the formatting service.
   */
  public getFormatService(credentialFormatType: CredentialFormatType): CredentialFormatService {
    return this.serviceFormatMap[credentialFormatType]
  }

  private async emitEvent(credentialRecord: CredentialExchangeRecord) {
    this.eventEmitter.emit<CredentialStateChangedEvent>({
      type: CredentialEventTypes.CredentialStateChanged,
      payload: {
        credentialRecord,
        previousState: null,
      },
    })
  }

  /**
   * Retrieve a credential record by connection id and thread id
   *
   * @param connectionId The connection id
   * @param threadId The thread id
   * @throws {RecordNotFoundError} If no record is found
   * @throws {RecordDuplicateError} If multiple records are found
   * @returns The credential record
   */
  public getByThreadAndConnectionId(threadId: string, connectionId?: string): Promise<CredentialExchangeRecord> {
    return this.credentialRepository.getSingleByQuery({
      connectionId,
      threadId,
    })
  }

  /**
   * Get all the format service objects for a given credential format from an incoming message
   * @param messageFormats the format objects containing the format name (eg indy)
   * @return the credential format service objects in an array - derived from format object keys
   */
  public getFormatsFromMessage(messageFormats: CredentialFormatSpec[]): CredentialFormatService[] {
    const formats: CredentialFormatService[] = []
    for (const msg of messageFormats) {
      if (msg.format.includes('indy')) {
        formats.push(this.getFormatService(CredentialFormatType.Indy))
      } else if (msg.format.includes('aries')) {
        formats.push(this.getFormatService(CredentialFormatType.JsonLd))
      } else {
        throw new AriesFrameworkError(`Unknown Message Format: ${msg.format}`)
      }
    }
    return formats
  }
  /**
   * Get all the format service objects for a given credential format
   * @param credentialFormats the format object containing various optional parameters
   * @return the credential format service objects in an array - derived from format object keys
   */
  public getFormats(credentialFormats: CredentialFormats): CredentialFormatService[] {
    const formats: CredentialFormatService[] = []
    const formatKeys = Object.keys(credentialFormats)

    for (const key of formatKeys) {
      const credentialFormatType: CredentialFormatType = FORMAT_KEYS[key]
      const formatService: CredentialFormatService = this.getFormatService(credentialFormatType)
      formats.push(formatService)
    }
    return formats
  }
}<|MERGE_RESOLUTION|>--- conflicted
+++ resolved
@@ -18,7 +18,6 @@
   RequestCredentialOptions,
 } from '../../CredentialsModuleOptions'
 import type { CredentialFormatService } from '../../formats/CredentialFormatService'
-import type { JsonLdCredentialFormatService } from '../../formats/jsonld/JsonLdCredentialFormatService'
 import type {
   CredentialFormats,
   CredentialFormatSpec,
@@ -88,15 +87,10 @@
     agentConfig: AgentConfig,
     mediationRecipientService: MediationRecipientService,
     didCommMessageRepository: DidCommMessageRepository,
-<<<<<<< HEAD
     indyCredentialFormatService: IndyCredentialFormatService,
     revocationService: RevocationService,
-    didResolver: DidResolverService
-=======
-    revocationService: RevocationService,
-    indyCredentialFormatService?: IndyCredentialFormatService,
+    didResolver: DidResolverService,
     jsonldCredentialFormatService?: JsonLdCredentialFormatService
->>>>>>> 6a14fe3e
   ) {
     super(
       credentialRepository,
@@ -171,6 +165,7 @@
       const options: ServiceAcceptProposalOptions = {
         credentialRecordId: credentialRecord.id,
         credentialFormats: {},
+        protocolVersion: CredentialProtocolVersion.V2,
       }
       options.proposalAttachment = format.getAttachment(proposalMessage.formats, proposalMessage.messageAttachment)
       await format.processProposal(options, credentialRecord)
@@ -278,6 +273,7 @@
     const options: ServiceAcceptProposalOptions = {
       credentialRecordId: credentialRecord.id,
       credentialFormats: {},
+      protocolVersion: CredentialProtocolVersion.V2,
     }
 
     for (const formatService of formats) {
@@ -417,12 +413,8 @@
       options = {
         credentialFormats: proposalOptions.credentialFormats,
         protocolVersion: CredentialProtocolVersion.V2,
-<<<<<<< HEAD
-        comment: acceptProposalOptions.comment,
-=======
         credentialRecordId: proposalOptions.connectionId ? proposalOptions.connectionId : undefined,
         comment: proposalOptions.comment,
->>>>>>> 6a14fe3e
       }
     } else {
       options = proposal
