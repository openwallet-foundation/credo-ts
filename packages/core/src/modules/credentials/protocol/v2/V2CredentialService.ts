import type { AgentMessage } from '../../../../agent/AgentMessage'
import type { HandlerInboundMessage } from '../../../../agent/Handler'
import type { InboundMessageContext } from '../../../../agent/models/InboundMessageContext'
import type { Attachment } from '../../../../decorators/attachment/Attachment'
import type { CredentialStateChangedEvent } from '../../CredentialEvents'
import type {
  AcceptCredentialOptions,
  CredentialProtocolMsgReturnType,
  ServiceAcceptProposalOptions,
} from '../../CredentialServiceOptions'
import type {
  AcceptProposalOptions,
  AcceptRequestOptions,
  NegotiateOfferOptions,
  NegotiateProposalOptions,
  OfferCredentialOptions,
  ProposeCredentialOptions,
  RequestCredentialOptions,
} from '../../CredentialsModuleOptions'
import type { CredentialFormatService } from '../../formats/CredentialFormatService'
import type {
  CredentialFormats,
  CredentialFormatSpec,
  HandlerAutoAcceptOptions,
} from '../../formats/models/CredentialFormatServiceOptions'
import type { CredentialPreviewAttribute } from '../../models/CredentialPreviewAttributes'

import { Lifecycle, scoped } from 'tsyringe'

import { AgentConfig } from '../../../../agent/AgentConfig'
import { Dispatcher } from '../../../../agent/Dispatcher'
import { EventEmitter } from '../../../../agent/EventEmitter'
import { ServiceDecorator } from '../../../../decorators/service/ServiceDecorator'
import { AriesFrameworkError } from '../../../../error'
import { DidCommMessageRepository, DidCommMessageRole } from '../../../../storage'
import { AckStatus } from '../../../common'
import { ConnectionService } from '../../../connections/services/ConnectionService'
import { MediationRecipientService } from '../../../routing'
import { AutoAcceptCredential } from '../../CredentialAutoAcceptType'
import { CredentialEventTypes } from '../../CredentialEvents'
import { CredentialProtocolVersion } from '../../CredentialProtocolVersion'
import { CredentialService } from '../../CredentialService'
import { CredentialState } from '../../CredentialState'
import { CredentialFormatType } from '../../CredentialsModuleOptions'
import { CredentialProblemReportError, CredentialProblemReportReason } from '../../errors'
import { IndyCredentialFormatService } from '../../formats/indy/IndyCredentialFormatService'
import { JsonLdCredentialFormatService } from '../../formats/jsonld/JsonLdCredentialFormatService'
import { FORMAT_KEYS } from '../../formats/models/CredentialFormatServiceOptions'
import { CredentialRepository, CredentialExchangeRecord } from '../../repository'

import { CredentialMessageBuilder } from './CredentialMessageBuilder'
import { V2CredentialAckHandler } from './handlers/V2CredentialAckHandler'
import { V2CredentialProblemReportHandler } from './handlers/V2CredentialProblemReportHandler'
import { V2IssueCredentialHandler } from './handlers/V2IssueCredentialHandler'
import { V2OfferCredentialHandler } from './handlers/V2OfferCredentialHandler'
import { V2ProposeCredentialHandler } from './handlers/V2ProposeCredentialHandler'
import { V2RequestCredentialHandler } from './handlers/V2RequestCredentialHandler'
import { V2CredentialAckMessage } from './messages/V2CredentialAckMessage'
import { V2IssueCredentialMessage } from './messages/V2IssueCredentialMessage'
import { V2OfferCredentialMessage } from './messages/V2OfferCredentialMessage'
import { V2ProposeCredentialMessage } from './messages/V2ProposeCredentialMessage'
import { V2RequestCredentialMessage } from './messages/V2RequestCredentialMessage'

@scoped(Lifecycle.ContainerScoped)
export class V2CredentialService extends CredentialService {
  private connectionService: ConnectionService
  private credentialMessageBuilder: CredentialMessageBuilder
  private indyCredentialFormatService: IndyCredentialFormatService
  private jsonldCredentialFormatService: JsonLdCredentialFormatService
  private serviceFormatMap: {
    Indy: IndyCredentialFormatService
    jsonld: JsonLdCredentialFormatService
  }

  public constructor(
    connectionService: ConnectionService,
    credentialRepository: CredentialRepository,
    eventEmitter: EventEmitter,
    dispatcher: Dispatcher,
    agentConfig: AgentConfig,
    mediationRecipientService: MediationRecipientService,
    didCommMessageRepository: DidCommMessageRepository,
    indyCredentialFormatService: IndyCredentialFormatService,
    jsonldCredentialFormatService: JsonLdCredentialFormatService
  ) {
    super(
      credentialRepository,
      eventEmitter,
      dispatcher,
      agentConfig,
      mediationRecipientService,
      didCommMessageRepository
    )
    this.connectionService = connectionService
    this.indyCredentialFormatService = indyCredentialFormatService
    this.jsonldCredentialFormatService = jsonldCredentialFormatService
    this.credentialMessageBuilder = new CredentialMessageBuilder()
    this.serviceFormatMap = {
      [CredentialFormatType.Indy]: this.indyCredentialFormatService,
      [CredentialFormatType.JsonLd]: this.jsonldCredentialFormatService,
    }
  }

  public shouldAutoRespondToProposal(
    credentialRecord: CredentialExchangeRecord,
    proposeMessage: V2ProposeCredentialMessage,
    offerMessage?: V2OfferCredentialMessage
  ): boolean {
    if (this.agentConfig.autoAcceptCredentials === AutoAcceptCredential.Never) {
      return false
    }
    const formatServices: CredentialFormatService[] = this.getFormatsFromMessage(proposeMessage.formats)
    let shouldAutoRespond = true
    let proposalValues: CredentialPreviewAttribute[] | undefined
    for (const formatService of formatServices) {
      let proposalAttachment, offerAttachment: Attachment | undefined
      if (proposeMessage && proposeMessage.appendedAttachments) {
        proposalAttachment = formatService.getAttachment(proposeMessage.formats, proposeMessage.messageAttachment)
        proposalValues = proposeMessage.credentialProposal?.attributes
      }
      if (offerMessage) {
        offerAttachment = formatService.getAttachment(offerMessage.formats, offerMessage.messageAttachment)
      }
      const handlerOptions: HandlerAutoAcceptOptions = {
        credentialRecord,
        autoAcceptType: this.agentConfig.autoAcceptCredentials,
        messageAttributes: proposalValues,
        proposalAttachment,
        offerAttachment,
      }
      const formatShouldAutoRespond =
        this.agentConfig.autoAcceptCredentials == AutoAcceptCredential.Always ||
        formatService.shouldAutoRespondToProposal(handlerOptions)

      shouldAutoRespond = shouldAutoRespond && formatShouldAutoRespond
    }
    return shouldAutoRespond
  }

  public shouldAutoRespondToOffer(
    credentialRecord: CredentialExchangeRecord,
    offerMessage: V2OfferCredentialMessage,
    proposeMessage?: V2ProposeCredentialMessage
  ): boolean {
    if (this.agentConfig.autoAcceptCredentials === AutoAcceptCredential.Never) {
      return false
    }
<<<<<<< HEAD

=======
>>>>>>> 1362120d
    let offerValues: CredentialPreviewAttribute[] | undefined
    let shouldAutoRespond = true
    const formatServices: CredentialFormatService[] = this.getFormatsFromMessage(offerMessage.formats)
    for (const formatService of formatServices) {
      let proposalAttachment: Attachment | undefined

      if (proposeMessage) {
        proposalAttachment = formatService.getAttachment(proposeMessage.formats, proposeMessage.messageAttachment)
      }
      const offerAttachment = formatService.getAttachment(offerMessage.formats, offerMessage.messageAttachment)

      offerValues = offerMessage.credentialPreview?.attributes

      const handlerOptions: HandlerAutoAcceptOptions = {
        credentialRecord,
        autoAcceptType: this.agentConfig.autoAcceptCredentials,
        messageAttributes: offerValues,
        proposalAttachment,
        offerAttachment,
      }
      const formatShouldAutoRespond =
        this.agentConfig.autoAcceptCredentials == AutoAcceptCredential.Always ||
        formatService.shouldAutoRespondToProposal(handlerOptions)

      shouldAutoRespond = shouldAutoRespond && formatShouldAutoRespond
    }

    return shouldAutoRespond
  }

  public shouldAutoRespondToRequest(
    credentialRecord: CredentialExchangeRecord,
    requestMessage: V2RequestCredentialMessage,
    proposeMessage?: V2ProposeCredentialMessage,
    offerMessage?: V2OfferCredentialMessage
  ): boolean {
    const formatServices: CredentialFormatService[] = this.getFormatsFromMessage(requestMessage.formats)
    let shouldAutoRespond = true

    for (const formatService of formatServices) {
      let proposalAttachment, offerAttachment, requestAttachment: Attachment | undefined
      if (proposeMessage) {
        proposalAttachment = formatService.getAttachment(proposeMessage.formats, proposeMessage.messageAttachment)
      }
      if (offerMessage) {
        offerAttachment = formatService.getAttachment(offerMessage.formats, offerMessage.messageAttachment)
      }
      if (requestMessage) {
        requestAttachment = formatService.getAttachment(requestMessage.formats, requestMessage.messageAttachment)
      }
      const handlerOptions: HandlerAutoAcceptOptions = {
        credentialRecord,
        autoAcceptType: this.agentConfig.autoAcceptCredentials,
        proposalAttachment,
        offerAttachment,
        requestAttachment,
      }
      const formatShouldAutoRespond =
        this.agentConfig.autoAcceptCredentials == AutoAcceptCredential.Always ||
        formatService.shouldAutoRespondToRequest(handlerOptions)

      shouldAutoRespond = shouldAutoRespond && formatShouldAutoRespond
    }
    return shouldAutoRespond
  }

  public shouldAutoRespondToCredential(
    credentialRecord: CredentialExchangeRecord,
    credentialMessage: V2IssueCredentialMessage
  ): boolean {
    if (this.agentConfig.autoAcceptCredentials === AutoAcceptCredential.Never) {
      return false
    }
    // 1. Get all formats for this message
    const formatServices: CredentialFormatService[] = this.getFormatsFromMessage(credentialMessage.formats)

    // 2. loop through found formats
    let shouldAutoRespond = true
    let credentialAttachment: Attachment | undefined

    for (const formatService of formatServices) {
      if (credentialMessage) {
        credentialAttachment = formatService.getAttachment(
          credentialMessage.formats,
          credentialMessage.messageAttachment
        )
      }
      const handlerOptions: HandlerAutoAcceptOptions = {
        credentialRecord,
        autoAcceptType: this.agentConfig.autoAcceptCredentials,
        credentialAttachment,
      }
      // 3. Call format.shouldRespondToProposal for each one

      const formatShouldAutoRespond =
        this.agentConfig.autoAcceptCredentials == AutoAcceptCredential.Always ||
        formatService.shouldAutoRespondToCredential(handlerOptions)

      shouldAutoRespond = shouldAutoRespond && formatShouldAutoRespond
    }
    return shouldAutoRespond
  }
  /**
   * Returns the protocol version for this credential service
   * @returns v2 as this is the v2 service
   */
  public getVersion(): CredentialProtocolVersion {
    return CredentialProtocolVersion.V2
  }

  /**
   * Gets the correct formatting service for this credential record type, eg indy or jsonld. Others may be
   * added in the future.
   * Each formatting service knows how to format the message structure for the specific record type
   * @param credentialFormatType the format type, indy, jsonld, jwt etc.
   * @returns the formatting service.
   */
  public getFormatService(credentialFormatType: CredentialFormatType): CredentialFormatService {
    return this.serviceFormatMap[credentialFormatType]
  }

  /**
   * Create a {@link V2ProposeCredentialMessage} not bound to an existing credential exchange.
   *
   * @param proposal The ProposeCredentialOptions object containing the important fields for the credential message
   * @returns Object containing proposal message and associated credential record
   *
   */
  public async createProposal(
    proposal: ProposeCredentialOptions
  ): Promise<CredentialProtocolMsgReturnType<V2ProposeCredentialMessage>> {
    this.logger.debug('Get the Format Service and Create Proposal Message')

    const formats: CredentialFormatService[] = this.getFormats(proposal.credentialFormats)

    const { message: proposalMessage, credentialRecord } = this.credentialMessageBuilder.createProposal(
      formats,
      proposal
    )

    credentialRecord.credentialAttributes = proposalMessage.credentialProposal?.attributes
    credentialRecord.connectionId = proposal.connectionId

    this.logger.debug('Save meta data and emit state change event')

    await this.credentialRepository.save(credentialRecord)

    this.eventEmitter.emit<CredentialStateChangedEvent>({
      type: CredentialEventTypes.CredentialStateChanged,
      payload: {
        credentialRecord,
        previousState: null,
      },
    })

    await this.didCommMessageRepository.saveAgentMessage({
      agentMessage: proposalMessage,
      role: DidCommMessageRole.Sender,
      associatedRecordId: credentialRecord.id,
    })

    await this.setMetaDataFor(proposalMessage, credentialRecord, formats)

    return { credentialRecord, message: proposalMessage }
  }

  private async setMetaDataFor(
    proposalMessage: V2ProposeCredentialMessage,
    record: CredentialExchangeRecord,
    formats: CredentialFormatService[]
  ) {
    for (const format of formats) {
      const options: ServiceAcceptProposalOptions = {
        credentialRecordId: record.id,
        credentialFormats: {},
      }
      options.proposalAttachment = format.getAttachment(proposalMessage.formats, proposalMessage.messageAttachment)
      // used to set the meta data
      await format.processProposal(options, record)
    }
  }

  /**
   * Get all the format service objects for a given credential format from an incoming message
   * @param messageFormats the format objects containing the format name (eg indy)
   * @return the credential format service objects in an array - derived from format object keys
   */
  public getFormatsFromMessage(messageFormats: CredentialFormatSpec[]): CredentialFormatService[] {
    const formats: CredentialFormatService[] = []

    for (const msg of messageFormats) {
      if (msg.format.includes('indy')) {
        formats.push(this.getFormatService(CredentialFormatType.Indy))
      } else if (msg.format.includes('aries')) {
        formats.push(this.getFormatService(CredentialFormatType.JsonLd))
      } else {
        throw new AriesFrameworkError(`Unknown Message Format: ${msg.format}`)
      }
    }
    return formats
  }
  /**
   * Get all the format service objects for a given credential format
   * @param credentialFormats the format object containing various optional parameters
   * @return the credential format service objects in an array - derived from format object keys
   */
  public getFormats(credentialFormats: CredentialFormats): CredentialFormatService[] {
    const formats: CredentialFormatService[] = []
    const formatKeys = Object.keys(credentialFormats)

    for (const key of formatKeys) {
      const credentialFormatType: CredentialFormatType = FORMAT_KEYS[key]
      const formatService: CredentialFormatService = this.getFormatService(credentialFormatType)
      formats.push(formatService)
    }
    return formats
  }
  /**
   * Method called by {@link V2ProposeCredentialHandler} on reception of a propose credential message
   * We do the necessary processing here to accept the proposal and do the state change, emit event etc.
   * @param messageContext the inbound propose credential message
   * @returns credential record appropriate for this incoming message (once accepted)
   */
  public async processProposal(
    messageContext: HandlerInboundMessage<V2ProposeCredentialHandler>
  ): Promise<CredentialExchangeRecord> {
    let credentialRecord: CredentialExchangeRecord
    const { message: proposalMessage, connection } = messageContext

    this.logger.debug(`Processing credential proposal with id ${proposalMessage.id}`)

    try {
      // Credential record already exists
      credentialRecord = await this.getByThreadAndConnectionId(proposalMessage.threadId, connection?.id)
      credentialRecord.connectionId = connection?.id

      // this may not be the first proposal message...
      let proposalCredentialMessage, offerCredentialMessage
      try {
        proposalCredentialMessage = await this.didCommMessageRepository.findAgentMessage({
          associatedRecordId: credentialRecord.id,
          messageClass: V2ProposeCredentialMessage,
        })
        offerCredentialMessage = await this.didCommMessageRepository.findAgentMessage({
          associatedRecordId: credentialRecord.id,
          messageClass: V2OfferCredentialMessage,
        })
      } catch (RecordNotFoundError) {
        // record not found - expected (sometimes)
      }
      credentialRecord.assertState(CredentialState.OfferSent)
      this.connectionService.assertConnectionOrServiceDecorator(messageContext, {
        previousReceivedMessage: proposalCredentialMessage ? proposalCredentialMessage : undefined,
        previousSentMessage: offerCredentialMessage ? offerCredentialMessage : undefined,
      })

      // Update record
      await this.didCommMessageRepository.saveAgentMessage({
        agentMessage: proposalMessage,
        role: DidCommMessageRole.Receiver,
        associatedRecordId: credentialRecord.id,
      })
      await this.updateState(credentialRecord, CredentialState.ProposalReceived)
    } catch {
      // No credential record exists with thread id
      // get the format service objects for the formats found in the message
      const formats: CredentialFormatService[] = this.getFormatsFromMessage(proposalMessage.formats)

      credentialRecord = this.credentialMessageBuilder.acceptProposal(proposalMessage, connection?.id)

      // Save record and emit event
      this.connectionService.assertConnectionOrServiceDecorator(messageContext)

      await this.credentialRepository.save(credentialRecord)
      await this.didCommMessageRepository.saveAgentMessage({
        agentMessage: proposalMessage,
        role: DidCommMessageRole.Receiver,
        associatedRecordId: credentialRecord.id,
      })
      await this.setMetaDataFor(proposalMessage, credentialRecord, formats)

      await this.emitEvent(credentialRecord)
    }
    return credentialRecord
  }

  private async emitEvent(credentialRecord: CredentialExchangeRecord) {
    this.eventEmitter.emit<CredentialStateChangedEvent>({
      type: CredentialEventTypes.CredentialStateChanged,
      payload: {
        credentialRecord,
        previousState: null,
      },
    })
  }
  /**
   * Retrieve a credential record by connection id and thread id
   *
   * @param connectionId The connection id
   * @param threadId The thread id
   * @throws {RecordNotFoundError} If no record is found
   * @throws {RecordDuplicateError} If multiple records are found
   * @returns The credential record
   */
  public getByThreadAndConnectionId(threadId: string, connectionId?: string): Promise<CredentialExchangeRecord> {
    return this.credentialRepository.getSingleByQuery({
      connectionId,
      threadId,
    })
  }

  public async acceptProposal(
    proposal: ServiceAcceptProposalOptions,
    credentialRecord: CredentialExchangeRecord
  ): Promise<CredentialProtocolMsgReturnType<V2OfferCredentialMessage>> {
    if (!credentialRecord.connectionId) {
      throw new AriesFrameworkError(
        `No connectionId found for credential record '${credentialRecord.id}'. Connection-less issuance does not support credential proposal or negotiation.`
      )
    }
    const proposeCredentialMessage = await this.didCommMessageRepository.findAgentMessage({
      associatedRecordId: credentialRecord.id,
      messageClass: V2ProposeCredentialMessage,
    })
    if (proposeCredentialMessage) {
      const formats: CredentialFormatService[] = this.getFormatsFromMessage(proposeCredentialMessage.formats)

      for (const format of formats) {
        const attachment = format.getAttachment(
          proposeCredentialMessage.formats,
          proposeCredentialMessage.messageAttachment
        )

        if (!attachment) {
          throw new AriesFrameworkError(`Missing attachment in credential propose message`)
        }
        proposal.proposalAttachment = attachment
        await format.processProposal(proposal, credentialRecord)
      }
    }
    const message = await this.createOfferAsResponse(credentialRecord, proposal)

    return { credentialRecord, message }
  }

  /**
   * Create a {@link OfferCredentialMessage} as response to a received credential proposal.
   * To create an offer not bound to an existing credential exchange, use {@link V2CredentialService#createOffer}.
   *
   * @param credentialRecord The credential record for which to create the credential offer
   * @param credentialTemplate The credential template to use for the offer
   * @returns Object containing offer message and associated credential record
   *
   */
  public async createOfferAsResponse(
    credentialRecord: CredentialExchangeRecord,
    proposal: ServiceAcceptProposalOptions | NegotiateProposalOptions
  ): Promise<V2OfferCredentialMessage> {
    // Assert
    credentialRecord.assertState(CredentialState.ProposalReceived)

    const formats: CredentialFormatService[] = this.getFormats(proposal.credentialFormats as Record<string, unknown>)

    // Create the offer message
    this.logger.debug(`Get the Format Service and Create Offer Message for credential record ${credentialRecord.id}`)
    const credentialOfferMessage = await this.credentialMessageBuilder.createOfferAsResponse(
      formats,
      credentialRecord,
      proposal
    )
    await this.updateState(credentialRecord, CredentialState.OfferSent)
    await this.didCommMessageRepository.saveAgentMessage({
      agentMessage: credentialOfferMessage,
      role: DidCommMessageRole.Sender,
      associatedRecordId: credentialRecord.id,
    })

    return credentialOfferMessage
  }

  /**
   * Method called by {@link V2OfferCredentialHandler} on reception of a offer credential message
   * We do the necessary processing here to accept the offer and do the state change, emit event etc.
   * @param messageContext the inbound offer credential message
   * @returns credential record appropriate for this incoming message (once accepted)
   */
  public async processOffer(
    messageContext: HandlerInboundMessage<V2OfferCredentialHandler>
  ): Promise<CredentialExchangeRecord> {
    let credentialRecord: CredentialExchangeRecord
    const { message: credentialOfferMessage, connection } = messageContext

    this.logger.debug(`Processing credential offer with id ${credentialOfferMessage.id}`)

    const formats: CredentialFormatService[] = this.getFormatsFromMessage(credentialOfferMessage.formats)
    try {
      // Credential record already exists
      credentialRecord = await this.getByThreadAndConnectionId(credentialOfferMessage.threadId, connection?.id)
      credentialRecord.connectionId = connection?.id

      const proposeCredentialMessage = await this.didCommMessageRepository.findAgentMessage({
        associatedRecordId: credentialRecord.id,
        messageClass: V2ProposeCredentialMessage,
      })
      const offerCredentialMessage = await this.didCommMessageRepository.findAgentMessage({
        associatedRecordId: credentialRecord.id,
        messageClass: V2OfferCredentialMessage,
      })

      credentialRecord.assertState(CredentialState.ProposalSent)
      this.connectionService.assertConnectionOrServiceDecorator(messageContext, {
        previousReceivedMessage: offerCredentialMessage ? offerCredentialMessage : undefined,
        previousSentMessage: proposeCredentialMessage ? proposeCredentialMessage : undefined,
      })

      for (const format of formats) {
        const attachment = format.getAttachment(
          credentialOfferMessage.formats,
          credentialOfferMessage.messageAttachment
        )

        if (!attachment) {
          throw new AriesFrameworkError(`Missing offer attachment in credential offer message`)
        }
        this.logger.debug('Save metadata for offer')
        format.processOffer(attachment, credentialRecord)
      }
      await this.updateState(credentialRecord, CredentialState.OfferReceived)
      await this.didCommMessageRepository.saveAgentMessage({
        agentMessage: credentialOfferMessage,
        role: DidCommMessageRole.Receiver,
        associatedRecordId: credentialRecord.id,
      })
    } catch {
      // No credential record exists with thread id

      this.logger.debug('No credential record found for this offer - create a new one')

      credentialRecord = new CredentialExchangeRecord({
        connectionId: connection?.id,
        threadId: credentialOfferMessage.id,
        credentialAttributes: credentialOfferMessage.credentialPreview?.attributes,
        state: CredentialState.OfferReceived,
        protocolVersion: CredentialProtocolVersion.V2,
        credentials: [],
      })

      for (const format of formats) {
        const attachment = format.getAttachment(
          credentialOfferMessage.formats,
          credentialOfferMessage.messageAttachment
        )

        if (!attachment) {
          throw new AriesFrameworkError(`Missing offer attachment in credential offer message`)
        }
        this.logger.debug('Save metadata for offer')
        format.processOffer(attachment, credentialRecord)
      }

      // Save in repository
      this.logger.debug('Saving credential record and emit offer-received event')
      await this.credentialRepository.save(credentialRecord)

      await this.didCommMessageRepository.saveAgentMessage({
        agentMessage: credentialOfferMessage,
        role: DidCommMessageRole.Receiver,
        associatedRecordId: credentialRecord.id,
      })
      this.eventEmitter.emit<CredentialStateChangedEvent>({
        type: CredentialEventTypes.CredentialStateChanged,
        payload: {
          credentialRecord,
          previousState: null,
        },
      })
    }

    return credentialRecord
  }

  /**
   * Register the v2 handlers. These handlers supplement, ie are created in addition to, the existing
   * v1 handlers.
   */
  public registerHandlers() {
    this.logger.debug('Registering V2 handlers')

    this.dispatcher.registerHandler(
      new V2ProposeCredentialHandler(this, this.agentConfig, this.didCommMessageRepository)
    )

    this.dispatcher.registerHandler(
      new V2OfferCredentialHandler(
        this,
        this.agentConfig,
        this.mediationRecipientService,
        this.didCommMessageRepository
      )
    )

    this.dispatcher.registerHandler(
      new V2RequestCredentialHandler(this, this.agentConfig, this.didCommMessageRepository)
    )

    this.dispatcher.registerHandler(new V2IssueCredentialHandler(this, this.agentConfig, this.didCommMessageRepository))
    this.dispatcher.registerHandler(new V2CredentialAckHandler(this))
    this.dispatcher.registerHandler(new V2CredentialProblemReportHandler(this))
  }

  /**
   * Create a {@link V2RequestCredentialMessage}
   *
   * @param credentialRecord The credential record for which to create the credential request
   * @param options request options for creating this request
   * @returns Object containing request message and associated credential record
   *
   */
  public async createRequest(
    record: CredentialExchangeRecord,
    options: RequestCredentialOptions,
    holderDid?: string // temporary workaround
  ): Promise<CredentialProtocolMsgReturnType<V2RequestCredentialMessage>> {
    this.logger.debug('Get the Format Service and Create Request Message')

    record.assertState(CredentialState.OfferReceived)

    const offerMessage = await this.didCommMessageRepository.findAgentMessage({
      associatedRecordId: record.id,
      messageClass: V2OfferCredentialMessage,
    })

    if (!offerMessage) {
      throw new CredentialProblemReportError(
        `Missing required base64 or json encoded attachment data for credential offer with thread id ${record.threadId}`,
        { problemCode: CredentialProblemReportReason.IssuanceAbandoned }
      )
    }
    const formats: CredentialFormatService[] = this.getFormatsFromMessage(offerMessage.formats)
    if (!formats) {
      throw new AriesFrameworkError('No format keys found on the RequestCredentialOptions object')
    }
    const { message, credentialRecord } = await this.credentialMessageBuilder.createRequest(
      formats,
      record,
      options,
      offerMessage,
      holderDid
    )
    await this.updateState(credentialRecord, CredentialState.RequestSent)

    return { message, credentialRecord }
  }

  /**
   * Process a received {@link RequestCredentialMessage}. This will not accept the credential request
   * or send a credential. It will only update the existing credential record with
   * the information from the credential request message. Use {@link createCredential}
   * after calling this method to create a credential.
   *
   * @param messageContext The message context containing a v2 credential request message
   * @returns credential record associated with the credential request message
   *
   */
  public async processRequest(
    messageContext: InboundMessageContext<V2RequestCredentialMessage>
  ): Promise<CredentialExchangeRecord> {
    const { message: credentialRequestMessage, connection } = messageContext

    const credentialRecord = await this.getByThreadAndConnectionId(credentialRequestMessage.threadId, connection?.id)
    credentialRecord.connectionId = connection?.id

    const proposalMessage = await this.didCommMessageRepository.findAgentMessage({
      associatedRecordId: credentialRecord.id,
      messageClass: V2ProposeCredentialMessage,
    })

    const offerMessage = await this.didCommMessageRepository.findAgentMessage({
      associatedRecordId: credentialRecord.id,
      messageClass: V2OfferCredentialMessage,
    })

    // Assert
    credentialRecord.assertState(CredentialState.OfferSent)
    this.connectionService.assertConnectionOrServiceDecorator(messageContext, {
      previousReceivedMessage: proposalMessage ? proposalMessage : undefined,
      previousSentMessage: offerMessage ? offerMessage : undefined,
    })

    this.logger.debug('Credential record found when processing credential request', credentialRecord)
    await this.didCommMessageRepository.saveAgentMessage({
      agentMessage: credentialRequestMessage,
      role: DidCommMessageRole.Receiver,
      associatedRecordId: credentialRecord.id,
    })
    await this.updateState(credentialRecord, CredentialState.RequestReceived)

    return credentialRecord
  }

  /**
   * Negotiate a credential proposal as issuer (by sending a credential offer message) to the connection
   * associated with the credential record.
   *
   * @param credentialOptions configuration for the offer see {@link NegotiateProposalOptions}
   * @returns Credential exchange record associated with the credential offer
   *
   */
  public async negotiateProposal(
    credentialOptions: NegotiateProposalOptions,
    credentialRecord: CredentialExchangeRecord
  ): Promise<CredentialProtocolMsgReturnType<V2OfferCredentialMessage>> {
    if (!credentialRecord.connectionId) {
      throw new AriesFrameworkError(
        `No connectionId found for credential record '${credentialRecord.id}'. Connection-less issuance does not support negotiation.`
      )
    }

    const message = await this.createOfferAsResponse(credentialRecord, credentialOptions)

    return { credentialRecord, message }
  }

  /**
   * Create a {@link ProposePresentationMessage} as response to a received credential offer.
   * To create a proposal not bound to an existing credential exchange, use {@link createProposal}.
   *
   * @param credentialRecord The credential record for which to create the credential proposal
   * @param config Additional configuration to use for the proposal
   * @returns Object containing proposal message and associated credential record
   *
   */
  public async negotiateOffer(
    options: NegotiateOfferOptions,
    credentialRecord: CredentialExchangeRecord
  ): Promise<CredentialProtocolMsgReturnType<V2ProposeCredentialMessage>> {
    // Assert
    credentialRecord.assertState(CredentialState.OfferReceived)

    // Create message

    const formats: CredentialFormatService[] = this.getFormats(options.credentialFormats)

    const { message: proposalMessage } = this.credentialMessageBuilder.createProposal(formats, options)
    proposalMessage.setThread({ threadId: credentialRecord.threadId })

    // Update record
    await this.didCommMessageRepository.saveAgentMessage({
      agentMessage: proposalMessage,
      role: DidCommMessageRole.Sender,
      associatedRecordId: credentialRecord.id,
    })
    credentialRecord.credentialAttributes = proposalMessage.credentialProposal?.attributes
    this.updateState(credentialRecord, CredentialState.ProposalSent)

    return { message: proposalMessage, credentialRecord }
  }
  /**
   * Create a {@link V2OfferCredentialMessage} as beginning of protocol process.
   *
   * @param formatService {@link CredentialFormatService} the format service object containing format-specific logic
   * @param options attributes of the original offer
   * @returns Object containing offer message and associated credential record
   *
   */
  public async createOffer(
    credentialOptions: OfferCredentialOptions
  ): Promise<CredentialProtocolMsgReturnType<V2OfferCredentialMessage>> {
    if (!credentialOptions.connectionId) {
      throw new AriesFrameworkError('Connection id missing from offer credential options')
    }
    const connection = await this.connectionService.getById(credentialOptions.connectionId)

    connection?.assertReady()

    const formats: CredentialFormatService[] = this.getFormats(credentialOptions.credentialFormats)

    // Create message
    const { credentialRecord, message } = await this.credentialMessageBuilder.createOffer(formats, credentialOptions)
    credentialRecord.connectionId = credentialOptions.connectionId

    for (const format of formats) {
      const attachment = format.getAttachment(message.formats, message.messageAttachment)

      if (!attachment) {
        throw new AriesFrameworkError(`Missing offer attachment in credential offer message`)
      }
      format.processOffer(attachment, credentialRecord)
    }
    await this.credentialRepository.save(credentialRecord)
    await this.emitEvent(credentialRecord)

    await this.didCommMessageRepository.saveAgentMessage({
      agentMessage: message,
      role: DidCommMessageRole.Sender,
      associatedRecordId: credentialRecord.id,
    })

    return { credentialRecord, message }
  }

  /**
   * Create a {@link AcceptProposalOptions} object used by handler
   *
   * @param credentialRecord {@link CredentialRecord} the record containing the proposal
   * @return options attributes of the proposal
   *
   */
  public async createAcceptProposalOptions(credentialRecord: CredentialExchangeRecord): Promise<AcceptProposalOptions> {
    const proposalMessage: V2ProposeCredentialMessage | null = await this.didCommMessageRepository.findAgentMessage({
      associatedRecordId: credentialRecord.id,
      messageClass: V2ProposeCredentialMessage,
    })

    if (!proposalMessage) {
      throw new AriesFrameworkError(`Missing proposal message for credential record ${credentialRecord.id}`)
    }
    const formats: CredentialFormatService[] = this.getFormatsFromMessage(proposalMessage.formats)

    const options: ServiceAcceptProposalOptions = {
      credentialRecordId: credentialRecord.id,
      credentialFormats: {},
    }

    for (const formatService of formats) {
      options.proposalAttachment = formatService.getAttachment(
        proposalMessage.formats,
        proposalMessage.messageAttachment
      )
      // should fill in the credential formats
      await formatService.processProposal(options, credentialRecord)
    }
    return options
  }

  /**
   * Create a {@link IssueCredentialMessage} as response to a received credential request.
   *
   * @param credentialRecord The credential record for which to create the credential
   * @param options Additional configuration to use for the credential
   * @returns Object containing issue credential message and associated credential record
   *
   */
  public async createCredential(
    record: CredentialExchangeRecord,
    options: AcceptRequestOptions
  ): Promise<CredentialProtocolMsgReturnType<V2IssueCredentialMessage>> {
    record.assertState(CredentialState.RequestReceived)

    const requestMessage = await this.didCommMessageRepository.findAgentMessage({
      associatedRecordId: record.id,
      messageClass: V2RequestCredentialMessage,
    })

    if (!requestMessage) {
      throw new AriesFrameworkError(
        `Missing credential request for credential exchange with thread id ${record.threadId}`
      )
    }
    const offerMessage = await this.didCommMessageRepository.findAgentMessage({
      associatedRecordId: record.id,
      messageClass: V2OfferCredentialMessage,
    })
    const credentialFormats: CredentialFormatService[] = this.getFormatsFromMessage(requestMessage.formats)
    const { message: issueCredentialMessage, credentialRecord } = await this.credentialMessageBuilder.createCredential(
      credentialFormats,
      record,
      options,
      requestMessage,
      offerMessage ? offerMessage : undefined
    )

    issueCredentialMessage.setThread({
      threadId: credentialRecord.threadId,
    })
    issueCredentialMessage.setPleaseAck()

    credentialRecord.autoAcceptCredential = options?.autoAcceptCredential ?? credentialRecord.autoAcceptCredential

    await this.updateState(credentialRecord, CredentialState.CredentialIssued)

    return { message: issueCredentialMessage, credentialRecord }
  }

  /**
   * Process a received {@link IssueCredentialMessage}. This will not accept the credential
   * or send a credential acknowledgement. It will only update the existing credential record with
   * the information from the issue credential message. Use {@link createAck}
   * after calling this method to create a credential acknowledgement.
   *
   * @param messageContext The message context containing an issue credential message
   *
   * @returns credential record associated with the issue credential message
   *
   */
  public async processCredential(
    messageContext: InboundMessageContext<V2IssueCredentialMessage>
  ): Promise<CredentialExchangeRecord> {
    const { message: issueCredentialMessage, connection } = messageContext

    this.logger.debug(`Processing credential with id ${issueCredentialMessage.id}`)

    const credentialRecord = await this.getByThreadAndConnectionId(issueCredentialMessage.threadId, connection?.id)

    credentialRecord.connectionId = connection?.id

    const requestMessage = await this.didCommMessageRepository.findAgentMessage({
      associatedRecordId: credentialRecord.id,
      messageClass: V2RequestCredentialMessage,
    })
    const offerMessage = await this.didCommMessageRepository.findAgentMessage({
      associatedRecordId: credentialRecord.id,
      messageClass: V2OfferCredentialMessage,
    })

    // Assert
    credentialRecord.assertState(CredentialState.RequestSent)
    this.connectionService.assertConnectionOrServiceDecorator(messageContext, {
      previousReceivedMessage: offerMessage ? offerMessage : undefined,
      previousSentMessage: requestMessage ? requestMessage : undefined,
    })

    const formatServices: CredentialFormatService[] = this.getFormatsFromMessage(issueCredentialMessage.formats)

    for (const formatService of formatServices) {
      // get the revocation registry and pass it to the process (store) credential method
      const issueAttachment = formatService.getAttachment(
        issueCredentialMessage.formats,
        issueCredentialMessage.messageAttachment
      )

      if (!issueAttachment) {
        throw new AriesFrameworkError('Missing credential attachment in processCredential')
      }
      const revocationRegistry = await formatService.getRevocationRegistry(issueAttachment)

      const options: AcceptCredentialOptions = {
        credential: issueAttachment,
        revocationRegistry,
      }
      await formatService.processCredential(options, credentialRecord)
    }

    await this.updateState(credentialRecord, CredentialState.CredentialReceived)

    await this.didCommMessageRepository.saveAgentMessage({
      agentMessage: issueCredentialMessage,
      role: DidCommMessageRole.Receiver,
      associatedRecordId: credentialRecord.id,
    })
    return credentialRecord
  }

  /**
   * Create a {@link V2CredentialAckMessage} as response to a received credential.
   *
   * @param credentialRecord The credential record for which to create the credential acknowledgement
   * @returns Object containing credential acknowledgement message and associated credential record
   *
   */
  public async createAck(
    credentialRecord: CredentialExchangeRecord
  ): Promise<CredentialProtocolMsgReturnType<V2CredentialAckMessage>> {
    credentialRecord.assertState(CredentialState.CredentialReceived)

    // Create message
    const ackMessage = new V2CredentialAckMessage({
      status: AckStatus.OK,
      threadId: credentialRecord.threadId,
    })

    await this.updateState(credentialRecord, CredentialState.Done)

    return { message: ackMessage, credentialRecord }
  }

  /**
   * Process a received {@link CredentialAckMessage}.
   *
   * @param messageContext The message context containing a credential acknowledgement message
   * @returns credential record associated with the credential acknowledgement message
   *
   */
  public async processAck(
    messageContext: InboundMessageContext<V2CredentialAckMessage>
  ): Promise<CredentialExchangeRecord> {
    const { message: credentialAckMessage, connection } = messageContext

    this.logger.debug(`Processing credential ack with id ${credentialAckMessage.id}`)

    const credentialRecord = await this.getByThreadAndConnectionId(credentialAckMessage.threadId, connection?.id)
    credentialRecord.connectionId = connection?.id

    const requestMessage = await this.didCommMessageRepository.findAgentMessage({
      associatedRecordId: credentialRecord.id,
      messageClass: V2RequestCredentialMessage,
    })

    const credentialMessage = await this.didCommMessageRepository.findAgentMessage({
      associatedRecordId: credentialRecord.id,
      messageClass: V2IssueCredentialMessage,
    })

    // Assert
    credentialRecord.assertState(CredentialState.CredentialIssued)
    this.connectionService.assertConnectionOrServiceDecorator(messageContext, {
      previousReceivedMessage: requestMessage ? requestMessage : undefined,
      previousSentMessage: credentialMessage ? credentialMessage : undefined,
    })

    // Update record
    await this.updateState(credentialRecord, CredentialState.Done)

    return credentialRecord
  }

  public async getOfferMessage(id: string): Promise<AgentMessage | null> {
    return await this.didCommMessageRepository.findAgentMessage({
      associatedRecordId: id,
      messageClass: V2OfferCredentialMessage,
    })
  }
  public async getRequestMessage(id: string): Promise<AgentMessage | null> {
    return await this.didCommMessageRepository.findAgentMessage({
      associatedRecordId: id,
      messageClass: V2RequestCredentialMessage,
    })
  }

  public async getCredentialMessage(id: string): Promise<AgentMessage | null> {
    return await this.didCommMessageRepository.findAgentMessage({
      associatedRecordId: id,
      messageClass: V2IssueCredentialMessage,
    })
  }
  /**
   * Create an offer message for an out-of-band (connectionless) credential
   * @param credentialOptions the options (parameters) object for the offer
   * @returns the credential record and the offer message
   */
  public async createOutOfBandOffer(
    credentialOptions: OfferCredentialOptions
  ): Promise<CredentialProtocolMsgReturnType<V2OfferCredentialMessage>> {
    const formats: CredentialFormatService[] = this.getFormats(credentialOptions.credentialFormats)

    // Create message
    const { credentialRecord, message: offerCredentialMessage } = await this.credentialMessageBuilder.createOffer(
      formats,
      credentialOptions
    )

    for (const format of formats) {
      const attachment = format.getAttachment(offerCredentialMessage.formats, offerCredentialMessage.messageAttachment)

      if (!attachment) {
        throw new AriesFrameworkError(`Missing offer attachment in credential offer message`)
      }
      this.logger.debug('Save metadata for offer')
      format.processOffer(attachment, credentialRecord)
    }

    // Create and set ~service decorator
    const routing = await this.mediationRecipientService.getRouting()
    offerCredentialMessage.service = new ServiceDecorator({
      serviceEndpoint: routing.endpoints[0],
      recipientKeys: [routing.verkey],
      routingKeys: routing.routingKeys,
    })
    await this.credentialRepository.save(credentialRecord)
    await this.didCommMessageRepository.saveAgentMessage({
      agentMessage: offerCredentialMessage,
      role: DidCommMessageRole.Receiver,
      associatedRecordId: credentialRecord.id,
    })
    await this.emitEvent(credentialRecord)
    return { credentialRecord, message: offerCredentialMessage }
  }

  public update(credentialRecord: CredentialExchangeRecord) {
    return this.credentialRepository.update(credentialRecord)
  }
}<|MERGE_RESOLUTION|>--- conflicted
+++ resolved
@@ -145,10 +145,6 @@
     if (this.agentConfig.autoAcceptCredentials === AutoAcceptCredential.Never) {
       return false
     }
-<<<<<<< HEAD
-
-=======
->>>>>>> 1362120d
     let offerValues: CredentialPreviewAttribute[] | undefined
     let shouldAutoRespond = true
     const formatServices: CredentialFormatService[] = this.getFormatsFromMessage(offerMessage.formats)
