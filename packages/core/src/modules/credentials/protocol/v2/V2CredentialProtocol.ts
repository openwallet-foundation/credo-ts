--- conflicted
+++ resolved
@@ -114,13 +114,8 @@
    */
   public async createProposal(
     agentContext: AgentContext,
-<<<<<<< HEAD
-    { connection, credentialFormats, comment, autoAcceptCredential }: CreateProposalOptions<CFs>
+    { connectionRecord, credentialFormats, comment, autoAcceptCredential }: CreateCredentialProposalOptions<CFs>
   ): Promise<CredentialProtocolMsgReturnType<DidCommV1Message>> {
-=======
-    { connectionRecord, credentialFormats, comment, autoAcceptCredential }: CreateCredentialProposalOptions<CFs>
-  ): Promise<CredentialProtocolMsgReturnType<AgentMessage>> {
->>>>>>> 61daf0cb
     agentContext.config.logger.debug('Get the Format Service and Create Proposal Message')
 
     const credentialRepository = agentContext.dependencyManager.resolve(CredentialRepository)
