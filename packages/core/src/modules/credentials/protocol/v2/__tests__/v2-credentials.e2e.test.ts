import type { Agent } from '../../../../../agent/Agent'
import type { ConnectionRecord } from '../../../../connections'
import type { IndyCredPropose } from '../../../formats/indy/models/IndyCredPropose'

import { issueCredential, setupCredentialTests, waitForCredentialRecord } from '../../../../../../tests/helpers'
import testLogger from '../../../../../../tests/logger'
import { DidCommMessageRepository } from '../../../../../storage'
import { JsonTransformer } from '../../../../../utils'
import { IndyHolderService } from '../../../../indy/services/IndyHolderService'
import { CredentialState } from '../../../models/CredentialState'
import { CredentialExchangeRecord } from '../../../repository/CredentialExchangeRecord'
import {
  V2IssueCredentialMessage,
  V2ProposeCredentialMessage,
  V2RequestCredentialMessage,
  V2CredentialPreview,
  V2OfferCredentialMessage,
} from '../messages'

const credentialPreview = V2CredentialPreview.fromRecord({
  name: 'John',
  age: '99',
  'x-ray': 'some x-ray',
  profile_picture: 'profile picture',
})

describe('v2 credentials', () => {
  let faberAgent: Agent
  let aliceAgent: Agent
  let credDefId: string
  let faberConnection: ConnectionRecord
  let aliceConnection: ConnectionRecord
  let aliceCredentialRecord: CredentialExchangeRecord
  let faberCredentialRecord: CredentialExchangeRecord
  let credPropose: IndyCredPropose

  const newCredentialPreview = V2CredentialPreview.fromRecord({
    name: 'John',
    age: '99',
    'x-ray': 'another x-ray value',
    profile_picture: 'another profile picture',
  })

  beforeAll(async () => {
    ;({ faberAgent, aliceAgent, credDefId, faberConnection, aliceConnection } = await setupCredentialTests(
      'Faber Agent Credentials v2',
      'Alice Agent Credentials v2'
    ))
    credPropose = {
      credentialDefinitionId: credDefId,
      schemaIssuerDid: 'GMm4vMw8LLrLJjp81kRRLp',
      schemaName: 'ahoy',
      schemaVersion: '1.0',
      schemaId: 'q7ATwTYbQDgiigVijUAej:2:test:1.0',
      issuerDid: 'GMm4vMw8LLrLJjp81kRRLp',
    }
  })

  afterAll(async () => {
    await faberAgent.shutdown()
    await faberAgent.wallet.delete()
    await aliceAgent.shutdown()
    await aliceAgent.wallet.delete()
  })

  test('Alice starts with V2 credential proposal to Faber', async () => {
    testLogger.test('Alice sends (v2) credential proposal to Faber')

    const credentialExchangeRecord = await aliceAgent.credentials.proposeCredential({
      connectionId: aliceConnection.id,
      protocolVersion: 'v2',
      credentialFormats: {
        indy: {
          attributes: credentialPreview.attributes,
          schemaIssuerDid: 'GMm4vMw8LLrLJjp81kRRLp',
          schemaName: 'ahoy',
          schemaVersion: '1.0',
          schemaId: 'q7ATwTYbQDgiigVijUAej:2:test:1.0',
          issuerDid: 'GMm4vMw8LLrLJjp81kRRLp',
          credentialDefinitionId: 'GMm4vMw8LLrLJjp81kRRLp:3:CL:12:tag',
        },
      },
      comment: 'v2 propose credential test',
    })

    expect(credentialExchangeRecord).toMatchObject({
      connectionId: aliceConnection.id,
      protocolVersion: 'v2',
      state: CredentialState.ProposalSent,
      threadId: expect.any(String),
    })

    testLogger.test('Faber waits for credential proposal from Alice')
    faberCredentialRecord = await waitForCredentialRecord(faberAgent, {
      threadId: credentialExchangeRecord.threadId,
      state: CredentialState.ProposalReceived,
    })

    testLogger.test('Faber sends credential offer to Alice')
    await faberAgent.credentials.acceptProposal({
      credentialRecordId: faberCredentialRecord.id,
      comment: 'V2 Indy Proposal',
      credentialFormats: {
        indy: {
          credentialDefinitionId: credDefId,
          attributes: credentialPreview.attributes,
        },
      },
    })

    testLogger.test('Alice waits for credential offer from Faber')
    aliceCredentialRecord = await waitForCredentialRecord(aliceAgent, {
      threadId: faberCredentialRecord.threadId,
      state: CredentialState.OfferReceived,
    })

    const didCommMessageRepository = faberAgent.injectionContainer.resolve(DidCommMessageRepository)
    const offerMessage = await didCommMessageRepository.findAgentMessage({
      associatedRecordId: faberCredentialRecord.id,
      messageClass: V2OfferCredentialMessage,
    })

    expect(JsonTransformer.toJSON(offerMessage)).toMatchObject({
      '@id': expect.any(String),
      '@type': 'https://didcomm.org/issue-credential/2.0/offer-credential',
      comment: 'V2 Indy Proposal',
      credential_preview: {
        '@type': 'https://didcomm.org/issue-credential/2.0/credential-preview',
        attributes: [
          {
            name: 'name',
            'mime-type': 'text/plain',
            value: 'John',
          },
          {
            name: 'age',
            'mime-type': 'text/plain',
            value: '99',
          },
          {
            name: 'x-ray',
            'mime-type': 'text/plain',
            value: 'some x-ray',
          },
          {
            name: 'profile_picture',
            'mime-type': 'text/plain',
            value: 'profile picture',
          },
        ],
      },
      'offers~attach': expect.any(Array),
    })

    expect(aliceCredentialRecord).toMatchObject({
      id: expect.any(String),
      connectionId: expect.any(String),
      type: CredentialExchangeRecord.type,
    })

    // below values are not in json object
    expect(aliceCredentialRecord.getTags()).toEqual({
      threadId: faberCredentialRecord.threadId,
      connectionId: aliceCredentialRecord.connectionId,
      state: aliceCredentialRecord.state,
      credentialIds: [],
    })

    const offerCredentialExchangeRecord = await aliceAgent.credentials.acceptOffer({
      credentialRecordId: aliceCredentialRecord.id,
    })

    expect(offerCredentialExchangeRecord).toMatchObject({
      connectionId: aliceConnection.id,
      protocolVersion: 'v2',
      state: CredentialState.RequestSent,
      threadId: expect.any(String),
    })

    testLogger.test('Faber waits for credential request from Alice')
    faberCredentialRecord = await waitForCredentialRecord(faberAgent, {
      threadId: aliceCredentialRecord.threadId,
      state: CredentialState.RequestReceived,
    })

    testLogger.test('Faber sends credential to Alice')
    await faberAgent.credentials.acceptRequest({
      credentialRecordId: faberCredentialRecord.id,
      comment: 'V2 Indy Credential',
    })

    testLogger.test('Alice waits for credential from Faber')
    aliceCredentialRecord = await waitForCredentialRecord(aliceAgent, {
      threadId: faberCredentialRecord.threadId,
      state: CredentialState.CredentialReceived,
    })

    await aliceAgent.credentials.acceptCredential({
      credentialRecordId: aliceCredentialRecord.id,
    })

    testLogger.test('Faber waits for state done')
    await waitForCredentialRecord(faberAgent, {
      threadId: faberCredentialRecord.threadId,
      state: CredentialState.Done,
    })
  })

  test('Faber issues credential which is then deleted from Alice`s wallet', async () => {
    const { holderCredential } = await issueCredential({
      issuerAgent: faberAgent,
      issuerConnectionId: faberConnection.id,
      holderAgent: aliceAgent,
      credentialTemplate: {
        credentialDefinitionId: credDefId,
        attributes: credentialPreview.attributes,
      },
    })

    // test that delete credential removes from both repository and wallet
    // latter is tested by spying on holder service (Indy) to
    // see if deleteCredential is called
    const holderService = aliceAgent.injectionContainer.resolve(IndyHolderService)

    const deleteCredentialSpy = jest.spyOn(holderService, 'deleteCredential')
    await aliceAgent.credentials.deleteById(holderCredential.id, {
      deleteAssociatedCredentials: true,
      deleteAssociatedDidCommMessages: true,
    })
    expect(deleteCredentialSpy).toHaveBeenNthCalledWith(1, holderCredential.credentials[0].credentialRecordId)

    return expect(aliceAgent.credentials.getById(holderCredential.id)).rejects.toThrowError(
      `CredentialRecord: record with id ${holderCredential.id} not found.`
    )
  })

  test('Alice starts with proposal, faber sends a counter offer, alice sends second proposal, faber sends second offer', async () => {
    // proposeCredential -> negotiateProposal -> negotiateOffer -> negotiateProposal -> acceptOffer -> acceptRequest -> DONE (credential issued)

    testLogger.test('Alice sends credential proposal to Faber')
    let aliceCredentialExchangeRecord = await aliceAgent.credentials.proposeCredential({
      connectionId: aliceConnection.id,
      protocolVersion: 'v2',
      credentialFormats: {
        indy: {
          ...credPropose,
          attributes: credentialPreview.attributes,
        },
      },
      comment: 'v2 propose credential test',
    })
    expect(aliceCredentialExchangeRecord.state).toBe(CredentialState.ProposalSent)

    testLogger.test('Faber waits for credential proposal from Alice')
    let faberCredentialRecord = await waitForCredentialRecord(faberAgent, {
      threadId: aliceCredentialExchangeRecord.threadId,
      state: CredentialState.ProposalReceived,
    })

    faberCredentialRecord = await faberAgent.credentials.negotiateProposal({
      credentialRecordId: faberCredentialRecord.id,
      credentialFormats: {
        indy: {
          credentialDefinitionId: credDefId,
          attributes: newCredentialPreview.attributes,
        },
      },
    })

    testLogger.test('Alice waits for credential offer from Faber')
    let aliceCredentialRecord = await waitForCredentialRecord(aliceAgent, {
      threadId: faberCredentialRecord.threadId,
      state: CredentialState.OfferReceived,
    })

    // Check if the state of the credential records did not change
    faberCredentialRecord = await faberAgent.credentials.getById(faberCredentialRecord.id)
    faberCredentialRecord.assertState(CredentialState.OfferSent)

    aliceCredentialRecord = await aliceAgent.credentials.getById(aliceCredentialRecord.id)
    aliceCredentialRecord.assertState(CredentialState.OfferReceived)

    // second proposal
    aliceCredentialExchangeRecord = await aliceAgent.credentials.negotiateOffer({
      credentialRecordId: aliceCredentialRecord.id,
      credentialFormats: {
        indy: {
          ...credPropose,
          attributes: newCredentialPreview.attributes,
        },
      },
    })

    expect(aliceCredentialExchangeRecord.state).toBe(CredentialState.ProposalSent)

    testLogger.test('Faber waits for credential proposal from Alice')
    faberCredentialRecord = await waitForCredentialRecord(faberAgent, {
      threadId: aliceCredentialExchangeRecord.threadId,
      state: CredentialState.ProposalReceived,
    })

    faberCredentialRecord = await faberAgent.credentials.negotiateProposal({
      credentialRecordId: faberCredentialRecord.id,
      credentialFormats: {
        indy: {
          credentialDefinitionId: credDefId,
          attributes: newCredentialPreview.attributes,
        },
      },
    })

    testLogger.test('Alice waits for credential offer from Faber')

    aliceCredentialRecord = await waitForCredentialRecord(aliceAgent, {
      threadId: faberCredentialRecord.threadId,
      state: CredentialState.OfferReceived,
    })

    const offerCredentialExchangeRecord = await aliceAgent.credentials.acceptOffer({
      credentialRecordId: aliceCredentialExchangeRecord.id,
    })

    expect(offerCredentialExchangeRecord).toMatchObject({
      connectionId: aliceConnection.id,
      state: CredentialState.RequestSent,
      protocolVersion: 'v2',
      threadId: aliceCredentialExchangeRecord.threadId,
    })

    testLogger.test('Faber waits for credential request from Alice')
    faberCredentialRecord = await waitForCredentialRecord(faberAgent, {
      threadId: aliceCredentialExchangeRecord.threadId,
      state: CredentialState.RequestReceived,
    })
    testLogger.test('Faber sends credential to Alice')

    await faberAgent.credentials.acceptRequest({
      credentialRecordId: faberCredentialRecord.id,
      comment: 'V2 Indy Credential',
    })

    testLogger.test('Alice waits for credential from Faber')
    aliceCredentialRecord = await waitForCredentialRecord(aliceAgent, {
      threadId: faberCredentialRecord.threadId,
      state: CredentialState.CredentialReceived,
    })

    // testLogger.test('Alice sends credential ack to Faber')
    await aliceAgent.credentials.acceptCredential({ credentialRecordId: aliceCredentialRecord.id })

    testLogger.test('Faber waits for credential ack from Alice')
    faberCredentialRecord = await waitForCredentialRecord(faberAgent, {
      threadId: faberCredentialRecord.threadId,
      state: CredentialState.Done,
    })
    expect(aliceCredentialRecord).toMatchObject({
      type: CredentialExchangeRecord.type,
      id: expect.any(String),
      createdAt: expect.any(Date),
      threadId: expect.any(String),
      connectionId: expect.any(String),
      state: CredentialState.CredentialReceived,
    })
  })

  test('Faber starts with offer, alice sends counter proposal, faber sends second offer, alice sends second proposal', async () => {
    testLogger.test('Faber sends credential offer to Alice')
    const faberCredentialExchangeRecord = await faberAgent.credentials.offerCredential({
      comment: 'some comment about credential',
      connectionId: faberConnection.id,
      credentialFormats: {
        indy: {
          attributes: credentialPreview.attributes,
          credentialDefinitionId: credDefId,
        },
      },
      protocolVersion: 'v2',
    })

    testLogger.test('Alice waits for credential offer from Faber')
    aliceCredentialRecord = await waitForCredentialRecord(aliceAgent, {
      threadId: faberCredentialExchangeRecord.threadId,
      state: CredentialState.OfferReceived,
    })

    aliceCredentialRecord = await aliceAgent.credentials.negotiateOffer({
      credentialRecordId: aliceCredentialRecord.id,
      credentialFormats: {
        indy: {
          ...credPropose,
          attributes: newCredentialPreview.attributes,
        },
      },
    })

    expect(aliceCredentialRecord.state).toBe(CredentialState.ProposalSent)

    testLogger.test('Faber waits for credential proposal from Alice')
    faberCredentialRecord = await waitForCredentialRecord(faberAgent, {
      threadId: aliceCredentialRecord.threadId,
      state: CredentialState.ProposalReceived,
    })
    faberCredentialRecord = await faberAgent.credentials.negotiateProposal({
      credentialRecordId: faberCredentialRecord.id,
      credentialFormats: {
        indy: {
          credentialDefinitionId: credDefId,
          attributes: newCredentialPreview.attributes,
        },
      },
    })

    testLogger.test('Alice waits for credential offer from Faber')

    aliceCredentialRecord = await waitForCredentialRecord(aliceAgent, {
      threadId: faberCredentialRecord.threadId,
      state: CredentialState.OfferReceived,
    })

    aliceCredentialRecord = await aliceAgent.credentials.negotiateOffer({
      credentialRecordId: aliceCredentialRecord.id,
      credentialFormats: {
        indy: {
          ...credPropose,
          attributes: newCredentialPreview.attributes,
        },
      },
    })

    expect(aliceCredentialRecord.state).toBe(CredentialState.ProposalSent)

    testLogger.test('Faber waits for credential proposal from Alice')
    faberCredentialRecord = await waitForCredentialRecord(faberAgent, {
      threadId: aliceCredentialRecord.threadId,
      state: CredentialState.ProposalReceived,
    })

    testLogger.test('Faber sends credential offer to Alice')
    await faberAgent.credentials.acceptProposal({
      credentialRecordId: faberCredentialRecord.id,
      comment: 'V2 Indy Proposal',
      credentialFormats: {
        indy: {
          credentialDefinitionId: credDefId,
          attributes: credentialPreview.attributes,
        },
      },
    })

    testLogger.test('Alice waits for credential offer from Faber')
    aliceCredentialRecord = await waitForCredentialRecord(aliceAgent, {
      threadId: faberCredentialRecord.threadId,
      state: CredentialState.OfferReceived,
    })

    const offerCredentialExchangeRecord = await aliceAgent.credentials.acceptOffer({
      credentialRecordId: aliceCredentialRecord.id,
    })

    expect(offerCredentialExchangeRecord).toMatchObject({
      connectionId: aliceConnection.id,
      state: CredentialState.RequestSent,
      protocolVersion: 'v2',
    })

    testLogger.test('Faber waits for credential request from Alice')
    faberCredentialRecord = await waitForCredentialRecord(faberAgent, {
      threadId: aliceCredentialRecord.threadId,
      state: CredentialState.RequestReceived,
    })

    testLogger.test('Faber sends credential to Alice')
    await faberAgent.credentials.acceptRequest({
      credentialRecordId: faberCredentialRecord.id,
      comment: 'V2 Indy Credential',
    })

    testLogger.test('Alice waits for credential from Faber')
    aliceCredentialRecord = await waitForCredentialRecord(aliceAgent, {
      threadId: faberCredentialRecord.threadId,
      state: CredentialState.CredentialReceived,
    })

<<<<<<< HEAD
    const proposalMessage = await aliceAgent.credentials.findProposalMessage(aliceCredentialRecord.id)
    const offerMessage = await aliceAgent.credentials.findOfferMessage(aliceCredentialRecord.id)
    const requestMessage = await aliceAgent.credentials.findRequestMessage(aliceCredentialRecord.id)
    const credentialMessage = await aliceAgent.credentials.findCredentialMessage(aliceCredentialRecord.id)

    expect(proposalMessage).toBeInstanceOf(V2ProposeCredentialMessage)
    expect(offerMessage).toBeInstanceOf(V2OfferCredentialMessage)
    expect(requestMessage).toBeInstanceOf(V2RequestCredentialMessage)
    expect(credentialMessage).toBeInstanceOf(V2IssueCredentialMessage)
=======
    const formatData = await aliceAgent.credentials.getFormatData(aliceCredentialRecord.id)

    expect(formatData).toMatchObject({
      proposalAttributes: [
        {
          name: 'name',
          mimeType: 'text/plain',
          value: 'John',
        },
        {
          name: 'age',
          mimeType: 'text/plain',
          value: '99',
        },
        {
          name: 'x-ray',
          mimeType: 'text/plain',
          value: 'another x-ray value',
        },
        {
          name: 'profile_picture',
          mimeType: 'text/plain',
          value: 'another profile picture',
        },
      ],
      proposal: {
        indy: {
          schema_issuer_did: expect.any(String),
          schema_id: expect.any(String),
          schema_name: expect.any(String),
          schema_version: expect.any(String),
          cred_def_id: expect.any(String),
          issuer_did: expect.any(String),
        },
      },
      offer: {
        indy: {
          schema_id: expect.any(String),
          cred_def_id: expect.any(String),
          key_correctness_proof: expect.any(Object),
          nonce: expect.any(String),
        },
      },
      offerAttributes: [
        {
          name: 'name',
          mimeType: 'text/plain',
          value: 'John',
        },
        {
          name: 'age',
          mimeType: 'text/plain',
          value: '99',
        },
        {
          name: 'x-ray',
          mimeType: 'text/plain',
          value: 'some x-ray',
        },
        {
          name: 'profile_picture',
          mimeType: 'text/plain',
          value: 'profile picture',
        },
      ],
      request: {
        indy: {
          prover_did: expect.any(String),
          cred_def_id: expect.any(String),
          blinded_ms: expect.any(Object),
          blinded_ms_correctness_proof: expect.any(Object),
          nonce: expect.any(String),
        },
      },
      credential: {
        indy: {
          schema_id: expect.any(String),
          cred_def_id: expect.any(String),
          rev_reg_id: null,
          values: {
            age: { raw: '99', encoded: '99' },
            profile_picture: {
              raw: 'profile picture',
              encoded: '28661874965215723474150257281172102867522547934697168414362313592277831163345',
            },
            name: {
              raw: 'John',
              encoded: '76355713903561865866741292988746191972523015098789458240077478826513114743258',
            },
            'x-ray': {
              raw: 'some x-ray',
              encoded: '43715611391396952879378357808399363551139229809726238083934532929974486114650',
            },
          },
          signature: expect.any(Object),
          signature_correctness_proof: expect.any(Object),
          rev_reg: null,
          witness: null,
        },
      },
    })
>>>>>>> a7754bd7
  })

  test('Faber starts with V2 offer, alice declines the offer', async () => {
    testLogger.test('Faber sends credential offer to Alice')
    const faberCredentialExchangeRecord = await faberAgent.credentials.offerCredential({
      comment: 'some comment about credential',
      connectionId: faberConnection.id,
      credentialFormats: {
        indy: {
          attributes: credentialPreview.attributes,
          credentialDefinitionId: credDefId,
        },
      },
      protocolVersion: 'v2',
    })

    testLogger.test('Alice waits for credential offer from Faber')
    aliceCredentialRecord = await waitForCredentialRecord(aliceAgent, {
      threadId: faberCredentialExchangeRecord.threadId,
      state: CredentialState.OfferReceived,
    })

    expect(aliceCredentialRecord).toMatchObject({
      id: expect.any(String),
      type: CredentialExchangeRecord.type,
    })

    testLogger.test('Alice declines offer')
    aliceCredentialRecord = await aliceAgent.credentials.declineOffer(aliceCredentialRecord.id)

    expect(aliceCredentialRecord.state).toBe(CredentialState.Declined)
  })
})<|MERGE_RESOLUTION|>--- conflicted
+++ resolved
@@ -481,7 +481,6 @@
       state: CredentialState.CredentialReceived,
     })
 
-<<<<<<< HEAD
     const proposalMessage = await aliceAgent.credentials.findProposalMessage(aliceCredentialRecord.id)
     const offerMessage = await aliceAgent.credentials.findOfferMessage(aliceCredentialRecord.id)
     const requestMessage = await aliceAgent.credentials.findRequestMessage(aliceCredentialRecord.id)
@@ -491,9 +490,8 @@
     expect(offerMessage).toBeInstanceOf(V2OfferCredentialMessage)
     expect(requestMessage).toBeInstanceOf(V2RequestCredentialMessage)
     expect(credentialMessage).toBeInstanceOf(V2IssueCredentialMessage)
-=======
+
     const formatData = await aliceAgent.credentials.getFormatData(aliceCredentialRecord.id)
-
     expect(formatData).toMatchObject({
       proposalAttributes: [
         {
@@ -593,7 +591,6 @@
         },
       },
     })
->>>>>>> a7754bd7
   })
 
   test('Faber starts with V2 offer, alice declines the offer', async () => {
