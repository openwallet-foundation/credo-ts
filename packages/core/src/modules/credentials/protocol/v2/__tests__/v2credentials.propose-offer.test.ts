import type { Agent } from '../../../../../agent/Agent'
import type { ConnectionRecord } from '../../../../connections'
import type { ServiceAcceptOfferOptions } from '../../../CredentialServiceOptions'
import type {
  AcceptOfferOptions,
  AcceptProposalOptions,
  AcceptRequestOptions,
  OfferCredentialOptions,
  ProposeCredentialOptions,
} from '../../../CredentialsModuleOptions'

import { AriesFrameworkError } from '../../../../../../src/error/AriesFrameworkError'
import { DidCommMessageRepository } from '../../../../../../src/storage'
import { setupCredentialTests, waitForCredentialRecord } from '../../../../../../tests/helpers'
import testLogger from '../../../../../../tests/logger'
import { Attachment, AttachmentData } from '../../../../../decorators/attachment/Attachment'
import { JsonTransformer } from '../../../../../utils'
import { LinkedAttachment } from '../../../../../utils/LinkedAttachment'
import { CredentialProtocolVersion } from '../../../CredentialProtocolVersion'
import { CredentialState } from '../../../CredentialState'
import { CredentialExchangeRecord } from '../../../repository/CredentialExchangeRecord'
import { V1CredentialPreview } from '../../v1/V1CredentialPreview'
import { V1OfferCredentialMessage } from '../../v1/messages/V1OfferCredentialMessage'
import { V2CredentialPreview } from '../V2CredentialPreview'
import { V2OfferCredentialMessage } from '../messages/V2OfferCredentialMessage'

describe('credentials', () => {
  let faberAgent: Agent
  let aliceAgent: Agent
  let credDefId: string
  let faberConnection: ConnectionRecord
  let aliceConnection: ConnectionRecord
  let aliceCredentialRecord: CredentialExchangeRecord
  let faberCredentialRecord: CredentialExchangeRecord

  let didCommMessageRepository: DidCommMessageRepository
  beforeAll(async () => {
    ;({ faberAgent, aliceAgent, credDefId, faberConnection, aliceConnection } = await setupCredentialTests(
      'Faber Agent Credentials',
      'Alice Agent Credential'
    ))
  })

  afterAll(async () => {
    await faberAgent.shutdown()
    await faberAgent.wallet.delete()
    await aliceAgent.shutdown()
    await aliceAgent.wallet.delete()
  })
  // ==============================
  // TEST v1 BEGIN
  // ==========================
  test('Alice starts with V1 credential proposal to Faber', async () => {
    const credentialPreview = V1CredentialPreview.fromRecord({
      name: 'John',
      age: '99',
    })
    const testAttributes = {
      attributes: credentialPreview.attributes,
      credentialDefinitionId: 'GMm4vMw8LLrLJjp81kRRLp:3:CL:12:tag',
      linkedAttachments: [
        new LinkedAttachment({
          name: 'profile_picture',
          attachment: new Attachment({
            mimeType: 'image/png',
            data: new AttachmentData({ base64: 'base64encodedpic' }),
          }),
        }),
      ],
      payload: {
        schemaIssuerDid: 'GMm4vMw8LLrLJjp81kRRLp',
        schemaName: 'ahoy',
        schemaVersion: '1.0',
        schemaId: '1560364003',
        issuerDid: 'GMm4vMw8LLrLJjp81kRRLp',
      },
    }
    testLogger.test('Alice sends (v1) credential proposal to Faber')
    // set the propose options
    const proposeOptions: ProposeCredentialOptions = {
      connectionId: aliceConnection.id,
      protocolVersion: CredentialProtocolVersion.V1,
      credentialFormats: {
        indy: testAttributes,
      },
      comment: 'v1 propose credential test',
    }

    const credentialExchangeRecord = await aliceAgent.credentials.proposeCredential(proposeOptions)

    expect(credentialExchangeRecord.connectionId).toEqual(proposeOptions.connectionId)
    expect(credentialExchangeRecord.protocolVersion).toEqual(CredentialProtocolVersion.V1)
    expect(credentialExchangeRecord.state).toEqual(CredentialState.ProposalSent)
    expect(credentialExchangeRecord.threadId).not.toBeNull()
    testLogger.test('Faber waits for credential proposal from Alice')
    faberCredentialRecord = await waitForCredentialRecord(faberAgent, {
      threadId: credentialExchangeRecord.threadId,
      state: CredentialState.ProposalReceived,
    })

    const options: AcceptProposalOptions = {
      connectionId: faberConnection.id,
      credentialRecordId: faberCredentialRecord.id,
      comment: 'V1 Indy Proposal',
      credentialFormats: {
        indy: {
          attributes: credentialPreview.attributes,
          credentialDefinitionId: credDefId,
        },
      },
    }

    testLogger.test('Faber sends credential offer to Alice')
    await faberAgent.credentials.acceptCredentialProposal(options)

    testLogger.test('Alice waits for credential offer from Faber')
    aliceCredentialRecord = await waitForCredentialRecord(aliceAgent, {
      threadId: faberCredentialRecord.threadId,
      state: CredentialState.OfferReceived,
    })

    didCommMessageRepository = faberAgent.injectionContainer.resolve<DidCommMessageRepository>(DidCommMessageRepository)

    const offerMessage = await didCommMessageRepository.findAgentMessage({
      associatedRecordId: faberCredentialRecord.id,
      messageClass: V1OfferCredentialMessage,
    })

    expect(JsonTransformer.toJSON(offerMessage)).toMatchObject({
      '@id': expect.any(String),
      '@type': 'https://didcomm.org/issue-credential/1.0/offer-credential',
      comment: 'V1 Indy Proposal',
      credential_preview: {
        '@type': 'https://didcomm.org/issue-credential/1.0/credential-preview',
        attributes: [
          {
            name: 'name',
            'mime-type': 'text/plain',
            value: 'John',
          },
          {
            name: 'age',
            'mime-type': 'text/plain',
            value: '99',
          },
          {
            name: 'profile_picture',
            'mime-type': 'image/png',
            value: 'hl:zQmcKEWE6eZWpVqGKhbmhd8SxWBa9fgLX7aYW8RJzeHQMZg',
          },
        ],
      },
      'offers~attach': expect.any(Array),
    })
    // below values are not in json object
    expect(aliceCredentialRecord.id).not.toBeNull()
    expect(aliceCredentialRecord.getTags()).toEqual({
      threadId: faberCredentialRecord.threadId,
      connectionId: aliceCredentialRecord.connectionId,
      state: aliceCredentialRecord.state,
      credentialIds: [],
    })
    expect(aliceCredentialRecord.type).toBe(CredentialExchangeRecord.name)
    if (aliceCredentialRecord.connectionId) {
      const acceptOfferOptions: AcceptOfferOptions = {
        credentialRecordId: aliceCredentialRecord.id,
      }
      const offerCredentialExchangeRecord: CredentialExchangeRecord =
        await aliceAgent.credentials.acceptCredentialOffer(acceptOfferOptions)

      expect(offerCredentialExchangeRecord.connectionId).toEqual(proposeOptions.connectionId)
      expect(offerCredentialExchangeRecord.protocolVersion).toEqual(CredentialProtocolVersion.V1)
      expect(offerCredentialExchangeRecord.state).toEqual(CredentialState.RequestSent)
      expect(offerCredentialExchangeRecord.threadId).not.toBeNull()
      testLogger.test('Faber waits for credential request from Alice')
      faberCredentialRecord = await waitForCredentialRecord(faberAgent, {
        threadId: aliceCredentialRecord.threadId,
        state: CredentialState.RequestReceived,
      })

      const options: AcceptRequestOptions = {
        credentialRecordId: faberCredentialRecord.id,
        comment: 'V1 Indy Credential',
      }
      testLogger.test('Faber sends credential to Alice')
      await faberAgent.credentials.acceptRequest(options)

      testLogger.test('Alice waits for credential from Faber')
      aliceCredentialRecord = await waitForCredentialRecord(aliceAgent, {
        threadId: faberCredentialRecord.threadId,
        state: CredentialState.CredentialReceived,
      })
    } else {
      throw new AriesFrameworkError('Missing Connection Id')
    }
  })
  // ==============================
  // TEST v1 END
  // ==========================

  // -------------------------- V2 TEST BEGIN --------------------------------------------

  test('Alice starts with V2 (Indy format) credential proposal to Faber', async () => {
    const credentialPreview = V2CredentialPreview.fromRecord({
      name: 'John',
      age: '99',
    })
    const testAttributes = {
      attributes: credentialPreview.attributes,
      schemaIssuerDid: 'GMm4vMw8LLrLJjp81kRRLp',
      schemaName: 'ahoy',
      schemaVersion: '1.0',
      schemaId: '1560364003',
      issuerDid: 'GMm4vMw8LLrLJjp81kRRLp',
      credentialDefinitionId: 'GMm4vMw8LLrLJjp81kRRLp:3:CL:12:tag',
      linkedAttachments: [
        new LinkedAttachment({
          name: 'profile_picture',
          attachment: new Attachment({
            mimeType: 'image/png',
            data: new AttachmentData({ base64: 'base64encodedpic' }),
          }),
        }),
      ],
      payload: {
        schemaIssuerDid: 'GMm4vMw8LLrLJjp81kRRLp',
        schemaName: 'ahoy',
        schemaVersion: '1.0',
        schemaId: '1560364003',
        issuerDid: 'GMm4vMw8LLrLJjp81kRRLp',
      },
    }
    testLogger.test('Alice sends (v2) credential proposal to Faber')
    // set the propose options
    // we should set the version to V1.0 and V2.0 in separate tests, one as a regression test
    const proposeOptions: ProposeCredentialOptions = {
      connectionId: aliceConnection.id,
      protocolVersion: CredentialProtocolVersion.V2,
      credentialFormats: {
        indy: testAttributes,
      },
      comment: 'v2 propose credential test',
    }
    testLogger.test('Alice sends (v2, Indy) credential proposal to Faber')

    const credentialExchangeRecord: CredentialExchangeRecord = await aliceAgent.credentials.proposeCredential(
      proposeOptions
    )

    expect(credentialExchangeRecord.connectionId).toEqual(proposeOptions.connectionId)
    expect(credentialExchangeRecord.protocolVersion).toEqual(CredentialProtocolVersion.V2)
    expect(credentialExchangeRecord.state).toEqual(CredentialState.ProposalSent)
    expect(credentialExchangeRecord.threadId).not.toBeNull()

    testLogger.test('Faber waits for credential proposal from Alice')
    let faberCredentialRecord = await waitForCredentialRecord(faberAgent, {
      threadId: credentialExchangeRecord.threadId,
      state: CredentialState.ProposalReceived,
    })

    const options: AcceptProposalOptions = {
      connectionId: faberConnection.id,
      credentialRecordId: faberCredentialRecord.id,
      comment: 'V2 Indy Offer',
      credentialFormats: {
        indy: {
          attributes: credentialPreview.attributes,
          credentialDefinitionId: credDefId,
        },
      },
    }
    testLogger.test('Faber sends credential offer to Alice')
    await faberAgent.credentials.acceptCredentialProposal(options)

    testLogger.test('Alice waits for credential offer from Faber')
    aliceCredentialRecord = await waitForCredentialRecord(aliceAgent, {
      threadId: faberCredentialRecord.threadId,
      state: CredentialState.OfferReceived,
    })

    didCommMessageRepository = faberAgent.injectionContainer.resolve<DidCommMessageRepository>(DidCommMessageRepository)

    const offerMessage = await didCommMessageRepository.findAgentMessage({
      associatedRecordId: faberCredentialRecord.id,
      messageClass: V2OfferCredentialMessage,
    })

    expect(JsonTransformer.toJSON(offerMessage)).toMatchObject({
      '@type': 'https://didcomm.org/issue-credential/2.0/offer-credential',
      comment: 'V2 Indy Offer',
      credential_preview: {
        '@type': 'https://didcomm.org/issue-credential/2.0/credential-preview',
        attributes: [
          {
            name: 'name',
            'mime-type': 'text/plain',
            value: 'John',
          },
          {
            name: 'age',
            'mime-type': 'text/plain',
            value: '99',
          },
          {
            name: 'profile_picture',
            'mime-type': 'image/png',
            value: 'hl:zQmcKEWE6eZWpVqGKhbmhd8SxWBa9fgLX7aYW8RJzeHQMZg',
          },
        ],
      },
    })
    expect(aliceCredentialRecord.id).not.toBeNull()
    expect(aliceCredentialRecord.getTags()).toEqual({
      threadId: faberCredentialRecord.threadId,
      credentialIds: [],
      connectionId: aliceCredentialRecord.connectionId,
      state: aliceCredentialRecord.state,
    })
    expect(aliceCredentialRecord.type).toBe(CredentialExchangeRecord.name)

    if (aliceCredentialRecord.connectionId) {
      const acceptOfferOptions: ServiceAcceptOfferOptions = {
        credentialRecordId: aliceCredentialRecord.id,
        credentialFormats: {
          indy: undefined,
<<<<<<< HEAD
          jsonld: undefined,
=======
>>>>>>> 43aacc43
        },
      }
      const offerCredentialExchangeRecord: CredentialExchangeRecord =
        await aliceAgent.credentials.acceptCredentialOffer(acceptOfferOptions)

      expect(offerCredentialExchangeRecord.connectionId).toEqual(proposeOptions.connectionId)
      expect(offerCredentialExchangeRecord.protocolVersion).toEqual(CredentialProtocolVersion.V2)
      expect(offerCredentialExchangeRecord.state).toEqual(CredentialState.RequestSent)
      expect(offerCredentialExchangeRecord.threadId).not.toBeNull()

      testLogger.test('Faber waits for credential request from Alice')
      await waitForCredentialRecord(faberAgent, {
        threadId: aliceCredentialRecord.threadId,
        state: CredentialState.RequestReceived,
      })

      testLogger.test('Faber sends credential to Alice')

      const options: AcceptRequestOptions = {
        credentialRecordId: faberCredentialRecord.id,
        comment: 'V2 Indy Credential',
      }
      await faberAgent.credentials.acceptRequest(options)

      testLogger.test('Alice waits for credential from Faber')
      aliceCredentialRecord = await waitForCredentialRecord(aliceAgent, {
        threadId: faberCredentialRecord.threadId,
        state: CredentialState.CredentialReceived,
      })

      // testLogger.test('Alice sends credential ack to Faber')
      await aliceAgent.credentials.acceptCredential(aliceCredentialRecord.id, CredentialProtocolVersion.V2)

      testLogger.test('Faber waits for credential ack from Alice')
      faberCredentialRecord = await waitForCredentialRecord(faberAgent, {
        threadId: faberCredentialRecord.threadId,
        state: CredentialState.Done,
      })
      expect(aliceCredentialRecord).toMatchObject({
        type: CredentialExchangeRecord.name,
        id: expect.any(String),
        createdAt: expect.any(Date),
        threadId: expect.any(String),
        connectionId: expect.any(String),
        state: CredentialState.CredentialReceived,
      })
    } else {
      throw new AriesFrameworkError('Missing Connection Id')
    }
  })
  test('Faber starts with V2 offer; Alice declines', async () => {
    testLogger.test('Faber sends credential offer to Alice')
    const credentialPreview = V2CredentialPreview.fromRecord({
      name: 'John',
      age: '99',
    })
    const offerOptions: OfferCredentialOptions = {
      comment: 'some comment about credential',
      connectionId: faberConnection.id,
      credentialFormats: {
        indy: {
          attributes: credentialPreview.attributes,
          credentialDefinitionId: credDefId,
        },
      },
      protocolVersion: CredentialProtocolVersion.V2,
    }
    const faberCredentialExchangeRecord = await faberAgent.credentials.offerCredential(offerOptions)

    testLogger.test('Alice waits for credential offer from Faber')
    aliceCredentialRecord = await waitForCredentialRecord(aliceAgent, {
      threadId: faberCredentialExchangeRecord.threadId,
      state: CredentialState.OfferReceived,
    })
    // below values are not in json object
    expect(aliceCredentialRecord.id).not.toBeNull()
    expect(aliceCredentialRecord.getTags()).toEqual({
      threadId: aliceCredentialRecord.threadId,
      state: aliceCredentialRecord.state,
      connectionId: aliceConnection.id,
      credentialIds: [],
    })
    expect(aliceCredentialRecord.type).toBe(CredentialExchangeRecord.name)
    testLogger.test('Alice declines offer')
    if (aliceCredentialRecord.id) {
      await aliceAgent.credentials.declineCredentialOffer(aliceCredentialRecord.id)
    } else {
      throw new AriesFrameworkError('Missing credential record id')
    }
  })
})
// -------------------------- V2 TEST END --------------------------------------------<|MERGE_RESOLUTION|>--- conflicted
+++ resolved
@@ -1,6 +1,6 @@
 import type { Agent } from '../../../../../agent/Agent'
 import type { ConnectionRecord } from '../../../../connections'
-import type { ServiceAcceptOfferOptions } from '../../../CredentialServiceOptions'
+import type { ServiceCreateOfferOptions } from '../../../CredentialServiceOptions'
 import type {
   AcceptOfferOptions,
   AcceptProposalOptions,
@@ -319,14 +319,10 @@
     expect(aliceCredentialRecord.type).toBe(CredentialExchangeRecord.name)
 
     if (aliceCredentialRecord.connectionId) {
-      const acceptOfferOptions: ServiceAcceptOfferOptions = {
+      const acceptOfferOptions: ServiceCreateOfferOptions = {
         credentialRecordId: aliceCredentialRecord.id,
         credentialFormats: {
           indy: undefined,
-<<<<<<< HEAD
-          jsonld: undefined,
-=======
->>>>>>> 43aacc43
         },
       }
       const offerCredentialExchangeRecord: CredentialExchangeRecord =
