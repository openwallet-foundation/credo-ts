--- conflicted
+++ resolved
@@ -131,7 +131,6 @@
       expect(type).toEqual('IndyCredentialFormatService')
     })
 
-<<<<<<< HEAD
     test('returns the correct credential format service for jsonld', () => {
       const version: CredentialProtocolVersion = CredentialProtocolVersion.V2
       const service: CredentialService = api.getService(version)
@@ -141,10 +140,7 @@
       expect(type).toEqual('JsonLdCredentialFormatService')
     })
 
-    test('propose credential format service returns correct format and filters~attach (indy)', () => {
-=======
     test('propose credential format service returns correct format and filters~attach', async () => {
->>>>>>> f77ecab3
       const version: CredentialProtocolVersion = CredentialProtocolVersion.V2
       const service: CredentialService = api.getService(version)
       const formatService: CredentialFormatService = service.getFormatService(CredentialFormatType.Indy)
@@ -154,22 +150,7 @@
       expect(formats.format).toEqual('hlindy/cred-filter@v2.0')
       expect(filtersAttach).toBeTruthy()
     })
-<<<<<<< HEAD
-
-    test('propose credential format service returns correct format and filters~attach (jsonld)', () => {
-      const version: CredentialProtocolVersion = CredentialProtocolVersion.V2
-      const service: CredentialService = api.getService(version)
-      const formatService: CredentialFormatService = service.getFormatService(CredentialFormatType.JsonLd)
-      const { format: formats, attachment: filtersAttach } = formatService.createProposal(jsonProposal)
-
-      expect(formats.attachId.length).toBeGreaterThan(0)
-      expect(formats.format).toEqual('aries/ld-proof-vc-detail@v1.0')
-      expect(filtersAttach).toBeTruthy()
-    })
-    test('propose credential format service transforms and validates CredPropose payload correctly', () => {
-=======
     test('propose credential format service transforms and validates CredPropose payload correctly', async () => {
->>>>>>> f77ecab3
       const version: CredentialProtocolVersion = CredentialProtocolVersion.V2
       const service: CredentialService = api.getService(version)
       const formatService: CredentialFormatService = service.getFormatService(CredentialFormatType.Indy)
