--- conflicted
+++ resolved
@@ -1,32 +1,17 @@
-<<<<<<< HEAD
-import type { Handler, HandlerInboundMessage } from '../../../../../agent/Handler'
+import type { MessageHandler, MessageHandlerInboundMessage } from '../../../../../agent/MessageHandler'
 import type { V2CredentialProtocol } from '../V2CredentialProtocol'
 
 import { V2CredentialAckMessage } from '../messages/V2CredentialAckMessage'
 
-export class V2CredentialAckHandler implements Handler {
+export class V2CredentialAckHandler implements MessageHandler {
   private credentialProtocol: V2CredentialProtocol
-=======
-import type { MessageHandler, MessageHandlerInboundMessage } from '../../../../../agent/MessageHandler'
-import type { V2CredentialService } from '../V2CredentialService'
-
-import { V2CredentialAckMessage } from '../messages/V2CredentialAckMessage'
-
-export class V2CredentialAckHandler implements MessageHandler {
-  private credentialService: V2CredentialService
->>>>>>> 5e48696e
   public supportedMessages = [V2CredentialAckMessage]
 
   public constructor(credentialProtocol: V2CredentialProtocol) {
     this.credentialProtocol = credentialProtocol
   }
 
-<<<<<<< HEAD
-  public async handle(messageContext: HandlerInboundMessage<V2CredentialAckHandler>) {
+  public async handle(messageContext: MessageHandlerInboundMessage<V2CredentialAckHandler>) {
     await this.credentialProtocol.processAck(messageContext)
-=======
-  public async handle(messageContext: MessageHandlerInboundMessage<V2CredentialAckHandler>) {
-    await this.credentialService.processAck(messageContext)
->>>>>>> 5e48696e
   }
 }