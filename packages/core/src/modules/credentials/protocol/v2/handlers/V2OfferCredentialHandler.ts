import type { AgentConfig } from '../../../../../agent/AgentConfig'
import type { Handler, HandlerInboundMessage } from '../../../../../agent/Handler'
import type { InboundMessageContext } from '../../../../../agent/models/InboundMessageContext'
import type { DidCommMessageRepository } from '../../../../../storage'
import type { DidResolverService } from '../../../../dids'
import type { MediationRecipientService } from '../../../../routing/services/MediationRecipientService'
import type { CredentialExchangeRecord } from '../../../repository/CredentialExchangeRecord'
import type { V2CredentialService } from '../V2CredentialService'

import { createOutboundMessage, createOutboundServiceMessage } from '../../../../../agent/helpers'
import { ServiceDecorator } from '../../../../../decorators/service/ServiceDecorator'
import { AriesFrameworkError } from '../../../../../error/AriesFrameworkError'
import { DidCommMessageRole } from '../../../../../storage'
import { getIndyDidFromVerficationMethod } from '../../../../../utils/did'
import { findVerificationMethodByKeyType } from '../../../../dids'
import { V2OfferCredentialMessage } from '../messages/V2OfferCredentialMessage'
import { V2ProposeCredentialMessage } from '../messages/V2ProposeCredentialMessage'

export class V2OfferCredentialHandler implements Handler {
  private credentialService: V2CredentialService
  private agentConfig: AgentConfig
  private mediationRecipientService: MediationRecipientService
  public supportedMessages = [V2OfferCredentialMessage]
  private didCommMessageRepository: DidCommMessageRepository
  private didResolver: DidResolverService

  public constructor(
    credentialService: V2CredentialService,
    agentConfig: AgentConfig,
    mediationRecipientService: MediationRecipientService,
    didCommMessageRepository: DidCommMessageRepository,
    didResolver: DidResolverService
  ) {
    this.credentialService = credentialService
    this.agentConfig = agentConfig
    this.mediationRecipientService = mediationRecipientService
    this.didCommMessageRepository = didCommMessageRepository
    this.didResolver = didResolver
  }

  public async handle(messageContext: InboundMessageContext<V2OfferCredentialMessage>) {
    const credentialRecord = await this.credentialService.processOffer(messageContext)

    const offerMessage = await this.didCommMessageRepository.findAgentMessage({
      associatedRecordId: credentialRecord.id,
      messageClass: V2OfferCredentialMessage,
    })

    const proposeMessage = await this.didCommMessageRepository.findAgentMessage({
      associatedRecordId: credentialRecord.id,
      messageClass: V2ProposeCredentialMessage,
    })

    if (!offerMessage) {
      throw new AriesFrameworkError('Missing offer message in V2OfferCredentialHandler')
    }

    const shouldAutoRespond = this.credentialService.shouldAutoRespondToOffer(
      credentialRecord,
      offerMessage,
      proposeMessage ?? undefined
    )

    if (shouldAutoRespond) {
      return await this.createRequest(credentialRecord, messageContext, offerMessage)
    }
  }

  private async createRequest(
    record: CredentialExchangeRecord,
    messageContext: HandlerInboundMessage<V2OfferCredentialHandler>,
    offerMessage?: V2OfferCredentialMessage
  ) {
    this.agentConfig.logger.info(
      `Automatically sending request with autoAccept on ${this.agentConfig.autoAcceptCredentials}`
    )

    if (messageContext.connection) {
<<<<<<< HEAD
      const didDocument = await this.didResolver.resolveDidDocument(messageContext.connection.did)

      const verificationMethod = await findVerificationMethodByKeyType('Ed25519VerificationKey2018', didDocument)
      if (!verificationMethod) {
        throw new AriesFrameworkError(
          'Invalid DidDocument: Missing verification method with type Ed25519VerificationKey2018 to use as indy holder did'
        )
      }
      const indyDid = getIndyDidFromVerficationMethod(verificationMethod)
=======
      if (!messageContext.connection.did) {
        throw new AriesFrameworkError(`Connection record ${messageContext.connection.id} has no 'did'`)
      }

>>>>>>> 0c1423d7
      const { message, credentialRecord } = await this.credentialService.createRequest(record, {
        holderDid: indyDid,
      })
      await this.didCommMessageRepository.saveAgentMessage({
        agentMessage: message,
        role: DidCommMessageRole.Receiver,
        associatedRecordId: credentialRecord.id,
      })
      return createOutboundMessage(messageContext.connection, message)
    } else if (offerMessage?.service) {
      const routing = await this.mediationRecipientService.getRouting()
      const ourService = new ServiceDecorator({
        serviceEndpoint: routing.endpoints[0],
        recipientKeys: [routing.recipientKey.publicKeyBase58],
        routingKeys: routing.routingKeys.map((key) => key.publicKeyBase58),
      })
      const recipientService = offerMessage.service

      const { message, credentialRecord } = await this.credentialService.createRequest(record, {
        holderDid: ourService.recipientKeys[0],
      })

      // Set and save ~service decorator to record (to remember our verkey)
      message.service = ourService

      await this.credentialService.update(credentialRecord)
      await this.didCommMessageRepository.saveAgentMessage({
        agentMessage: message,
        role: DidCommMessageRole.Sender,
        associatedRecordId: credentialRecord.id,
      })
      return createOutboundServiceMessage({
        payload: message,
        service: recipientService.resolvedDidCommService,
        senderKey: ourService.resolvedDidCommService.recipientKeys[0],
      })
    }

    this.agentConfig.logger.error(`Could not automatically create credential request`)
  }
}<|MERGE_RESOLUTION|>--- conflicted
+++ resolved
@@ -76,7 +76,10 @@
     )
 
     if (messageContext.connection) {
-<<<<<<< HEAD
+      if (!messageContext.connection.did) {
+        throw new AriesFrameworkError(`Connection record ${messageContext.connection.id} has no 'did'`)
+      }
+
       const didDocument = await this.didResolver.resolveDidDocument(messageContext.connection.did)
 
       const verificationMethod = await findVerificationMethodByKeyType('Ed25519VerificationKey2018', didDocument)
@@ -86,12 +89,6 @@
         )
       }
       const indyDid = getIndyDidFromVerficationMethod(verificationMethod)
-=======
-      if (!messageContext.connection.did) {
-        throw new AriesFrameworkError(`Connection record ${messageContext.connection.id} has no 'did'`)
-      }
-
->>>>>>> 0c1423d7
       const { message, credentialRecord } = await this.credentialService.createRequest(record, {
         holderDid: indyDid,
       })
