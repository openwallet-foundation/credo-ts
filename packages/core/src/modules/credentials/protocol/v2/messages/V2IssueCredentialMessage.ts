import { Expose, Type } from 'class-transformer'
import { IsArray, IsInstance, IsOptional, IsString, ValidateNested } from 'class-validator'

import { V1Attachment } from '../../../../../decorators/attachment/V1Attachment'
import { DidCommV1Message } from '../../../../../didcomm'
import { IsValidMessageType, parseMessageType } from '../../../../../utils/messageType'
import { CredentialFormatSpec } from '../../../models'

export interface V2IssueCredentialMessageOptions {
  id?: string
  comment?: string
  formats: CredentialFormatSpec[]
  credentialAttachments: V1Attachment[]
}

<<<<<<< HEAD
export class V2IssueCredentialMessage extends DidCommV1Message {
  public constructor(options: V2IssueCredentialMessageProps) {
=======
export class V2IssueCredentialMessage extends AgentMessage {
  public constructor(options: V2IssueCredentialMessageOptions) {
>>>>>>> 61daf0cb
    super()

    if (options) {
      this.id = options.id ?? this.generateId()
      this.comment = options.comment
      this.formats = options.formats
      this.credentialAttachments = options.credentialAttachments
    }
  }
  @Type(() => CredentialFormatSpec)
  @ValidateNested()
  @IsArray()
  @IsInstance(CredentialFormatSpec, { each: true })
  public formats!: CredentialFormatSpec[]

  @IsValidMessageType(V2IssueCredentialMessage.type)
  public readonly type = V2IssueCredentialMessage.type.messageTypeUri
  public static readonly type = parseMessageType('https://didcomm.org/issue-credential/2.0/issue-credential')

  @IsString()
  @IsOptional()
  public comment?: string

  @Expose({ name: 'credentials~attach' })
  @Type(() => V1Attachment)
  @IsArray()
  @ValidateNested({
    each: true,
  })
  @IsInstance(V1Attachment, { each: true })
  public credentialAttachments!: V1Attachment[]

<<<<<<< HEAD
  public getCredentialAttachmentById(id: string): V1Attachment | undefined {
    return this.credentialAttachments.find((attachment) => attachment.id == id)
=======
  public getCredentialAttachmentById(id: string): Attachment | undefined {
    return this.credentialAttachments.find((attachment) => attachment.id === id)
>>>>>>> 61daf0cb
  }
}<|MERGE_RESOLUTION|>--- conflicted
+++ resolved
@@ -13,13 +13,8 @@
   credentialAttachments: V1Attachment[]
 }
 
-<<<<<<< HEAD
 export class V2IssueCredentialMessage extends DidCommV1Message {
-  public constructor(options: V2IssueCredentialMessageProps) {
-=======
-export class V2IssueCredentialMessage extends AgentMessage {
   public constructor(options: V2IssueCredentialMessageOptions) {
->>>>>>> 61daf0cb
     super()
 
     if (options) {
@@ -52,12 +47,7 @@
   @IsInstance(V1Attachment, { each: true })
   public credentialAttachments!: V1Attachment[]
 
-<<<<<<< HEAD
   public getCredentialAttachmentById(id: string): V1Attachment | undefined {
-    return this.credentialAttachments.find((attachment) => attachment.id == id)
-=======
-  public getCredentialAttachmentById(id: string): Attachment | undefined {
     return this.credentialAttachments.find((attachment) => attachment.id === id)
->>>>>>> 61daf0cb
   }
 }