--- conflicted
+++ resolved
@@ -1,3 +1,4 @@
+import type { AgentMessage } from '../../../../agent/AgentMessage'
 import type { HandlerInboundMessage } from '../../../../agent/Handler'
 import type { InboundMessageContext } from '../../../../agent/models/InboundMessageContext'
 import type { Attachment } from '../../../../decorators/attachment/Attachment'
@@ -50,11 +51,7 @@
 
 import { V1CredentialPreview } from './V1CredentialPreview'
 import {
-<<<<<<< HEAD
-  CredentialAckHandler,
-=======
   V1CredentialAckHandler,
->>>>>>> ec4909c0
   V1CredentialProblemReportHandler,
   V1IssueCredentialHandler,
   V1OfferCredentialHandler as V1OfferCredentialHandler,
@@ -716,11 +713,7 @@
       new V1RequestCredentialHandler(this, this.agentConfig, this.didCommMessageRepository)
     )
     this.dispatcher.registerHandler(new V1IssueCredentialHandler(this, this.agentConfig, this.didCommMessageRepository))
-<<<<<<< HEAD
-    this.dispatcher.registerHandler(new CredentialAckHandler(this))
-=======
     this.dispatcher.registerHandler(new V1CredentialAckHandler(this))
->>>>>>> ec4909c0
     this.dispatcher.registerHandler(new V1CredentialProblemReportHandler(this))
   }
 
