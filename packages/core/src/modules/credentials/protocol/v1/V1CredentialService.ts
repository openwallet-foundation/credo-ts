--- conflicted
+++ resolved
@@ -6,8 +6,6 @@
 import type { ConnectionRecord } from '../../../connections'
 import type { CredentialStateChangedEvent } from '../../CredentialEvents'
 import type {
-<<<<<<< HEAD
-=======
   ServiceAcceptCredentialOptions,
   CredentialOfferTemplate,
   CredentialProposeOptions,
@@ -18,7 +16,6 @@
   DeleteCredentialOptions,
 } from '../../CredentialServiceOptions'
 import type {
->>>>>>> fba46c52
   AcceptProposalOptions,
   CredentialFormatType,
   NegotiateProposalOptions,
@@ -26,23 +23,7 @@
   ProposeCredentialOptions,
 } from '../../CredentialsModuleOptions'
 import type { CredentialFormatService } from '../../formats/CredentialFormatService'
-<<<<<<< HEAD
-import type {
-  CredentialFormats,
-  FormatServiceRequestCredentialOptions,
-  HandlerAutoAcceptOptions,
-} from '../../formats/models/CredentialFormatServiceOptions'
-import type {
-  CredentialProtocolMsgReturnType,
-  ServiceAcceptCredentialOptions,
-  CredentialOfferTemplate,
-  ServiceAcceptOfferOptions,
-  ServiceAcceptRequestOptions,
-  CredentialProposeOptions,
-} from '../v2'
-=======
 import type { CredentialFormats, HandlerAutoAcceptOptions } from '../../formats/models/CredentialFormatServiceOptions'
->>>>>>> fba46c52
 import type { CredOffer } from 'indy-sdk'
 
 import { Lifecycle, scoped } from 'tsyringe'
