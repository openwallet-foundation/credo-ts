import type { Agent } from '../../../../../agent/Agent'
import type { ConnectionRecord } from '../../../../connections'

import { setupCredentialTests, waitForCredentialRecord } from '../../../../../../tests/helpers'
import testLogger from '../../../../../../tests/logger'
import { DidCommMessageRepository } from '../../../../../storage'
import { JsonTransformer } from '../../../../../utils'
import { CredentialState } from '../../../models/CredentialState'
import { CredentialExchangeRecord } from '../../../repository/CredentialExchangeRecord'
import {
  V1ProposeCredentialMessage,
  V1RequestCredentialMessage,
  V1IssueCredentialMessage,
  V1OfferCredentialMessage,
  V1CredentialPreview,
} from '../messages'

describe('v1 credentials', () => {
  let faberAgent: Agent
  let aliceAgent: Agent
  let credDefId: string
  let aliceConnection: ConnectionRecord
  let aliceCredentialRecord: CredentialExchangeRecord
  let faberCredentialRecord: CredentialExchangeRecord

  beforeAll(async () => {
    ;({ faberAgent, aliceAgent, credDefId, aliceConnection } = await setupCredentialTests(
      'Faber Agent Credentials v1',
      'Alice Agent Credentials v1'
    ))
  })

  afterAll(async () => {
    await faberAgent.shutdown()
    await faberAgent.wallet.delete()
    await aliceAgent.shutdown()
    await aliceAgent.wallet.delete()
  })

  test('Alice starts with V1 credential proposal to Faber', async () => {
    const credentialPreview = V1CredentialPreview.fromRecord({
      name: 'John',
      age: '99',
      'x-ray': 'some x-ray',
      profile_picture: 'profile picture',
    })

    testLogger.test('Alice sends (v1) credential proposal to Faber')

    const credentialExchangeRecord = await aliceAgent.credentials.proposeCredential({
      connectionId: aliceConnection.id,
      protocolVersion: 'v1',
      credentialFormats: {
        indy: {
          attributes: credentialPreview.attributes,
          schemaIssuerDid: 'GMm4vMw8LLrLJjp81kRRLp',
          schemaName: 'ahoy',
          schemaVersion: '1.0',
          schemaId: 'q7ATwTYbQDgiigVijUAej:2:test:1.0',
          issuerDid: 'GMm4vMw8LLrLJjp81kRRLp',
          credentialDefinitionId: 'GMm4vMw8LLrLJjp81kRRLp:3:CL:12:tag',
        },
      },
      comment: 'v1 propose credential test',
    })

    expect(credentialExchangeRecord).toMatchObject({
      connectionId: aliceConnection.id,
      protocolVersion: 'v1',
      state: CredentialState.ProposalSent,
      threadId: expect.any(String),
    })

    testLogger.test('Faber waits for credential proposal from Alice')
    faberCredentialRecord = await waitForCredentialRecord(faberAgent, {
      threadId: credentialExchangeRecord.threadId,
      state: CredentialState.ProposalReceived,
    })

    testLogger.test('Faber sends credential offer to Alice')
    await faberAgent.credentials.acceptProposal({
      credentialRecordId: faberCredentialRecord.id,
      comment: 'V1 Indy Proposal',
      credentialFormats: {
        indy: {
          credentialDefinitionId: credDefId,
          attributes: credentialPreview.attributes,
        },
      },
    })

    testLogger.test('Alice waits for credential offer from Faber')
    aliceCredentialRecord = await waitForCredentialRecord(aliceAgent, {
      threadId: faberCredentialRecord.threadId,
      state: CredentialState.OfferReceived,
    })

    const didCommMessageRepository = faberAgent.injectionContainer.resolve(DidCommMessageRepository)
    const offerMessageRecord = await didCommMessageRepository.findAgentMessage({
      associatedRecordId: faberCredentialRecord.id,
      messageClass: V1OfferCredentialMessage,
    })

    expect(JsonTransformer.toJSON(offerMessageRecord)).toMatchObject({
      '@id': expect.any(String),
      '@type': 'https://didcomm.org/issue-credential/1.0/offer-credential',
      comment: 'V1 Indy Proposal',
      credential_preview: {
        '@type': 'https://didcomm.org/issue-credential/1.0/credential-preview',
        attributes: [
          {
            name: 'name',
            'mime-type': 'text/plain',
            value: 'John',
          },
          {
            name: 'age',
            'mime-type': 'text/plain',
            value: '99',
          },
          {
            name: 'x-ray',
            'mime-type': 'text/plain',
            value: 'some x-ray',
          },
          {
            name: 'profile_picture',
            'mime-type': 'text/plain',
            value: 'profile picture',
          },
        ],
      },
      'offers~attach': expect.any(Array),
    })

    expect(aliceCredentialRecord).toMatchObject({
      id: expect.any(String),
      connectionId: expect.any(String),
      type: CredentialExchangeRecord.type,
    })

    // below values are not in json object
    expect(aliceCredentialRecord.getTags()).toEqual({
      threadId: faberCredentialRecord.threadId,
      connectionId: aliceCredentialRecord.connectionId,
      state: aliceCredentialRecord.state,
      credentialIds: [],
    })

    const offerCredentialExchangeRecord = await aliceAgent.credentials.acceptOffer({
      credentialRecordId: aliceCredentialRecord.id,
    })

    expect(offerCredentialExchangeRecord).toMatchObject({
      connectionId: aliceConnection.id,
      protocolVersion: 'v1',
      state: CredentialState.RequestSent,
      threadId: expect.any(String),
    })

    testLogger.test('Faber waits for credential request from Alice')
    faberCredentialRecord = await waitForCredentialRecord(faberAgent, {
      threadId: aliceCredentialRecord.threadId,
      state: CredentialState.RequestReceived,
    })

    testLogger.test('Faber sends credential to Alice')
    await faberAgent.credentials.acceptRequest({
      credentialRecordId: faberCredentialRecord.id,
      comment: 'V1 Indy Credential',
    })

    testLogger.test('Alice waits for credential from Faber')
    aliceCredentialRecord = await waitForCredentialRecord(aliceAgent, {
      threadId: faberCredentialRecord.threadId,
      state: CredentialState.CredentialReceived,
    })

    await aliceAgent.credentials.acceptCredential({
      credentialRecordId: aliceCredentialRecord.id,
    })

    testLogger.test('Faber waits for state done')
    await waitForCredentialRecord(faberAgent, {
      threadId: faberCredentialRecord.threadId,
      state: CredentialState.Done,
    })

<<<<<<< HEAD
    const proposalMessage = await aliceAgent.credentials.findProposalMessage(aliceCredentialRecord.id)
    const offerMessage = await aliceAgent.credentials.findOfferMessage(aliceCredentialRecord.id)
    const requestMessage = await aliceAgent.credentials.findRequestMessage(aliceCredentialRecord.id)
    const credentialMessage = await aliceAgent.credentials.findCredentialMessage(aliceCredentialRecord.id)

    expect(proposalMessage).toBeInstanceOf(V1ProposeCredentialMessage)
    expect(offerMessage).toBeInstanceOf(V1OfferCredentialMessage)
    expect(requestMessage).toBeInstanceOf(V1RequestCredentialMessage)
    expect(credentialMessage).toBeInstanceOf(V1IssueCredentialMessage)
=======
    const formatData = await aliceAgent.credentials.getFormatData(aliceCredentialRecord.id)

    expect(formatData).toMatchObject({
      proposalAttributes: [
        {
          name: 'name',
          mimeType: 'text/plain',
          value: 'John',
        },
        {
          name: 'age',
          mimeType: 'text/plain',
          value: '99',
        },
        {
          name: 'x-ray',
          mimeType: 'text/plain',
          value: 'some x-ray',
        },
        {
          name: 'profile_picture',
          mimeType: 'text/plain',
          value: 'profile picture',
        },
      ],
      proposal: {
        indy: {
          schema_issuer_did: expect.any(String),
          schema_id: expect.any(String),
          schema_name: expect.any(String),
          schema_version: expect.any(String),
          cred_def_id: expect.any(String),
          issuer_did: expect.any(String),
        },
      },
      offer: {
        indy: {
          schema_id: expect.any(String),
          cred_def_id: expect.any(String),
          key_correctness_proof: expect.any(Object),
          nonce: expect.any(String),
        },
      },
      offerAttributes: [
        {
          name: 'name',
          mimeType: 'text/plain',
          value: 'John',
        },
        {
          name: 'age',
          mimeType: 'text/plain',
          value: '99',
        },
        {
          name: 'x-ray',
          mimeType: 'text/plain',
          value: 'some x-ray',
        },
        {
          name: 'profile_picture',
          mimeType: 'text/plain',
          value: 'profile picture',
        },
      ],
      request: {
        indy: {
          prover_did: expect.any(String),
          cred_def_id: expect.any(String),
          blinded_ms: expect.any(Object),
          blinded_ms_correctness_proof: expect.any(Object),
          nonce: expect.any(String),
        },
      },
      credential: {
        indy: {
          schema_id: expect.any(String),
          cred_def_id: expect.any(String),
          rev_reg_id: null,
          values: {
            age: { raw: '99', encoded: '99' },
            profile_picture: {
              raw: 'profile picture',
              encoded: '28661874965215723474150257281172102867522547934697168414362313592277831163345',
            },
            name: {
              raw: 'John',
              encoded: '76355713903561865866741292988746191972523015098789458240077478826513114743258',
            },
            'x-ray': {
              raw: 'some x-ray',
              encoded: '43715611391396952879378357808399363551139229809726238083934532929974486114650',
            },
          },
          signature: expect.any(Object),
          signature_correctness_proof: expect.any(Object),
          rev_reg: null,
          witness: null,
        },
      },
    })
>>>>>>> a7754bd7
  })
})<|MERGE_RESOLUTION|>--- conflicted
+++ resolved
@@ -186,7 +186,6 @@
       state: CredentialState.Done,
     })
 
-<<<<<<< HEAD
     const proposalMessage = await aliceAgent.credentials.findProposalMessage(aliceCredentialRecord.id)
     const offerMessage = await aliceAgent.credentials.findOfferMessage(aliceCredentialRecord.id)
     const requestMessage = await aliceAgent.credentials.findRequestMessage(aliceCredentialRecord.id)
@@ -196,9 +195,8 @@
     expect(offerMessage).toBeInstanceOf(V1OfferCredentialMessage)
     expect(requestMessage).toBeInstanceOf(V1RequestCredentialMessage)
     expect(credentialMessage).toBeInstanceOf(V1IssueCredentialMessage)
-=======
+
     const formatData = await aliceAgent.credentials.getFormatData(aliceCredentialRecord.id)
-
     expect(formatData).toMatchObject({
       proposalAttributes: [
         {
@@ -298,6 +296,5 @@
         },
       },
     })
->>>>>>> a7754bd7
   })
 })