--- conflicted
+++ resolved
@@ -1,10 +1,4 @@
-<<<<<<< HEAD
-import type { Handler, HandlerInboundMessage } from '../../../../../agent/Handler'
-=======
 import type { MessageHandler, MessageHandlerInboundMessage } from '../../../../../agent/MessageHandler'
-import type { Logger } from '../../../../../logger'
-import type { DidCommMessageRepository } from '../../../../../storage'
->>>>>>> 5e48696e
 import type { CredentialExchangeRecord } from '../../../repository/CredentialExchangeRecord'
 import type { V1CredentialProtocol } from '../V1CredentialProtocol'
 
@@ -12,29 +6,17 @@
 import { DidCommMessageRepository } from '../../../../../storage'
 import { V1IssueCredentialMessage, V1RequestCredentialMessage } from '../messages'
 
-<<<<<<< HEAD
-export class V1IssueCredentialHandler implements Handler {
+export class V1IssueCredentialHandler implements MessageHandler {
   private credentialProtocol: V1CredentialProtocol
 
-=======
-export class V1IssueCredentialHandler implements MessageHandler {
-  private credentialService: V1CredentialService
-  private didCommMessageRepository: DidCommMessageRepository
-  private logger: Logger
->>>>>>> 5e48696e
   public supportedMessages = [V1IssueCredentialMessage]
 
   public constructor(credentialProtocol: V1CredentialProtocol) {
     this.credentialProtocol = credentialProtocol
   }
 
-<<<<<<< HEAD
-  public async handle(messageContext: HandlerInboundMessage<V1IssueCredentialHandler>) {
+  public async handle(messageContext: MessageHandlerInboundMessage<V1IssueCredentialHandler>) {
     const credentialRecord = await this.credentialProtocol.processCredential(messageContext)
-=======
-  public async handle(messageContext: MessageHandlerInboundMessage<V1IssueCredentialHandler>) {
-    const credentialRecord = await this.credentialService.processCredential(messageContext)
->>>>>>> 5e48696e
 
     const shouldAutoRespond = await this.credentialProtocol.shouldAutoRespondToCredential(messageContext.agentContext, {
       credentialRecord,
