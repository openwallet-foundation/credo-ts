--- conflicted
+++ resolved
@@ -70,7 +70,6 @@
       `Automatically sending request with autoAccept on ${this.agentConfig.autoAcceptCredentials}`
     )
     if (messageContext.connection) {
-<<<<<<< HEAD
       const didDocument = await this.didResolver.resolveDidDocument(messageContext.connection.did)
 
       const verificationMethod = await findVerificationMethodByKeyType('Ed25519VerificationKey2018', didDocument)
@@ -79,12 +78,9 @@
       }
       const indyDid = getIndyDidFromVerficationMethod(verificationMethod)
 
-      const { message, credentialRecord } = await this.credentialService.createRequest(record, {}, indyDid)
-=======
       const { message, credentialRecord } = await this.credentialService.createRequest(record, {
-        holderDid: messageContext.connection.did,
+        holderDid: indyDid
       })
->>>>>>> 537b51ef
       await this.didCommMessageRepository.saveAgentMessage({
         agentMessage: message,
         role: DidCommMessageRole.Sender,
