--- conflicted
+++ resolved
@@ -64,21 +64,13 @@
       `Automatically sending request with autoAccept on ${this.agentConfig.autoAcceptCredentials}`
     )
     if (messageContext.connection) {
-<<<<<<< HEAD
       if (!messageContext.connection.did) {
         throw new AriesFrameworkError(`Connection record ${messageContext.connection.id} has no 'did'`)
       }
 
-      const { message, credentialRecord } = await this.credentialService.createRequest(
-        record,
-        {},
-        messageContext.connection.did
-      )
-=======
       const { message, credentialRecord } = await this.credentialService.createRequest(record, {
         holderDid: messageContext.connection.did,
       })
->>>>>>> 537b51ef
       await this.didCommMessageRepository.saveAgentMessage({
         agentMessage: message,
         role: DidCommMessageRole.Sender,
