import type { AgentMessage } from '../../agent/AgentMessage'
import type { ConnectionRecord } from '../connections/repository/ConnectionRecord'
import type { CredentialFormat, CredentialFormatPayload } from './formats'
import type { AutoAcceptCredential } from './models/CredentialAutoAcceptType'
import type { CredentialExchangeRecord } from './repository/CredentialExchangeRecord'

export interface CreateProposalOptions<CFs extends CredentialFormat[]> {
  connection: ConnectionRecord
  credentialFormats: CredentialFormatPayload<CFs, 'createProposal'>
  autoAcceptCredential?: AutoAcceptCredential
  comment?: string
}

export interface AcceptProposalOptions<CFs extends CredentialFormat[]> {
  credentialRecord: CredentialExchangeRecord
  credentialFormats?: CredentialFormatPayload<CFs, 'acceptProposal'>
  autoAcceptCredential?: AutoAcceptCredential
  comment?: string
}

export interface NegotiateProposalOptions<CFs extends CredentialFormat[]> {
  credentialRecord: CredentialExchangeRecord
  credentialFormats: CredentialFormatPayload<CFs, 'createOffer'>
  autoAcceptCredential?: AutoAcceptCredential
  comment?: string
}

export interface CreateOfferOptions<CFs extends CredentialFormat[]> {
  // Create offer can also be used for connection-less, so connection is optional
  connection?: ConnectionRecord
  credentialFormats: CredentialFormatPayload<CFs, 'createOffer'>
  autoAcceptCredential?: AutoAcceptCredential
  comment?: string
<<<<<<< HEAD
  credentialRecordId?: string
  connection?: ConnectionRecord
  attachId?: string
  proposalAttachment?: Attachment
  credentialFormats: FormatServiceAcceptProposeCredentialFormats
}

export interface ServiceAcceptProposalOptions extends AcceptProposalOptions {
  attachId?: string
  offerAttachment?: Attachment
  proposalAttachment?: Attachment
}

export interface ServiceAcceptRequestOptions extends AcceptRequestOptions {
  attachId?: string
  offerAttachment?: Attachment
  requestAttachment?: Attachment
}
export interface ServiceNegotiateProposalOptions extends NegotiateProposalOptions {
  offerAttachment?: Attachment
=======
}

export interface AcceptOfferOptions<CFs extends CredentialFormat[]> {
  credentialRecord: CredentialExchangeRecord
  credentialFormats?: CredentialFormatPayload<CFs, 'acceptOffer'>
  autoAcceptCredential?: AutoAcceptCredential
  comment?: string
}

export interface NegotiateOfferOptions<CFs extends CredentialFormat[]> {
  credentialRecord: CredentialExchangeRecord
  credentialFormats: CredentialFormatPayload<CFs, 'createProposal'>
  autoAcceptCredential?: AutoAcceptCredential
  comment?: string
>>>>>>> 16935e29
}

export interface CreateRequestOptions<CFs extends CredentialFormat[]> {
  connection: ConnectionRecord
  credentialFormats: CredentialFormatPayload<CFs, 'createRequest'>
  autoAcceptCredential?: AutoAcceptCredential
  comment?: string
}

export interface AcceptRequestOptions<CFs extends CredentialFormat[]> {
  credentialRecord: CredentialExchangeRecord
  credentialFormats?: CredentialFormatPayload<CFs, 'acceptRequest'>
  autoAcceptCredential?: AutoAcceptCredential
  comment?: string
}

export interface AcceptCredentialOptions {
  credentialRecord: CredentialExchangeRecord
}

export interface CredentialProtocolMsgReturnType<MessageType extends AgentMessage> {
  message: MessageType
  credentialRecord: CredentialExchangeRecord
}

export interface DeleteCredentialOptions {
  deleteAssociatedCredentials: boolean
}<|MERGE_RESOLUTION|>--- conflicted
+++ resolved
@@ -1,6 +1,6 @@
 import type { AgentMessage } from '../../agent/AgentMessage'
 import type { ConnectionRecord } from '../connections/repository/ConnectionRecord'
-import type { CredentialFormat, CredentialFormatPayload } from './formats'
+import type { CredentialFormat, CredentialFormatPayload } from './formats/CredentialFormat'
 import type { AutoAcceptCredential } from './models/CredentialAutoAcceptType'
 import type { CredentialExchangeRecord } from './repository/CredentialExchangeRecord'
 
@@ -31,28 +31,6 @@
   credentialFormats: CredentialFormatPayload<CFs, 'createOffer'>
   autoAcceptCredential?: AutoAcceptCredential
   comment?: string
-<<<<<<< HEAD
-  credentialRecordId?: string
-  connection?: ConnectionRecord
-  attachId?: string
-  proposalAttachment?: Attachment
-  credentialFormats: FormatServiceAcceptProposeCredentialFormats
-}
-
-export interface ServiceAcceptProposalOptions extends AcceptProposalOptions {
-  attachId?: string
-  offerAttachment?: Attachment
-  proposalAttachment?: Attachment
-}
-
-export interface ServiceAcceptRequestOptions extends AcceptRequestOptions {
-  attachId?: string
-  offerAttachment?: Attachment
-  requestAttachment?: Attachment
-}
-export interface ServiceNegotiateProposalOptions extends NegotiateProposalOptions {
-  offerAttachment?: Attachment
-=======
 }
 
 export interface AcceptOfferOptions<CFs extends CredentialFormat[]> {
@@ -67,7 +45,6 @@
   credentialFormats: CredentialFormatPayload<CFs, 'createProposal'>
   autoAcceptCredential?: AutoAcceptCredential
   comment?: string
->>>>>>> 16935e29
 }
 
 export interface CreateRequestOptions<CFs extends CredentialFormat[]> {
