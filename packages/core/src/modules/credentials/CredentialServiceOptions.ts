--- conflicted
+++ resolved
@@ -2,16 +2,8 @@
 import type { Attachment } from '../../decorators/attachment/Attachment'
 import type { LinkedAttachment } from '../../utils/LinkedAttachment'
 import type { AutoAcceptCredential } from './CredentialAutoAcceptType'
-import type { CredProposeOfferRequestFormat } from './CredentialService'
 import type {
-<<<<<<< HEAD
-  W3CCredentialFormat,
-  CredentialRequestFormat,
-  CredentialDefinitionFormat,
-} from './formats/models/CredentialFormatServiceOptions'
-import type { AcceptOfferOptions, RequestCredentialOptions, AcceptRequestOptions } from './interfaces'
-=======
-  AcceptOfferOptions,
+  AcceptOfferOptions as CreateOfferOptions,
   AcceptProposalOptions,
   AcceptRequestOptions,
   NegotiateOfferOptions,
@@ -20,7 +12,6 @@
   RequestCredentialOptions,
 } from './CredentialsModuleOptions'
 import type { RevocationRegistry } from './formats/models/CredentialFormatServiceOptions'
->>>>>>> 43aacc43
 import type { CredentialPreviewAttribute } from './models/CredentialPreviewAttributes'
 import type { V1CredentialPreview } from './protocol/v1/V1CredentialPreview'
 import type { ProposeCredentialMessageOptions } from './protocol/v1/messages'
@@ -45,17 +36,13 @@
   linkedAttachments?: LinkedAttachment[]
 }
 
-export interface ServiceAcceptOfferOptions extends AcceptOfferOptions {
+export interface ServiceCreateOfferOptions extends CreateOfferOptions {
   attachId?: string
   credentialFormats: {
     indy?: IndyCredentialPreview
-<<<<<<< HEAD
-    jsonld?: W3CCredentialFormat
-=======
     jsonld?: {
       // todo
     }
->>>>>>> 43aacc43
   }
 }
 
@@ -64,6 +51,7 @@
 }
 
 export interface ServiceAcceptProposalOptions extends AcceptProposalOptions {
+  attachId?: string
   offerAttachment?: Attachment
   proposalAttachment?: Attachment
 }
