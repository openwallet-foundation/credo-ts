--- conflicted
+++ resolved
@@ -48,7 +48,6 @@
 export interface ServiceOfferCredentialOptions extends OfferCredentialOptions {
   connectionId?: string
   attachId?: string
-  // offerAttachment?: Attachment
 }
 
 export interface ServiceAcceptProposalOptions extends AcceptProposalOptions {
@@ -76,10 +75,6 @@
 
 export interface ServiceAcceptCredentialOptions {
   credentialAttachment?: Attachment
-<<<<<<< HEAD
-=======
-  revocationRegistry?: RevocationRegistry
->>>>>>> 3a3ceb0b
 }
 
 export type CredentialProposeOptions = Omit<ProposeCredentialMessageOptions, 'id'> & {
