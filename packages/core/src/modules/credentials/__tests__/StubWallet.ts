/* eslint-disable @typescript-eslint/no-unused-vars */

<<<<<<< HEAD
import type { PackedMessage, UnpackedMessageContext, WalletConfig } from '../../../types'
=======
import type { UnpackedMessageContext, WireMessage } from '../../../types'
>>>>>>> 5f2d5126
import type { Buffer } from '../../../utils/buffer'
import type { DidConfig, DidInfo, Wallet } from '../../../wallet/Wallet'

export class StubWallet implements Wallet {
  public get isInitialized() {
    return true
  }

  public get walletHandle() {
    return 0
  }
  public get publicDid() {
    return undefined
  }
  public initialize(walletConfig: WalletConfig): Promise<void> {
    return Promise.resolve()
  }
  public close(): Promise<void> {
    throw new Error('Method not implemented.')
  }

  public delete(): Promise<void> {
    throw new Error('Method not implemented.')
  }
  public initPublicDid(didConfig: DidConfig): Promise<void> {
    throw new Error('Method not implemented.')
  }
  public createDid(didConfig?: DidConfig | undefined): Promise<DidInfo> {
    throw new Error('Method not implemented.')
  }

  public pack(
    payload: Record<string, unknown>,
    recipientKeys: string[],
<<<<<<< HEAD
    senderVerkey?: string | null
  ): Promise<PackedMessage> {
=======
    senderVk: string | null
  ): Promise<WireMessage> {
>>>>>>> 5f2d5126
    throw new Error('Method not implemented.')
  }
  public unpack(messagePackage: WireMessage): Promise<UnpackedMessageContext> {
    throw new Error('Method not implemented.')
  }
  public sign(data: Buffer, verkey: string): Promise<Buffer> {
    throw new Error('Method not implemented.')
  }
  public verify(signerVerkey: string, data: Buffer, signature: Buffer): Promise<boolean> {
    throw new Error('Method not implemented.')
  }

  public async generateNonce(): Promise<string> {
    throw new Error('Method not implemented')
  }
}<|MERGE_RESOLUTION|>--- conflicted
+++ resolved
@@ -1,10 +1,6 @@
 /* eslint-disable @typescript-eslint/no-unused-vars */
 
-<<<<<<< HEAD
-import type { PackedMessage, UnpackedMessageContext, WalletConfig } from '../../../types'
-=======
-import type { UnpackedMessageContext, WireMessage } from '../../../types'
->>>>>>> 5f2d5126
+import type { WireMessage, UnpackedMessageContext, WalletConfig } from '../../../types'
 import type { Buffer } from '../../../utils/buffer'
 import type { DidConfig, DidInfo, Wallet } from '../../../wallet/Wallet'
 
@@ -39,13 +35,8 @@
   public pack(
     payload: Record<string, unknown>,
     recipientKeys: string[],
-<<<<<<< HEAD
     senderVerkey?: string | null
-  ): Promise<PackedMessage> {
-=======
-    senderVk: string | null
   ): Promise<WireMessage> {
->>>>>>> 5f2d5126
     throw new Error('Method not implemented.')
   }
   public unpack(messagePackage: WireMessage): Promise<UnpackedMessageContext> {
