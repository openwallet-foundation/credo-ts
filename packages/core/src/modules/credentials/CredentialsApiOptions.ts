import type { CredentialFormatPayload } from './formats'
import type { AutoAcceptCredential } from './models'
import type { CredentialProtocol } from './protocol/CredentialProtocol'
import type {
  CredentialFormatsFromProtocols,
  DeleteCredentialOptions,
  GetCredentialFormatDataReturn,
} from './protocol/CredentialProtocolOptions'

<<<<<<< HEAD
// re-export GetFormatDataReturn type from protocol, as it is also used in the api
=======
// re-export GetCredentialFormatDataReturn type from protocol, as it is also used in the api
>>>>>>> fb8d58b8
export type { GetCredentialFormatDataReturn, DeleteCredentialOptions }

export type FindCredentialProposalMessageReturn<CPs extends CredentialProtocol[] = CredentialProtocol[]> = ReturnType<
  CPs[number]['findProposalMessage']
>
export type FindCredentialOfferMessageReturn<CPs extends CredentialProtocol[] = CredentialProtocol[]> = ReturnType<
  CPs[number]['findOfferMessage']
>
export type FindCredentialRequestMessageReturn<CPs extends CredentialProtocol[] = CredentialProtocol[]> = ReturnType<
  CPs[number]['findRequestMessage']
>
export type FindCredentialMessageReturn<CPs extends CredentialProtocol[] = CredentialProtocol[]> = ReturnType<
  CPs[number]['findCredentialMessage']
>

/**
 * Get the supported protocol versions based on the provided credential protocols.
 */
export type CredentialProtocolVersionType<CPs extends CredentialProtocol[] = CredentialProtocol[]> =
  CPs[number]['version']

interface BaseOptions {
  autoAcceptCredential?: AutoAcceptCredential
  comment?: string
}

/**
 * Interface for CredentialsApi.proposeCredential. Will send a proposal.
 */
export interface ProposeCredentialOptions<CPs extends CredentialProtocol[] = CredentialProtocol[]> extends BaseOptions {
  connectionId: string
  protocolVersion: CredentialProtocolVersionType<CPs>
  credentialFormats: CredentialFormatPayload<CredentialFormatsFromProtocols<CPs>, 'createProposal'>
}

/**
 * Interface for CredentialsApi.acceptProposal. Will send an offer
 *
 * credentialFormats is optional because this is an accept method
 */
export interface AcceptCredentialProposalOptions<CPs extends CredentialProtocol[] = CredentialProtocol[]>
  extends BaseOptions {
  credentialRecordId: string
  credentialFormats?: CredentialFormatPayload<CredentialFormatsFromProtocols<CPs>, 'acceptProposal'>
}

/**
 * Interface for CredentialsApi.negotiateProposal. Will send an offer
 */
export interface NegotiateCredentialProposalOptions<CPs extends CredentialProtocol[] = CredentialProtocol[]>
  extends BaseOptions {
  credentialRecordId: string
  credentialFormats: CredentialFormatPayload<CredentialFormatsFromProtocols<CPs>, 'createOffer'>
}

/**
 * Interface for CredentialsApi.createOffer. Will create an out of band offer
 */
export interface CreateCredentialOfferOptions<CPs extends CredentialProtocol[] = CredentialProtocol[]>
  extends BaseOptions {
  protocolVersion: CredentialProtocolVersionType<CPs>
  credentialFormats: CredentialFormatPayload<CredentialFormatsFromProtocols<CPs>, 'createOffer'>
}

/**
 * Interface for CredentialsApi.offerCredential. Extends CreateCredentialOfferOptions, will send an offer
 */
export interface OfferCredentialOptions<CPs extends CredentialProtocol[] = CredentialProtocol[]>
  extends BaseOptions,
    CreateCredentialOfferOptions<CPs> {
  connectionId: string
}

/**
 * Interface for CredentialsApi.acceptOffer. Will send a request
 *
 * credentialFormats is optional because this is an accept method
 */
export interface AcceptCredentialOfferOptions<CPs extends CredentialProtocol[] = CredentialProtocol[]>
  extends BaseOptions {
  credentialRecordId: string
  credentialFormats?: CredentialFormatPayload<CredentialFormatsFromProtocols<CPs>, 'acceptOffer'>
}

/**
 * Interface for CredentialsApi.negotiateOffer. Will send a proposal.
 */
export interface NegotiateCredentialOfferOptions<CPs extends CredentialProtocol[] = CredentialProtocol[]>
  extends BaseOptions {
  credentialRecordId: string
  credentialFormats: CredentialFormatPayload<CredentialFormatsFromProtocols<CPs>, 'createProposal'>
}

/**
 * Interface for CredentialsApi.acceptRequest. Will send a credential
 *
 * credentialFormats is optional because this is an accept method
 */
export interface AcceptCredentialRequestOptions<CPs extends CredentialProtocol[] = CredentialProtocol[]>
  extends BaseOptions {
  credentialRecordId: string
  credentialFormats?: CredentialFormatPayload<CredentialFormatsFromProtocols<CPs>, 'acceptRequest'>
  autoAcceptCredential?: AutoAcceptCredential
  comment?: string
}

/**
 * Interface for CredentialsApi.acceptCredential. Will send an ack message
 */
export interface AcceptCredentialOptions {
  credentialRecordId: string
}

/**
 * Interface for CredentialsApi.sendProblemReport. Will send a problem-report message
 */
export interface SendCredentialProblemReportOptions {
  credentialRecordId: string
  description: string
}<|MERGE_RESOLUTION|>--- conflicted
+++ resolved
@@ -7,11 +7,7 @@
   GetCredentialFormatDataReturn,
 } from './protocol/CredentialProtocolOptions'
 
-<<<<<<< HEAD
-// re-export GetFormatDataReturn type from protocol, as it is also used in the api
-=======
 // re-export GetCredentialFormatDataReturn type from protocol, as it is also used in the api
->>>>>>> fb8d58b8
 export type { GetCredentialFormatDataReturn, DeleteCredentialOptions }
 
 export type FindCredentialProposalMessageReturn<CPs extends CredentialProtocol[] = CredentialProtocol[]> = ReturnType<
