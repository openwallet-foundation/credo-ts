import type { AgentConfig } from '../../agent/AgentConfig'
import type { AgentMessage } from '../../agent/AgentMessage'
import type { Dispatcher } from '../../agent/Dispatcher'
import type { EventEmitter } from '../../agent/EventEmitter'
import type { Handler, HandlerInboundMessage } from '../../agent/Handler'
import type { InboundMessageContext } from '../../agent/models/InboundMessageContext'
import type { Logger } from '../../logger'
import type { DidCommMessageRepository } from '../../storage'
import type { MediationRecipientService } from '../routing'
import type { CredentialStateChangedEvent } from './CredentialEvents'
import type { CredentialProtocolVersion } from './CredentialProtocolVersion'
import type { CredentialProtocolMsgReturnType, ServiceRequestCredentialOptions } from './CredentialServiceOptions'
import type { CredentialFormatService } from './formats/CredentialFormatService'
import type {
  CredentialIssueFormat,
  CredentialOfferFormat,
  CredentialProposeFormat,
  CredentialRequestFormat,
} from './formats/models/CredentialFormatServiceOptions'
import type {
  AcceptProposalOptions,
  AcceptRequestOptions,
  CredentialFormatType,
  NegotiateOfferOptions,
  NegotiateProposalOptions,
  OfferCredentialFormats,
  OfferCredentialOptions,
  ProposeCredentialOptions,
} from './interfaces'
import type {
<<<<<<< HEAD
  CredentialAckMessage,
=======
  V1CredentialAckMessage,
>>>>>>> ec4909c0
  V1CredentialProblemReportMessage,
  V1IssueCredentialMessage,
  V1RequestCredentialMessage,
} from './protocol/v1/messages'
<<<<<<< HEAD
import type { V2CredentialService } from './protocol/v2/V2CredentialService'
import type { V2CredentialProblemReportMessage } from './protocol/v2/messages/V2CredentialProblemReportMessage'
=======
>>>>>>> ec4909c0
import type { V2IssueCredentialMessage } from './protocol/v2/messages/V2IssueCredentialMessage'
import type { V2RequestCredentialMessage } from './protocol/v2/messages/V2RequestCredentialMessage'
import type { CredentialExchangeRecord, CredentialRepository } from './repository'

import { CredentialEventTypes } from './CredentialEvents'
import { CredentialState } from './CredentialState'

export type CredProposeOfferRequestFormat =
  | CredentialOfferFormat
  | CredentialProposeFormat
  | CredentialRequestFormat
  | CredentialIssueFormat

export abstract class CredentialService {
  protected credentialRepository: CredentialRepository
  protected eventEmitter: EventEmitter
  protected dispatcher: Dispatcher
  protected agentConfig: AgentConfig
  protected mediationRecipientService: MediationRecipientService
  protected didCommMessageRepository: DidCommMessageRepository
  protected logger: Logger

  public constructor(
    credentialRepository: CredentialRepository,
    eventEmitter: EventEmitter,
    dispatcher: Dispatcher,
    agentConfig: AgentConfig,
    mediationRecipientService: MediationRecipientService,
    didCommMessageRepository: DidCommMessageRepository
  ) {
    this.credentialRepository = credentialRepository
    this.eventEmitter = eventEmitter
    this.dispatcher = dispatcher
    this.agentConfig = agentConfig
    this.mediationRecipientService = mediationRecipientService
    this.didCommMessageRepository = didCommMessageRepository
    this.logger = this.agentConfig.logger

    this.registerHandlers()
  }

  abstract getVersion(): CredentialProtocolVersion

  abstract getFormats(
    credentialFormats: OfferCredentialFormats | CredProposeOfferRequestFormat
  ): CredentialFormatService[]
  // methods for proposal
  abstract createProposal(proposal: ProposeCredentialOptions): Promise<CredentialProtocolMsgReturnType<AgentMessage>>
  abstract processProposal(messageContext: HandlerInboundMessage<Handler>): Promise<CredentialExchangeRecord>
  abstract acceptProposal(
    proposal: AcceptProposalOptions,
    credentialRecord: CredentialExchangeRecord
  ): Promise<CredentialProtocolMsgReturnType<AgentMessage>>
  abstract negotiateProposal(
    options: NegotiateProposalOptions,
    credentialRecord: CredentialExchangeRecord
  ): Promise<CredentialProtocolMsgReturnType<AgentMessage>>

<<<<<<< HEAD
=======
  abstract createProposalAsResponse(
    credentialRecord: CredentialExchangeRecord,
    options: ProposeCredentialOptions
  ): Promise<CredentialProtocolMsgReturnType<AgentMessage>>

>>>>>>> ec4909c0
  // methods for offer
  abstract createOffer(options: OfferCredentialOptions): Promise<CredentialProtocolMsgReturnType<AgentMessage>>
  abstract processOffer(messageContext: HandlerInboundMessage<Handler>): Promise<CredentialExchangeRecord>

  abstract createOutOfBandOffer(options: OfferCredentialOptions): Promise<CredentialProtocolMsgReturnType<AgentMessage>>

  // methods for request
  abstract createRequest(
    credentialRecord: CredentialExchangeRecord,
    options: ServiceRequestCredentialOptions
  ): Promise<CredentialProtocolMsgReturnType<AgentMessage>>

  abstract processAck(messageContext: InboundMessageContext<V1CredentialAckMessage>): Promise<CredentialExchangeRecord>

  abstract negotiateOffer(
    options: NegotiateOfferOptions,
    credentialRecord: CredentialExchangeRecord
  ): Promise<CredentialProtocolMsgReturnType<AgentMessage>>

  // methods for issue

  abstract processRequest(
    messageContext: InboundMessageContext<V1RequestCredentialMessage | V2RequestCredentialMessage>
  ): Promise<CredentialExchangeRecord>

  // methods for issue
  abstract createCredential(
    credentialRecord: CredentialExchangeRecord,
    options?: AcceptRequestOptions
  ): Promise<CredentialProtocolMsgReturnType<AgentMessage>>

  abstract processCredential(
    messageContext: InboundMessageContext<V1IssueCredentialMessage | V2IssueCredentialMessage>
  ): Promise<CredentialExchangeRecord>

  abstract createAck(credentialRecord: CredentialExchangeRecord): Promise<CredentialProtocolMsgReturnType<AgentMessage>>

  abstract registerHandlers(): void

  abstract getFormatService(credentialFormatType?: CredentialFormatType): CredentialFormatService

  /**
   * Decline a credential offer
   * @param credentialRecord The credential to be declined
   */
  public async declineOffer(credentialRecord: CredentialExchangeRecord): Promise<CredentialExchangeRecord> {
    credentialRecord.assertState(CredentialState.OfferReceived)

    await this.updateState(credentialRecord, CredentialState.Declined)

    return credentialRecord
  }
  /**
   * Process a received {@link ProblemReportMessage}.
   *
   * @param messageContext The message context containing a credential problem report message
   * @returns credential record associated with the credential problem report message
   *
   */
  public async processProblemReport(
<<<<<<< HEAD
    messageContext: InboundMessageContext<V1CredentialProblemReportMessage | V2CredentialProblemReportMessage>
=======
    messageContext: InboundMessageContext<V1CredentialProblemReportMessage>
>>>>>>> ec4909c0
  ): Promise<CredentialExchangeRecord> {
    const { message: credentialProblemReportMessage } = messageContext

    const connection = messageContext.assertReadyConnection()

    this.logger.debug(`Processing problem report with id ${credentialProblemReportMessage.id}`)

    const credentialRecord = await this.getByThreadAndConnectionId(
      credentialProblemReportMessage.threadId,
      connection.id
    )

    // Update record
    credentialRecord.errorMessage = `${credentialProblemReportMessage.description.code}: ${credentialProblemReportMessage.description.en}`
    await this.update(credentialRecord)
    return credentialRecord
  }

  abstract getOfferMessage(id: string): Promise<AgentMessage | null>

  abstract getRequestMessage(id: string): Promise<AgentMessage | null>

  abstract getCredentialMessage(id: string): Promise<AgentMessage | null>

  /**
   * Update the record to a new state and emit an state changed event. Also updates the record
   * in storage.
   *
   * @param credentialRecord The credential record to update the state for
   * @param newState The state to update to
   *
   */
  public async updateState(credentialRecord: CredentialExchangeRecord, newState: CredentialState) {
    const previousState = credentialRecord.state
    credentialRecord.state = newState
    await this.credentialRepository.update(credentialRecord)

    this.eventEmitter.emit<CredentialStateChangedEvent>({
      type: CredentialEventTypes.CredentialStateChanged,
      payload: {
        credentialRecord,
        previousState: previousState,
      },
    })
  }
  /**
   * Retrieve a credential record by id
   *
   * @param credentialRecordId The credential record id
   * @throws {RecordNotFoundError} If no record is found
   * @return The credential record
   *
   */
  public getById(credentialRecordId: string): Promise<CredentialExchangeRecord> {
    return this.credentialRepository.getById(credentialRecordId)
  }

  /**
   * Retrieve all credential records
   *
   * @returns List containing all credential records
   */
  public getAll(): Promise<CredentialExchangeRecord[]> {
    return this.credentialRepository.getAll()
  }

  /**
   * Find a credential record by id
   *
   * @param credentialRecordId the credential record id
   * @returns The credential record or null if not found
   */
  public findById(connectionId: string): Promise<CredentialExchangeRecord | null> {
    return this.credentialRepository.findById(connectionId)
  }

  /**
   * Delete a credential record by id
   *
   * @param credentialId the credential record id
   */
  public async deleteById(credentialId: string) {
    const credentialRecord = await this.getById(credentialId)
    return this.credentialRepository.delete(credentialRecord)
  }

  /**
   * Retrieve a credential record by connection id and thread id
   *
   * @param connectionId The connection id
   * @param threadId The thread id
   * @throws {RecordNotFoundError} If no record is found
   * @throws {RecordDuplicateError} If multiple records are found
   * @returns The credential record
   */
  public getByThreadAndConnectionId(threadId: string, connectionId?: string): Promise<CredentialExchangeRecord> {
    return this.credentialRepository.getSingleByQuery({
      connectionId,
      threadId,
    })
  }

  public async update(credentialRecord: CredentialExchangeRecord) {
    return await this.credentialRepository.update(credentialRecord)
  }
}<|MERGE_RESOLUTION|>--- conflicted
+++ resolved
@@ -28,20 +28,12 @@
   ProposeCredentialOptions,
 } from './interfaces'
 import type {
-<<<<<<< HEAD
-  CredentialAckMessage,
-=======
   V1CredentialAckMessage,
->>>>>>> ec4909c0
   V1CredentialProblemReportMessage,
   V1IssueCredentialMessage,
   V1RequestCredentialMessage,
 } from './protocol/v1/messages'
-<<<<<<< HEAD
-import type { V2CredentialService } from './protocol/v2/V2CredentialService'
 import type { V2CredentialProblemReportMessage } from './protocol/v2/messages/V2CredentialProblemReportMessage'
-=======
->>>>>>> ec4909c0
 import type { V2IssueCredentialMessage } from './protocol/v2/messages/V2IssueCredentialMessage'
 import type { V2RequestCredentialMessage } from './protocol/v2/messages/V2RequestCredentialMessage'
 import type { CredentialExchangeRecord, CredentialRepository } from './repository'
@@ -100,14 +92,6 @@
     credentialRecord: CredentialExchangeRecord
   ): Promise<CredentialProtocolMsgReturnType<AgentMessage>>
 
-<<<<<<< HEAD
-=======
-  abstract createProposalAsResponse(
-    credentialRecord: CredentialExchangeRecord,
-    options: ProposeCredentialOptions
-  ): Promise<CredentialProtocolMsgReturnType<AgentMessage>>
-
->>>>>>> ec4909c0
   // methods for offer
   abstract createOffer(options: OfferCredentialOptions): Promise<CredentialProtocolMsgReturnType<AgentMessage>>
   abstract processOffer(messageContext: HandlerInboundMessage<Handler>): Promise<CredentialExchangeRecord>
@@ -168,11 +152,7 @@
    *
    */
   public async processProblemReport(
-<<<<<<< HEAD
     messageContext: InboundMessageContext<V1CredentialProblemReportMessage | V2CredentialProblemReportMessage>
-=======
-    messageContext: InboundMessageContext<V1CredentialProblemReportMessage>
->>>>>>> ec4909c0
   ): Promise<CredentialExchangeRecord> {
     const { message: credentialProblemReportMessage } = messageContext
 
