--- conflicted
+++ resolved
@@ -2,10 +2,6 @@
 import type { AutoAcceptCredential } from '../CredentialAutoAcceptType'
 import type { CredentialProtocolVersion } from '../CredentialProtocolVersion'
 import type { CredentialState } from '../CredentialState'
-import type { V2IssueCredentialMessage } from '../v2/messages/V2IssueCredentialMessage'
-import type { V2OfferCredentialMessage } from '../v2/messages/V2OfferCredentialMessage'
-import type { V2ProposeCredentialMessage } from '../v2/messages/V2ProposeCredentialMessage'
-import type { V2RequestCredentialMessage } from '../v2/messages/V2RequestCredentialMessage'
 import type { CredentialMetadata } from './credentialMetadataTypes'
 
 import { Type } from 'class-transformer'
@@ -15,22 +11,7 @@
 import { BaseRecord } from '../../../storage/BaseRecord'
 import { uuid } from '../../../utils/uuid'
 import { CredentialPreviewAttribute } from '../CredentialPreviewAttributes'
-<<<<<<< HEAD
-import {
-  IssueCredentialMessage,
-  OfferCredentialMessage,
-  ProposeCredentialMessage,
-  RequestCredentialMessage,
-} from '../v1/messages'
 import { CredentialInfo } from '../v1/models/CredentialInfo'
-
-export type ProposeMessageType = ProposeCredentialMessage | V2ProposeCredentialMessage | undefined
-export type OfferMessageType = OfferCredentialMessage | V2OfferCredentialMessage
-export type RequestMessageType = RequestCredentialMessage | V2RequestCredentialMessage
-export type IssueCredentialType = IssueCredentialMessage | V2IssueCredentialMessage
-=======
-import { CredentialInfo } from '../v1/models/CredentialInfo'
->>>>>>> 24000a85
 
 export interface CredentialRecordProps {
   id?: string
@@ -41,13 +22,6 @@
 
   credentialId?: string
   tags?: CustomCredentialTags
-<<<<<<< HEAD
-  proposalMessage?: ProposeMessageType
-  offerMessage?: OfferMessageType
-  requestMessage?: RequestMessageType
-  credentialMessage?: IssueCredentialMessage
-=======
->>>>>>> 24000a85
   credentialAttributes?: CredentialPreviewAttribute[]
   autoAcceptCredential?: AutoAcceptCredential
   linkedAttachments?: Attachment[]
@@ -73,20 +47,7 @@
   public state!: CredentialState
   public autoAcceptCredential?: AutoAcceptCredential
   public errorMessage?: string
-<<<<<<< HEAD
-
-  // message data
-  @Type(() => ProposeCredentialMessage)
-  public proposalMessage?: ProposeMessageType
-  @Type(() => OfferCredentialMessage)
-  public offerMessage?: OfferMessageType
-  @Type(() => RequestCredentialMessage)
-  public requestMessage?: RequestMessageType
-  @Type(() => IssueCredentialMessage)
-  public credentialMessage?: IssueCredentialType
-=======
   public protocolVersion!: CredentialProtocolVersion
->>>>>>> 24000a85
 
   @Type(() => CredentialPreviewAttribute)
   public credentialAttributes?: CredentialPreviewAttribute[]
@@ -109,19 +70,11 @@
       this.threadId = props.threadId
       this._tags = props.tags ?? {}
 
-<<<<<<< HEAD
-      this.proposalMessage = props.proposalMessage
-
-      this.offerMessage = props.offerMessage
-      this.requestMessage = props.requestMessage
-      this.credentialMessage = props.credentialMessage
-=======
       // this.proposalMessage = props.proposalMessage
 
       // this.offerMessage = props.offerMessage
       // this.requestMessage = props.requestMessage
       // this.credentialMessage = props.credentialMessage
->>>>>>> 24000a85
       this.credentialAttributes = props.credentialAttributes
       this.autoAcceptCredential = props.autoAcceptCredential
       this.linkedAttachments = props.linkedAttachments
