--- conflicted
+++ resolved
@@ -19,11 +19,11 @@
 import type { CredentialExchangeRecord } from '../../repository/CredentialExchangeRecord'
 import type { CredPropose } from '../models/CredPropose'
 import type {
+  CredentialFormatSpec,
   FormatServiceCredentialAttachmentFormats,
-  CredentialFormatSpec,
-  HandlerAutoAcceptOptions,
   FormatServiceOfferAttachmentFormats,
   FormatServiceProposeAttachmentFormats,
+  HandlerAutoAcceptOptions,
   RevocationRegistry,
 } from '../models/CredentialFormatServiceOptions'
 import type { Cred, CredDef, CredOffer, CredReq, CredReqMetadata } from 'indy-sdk'
@@ -176,18 +176,7 @@
     const offer = options.offerAttachment.getDataAsJson<CredOffer>()
     const credDef = await this.getCredentialDefinition(offer)
 
-<<<<<<< HEAD
-    options.indy = {}
-    if (options.indy) {
-      options.indy.credentialDefinition = {
-        credDef: await this.getCredentialDefinition(offer),
-      }
-    }
-
-    const { credReq, credReqMetadata } = await this.createIndyCredentialRequest(options, offer, holderDid)
-=======
     const { credReq, credReqMetadata } = await this.createIndyCredentialRequest(options, offer, credDef, holderDid)
->>>>>>> fba46c52
     credentialRecord.metadata.set(CredentialMetadataKeys.IndyRequest, credReqMetadata)
 
     const formats: CredentialFormatSpec = {
@@ -287,15 +276,6 @@
     credDef: CredDef,
     holderDid: string
   ): Promise<{ credReq: CredReq; credReqMetadata: CredReqMetadata }> {
-<<<<<<< HEAD
-    if (!options.indy || !options.indy.credentialDefinition || !options.indy.credentialDefinition.credDef) {
-      throw new AriesFrameworkError('Unable to create Credential Request')
-    }
-    const [credReq, credReqMetadata] = await this.indyHolderService.createCredentialRequest({
-      holderDid: holderDid,
-      credentialOffer: offer,
-      credentialDefinition: options.indy.credentialDefinition.credDef,
-=======
     // if (!options.credentialDefinition || !options.credentialDefinition.credDef) {
     //   throw new AriesFrameworkError('Unable to create Credential Request')
     // }
@@ -303,7 +283,6 @@
       holderDid: holderDid,
       credentialOffer: offer,
       credentialDefinition: credDef,
->>>>>>> fba46c52
     })
     return { credReq, credReqMetadata }
   }
@@ -469,6 +448,7 @@
         options.proposalAttachment
       )
     }
+    console.log("OUCH! autoAccept = ", autoAccept)
     return false
   }
   /**
