--- conflicted
+++ resolved
@@ -31,11 +31,7 @@
 import { AgentConfig } from '../../../../agent/AgentConfig'
 import { EventEmitter } from '../../../../agent/EventEmitter'
 import { AriesFrameworkError } from '../../../../error'
-<<<<<<< HEAD
-import { JsonTransformer } from '../../../../utils'
-=======
 import { JsonTransformer } from '../../../../utils/JsonTransformer'
->>>>>>> f1e04122
 import { MessageValidator } from '../../../../utils/MessageValidator'
 import { composeAutoAccept } from '../../../../utils/composeAutoAccept'
 import { uuid } from '../../../../utils/uuid'
@@ -50,10 +46,7 @@
 import { CredentialRepository } from '../../repository/CredentialRepository'
 import { CredentialFormatService } from '../CredentialFormatService'
 import { CredPropose } from '../models/CredPropose'
-<<<<<<< HEAD
 import { CredentialFormatSpec } from '../models/CredentialFormatServiceOptions'
-=======
->>>>>>> f1e04122
 
 @scoped(Lifecycle.ContainerScoped)
 export class IndyCredentialFormatService extends CredentialFormatService {
@@ -87,16 +80,11 @@
    * @returns object containing associated attachment, formats and filtersAttach elements
    *
    */
-<<<<<<< HEAD
-  public createProposal(options: ProposeCredentialOptions): FormatServiceProposeAttachmentFormats {
-    const formats = new CredentialFormatSpec({
-=======
   public async createProposal(options: ProposeCredentialOptions): Promise<FormatServiceProposeAttachmentFormats> {
     const formats: CredentialFormatSpec = {
->>>>>>> f1e04122
       attachId: this.generateId(),
       format: 'hlindy/cred-filter@v2.0',
-    })
+    }
 
     if (!options.credentialFormats.indy?.payload) {
       throw new AriesFrameworkError('Missing payload in createProposal')
@@ -124,15 +112,8 @@
     options: ServiceAcceptProposalOptions,
     credentialRecord: CredentialExchangeRecord
   ): Promise<void> {
-<<<<<<< HEAD
     const credProposalJson = options.proposalAttachment?.getDataAsJson<CredPropose>()
     if (!credProposalJson) {
-=======
-    let credPropose = options.proposalAttachment?.getDataAsJson<CredPropose>()
-    credPropose = JsonTransformer.fromJSON(credPropose, CredPropose)
-
-    if (!credPropose) {
->>>>>>> f1e04122
       throw new AriesFrameworkError('Missing indy credential proposal data payload')
     }
     const credProposal = JsonTransformer.fromJSON(credProposalJson, CredPropose)
