import type { Attachment } from '../../../../decorators/attachment/Attachment'
import type { Logger } from '../../../../logger'
import type { LinkedAttachment } from '../../../../utils/LinkedAttachment'
import type { CredentialPreviewAttributeOptions } from '../../models/CredentialPreviewAttribute'
import type { CredentialExchangeRecord } from '../../repository/CredentialExchangeRecord'
import type {
  FormatAutoRespondCredentialOptions,
  FormatAcceptOfferOptions,
  FormatAcceptProposalOptions,
  FormatAcceptRequestOptions,
  FormatCreateOfferOptions,
  FormatCreateOfferReturn,
  FormatCreateProposalOptions,
  FormatCreateProposalReturn,
  FormatCreateReturn,
  FormatProcessOptions,
  FormatAutoRespondOfferOptions,
  FormatAutoRespondProposalOptions,
  FormatAutoRespondRequestOptions,
} from '../CredentialFormatServiceOptions'
import type { IndyCredentialFormat } from './IndyCredentialFormat'
import type * as Indy from 'indy-sdk'

import { inject, Lifecycle, scoped } from 'tsyringe'

import { AgentConfig } from '../../../../agent/AgentConfig'
import { EventEmitter } from '../../../../agent/EventEmitter'
import { InjectionSymbols } from '../../../../constants'
import { AriesFrameworkError } from '../../../../error'
import { JsonTransformer } from '../../../../utils/JsonTransformer'
import { MessageValidator } from '../../../../utils/MessageValidator'
import { getIndyDidFromVerificationMethod } from '../../../../utils/did'
import { uuid } from '../../../../utils/uuid'
import { Wallet } from '../../../../wallet/Wallet'
import { ConnectionService } from '../../../connections'
import { DidResolverService, findVerificationMethodByKeyType } from '../../../dids'
import { IndyHolderService, IndyIssuerService } from '../../../indy'
import { IndyLedgerService } from '../../../ledger'
import { CredentialProblemReportError, CredentialProblemReportReason } from '../../errors'
import { CredentialFormatSpec } from '../../models/CredentialFormatSpec'
import { CredentialPreviewAttribute } from '../../models/CredentialPreviewAttribute'
import { CredentialMetadataKeys } from '../../repository/CredentialMetadataTypes'
import { CredentialRepository } from '../../repository/CredentialRepository'
import { CredentialFormatService } from '../CredentialFormatService'

import { IndyCredentialUtils } from './IndyCredentialUtils'
import { IndyCredPropose } from './models/IndyCredPropose'

const INDY_CRED_ABSTRACT = 'hlindy/cred-abstract@v2.0'
const INDY_CRED_REQUEST = 'hlindy/cred-req@v2.0'
const INDY_CRED_FILTER = 'hlindy/cred-filter@v2.0'
const INDY_CRED = 'hlindy/cred@v2.0'

@scoped(Lifecycle.ContainerScoped)
export class IndyCredentialFormatService extends CredentialFormatService<IndyCredentialFormat> {
  private indyIssuerService: IndyIssuerService
  private indyLedgerService: IndyLedgerService
  private indyHolderService: IndyHolderService
  private connectionService: ConnectionService
  private didResolver: DidResolverService
  private wallet: Wallet
  private logger: Logger

  public constructor(
    credentialRepository: CredentialRepository,
    eventEmitter: EventEmitter,
    indyIssuerService: IndyIssuerService,
    indyLedgerService: IndyLedgerService,
    indyHolderService: IndyHolderService,
    connectionService: ConnectionService,
    didResolver: DidResolverService,
    agentConfig: AgentConfig,
    @inject(InjectionSymbols.Wallet) wallet: Wallet
  ) {
    super(credentialRepository, eventEmitter)
    this.indyIssuerService = indyIssuerService
    this.indyLedgerService = indyLedgerService
    this.indyHolderService = indyHolderService
    this.connectionService = connectionService
    this.didResolver = didResolver
    this.wallet = wallet
    this.logger = agentConfig.logger
  }

  public readonly formatKey = 'indy' as const
  public readonly credentialRecordType = 'indy' as const

  /**
   * Create a {@link AttachmentFormats} object dependent on the message type.
   *
   * @param options The object containing all the options for the proposed credential
<<<<<<< HEAD
   * @returns object containing associated attachment, formats and filtersAttach elements
   *
   */
  public async createProposal(options: ProposeCredentialOptions): Promise<FormatServiceProposeAttachmentFormats> {
    const formats = new CredentialFormatSpec({
      attachId: this.generateId(),
      format: 'hlindy/cred-filter@v2.0',
    })
=======
   * @returns object containing associated attachment, format and optionally the credential preview
   *
   */
  public async createProposal({
    credentialFormats,
    credentialRecord,
  }: FormatCreateProposalOptions<IndyCredentialFormat>): Promise<FormatCreateProposalReturn> {
    const format = new CredentialFormatSpec({
      format: INDY_CRED_FILTER,
    })

    const indyFormat = credentialFormats.indy
>>>>>>> 16935e29

    if (!indyFormat) {
      throw new AriesFrameworkError('Missing indy payload createProposal')
    }

    // eslint-disable-next-line @typescript-eslint/no-unused-vars
    const { attributes, linkedAttachments, ...indyCredentialProposal } = indyFormat

    const proposal = new IndyCredPropose(indyCredentialProposal)

    try {
      await MessageValidator.validate(proposal)
    } catch (error) {
      throw new AriesFrameworkError(`Invalid proposal supplied: ${indyCredentialProposal} in Indy Format Service`)
    }

    const proposalJson = JsonTransformer.toJSON(proposal)
    const attachment = this.getFormatData(proposalJson, format.attachId)

    const { previewAttributes } = this.getCredentialLinkedAttachments(
      indyFormat.attributes,
      indyFormat.linkedAttachments
    )

    // Set the metadata
    credentialRecord.metadata.set(CredentialMetadataKeys.IndyCredential, {
      schemaId: proposal.schemaId,
      credentialDefinitionId: proposal.credentialDefinitionId,
    })

    return { format, attachment, previewAttributes }
  }

<<<<<<< HEAD
  /**
   * Method called on reception of a propose credential message
   * We do the necessary processing here to accept the proposal and do the state change, emit event etc.
   * @param options the options needed to accept the proposal
   * @param credentialRecord the credential record for the message exchange
   */
  public async processProposal(
    options: ServiceAcceptProposalOptions,
    credentialRecord: CredentialExchangeRecord
  ): Promise<void> {
    const credProposalJson = options.proposalAttachment?.getDataAsJson<CredPropose>()
=======
  public async processProposal({ attachment }: FormatProcessOptions): Promise<void> {
    const credProposalJson = attachment.getDataAsJson()

>>>>>>> 16935e29
    if (!credProposalJson) {
      throw new AriesFrameworkError('Missing indy credential proposal data payload')
    }

    const credProposal = JsonTransformer.fromJSON(credProposalJson, IndyCredPropose)
    await MessageValidator.validate(credProposal)
  }

  public async acceptProposal({
    attachId,
    credentialFormats,
    credentialRecord,
    proposalAttachment,
  }: FormatAcceptProposalOptions<IndyCredentialFormat>): Promise<FormatCreateOfferReturn> {
    const indyFormat = credentialFormats?.indy

    const credentialProposal = JsonTransformer.fromJSON(proposalAttachment.getDataAsJson(), IndyCredPropose)

<<<<<<< HEAD
    const offersAttach: Attachment = this.getFormatData(offer, attachmentId)
    // with credential preview now being a required field (as per spec)
    // attributes could be empty
    if (preview && preview.attributes.length > 0) {
      await this.checkPreviewAttributesMatchSchemaAttributes(offersAttach, preview)
    }

    return { format: formats, attachment: offersAttach, preview }
  }
  /**
   * Process incoming offer message
   * @param attachment the attachment containing the offer
   * @param credentialRecord the credential record for the message exchange
   */
  public async processOffer(attachment: Attachment, credentialRecord: CredentialExchangeRecord) {
    if (!attachment) {
      throw new AriesFrameworkError('Missing offer attachment in processOffer')
=======
    const credentialDefinitionId = indyFormat?.credentialDefinitionId ?? credentialProposal.credentialDefinitionId
    const attributes = indyFormat?.attributes ?? credentialRecord.credentialAttributes

    if (!credentialDefinitionId) {
      throw new AriesFrameworkError(
        'No credentialDefinitionId in proposal or provided as input to accept proposal method.'
      )
    }

    if (!attributes) {
      throw new AriesFrameworkError('No attributes in proposal or provided as input to accept proposal method.')
>>>>>>> 16935e29
    }

    const { format, attachment, previewAttributes } = await this.createIndyOffer({
      credentialRecord,
      attachId,
      attributes,
      credentialDefinitionId: credentialDefinitionId,
      linkedAttachments: indyFormat?.linkedAttachments,
    })

    return { format, attachment, previewAttributes }
  }

  /**
   * Create a credential attachment format for a credential request.
   *
<<<<<<< HEAD
   * @param options The object containing all the options for the credential request
   * @param credentialRecord the credential record containing the offer from which this request
   * is derived
   * @param holderDid the [holder] DID used to create the request
   * @returns object containing associated attachment, formats and requestAttach elements
=======
   * @param options The object containing all the options for the credential offer
   * @param messageType the type of message which can be Indy, JsonLd etc eg "CRED_20_OFFER"
   * @returns object containing associated attachment, formats and offersAttach elements
>>>>>>> 16935e29
   *
   */
  public async createOffer({
    credentialFormats,
    credentialRecord,
    attachId,
  }: FormatCreateOfferOptions<IndyCredentialFormat>): Promise<FormatCreateOfferReturn> {
    const indyFormat = credentialFormats.indy

    if (!indyFormat) {
      throw new AriesFrameworkError('Missing indy credentialFormat data')
    }

    const { format, attachment, previewAttributes } = await this.createIndyOffer({
      credentialRecord,
      attachId,
      attributes: indyFormat.attributes,
      credentialDefinitionId: indyFormat.credentialDefinitionId,
      linkedAttachments: indyFormat.linkedAttachments,
    })

    return { format, attachment, previewAttributes }
  }

<<<<<<< HEAD
  /**
   * Not implemented; there for future versions
   */
  public async processRequest(
    /* eslint-disable @typescript-eslint/no-unused-vars */
    requestAttachment: Attachment
  ): Promise<void> {
    // not needed for Indy
  }
=======
  public async processOffer({ attachment, credentialRecord }: FormatProcessOptions) {
    this.logger.debug(`Processing indy credential offer for credential record ${credentialRecord.id}`)
>>>>>>> 16935e29

    const credOffer = attachment.getDataAsJson<Indy.CredOffer>()

    if (!credOffer.schema_id || !credOffer.cred_def_id) {
      throw new CredentialProblemReportError('Invalid credential offer', {
        problemCode: CredentialProblemReportReason.IssuanceAbandoned,
      })
    }
  }

  public async acceptOffer({
    credentialFormats,
    credentialRecord,
    attachId,
    offerAttachment,
  }: FormatAcceptOfferOptions<IndyCredentialFormat>): Promise<FormatCreateReturn> {
    const indyFormat = credentialFormats?.indy

    const holderDid = indyFormat?.holderDid ?? (await this.getIndyHolderDid(credentialRecord))

    const credentialOffer = offerAttachment.getDataAsJson<Indy.CredOffer>()
    const credentialDefinition = await this.indyLedgerService.getCredentialDefinition(credentialOffer.cred_def_id)

<<<<<<< HEAD
  /**
   * Gets the attachment object for a given attachId. We need to get out the correct attachId for
   * indy and then find the corresponding attachment (if there is one)
   * @param formats the formats object containing the attachid
   * @param messageAttachment the attachment containing the payload
   * @returns The Attachment if found or undefined
   */
  public getAttachment(formats: CredentialFormatSpec[], messageAttachment: Attachment[]): Attachment | undefined {
    const formatId = formats.find((f) => f.format.includes('indy'))
    const attachment = messageAttachment?.find((attachment) => attachment.id === formatId?.attachId)
    return attachment
=======
    const [credentialRequest, credentialRequestMetadata] = await this.indyHolderService.createCredentialRequest({
      holderDid,
      credentialOffer,
      credentialDefinition,
    })
    credentialRecord.metadata.set(CredentialMetadataKeys.IndyRequest, credentialRequestMetadata)
    credentialRecord.metadata.set(CredentialMetadataKeys.IndyCredential, {
      credentialDefinitionId: credentialOffer.cred_def_id,
      schemaId: credentialOffer.schema_id,
    })

    const format = new CredentialFormatSpec({
      attachId,
      format: INDY_CRED_REQUEST,
    })

    const attachment = this.getFormatData(credentialRequest, format.attachId)
    return { format, attachment }
>>>>>>> 16935e29
  }

  /**
   * Starting from a request is not supported for indy credentials, this method only throws an error.
   */
  public async createRequest(): Promise<FormatCreateReturn> {
    throw new AriesFrameworkError('Starting from a request is not supported for indy credentials')
  }

  /**
   * We don't have any models to validate an indy request object, for now this method does nothing
   */
  // eslint-disable-next-line @typescript-eslint/no-unused-vars
  public async processRequest(options: FormatProcessOptions): Promise<void> {
    // not needed for Indy
  }

<<<<<<< HEAD
  /**
   * Create a {@link AttachmentFormats} object dependent on the message type.
   *
   * @param options The object containing all the options for the credential to be issued
   * @param record the credential record containing the offer from which this request
   * is derived
   * @param requestAttachment the attachment containing the request
   * @param offerAttachment the attachment containing the offer (if present)
   * @returns object containing associated attachment, formats and requestAttach elements
   *
   */
  public async createCredential(
    options: ServiceAcceptRequestOptions,
    record: CredentialExchangeRecord
  ): Promise<FormatServiceCredentialAttachmentFormats> {
=======
  public async acceptRequest({
    credentialRecord,
    attachId,
    offerAttachment,
    requestAttachment,
  }: FormatAcceptRequestOptions<IndyCredentialFormat>): Promise<FormatCreateReturn> {
>>>>>>> 16935e29
    // Assert credential attributes
    const credentialAttributes = credentialRecord.credentialAttributes
    if (!credentialAttributes) {
      throw new CredentialProblemReportError(
        `Missing required credential attribute values on credential record with id ${credentialRecord.id}`,
        { problemCode: CredentialProblemReportReason.IssuanceAbandoned }
      )
    }

<<<<<<< HEAD
    const credOffer = options.offerAttachment?.getDataAsJson<CredOffer>()
    const credRequest = options.requestAttachment?.getDataAsJson<CredReq>()
=======
    const credentialOffer = offerAttachment?.getDataAsJson<Indy.CredOffer>()
    const credentialRequest = requestAttachment.getDataAsJson<Indy.CredReq>()
>>>>>>> 16935e29

    if (!credentialOffer || !credentialRequest) {
      throw new AriesFrameworkError('Missing indy credential offer or credential request in createCredential')
    }

    const [credential, credentialRevocationId] = await this.indyIssuerService.createCredential({
      credentialOffer,
      credentialRequest,
      credentialValues: IndyCredentialUtils.convertAttributesToValues(credentialAttributes),
    })
    credentialRecord.metadata.add(CredentialMetadataKeys.IndyCredential, {
      indyCredentialRevocationId: credentialRevocationId,
      indyRevocationRegistryId: credential.rev_reg_id,
    })

    const format = new CredentialFormatSpec({
      attachId,
      format: INDY_CRED,
    })

    const attachment = this.getFormatData(credential, format.attachId)
    return { format, attachment }
  }
<<<<<<< HEAD
=======

>>>>>>> 16935e29
  /**
   * Processes an incoming credential - retrieve metadata, retrieve payload and store it in the Indy wallet
   * @param options the issue credential message wrapped inside this object
   * @param credentialRecord the credential exchange record for this credential
   */
  public async processCredential({ credentialRecord, attachment }: FormatProcessOptions): Promise<void> {
    const credentialRequestMetadata = credentialRecord.metadata.get(CredentialMetadataKeys.IndyRequest)

    if (!credentialRequestMetadata) {
      throw new CredentialProblemReportError(
        `Missing required request metadata for credential with id ${credentialRecord.id}`,
        { problemCode: CredentialProblemReportReason.IssuanceAbandoned }
      )
    }

    const indyCredential = attachment.getDataAsJson<Indy.Cred>()
    const credentialDefinition = await this.indyLedgerService.getCredentialDefinition(indyCredential.cred_def_id)
    const revocationRegistry = indyCredential.rev_reg_id
      ? await this.indyLedgerService.getRevocationRegistryDefinition(indyCredential.rev_reg_id)
      : null

    if (!credentialRecord.credentialAttributes) {
      throw new AriesFrameworkError(
        'Missing credential attributes on credential record. Unable to check credential attributes'
      )
    }

    // assert the credential values match the offer values
    const recordCredentialValues = IndyCredentialUtils.convertAttributesToValues(credentialRecord.credentialAttributes)
    IndyCredentialUtils.assertValuesMatch(indyCredential.values, recordCredentialValues)

    const credentialId = await this.indyHolderService.storeCredential({
      credentialId: uuid(),
      credentialRequestMetadata,
      credential: indyCredential,
      credentialDefinition,
      revocationRegistryDefinition: revocationRegistry?.revocationRegistryDefinition,
    })

    credentialRecord.credentials.push({
      credentialRecordType: 'indy',
      credentialRecordId: credentialId,
    })
  }

  public supportsFormat(format: string): boolean {
    const supportedFormats = [INDY_CRED_ABSTRACT, INDY_CRED_REQUEST, INDY_CRED_FILTER, INDY_CRED]

    return supportedFormats.includes(format)
  }

  /**
   * Gets the attachment object for a given attachId. We need to get out the correct attachId for
   * indy and then find the corresponding attachment (if there is one)
   * @param formats the formats object containing the attachId
   * @param messageAttachments the attachments containing the payload
   * @returns The Attachment if found or undefined
   *
   */
  public getAttachment(formats: CredentialFormatSpec[], messageAttachments: Attachment[]): Attachment | undefined {
    const supportedAttachmentIds = formats.filter((f) => this.supportsFormat(f.format)).map((f) => f.attachId)
    const supportedAttachments = messageAttachments.filter((attachment) =>
      supportedAttachmentIds.includes(attachment.id)
    )

<<<<<<< HEAD
    if (autoAccept === AutoAcceptCredential.ContentApproved) {
      return (
        this.areProposalValuesValid(handlerOptions.credentialRecord, handlerOptions.messageAttributes) &&
        this.areProposalAndOfferDefinitionIdEqual(handlerOptions.proposalAttachment, handlerOptions.offerAttachment)
      )
    }

    return false
  }

  /**
 * Checks whether it should automatically respond to a request. Moved from CredentialResponseCoordinator
 * as this contains format-specific logic
 * @param options the interface for params for auto respond {@link HandlerAutoAcceptOptions}
 * @returns true if we should auto respond, false otherwise

 */
  public shouldAutoRespondToRequest(options: HandlerAutoAcceptOptions): boolean {
    const autoAccept = composeAutoAccept(options.credentialRecord.autoAcceptCredential, options.autoAcceptType)
=======
    return supportedAttachments[0]
  }

  public async deleteCredentialById(credentialRecordId: string): Promise<void> {
    await this.indyHolderService.deleteCredential(credentialRecordId)
  }

  public shouldAutoRespondToProposal({ offerAttachment, proposalAttachment }: FormatAutoRespondProposalOptions) {
    const credentialProposalJson = proposalAttachment.getDataAsJson()
    const credentialProposal = JsonTransformer.fromJSON(credentialProposalJson, IndyCredPropose)

    const credentialOfferJson = offerAttachment.getDataAsJson<Indy.CredOffer>()
>>>>>>> 16935e29

    // We want to make sure the credential definition matches.
    // TODO: If no credential definition is present on the proposal, we could check whether the other fields
    // of the proposal match with the credential definition id.
    return credentialProposal.credentialDefinitionId === credentialOfferJson.cred_def_id
  }

  public shouldAutoRespondToOffer({ offerAttachment, proposalAttachment }: FormatAutoRespondOfferOptions) {
    const credentialProposalJson = proposalAttachment.getDataAsJson()
    const credentialProposal = JsonTransformer.fromJSON(credentialProposalJson, IndyCredPropose)

    const credentialOfferJson = offerAttachment.getDataAsJson<Indy.CredOffer>()

    // We want to make sure the credential definition matches.
    // TODO: If no credential definition is present on the proposal, we could check whether the other fields
    // of the proposal match with the credential definition id.
    return credentialProposal.credentialDefinitionId === credentialOfferJson.cred_def_id
  }

<<<<<<< HEAD
    if (proposeMessageAttributes && credentialAttributes) {
      const proposeValues = CredentialUtils.convertAttributesToValues(proposeMessageAttributes)
      const defaultValues = CredentialUtils.convertAttributesToValues(credentialAttributes)

      if (CredentialUtils.checkValuesMatch(proposeValues, defaultValues)) {
        return true
      }
    }
    return false
=======
  public shouldAutoRespondToRequest({ offerAttachment, requestAttachment }: FormatAutoRespondRequestOptions) {
    const credentialOfferJson = offerAttachment.getDataAsJson<Indy.CredOffer>()
    const credentialRequestJson = requestAttachment.getDataAsJson<Indy.CredReq>()

    return credentialOfferJson.cred_def_id == credentialRequestJson.cred_def_id
>>>>>>> 16935e29
  }

  public shouldAutoRespondToCredential({
    credentialRecord,
    requestAttachment,
    credentialAttachment,
  }: FormatAutoRespondCredentialOptions) {
    const credentialJson = credentialAttachment.getDataAsJson<Indy.Cred>()
    const credentialRequestJson = requestAttachment.getDataAsJson<Indy.CredReq>()

    // make sure the credential definition matches
    if (credentialJson.cred_def_id !== credentialRequestJson.cred_def_id) return false

    // If we don't have any attributes stored we can't compare so always return false.
    if (!credentialRecord.credentialAttributes) return false
    const attributeValues = IndyCredentialUtils.convertAttributesToValues(credentialRecord.credentialAttributes)

    // check whether the values match the values in the record
    return IndyCredentialUtils.checkValuesMatch(attributeValues, credentialJson.values)
  }

  private async createIndyOffer({
    credentialRecord,
    attachId,
    credentialDefinitionId,
    attributes,
    linkedAttachments,
  }: {
    credentialDefinitionId: string
    credentialRecord: CredentialExchangeRecord
    attachId?: string
    attributes: CredentialPreviewAttributeOptions[]
    linkedAttachments?: LinkedAttachment[]
  }): Promise<FormatCreateOfferReturn> {
    // if the proposal has an attachment Id use that, otherwise the generated id of the formats object
    const format = new CredentialFormatSpec({
      attachId: attachId,
      format: INDY_CRED_ABSTRACT,
    })

    const offer = await this.indyIssuerService.createCredentialOffer(credentialDefinitionId)

    const { previewAttributes } = this.getCredentialLinkedAttachments(attributes, linkedAttachments)
    if (!previewAttributes) {
      throw new AriesFrameworkError('Missing required preview attributes for indy offer')
    }

    await this.assertPreviewAttributesMatchSchemaAttributes(offer, previewAttributes)

    credentialRecord.metadata.set(CredentialMetadataKeys.IndyCredential, {
      schemaId: offer.schema_id,
      credentialDefinitionId: offer.cred_def_id,
    })

    const attachment = this.getFormatData(offer, format.attachId)

    return { format, attachment, previewAttributes }
  }

  private async assertPreviewAttributesMatchSchemaAttributes(
    offer: Indy.CredOffer,
    attributes: CredentialPreviewAttribute[]
  ): Promise<void> {
    const schema = await this.indyLedgerService.getSchema(offer.schema_id)

<<<<<<< HEAD
    const schema = await this.indyLedgerService.getSchema(credOffer.schema_id)
    CredentialUtils.checkAttributesMatch(schema, preview)
=======
    IndyCredentialUtils.checkAttributesMatch(schema, attributes)
>>>>>>> 16935e29
  }

  private async getIndyHolderDid(credentialRecord: CredentialExchangeRecord) {
    // If we have a connection id we try to extract the did from the connection did document.
    if (credentialRecord.connectionId) {
      const connection = await this.connectionService.getById(credentialRecord.connectionId)
      if (!connection.did) {
        throw new AriesFrameworkError(`Connection record ${connection.id} has no 'did'`)
      }
      const resolved = await this.didResolver.resolve(connection.did)

      if (resolved.didDocument) {
        const verificationMethod = await findVerificationMethodByKeyType(
          'Ed25519VerificationKey2018',
          resolved.didDocument
        )

        if (verificationMethod) {
          return getIndyDidFromVerificationMethod(verificationMethod)
        }
      }
    }

    // If it wasn't successful to extract the did from the connection, we'll create a new key (e.g. if using connection-less)
    // FIXME: we already create a did for the exchange when using connection-less, but this is on a higher level. We should look at
    // a way to reuse this key, but for now this is easier.
    const { did } = await this.wallet.createDid()

    return did
  }

  /**
   * Get linked attachments for indy format from a proposal message. This allows attachments
   * to be copied across to old style credential records
   *
   * @param options ProposeCredentialOptions object containing (optionally) the linked attachments
   * @return array of linked attachments or undefined if none present
   */
  private getCredentialLinkedAttachments(
    attributes?: CredentialPreviewAttributeOptions[],
    linkedAttachments?: LinkedAttachment[]
  ): {
    attachments?: Attachment[]
    previewAttributes?: CredentialPreviewAttribute[]
  } {
    if (!linkedAttachments && !attributes) {
      return {}
    }

    let previewAttributes = attributes?.map((attribute) => new CredentialPreviewAttribute(attribute)) ?? []
    let attachments: Attachment[] | undefined

    if (linkedAttachments) {
      // there are linked attachments so transform into the attribute field of the CredentialPreview object for
      // this proposal
      previewAttributes = IndyCredentialUtils.createAndLinkAttachmentsToPreview(linkedAttachments, previewAttributes)
      attachments = linkedAttachments.map((linkedAttachment) => linkedAttachment.attachment)
    }

    return { attachments, previewAttributes }
  }
}<|MERGE_RESOLUTION|>--- conflicted
+++ resolved
@@ -89,16 +89,6 @@
    * Create a {@link AttachmentFormats} object dependent on the message type.
    *
    * @param options The object containing all the options for the proposed credential
-<<<<<<< HEAD
-   * @returns object containing associated attachment, formats and filtersAttach elements
-   *
-   */
-  public async createProposal(options: ProposeCredentialOptions): Promise<FormatServiceProposeAttachmentFormats> {
-    const formats = new CredentialFormatSpec({
-      attachId: this.generateId(),
-      format: 'hlindy/cred-filter@v2.0',
-    })
-=======
    * @returns object containing associated attachment, format and optionally the credential preview
    *
    */
@@ -111,7 +101,6 @@
     })
 
     const indyFormat = credentialFormats.indy
->>>>>>> 16935e29
 
     if (!indyFormat) {
       throw new AriesFrameworkError('Missing indy payload createProposal')
@@ -145,23 +134,13 @@
     return { format, attachment, previewAttributes }
   }
 
-<<<<<<< HEAD
   /**
    * Method called on reception of a propose credential message
-   * We do the necessary processing here to accept the proposal and do the state change, emit event etc.
    * @param options the options needed to accept the proposal
-   * @param credentialRecord the credential record for the message exchange
-   */
-  public async processProposal(
-    options: ServiceAcceptProposalOptions,
-    credentialRecord: CredentialExchangeRecord
-  ): Promise<void> {
-    const credProposalJson = options.proposalAttachment?.getDataAsJson<CredPropose>()
-=======
+   */
   public async processProposal({ attachment }: FormatProcessOptions): Promise<void> {
     const credProposalJson = attachment.getDataAsJson()
 
->>>>>>> 16935e29
     if (!credProposalJson) {
       throw new AriesFrameworkError('Missing indy credential proposal data payload')
     }
@@ -180,25 +159,6 @@
 
     const credentialProposal = JsonTransformer.fromJSON(proposalAttachment.getDataAsJson(), IndyCredPropose)
 
-<<<<<<< HEAD
-    const offersAttach: Attachment = this.getFormatData(offer, attachmentId)
-    // with credential preview now being a required field (as per spec)
-    // attributes could be empty
-    if (preview && preview.attributes.length > 0) {
-      await this.checkPreviewAttributesMatchSchemaAttributes(offersAttach, preview)
-    }
-
-    return { format: formats, attachment: offersAttach, preview }
-  }
-  /**
-   * Process incoming offer message
-   * @param attachment the attachment containing the offer
-   * @param credentialRecord the credential record for the message exchange
-   */
-  public async processOffer(attachment: Attachment, credentialRecord: CredentialExchangeRecord) {
-    if (!attachment) {
-      throw new AriesFrameworkError('Missing offer attachment in processOffer')
-=======
     const credentialDefinitionId = indyFormat?.credentialDefinitionId ?? credentialProposal.credentialDefinitionId
     const attributes = indyFormat?.attributes ?? credentialRecord.credentialAttributes
 
@@ -210,7 +170,6 @@
 
     if (!attributes) {
       throw new AriesFrameworkError('No attributes in proposal or provided as input to accept proposal method.')
->>>>>>> 16935e29
     }
 
     const { format, attachment, previewAttributes } = await this.createIndyOffer({
@@ -227,17 +186,8 @@
   /**
    * Create a credential attachment format for a credential request.
    *
-<<<<<<< HEAD
-   * @param options The object containing all the options for the credential request
-   * @param credentialRecord the credential record containing the offer from which this request
-   * is derived
-   * @param holderDid the [holder] DID used to create the request
-   * @returns object containing associated attachment, formats and requestAttach elements
-=======
    * @param options The object containing all the options for the credential offer
-   * @param messageType the type of message which can be Indy, JsonLd etc eg "CRED_20_OFFER"
    * @returns object containing associated attachment, formats and offersAttach elements
->>>>>>> 16935e29
    *
    */
   public async createOffer({
@@ -262,20 +212,8 @@
     return { format, attachment, previewAttributes }
   }
 
-<<<<<<< HEAD
-  /**
-   * Not implemented; there for future versions
-   */
-  public async processRequest(
-    /* eslint-disable @typescript-eslint/no-unused-vars */
-    requestAttachment: Attachment
-  ): Promise<void> {
-    // not needed for Indy
-  }
-=======
   public async processOffer({ attachment, credentialRecord }: FormatProcessOptions) {
     this.logger.debug(`Processing indy credential offer for credential record ${credentialRecord.id}`)
->>>>>>> 16935e29
 
     const credOffer = attachment.getDataAsJson<Indy.CredOffer>()
 
@@ -299,19 +237,6 @@
     const credentialOffer = offerAttachment.getDataAsJson<Indy.CredOffer>()
     const credentialDefinition = await this.indyLedgerService.getCredentialDefinition(credentialOffer.cred_def_id)
 
-<<<<<<< HEAD
-  /**
-   * Gets the attachment object for a given attachId. We need to get out the correct attachId for
-   * indy and then find the corresponding attachment (if there is one)
-   * @param formats the formats object containing the attachid
-   * @param messageAttachment the attachment containing the payload
-   * @returns The Attachment if found or undefined
-   */
-  public getAttachment(formats: CredentialFormatSpec[], messageAttachment: Attachment[]): Attachment | undefined {
-    const formatId = formats.find((f) => f.format.includes('indy'))
-    const attachment = messageAttachment?.find((attachment) => attachment.id === formatId?.attachId)
-    return attachment
-=======
     const [credentialRequest, credentialRequestMetadata] = await this.indyHolderService.createCredentialRequest({
       holderDid,
       credentialOffer,
@@ -330,7 +255,6 @@
 
     const attachment = this.getFormatData(credentialRequest, format.attachId)
     return { format, attachment }
->>>>>>> 16935e29
   }
 
   /**
@@ -348,30 +272,12 @@
     // not needed for Indy
   }
 
-<<<<<<< HEAD
-  /**
-   * Create a {@link AttachmentFormats} object dependent on the message type.
-   *
-   * @param options The object containing all the options for the credential to be issued
-   * @param record the credential record containing the offer from which this request
-   * is derived
-   * @param requestAttachment the attachment containing the request
-   * @param offerAttachment the attachment containing the offer (if present)
-   * @returns object containing associated attachment, formats and requestAttach elements
-   *
-   */
-  public async createCredential(
-    options: ServiceAcceptRequestOptions,
-    record: CredentialExchangeRecord
-  ): Promise<FormatServiceCredentialAttachmentFormats> {
-=======
   public async acceptRequest({
     credentialRecord,
     attachId,
     offerAttachment,
     requestAttachment,
   }: FormatAcceptRequestOptions<IndyCredentialFormat>): Promise<FormatCreateReturn> {
->>>>>>> 16935e29
     // Assert credential attributes
     const credentialAttributes = credentialRecord.credentialAttributes
     if (!credentialAttributes) {
@@ -381,13 +287,8 @@
       )
     }
 
-<<<<<<< HEAD
-    const credOffer = options.offerAttachment?.getDataAsJson<CredOffer>()
-    const credRequest = options.requestAttachment?.getDataAsJson<CredReq>()
-=======
     const credentialOffer = offerAttachment?.getDataAsJson<Indy.CredOffer>()
     const credentialRequest = requestAttachment.getDataAsJson<Indy.CredReq>()
->>>>>>> 16935e29
 
     if (!credentialOffer || !credentialRequest) {
       throw new AriesFrameworkError('Missing indy credential offer or credential request in createCredential')
@@ -411,10 +312,7 @@
     const attachment = this.getFormatData(credential, format.attachId)
     return { format, attachment }
   }
-<<<<<<< HEAD
-=======
-
->>>>>>> 16935e29
+
   /**
    * Processes an incoming credential - retrieve metadata, retrieve payload and store it in the Indy wallet
    * @param options the issue credential message wrapped inside this object
@@ -480,27 +378,6 @@
       supportedAttachmentIds.includes(attachment.id)
     )
 
-<<<<<<< HEAD
-    if (autoAccept === AutoAcceptCredential.ContentApproved) {
-      return (
-        this.areProposalValuesValid(handlerOptions.credentialRecord, handlerOptions.messageAttributes) &&
-        this.areProposalAndOfferDefinitionIdEqual(handlerOptions.proposalAttachment, handlerOptions.offerAttachment)
-      )
-    }
-
-    return false
-  }
-
-  /**
- * Checks whether it should automatically respond to a request. Moved from CredentialResponseCoordinator
- * as this contains format-specific logic
- * @param options the interface for params for auto respond {@link HandlerAutoAcceptOptions}
- * @returns true if we should auto respond, false otherwise
-
- */
-  public shouldAutoRespondToRequest(options: HandlerAutoAcceptOptions): boolean {
-    const autoAccept = composeAutoAccept(options.credentialRecord.autoAcceptCredential, options.autoAcceptType)
-=======
     return supportedAttachments[0]
   }
 
@@ -513,7 +390,6 @@
     const credentialProposal = JsonTransformer.fromJSON(credentialProposalJson, IndyCredPropose)
 
     const credentialOfferJson = offerAttachment.getDataAsJson<Indy.CredOffer>()
->>>>>>> 16935e29
 
     // We want to make sure the credential definition matches.
     // TODO: If no credential definition is present on the proposal, we could check whether the other fields
@@ -533,23 +409,11 @@
     return credentialProposal.credentialDefinitionId === credentialOfferJson.cred_def_id
   }
 
-<<<<<<< HEAD
-    if (proposeMessageAttributes && credentialAttributes) {
-      const proposeValues = CredentialUtils.convertAttributesToValues(proposeMessageAttributes)
-      const defaultValues = CredentialUtils.convertAttributesToValues(credentialAttributes)
-
-      if (CredentialUtils.checkValuesMatch(proposeValues, defaultValues)) {
-        return true
-      }
-    }
-    return false
-=======
   public shouldAutoRespondToRequest({ offerAttachment, requestAttachment }: FormatAutoRespondRequestOptions) {
     const credentialOfferJson = offerAttachment.getDataAsJson<Indy.CredOffer>()
     const credentialRequestJson = requestAttachment.getDataAsJson<Indy.CredReq>()
 
     return credentialOfferJson.cred_def_id == credentialRequestJson.cred_def_id
->>>>>>> 16935e29
   }
 
   public shouldAutoRespondToCredential({
@@ -615,12 +479,7 @@
   ): Promise<void> {
     const schema = await this.indyLedgerService.getSchema(offer.schema_id)
 
-<<<<<<< HEAD
-    const schema = await this.indyLedgerService.getSchema(credOffer.schema_id)
-    CredentialUtils.checkAttributesMatch(schema, preview)
-=======
     IndyCredentialUtils.checkAttributesMatch(schema, attributes)
->>>>>>> 16935e29
   }
 
   private async getIndyHolderDid(credentialRecord: CredentialExchangeRecord) {
