--- conflicted
+++ resolved
@@ -438,13 +438,8 @@
    * @param data The data to include in the attach object
    * @param id the attach id from the formats component of the message
    */
-<<<<<<< HEAD
-  public getFormatData(data: unknown, id: string): V1Attachment {
+  private getFormatData(data: unknown, id: string): Attachment {
     const attachment = new V1Attachment({
-=======
-  private getFormatData(data: unknown, id: string): Attachment {
-    const attachment = new Attachment({
->>>>>>> 61daf0cb
       id,
       mimeType: 'application/json',
       data: new V1AttachmentData({
