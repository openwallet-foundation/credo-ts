import type { AgentContext } from '../../../../agent'
import type { CredentialFormatService } from '../../formats'
import type {
  JsonCredential,
  JsonLdCredentialFormat,
  JsonLdSignCredentialFormat,
} from '../../formats/jsonld/JsonLdCredentialFormat'
import type { CredentialPreviewAttribute } from '../../models/CredentialPreviewAttribute'
import type { V2OfferCredentialMessageOptions } from '../../protocol/v2/messages/V2OfferCredentialMessage'
import type { CustomCredentialTags } from '../../repository/CredentialExchangeRecord'

import { getAgentConfig, getAgentContext, mockFunction } from '../../../../../tests/helpers'
import { Attachment, AttachmentData } from '../../../../decorators/attachment/Attachment'
import { JsonTransformer } from '../../../../utils'
import { JsonEncoder } from '../../../../utils/JsonEncoder'
import { DidDocument } from '../../../dids'
import { DidResolverService } from '../../../dids/services/DidResolverService'
import { W3cCredentialRecord, W3cCredentialService } from '../../../vc'
import { Ed25519Signature2018Fixtures } from '../../../vc/__tests__/fixtures'
import { CREDENTIALS_CONTEXT_V1_URL } from '../../../vc/constants'
import { W3cVerifiableCredential } from '../../../vc/models'
import { JsonLdCredentialFormatService } from '../../formats/jsonld/JsonLdCredentialFormatService'
import { CredentialState } from '../../models'
import { INDY_CREDENTIAL_OFFER_ATTACHMENT_ID } from '../../protocol/v1/messages'
import { V2CredentialPreview } from '../../protocol/v2/messages'
import { V2OfferCredentialMessage } from '../../protocol/v2/messages/V2OfferCredentialMessage'
import { CredentialExchangeRecord } from '../../repository/CredentialExchangeRecord'

jest.mock('../../../vc/W3cCredentialService')
jest.mock('../../../dids/services/DidResolverService')

const W3cCredentialServiceMock = W3cCredentialService as jest.Mock<W3cCredentialService>
const DidResolverServiceMock = DidResolverService as jest.Mock<DidResolverService>

const didDocument = JsonTransformer.fromJSON(
  {
    '@context': [
      'https://w3id.org/did/v1',
      'https://w3id.org/security/suites/ed25519-2018/v1',
      'https://w3id.org/security/suites/x25519-2019/v1',
    ],
    id: 'did:key:z6Mkgg342Ycpuk263R9d8Aq6MUaxPn1DDeHyGo38EefXmgDL',
    verificationMethod: [
      {
        id: 'did:key:z6Mkgg342Ycpuk263R9d8Aq6MUaxPn1DDeHyGo38EefXmgDL#z6Mkgg342Ycpuk263R9d8Aq6MUaxPn1DDeHyGo38EefXmgDL',
        type: 'Ed25519VerificationKey2018',
        controller: 'did:key:z6Mkgg342Ycpuk263R9d8Aq6MUaxPn1DDeHyGo38EefXmgDL',
        publicKeyBase58: '3Dn1SJNPaCXcvvJvSbsFWP2xaCjMom3can8CQNhWrTRx',
      },
    ],
    authentication: [
      'did:key:z6Mkgg342Ycpuk263R9d8Aq6MUaxPn1DDeHyGo38EefXmgDL#z6Mkgg342Ycpuk263R9d8Aq6MUaxPn1DDeHyGo38EefXmgDL',
    ],
    assertionMethod: [
      'did:key:z6Mkgg342Ycpuk263R9d8Aq6MUaxPn1DDeHyGo38EefXmgDL#z6Mkgg342Ycpuk263R9d8Aq6MUaxPn1DDeHyGo38EefXmgDL',
    ],
    keyAgreement: [
      {
        id: 'did:key:z6Mkgg342Ycpuk263R9d8Aq6MUaxPn1DDeHyGo38EefXmgDL#z6LSbkodSr6SU2trs8VUgnrnWtSm7BAPG245ggrBmSrxbv1R',
        type: 'X25519KeyAgreementKey2019',
        controller: 'did:key:z6Mkgg342Ycpuk263R9d8Aq6MUaxPn1DDeHyGo38EefXmgDL',
        publicKeyBase58: '5dTvYHaNaB7mk7iA9LqCJEHG2dGZQsvoi8WGzDRtYEf',
      },
    ],
  },
  DidDocument
)

const vcJson = {
  ...Ed25519Signature2018Fixtures.TEST_LD_DOCUMENT_SIGNED,
  credentialSubject: {
    ...Ed25519Signature2018Fixtures.TEST_LD_DOCUMENT_SIGNED.credentialSubject,
    alumniOf: 'oops',
  },
}

const vc = JsonTransformer.fromJSON(vcJson, W3cVerifiableCredential)

const credentialPreview = V2CredentialPreview.fromRecord({
  name: 'John',
  age: '99',
})

const offerAttachment = new Attachment({
  mimeType: 'application/json',
  data: new AttachmentData({
    base64:
      'eyJzY2hlbWFfaWQiOiJhYWEiLCJjcmVkX2RlZl9pZCI6IlRoN01wVGFSWlZSWW5QaWFiZHM4MVk6MzpDTDoxNzpUQUciLCJub25jZSI6Im5vbmNlIiwia2V5X2NvcnJlY3RuZXNzX3Byb29mIjp7fX0',
  }),
})

const credentialAttachment = new Attachment({
  mimeType: 'application/json',
  data: new AttachmentData({
    base64: JsonEncoder.toBase64(vcJson),
  }),
})

// A record is deserialized to JSON when it's stored into the storage. We want to simulate this behaviour for `offer`
// object to test our service would behave correctly. We use type assertion for `offer` attribute to `any`.
const mockCredentialRecord = ({
  state,
  threadId,
  connectionId,
  tags,
  id,
  credentialAttributes,
}: {
  state?: CredentialState
  tags?: CustomCredentialTags
  threadId?: string
  connectionId?: string
  id?: string
  credentialAttributes?: CredentialPreviewAttribute[]
} = {}) => {
  const offerOptions: V2OfferCredentialMessageOptions = {
    id: '',
    formats: [
      {
        attachId: INDY_CREDENTIAL_OFFER_ATTACHMENT_ID,
        format: 'hlindy/cred-abstract@v2.0',
      },
    ],
    comment: 'some comment',
    credentialPreview: credentialPreview,
    offerAttachments: [offerAttachment],
    replacementId: undefined,
  }
  const offerMessage = new V2OfferCredentialMessage(offerOptions)

  const credentialRecord = new CredentialExchangeRecord({
    id,
    credentialAttributes: credentialAttributes || credentialPreview.attributes,
    state: state || CredentialState.OfferSent,
    threadId: threadId ?? offerMessage.id,
    connectionId: connectionId ?? '123',
    tags,
    protocolVersion: 'v2',
  })

  return credentialRecord
}
const inputDocAsJson: JsonCredential = {
  '@context': [CREDENTIALS_CONTEXT_V1_URL, 'https://www.w3.org/2018/credentials/examples/v1'],
  type: ['VerifiableCredential', 'UniversityDegreeCredential'],
  issuer: 'did:key:z6Mkgg342Ycpuk263R9d8Aq6MUaxPn1DDeHyGo38EefXmgDL',
  issuanceDate: '2017-10-22T12:23:48Z',
  credentialSubject: {
    degree: {
      type: 'BachelorDegree',
      name: 'Bachelor of Science and Arts',
    },
    alumniOf: 'oops',
  },
}
const verificationMethod = `8HH5gYEeNc3z7PYXmd54d4x6qAfCNrqQqEB3nS7Zfu7K#8HH5gYEeNc3z7PYXmd54d4x6qAfCNrqQqEB3nS7Zfu7K`

const signCredentialOptions: JsonLdSignCredentialFormat = {
  credential: inputDocAsJson,
  options: {
    proofPurpose: 'assertionMethod',
    proofType: 'Ed25519Signature2018',
  },
}

const requestAttachment = new Attachment({
  mimeType: 'application/json',
  data: new AttachmentData({
    base64: JsonEncoder.toBase64(signCredentialOptions),
  }),
})
let jsonLdFormatService: CredentialFormatService<JsonLdCredentialFormat>
let w3cCredentialService: W3cCredentialService
let didResolver: DidResolverService

describe('JsonLd CredentialFormatService', () => {
  let agentContext: AgentContext
  beforeEach(async () => {
    w3cCredentialService = new W3cCredentialServiceMock()
    didResolver = new DidResolverServiceMock()

    const agentConfig = getAgentConfig('JsonLdCredentialFormatServiceTest')
    agentContext = getAgentContext({
      registerInstances: [
        [DidResolverService, didResolver],
        [W3cCredentialService, w3cCredentialService],
      ],
      agentConfig,
    })

    jsonLdFormatService = new JsonLdCredentialFormatService()
  })

  describe('Create JsonLd Credential Proposal / Offer', () => {
    test(`Creates JsonLd Credential Proposal`, async () => {
      // when
      const { attachment, format } = await jsonLdFormatService.createProposal(agentContext, {
        credentialRecord: mockCredentialRecord(),
        credentialFormats: {
          jsonld: signCredentialOptions,
        },
      })

      // then
      expect(attachment).toMatchObject({
        id: expect.any(String),
        description: undefined,
        filename: undefined,
        mimeType: 'application/json',
        lastmodTime: undefined,
        byteCount: undefined,
        data: {
          base64:
            'eyJjcmVkZW50aWFsIjp7IkBjb250ZXh0IjpbImh0dHBzOi8vd3d3LnczLm9yZy8yMDE4L2NyZWRlbnRpYWxzL3YxIiwiaHR0cHM6Ly93d3cudzMub3JnLzIwMTgvY3JlZGVudGlhbHMvZXhhbXBsZXMvdjEiXSwidHlwZSI6WyJWZXJpZmlhYmxlQ3JlZGVudGlhbCIsIlVuaXZlcnNpdHlEZWdyZWVDcmVkZW50aWFsIl0sImlzc3VlciI6ImRpZDprZXk6ejZNa2dnMzQyWWNwdWsyNjNSOWQ4QXE2TVVheFBuMUREZUh5R28zOEVlZlhtZ0RMIiwiaXNzdWFuY2VEYXRlIjoiMjAxNy0xMC0yMlQxMjoyMzo0OFoiLCJjcmVkZW50aWFsU3ViamVjdCI6eyJkZWdyZWUiOnsidHlwZSI6IkJhY2hlbG9yRGVncmVlIiwibmFtZSI6IkJhY2hlbG9yIG9mIFNjaWVuY2UgYW5kIEFydHMifSwiYWx1bW5pT2YiOiJvb3BzIn19LCJvcHRpb25zIjp7InByb29mUHVycG9zZSI6ImFzc2VydGlvbk1ldGhvZCIsInByb29mVHlwZSI6IkVkMjU1MTlTaWduYXR1cmUyMDE4In19',
          json: undefined,
          links: undefined,
          jws: undefined,
          sha256: undefined,
        },
      })

      expect(format).toMatchObject({
        attachId: expect.any(String),
        format: 'aries/ld-proof-vc-detail@v1.0',
      })
    })

    test(`Creates JsonLd Credential Offer`, async () => {
      // when
      const { attachment, previewAttributes, format } = await jsonLdFormatService.createOffer(agentContext, {
        credentialFormats: {
          jsonld: signCredentialOptions,
        },
        credentialRecord: mockCredentialRecord(),
      })

      // then
      expect(attachment).toMatchObject({
        id: expect.any(String),
        description: undefined,
        filename: undefined,
        mimeType: 'application/json',
        lastmodTime: undefined,
        byteCount: undefined,
        data: {
          base64:
            'eyJjcmVkZW50aWFsIjp7IkBjb250ZXh0IjpbImh0dHBzOi8vd3d3LnczLm9yZy8yMDE4L2NyZWRlbnRpYWxzL3YxIiwiaHR0cHM6Ly93d3cudzMub3JnLzIwMTgvY3JlZGVudGlhbHMvZXhhbXBsZXMvdjEiXSwidHlwZSI6WyJWZXJpZmlhYmxlQ3JlZGVudGlhbCIsIlVuaXZlcnNpdHlEZWdyZWVDcmVkZW50aWFsIl0sImlzc3VlciI6ImRpZDprZXk6ejZNa2dnMzQyWWNwdWsyNjNSOWQ4QXE2TVVheFBuMUREZUh5R28zOEVlZlhtZ0RMIiwiaXNzdWFuY2VEYXRlIjoiMjAxNy0xMC0yMlQxMjoyMzo0OFoiLCJjcmVkZW50aWFsU3ViamVjdCI6eyJkZWdyZWUiOnsidHlwZSI6IkJhY2hlbG9yRGVncmVlIiwibmFtZSI6IkJhY2hlbG9yIG9mIFNjaWVuY2UgYW5kIEFydHMifSwiYWx1bW5pT2YiOiJvb3BzIn19LCJvcHRpb25zIjp7InByb29mUHVycG9zZSI6ImFzc2VydGlvbk1ldGhvZCIsInByb29mVHlwZSI6IkVkMjU1MTlTaWduYXR1cmUyMDE4In19',
          json: undefined,
          links: undefined,
          jws: undefined,
          sha256: undefined,
        },
      })

      expect(previewAttributes).toBeUndefined()

      expect(format).toMatchObject({
        attachId: expect.any(String),
        format: 'aries/ld-proof-vc-detail@v1.0',
      })
    })
  })

  describe('Accept Credential Offer', () => {
    test('returns credential request message base on existing credential offer message', async () => {
      // when
      const { attachment, format } = await jsonLdFormatService.acceptOffer(agentContext, {
        credentialFormats: {
          jsonld: undefined,
        },
        offerAttachment,
        credentialRecord: mockCredentialRecord({
          state: CredentialState.OfferReceived,
          threadId: 'fd9c5ddb-ec11-4acd-bc32-540736249746',
          connectionId: 'b1e2f039-aa39-40be-8643-6ce2797b5190',
        }),
      })

      // then
      expect(attachment).toMatchObject({
        id: expect.any(String),
        description: undefined,
        filename: undefined,
        mimeType: 'application/json',
        lastmodTime: undefined,
        byteCount: undefined,
        data: {
          base64:
            'eyJzY2hlbWFfaWQiOiJhYWEiLCJjcmVkX2RlZl9pZCI6IlRoN01wVGFSWlZSWW5QaWFiZHM4MVk6MzpDTDoxNzpUQUciLCJub25jZSI6Im5vbmNlIiwia2V5X2NvcnJlY3RuZXNzX3Byb29mIjp7fX0=',
          json: undefined,
          links: undefined,
          jws: undefined,
          sha256: undefined,
        },
      })
      expect(format).toMatchObject({
        attachId: expect.any(String),
        format: 'aries/ld-proof-vc-detail@v1.0',
      })
    })
  })

  describe('Accept Request', () => {
    const threadId = 'fd9c5ddb-ec11-4acd-bc32-540736249746'

    test('Derive Verification Method', async () => {
<<<<<<< HEAD
      mockFunction(didResolver.resolveDidDocument).mockReturnValue(Promise.resolve(didDocument))
=======
      // eslint-disable-next-line @typescript-eslint/no-explicit-any
      mockFunction(didResolver.resolveDidDocument).mockReturnValue(Promise.resolve(didDocument as any))
>>>>>>> c9acef3a
      mockFunction(w3cCredentialService.getVerificationMethodTypesByProofType).mockReturnValue([
        'Ed25519VerificationKey2018',
      ])

<<<<<<< HEAD
      const service = jsonLdFormatService as JsonLdCredentialFormatService
      const credentialRequest = requestAttachment.getDataAsJson<SignCredentialOptionsRFC0593>()
=======
      const service = jsonldFormatService as JsonLdCredentialFormatService
      const credentialRequest = requestAttachment.getDataAsJson<JsonLdSignCredentialFormat>()
>>>>>>> c9acef3a

      // calls private method in the format service
      const verificationMethod = await service['deriveVerificationMethod'](
        agentContext,
        signCredentialOptions.credential,
        credentialRequest
      )
      expect(verificationMethod).toBe(
        'did:key:z6Mkgg342Ycpuk263R9d8Aq6MUaxPn1DDeHyGo38EefXmgDL#z6Mkgg342Ycpuk263R9d8Aq6MUaxPn1DDeHyGo38EefXmgDL'
      )
    })

    test('Creates a credential', async () => {
      // given
      mockFunction(w3cCredentialService.signCredential).mockReturnValue(Promise.resolve(vc))

      const credentialRecord = mockCredentialRecord({
        state: CredentialState.RequestReceived,
        threadId,
        connectionId: 'b1e2f039-aa39-40be-8643-6ce2797b5190',
      })

<<<<<<< HEAD
      const acceptRequestOptions: JsonLdAcceptRequestOptions = {
        ...signCredentialOptions,
        verificationMethod,
      }

      const { format, attachment } = await jsonLdFormatService.acceptRequest(agentContext, {
=======
      const { format, attachment } = await jsonldFormatService.acceptRequest(agentContext, {
>>>>>>> c9acef3a
        credentialRecord,
        credentialFormats: {
          jsonld: {
            verificationMethod,
          },
        },
        requestAttachment,
        offerAttachment,
      })
      //then
      expect(w3cCredentialService.signCredential).toHaveBeenCalledTimes(1)

      expect(attachment).toMatchObject({
        id: expect.any(String),
        description: undefined,
        filename: undefined,
        mimeType: 'application/json',
        lastmodTime: undefined,
        byteCount: undefined,
        data: {
          base64: expect.any(String),
          json: undefined,
          links: undefined,
          jws: undefined,
          sha256: undefined,
        },
      })
      expect(format).toMatchObject({
        attachId: expect.any(String),
        format: 'aries/ld-proof-vc@1.0',
      })
    })
  })

  describe('Process Credential', () => {
    const credentialRecord = mockCredentialRecord({
      state: CredentialState.RequestSent,
    })
    let w3c: W3cCredentialRecord
    let signCredentialOptionsWithProperty: JsonLdSignCredentialFormat
    beforeEach(async () => {
      signCredentialOptionsWithProperty = signCredentialOptions
      signCredentialOptionsWithProperty.options = {
        proofPurpose: 'assertionMethod',
        proofType: 'Ed25519Signature2018',
      }

      w3c = new W3cCredentialRecord({
        id: 'foo',
        createdAt: new Date(),
        credential: vc,
        tags: {
          expandedTypes: [
            'https://www.w3.org/2018/credentials#VerifiableCredential',
            'https://example.org/examples#UniversityDegreeCredential',
          ],
        },
      })
    })
    test('finds credential record by thread ID and saves credential attachment into the wallet', async () => {
      // given
<<<<<<< HEAD
      mockFunction(w3cCredentialService.storeCredential).mockReturnValue(Promise.resolve(w3c))
=======
      // eslint-disable-next-line @typescript-eslint/no-explicit-any
      mockFunction(w3cCredentialService.storeCredential).mockReturnValue(Promise.resolve(w3c as any))
>>>>>>> c9acef3a

      // when
      await jsonLdFormatService.processCredential(agentContext, {
        attachment: credentialAttachment,
        requestAttachment: requestAttachment,
        credentialRecord,
      })

      // then
      expect(w3cCredentialService.storeCredential).toHaveBeenCalledTimes(1)
      expect(credentialRecord.credentials.length).toBe(1)
      expect(credentialRecord.credentials[0].credentialRecordType).toBe('w3c')
      expect(credentialRecord.credentials[0].credentialRecordId).toBe('foo')
    })

    test('throws error if credential subject not equal to request subject', async () => {
      const vcJson = {
        ...Ed25519Signature2018Fixtures.TEST_LD_DOCUMENT_SIGNED,
        credentialSubject: {
          ...Ed25519Signature2018Fixtures.TEST_LD_DOCUMENT_SIGNED.credentialSubject,
          // missing alumni
        },
      }

      const credentialAttachment = new Attachment({
        mimeType: 'application/json',
        data: new AttachmentData({
          base64: JsonEncoder.toBase64(vcJson),
        }),
      })

      // given
<<<<<<< HEAD
      mockFunction(w3cCredentialService.storeCredential).mockReturnValue(Promise.resolve(w3c))
=======
      // eslint-disable-next-line @typescript-eslint/no-explicit-any
      mockFunction(w3cCredentialService.storeCredential).mockReturnValue(Promise.resolve(w3c as any))
>>>>>>> c9acef3a

      // when/then
      await expect(
        jsonLdFormatService.processCredential(agentContext, {
          attachment: credentialAttachment,
          requestAttachment: requestAttachment,
          credentialRecord,
        })
      ).rejects.toThrow('Received credential subject does not match subject from credential request')
    })

    test('throws error if credential domain not equal to request domain', async () => {
      signCredentialOptionsWithProperty.options.domain = 'https://test.com'
      const requestAttachmentWithDomain = new Attachment({
        mimeType: 'application/json',
        data: new AttachmentData({
          base64: JsonEncoder.toBase64(signCredentialOptionsWithProperty),
        }),
      })
      // given
<<<<<<< HEAD
      mockFunction(w3cCredentialService.storeCredential).mockReturnValue(Promise.resolve(w3c))
=======
      // eslint-disable-next-line @typescript-eslint/no-explicit-any
      mockFunction(w3cCredentialService.storeCredential).mockReturnValue(Promise.resolve(w3c as any))
>>>>>>> c9acef3a

      // when/then
      await expect(
        jsonLdFormatService.processCredential(agentContext, {
          attachment: credentialAttachment,
          requestAttachment: requestAttachmentWithDomain,
          credentialRecord,
        })
      ).rejects.toThrow('Received credential proof domain does not match domain from credential request')
    })

    test('throws error if credential challenge not equal to request challenge', async () => {
      signCredentialOptionsWithProperty.options.challenge = '7bf32d0b-39d4-41f3-96b6-45de52988e4c'
      const requestAttachmentWithChallenge = new Attachment({
        mimeType: 'application/json',
        data: new AttachmentData({
          base64: JsonEncoder.toBase64(signCredentialOptionsWithProperty),
        }),
      })

      // given
<<<<<<< HEAD
      mockFunction(w3cCredentialService.storeCredential).mockReturnValue(Promise.resolve(w3c))
=======
      // eslint-disable-next-line @typescript-eslint/no-explicit-any
      mockFunction(w3cCredentialService.storeCredential).mockReturnValue(Promise.resolve(w3c as any))
>>>>>>> c9acef3a

      // when/then
      await expect(
        jsonLdFormatService.processCredential(agentContext, {
          attachment: credentialAttachment,
          requestAttachment: requestAttachmentWithChallenge,
          credentialRecord,
        })
      ).rejects.toThrow('Received credential proof challenge does not match challenge from credential request')
    })

    test('throws error if credential proof type not equal to request proof type', async () => {
      signCredentialOptionsWithProperty.options.proofType = 'Ed25519Signature2016'
      const requestAttachmentWithProofType = new Attachment({
        mimeType: 'application/json',
        data: new AttachmentData({
          base64: JsonEncoder.toBase64(signCredentialOptionsWithProperty),
        }),
      })

      // given
<<<<<<< HEAD
      mockFunction(w3cCredentialService.storeCredential).mockReturnValue(Promise.resolve(w3c))
=======
      // eslint-disable-next-line @typescript-eslint/no-explicit-any
      mockFunction(w3cCredentialService.storeCredential).mockReturnValue(Promise.resolve(w3c as any))
>>>>>>> c9acef3a

      // when/then
      await expect(
        jsonLdFormatService.processCredential(agentContext, {
          attachment: credentialAttachment,
          requestAttachment: requestAttachmentWithProofType,
          credentialRecord,
        })
      ).rejects.toThrow('Received credential proof type does not match proof type from credential request')
    })

    test('throws error if credential proof purpose not equal to request proof purpose', async () => {
      signCredentialOptionsWithProperty.options.proofPurpose = 'authentication'
      const requestAttachmentWithProofPurpose = new Attachment({
        mimeType: 'application/json',
        data: new AttachmentData({
          base64: JsonEncoder.toBase64(signCredentialOptionsWithProperty),
        }),
      })

      // given
<<<<<<< HEAD
      mockFunction(w3cCredentialService.storeCredential).mockReturnValue(Promise.resolve(w3c))
=======
      // eslint-disable-next-line @typescript-eslint/no-explicit-any
      mockFunction(w3cCredentialService.storeCredential).mockReturnValue(Promise.resolve(w3c as any))
>>>>>>> c9acef3a

      // when/then
      await expect(
        jsonLdFormatService.processCredential(agentContext, {
          attachment: credentialAttachment,
          requestAttachment: requestAttachmentWithProofPurpose,
          credentialRecord,
        })
      ).rejects.toThrow('Received credential proof purpose does not match proof purpose from credential request')
    })

    test('are credentials equal', async () => {
      const message1 = new Attachment({
        id: 'cdb0669b-7cd6-46bc-b1c7-7034f86083ac',
        mimeType: 'application/json',
        data: new AttachmentData({
          base64: JsonEncoder.toBase64(inputDocAsJson),
        }),
      })

      const message2 = new Attachment({
        id: '9a8ff4fb-ac86-478f-b7f9-fbf3f9cc60e6',
        mimeType: 'application/json',
        data: new AttachmentData({
          base64: JsonEncoder.toBase64(inputDocAsJson),
        }),
      })

      // indirectly test areCredentialsEqual as black box rather than expose that method in the API
      let areCredentialsEqual = jsonLdFormatService.shouldAutoRespondToProposal(agentContext, {
        credentialRecord,
        proposalAttachment: message1,
        offerAttachment: message2,
      })
      expect(areCredentialsEqual).toBe(true)

      const inputDoc2 = {
        '@context': [
          'https://www.w3.org/2018/credentials/v1',
          'https://w3id.org/citizenship/v1',
          'https://w3id.org/security/bbs/v1',
        ],
      }
      message2.data = new AttachmentData({
        base64: JsonEncoder.toBase64(inputDoc2),
      })

      areCredentialsEqual = jsonLdFormatService.shouldAutoRespondToProposal(agentContext, {
        credentialRecord,
        proposalAttachment: message1,
        offerAttachment: message2,
      })
      expect(areCredentialsEqual).toBe(false)
    })
  })
})<|MERGE_RESOLUTION|>--- conflicted
+++ resolved
@@ -304,23 +304,13 @@
     const threadId = 'fd9c5ddb-ec11-4acd-bc32-540736249746'
 
     test('Derive Verification Method', async () => {
-<<<<<<< HEAD
       mockFunction(didResolver.resolveDidDocument).mockReturnValue(Promise.resolve(didDocument))
-=======
-      // eslint-disable-next-line @typescript-eslint/no-explicit-any
-      mockFunction(didResolver.resolveDidDocument).mockReturnValue(Promise.resolve(didDocument as any))
->>>>>>> c9acef3a
       mockFunction(w3cCredentialService.getVerificationMethodTypesByProofType).mockReturnValue([
         'Ed25519VerificationKey2018',
       ])
 
-<<<<<<< HEAD
       const service = jsonLdFormatService as JsonLdCredentialFormatService
-      const credentialRequest = requestAttachment.getDataAsJson<SignCredentialOptionsRFC0593>()
-=======
-      const service = jsonldFormatService as JsonLdCredentialFormatService
       const credentialRequest = requestAttachment.getDataAsJson<JsonLdSignCredentialFormat>()
->>>>>>> c9acef3a
 
       // calls private method in the format service
       const verificationMethod = await service['deriveVerificationMethod'](
@@ -343,16 +333,7 @@
         connectionId: 'b1e2f039-aa39-40be-8643-6ce2797b5190',
       })
 
-<<<<<<< HEAD
-      const acceptRequestOptions: JsonLdAcceptRequestOptions = {
-        ...signCredentialOptions,
-        verificationMethod,
-      }
-
       const { format, attachment } = await jsonLdFormatService.acceptRequest(agentContext, {
-=======
-      const { format, attachment } = await jsonldFormatService.acceptRequest(agentContext, {
->>>>>>> c9acef3a
         credentialRecord,
         credentialFormats: {
           jsonld: {
@@ -414,12 +395,7 @@
     })
     test('finds credential record by thread ID and saves credential attachment into the wallet', async () => {
       // given
-<<<<<<< HEAD
       mockFunction(w3cCredentialService.storeCredential).mockReturnValue(Promise.resolve(w3c))
-=======
-      // eslint-disable-next-line @typescript-eslint/no-explicit-any
-      mockFunction(w3cCredentialService.storeCredential).mockReturnValue(Promise.resolve(w3c as any))
->>>>>>> c9acef3a
 
       // when
       await jsonLdFormatService.processCredential(agentContext, {
@@ -452,12 +428,7 @@
       })
 
       // given
-<<<<<<< HEAD
       mockFunction(w3cCredentialService.storeCredential).mockReturnValue(Promise.resolve(w3c))
-=======
-      // eslint-disable-next-line @typescript-eslint/no-explicit-any
-      mockFunction(w3cCredentialService.storeCredential).mockReturnValue(Promise.resolve(w3c as any))
->>>>>>> c9acef3a
 
       // when/then
       await expect(
@@ -478,12 +449,7 @@
         }),
       })
       // given
-<<<<<<< HEAD
       mockFunction(w3cCredentialService.storeCredential).mockReturnValue(Promise.resolve(w3c))
-=======
-      // eslint-disable-next-line @typescript-eslint/no-explicit-any
-      mockFunction(w3cCredentialService.storeCredential).mockReturnValue(Promise.resolve(w3c as any))
->>>>>>> c9acef3a
 
       // when/then
       await expect(
@@ -505,12 +471,7 @@
       })
 
       // given
-<<<<<<< HEAD
       mockFunction(w3cCredentialService.storeCredential).mockReturnValue(Promise.resolve(w3c))
-=======
-      // eslint-disable-next-line @typescript-eslint/no-explicit-any
-      mockFunction(w3cCredentialService.storeCredential).mockReturnValue(Promise.resolve(w3c as any))
->>>>>>> c9acef3a
 
       // when/then
       await expect(
@@ -532,12 +493,7 @@
       })
 
       // given
-<<<<<<< HEAD
       mockFunction(w3cCredentialService.storeCredential).mockReturnValue(Promise.resolve(w3c))
-=======
-      // eslint-disable-next-line @typescript-eslint/no-explicit-any
-      mockFunction(w3cCredentialService.storeCredential).mockReturnValue(Promise.resolve(w3c as any))
->>>>>>> c9acef3a
 
       // when/then
       await expect(
@@ -559,12 +515,7 @@
       })
 
       // given
-<<<<<<< HEAD
       mockFunction(w3cCredentialService.storeCredential).mockReturnValue(Promise.resolve(w3c))
-=======
-      // eslint-disable-next-line @typescript-eslint/no-explicit-any
-      mockFunction(w3cCredentialService.storeCredential).mockReturnValue(Promise.resolve(w3c as any))
->>>>>>> c9acef3a
 
       // when/then
       await expect(
