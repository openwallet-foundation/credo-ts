--- conflicted
+++ resolved
@@ -3,17 +3,15 @@
 import type { AutoAcceptCredential } from './models/CredentialAutoAcceptType'
 import type { CredentialService } from './services'
 
-<<<<<<< HEAD
+// re-export GetFormatDataReturn type from service, as it is also used in the module
+export type { GetFormatDataReturn }
+
 export type FindProposalMessageReturn<CSs extends CredentialService[]> = ReturnType<CSs[number]['findProposalMessage']>
 export type FindOfferMessageReturn<CSs extends CredentialService[]> = ReturnType<CSs[number]['findOfferMessage']>
 export type FindRequestMessageReturn<CSs extends CredentialService[]> = ReturnType<CSs[number]['findRequestMessage']>
 export type FindCredentialMessageReturn<CSs extends CredentialService[]> = ReturnType<
   CSs[number]['findCredentialMessage']
 >
-=======
-// re-export GetFormatDataReturn type from service, as it is also used in the module
-export type { GetFormatDataReturn }
->>>>>>> a7754bd7
 
 /**
  * Get the supported protocol versions based on the provided credential services.
