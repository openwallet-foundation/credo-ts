--- conflicted
+++ resolved
@@ -2,13 +2,6 @@
 import type { AutoAcceptCredential } from './models/CredentialAutoAcceptType'
 import type { CredentialService } from './services'
 
-<<<<<<< HEAD
-// keys used to create a format service
-export enum CredentialFormatType {
-  Indy = 'indy',
-  JsonLd = 'jsonld',
-  // others to follow
-=======
 /**
  * Get the supported protocol versions based on the provided credential services.
  */
@@ -32,7 +25,6 @@
  */
 export type ServiceMap<CFs extends CredentialFormat[], CSs extends CredentialService<CFs>[]> = {
   [CS in CSs[number] as CS['version']]: CredentialService<CFs>
->>>>>>> 16935e29
 }
 
 interface BaseOptions {
