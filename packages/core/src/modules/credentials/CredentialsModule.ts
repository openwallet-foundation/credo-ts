<<<<<<< HEAD
import type { AgentMessage } from '../../agent/AgentMessage'
import type { Logger } from '../../logger'
import type { DeleteCredentialOptions } from './CredentialServiceOptions'
import type {
  AcceptCredentialOptions,
  AcceptOfferOptions,
  AcceptProposalOptions,
  AcceptRequestOptions,
  NegotiateOfferOptions,
  NegotiateProposalOptions,
  OfferCredentialOptions,
  ProposeCredentialOptions,
  ServiceMap,
  CreateOfferOptions,
  FindOfferMessageReturn,
  FindRequestMessageReturn,
  FindCredentialMessageReturn,
  FindProposalMessageReturn,
  GetFormatDataReturn,
} from './CredentialsModuleOptions'
import type { CredentialFormat } from './formats'
import type { IndyCredentialFormat } from './formats/indy/IndyCredentialFormat'
import type { JsonLdCredentialFormat } from './formats/jsonld/JsonLdCredentialFormat'
import type { CredentialExchangeRecord } from './repository/CredentialExchangeRecord'
import type { CredentialService } from './services/CredentialService'
=======
import type { DependencyManager, Module } from '../../plugins'
import type { CredentialsModuleConfigOptions } from './CredentialsModuleConfig'
>>>>>>> d2fe29e0

import { CredentialsApi } from './CredentialsApi'
import { CredentialsModuleConfig } from './CredentialsModuleConfig'
import { IndyCredentialFormatService } from './formats/indy'
import { RevocationNotificationService } from './protocol/revocation-notification/services'
import { V1CredentialService } from './protocol/v1'
import { V2CredentialService } from './protocol/v2'
import { CredentialRepository } from './repository'

export class CredentialsModule implements Module {
  public readonly config: CredentialsModuleConfig

<<<<<<< HEAD
import { CredentialState } from './models/CredentialState'
import { RevocationNotificationService } from './protocol/revocation-notification/services'
import { V1CredentialService } from './protocol/v1/V1CredentialService'
import { V2CredentialService } from './protocol/v2/V2CredentialService'
import { CredentialRepository } from './repository/CredentialRepository'

export interface CredentialsModule<CFs extends CredentialFormat[], CSs extends CredentialService<CFs>[]> {
  // Proposal methods
  proposeCredential(options: ProposeCredentialOptions<CFs, CSs>): Promise<CredentialExchangeRecord>
  acceptProposal(options: AcceptProposalOptions<CFs>): Promise<CredentialExchangeRecord>
  negotiateProposal(options: NegotiateProposalOptions<CFs>): Promise<CredentialExchangeRecord>

  // Offer methods
  offerCredential(options: OfferCredentialOptions<CFs, CSs>): Promise<CredentialExchangeRecord>
  acceptOffer(options: AcceptOfferOptions<CFs>): Promise<CredentialExchangeRecord>
  declineOffer(credentialRecordId: string): Promise<CredentialExchangeRecord>
  negotiateOffer(options: NegotiateOfferOptions<CFs>): Promise<CredentialExchangeRecord>
  // out of band
  createOffer(options: CreateOfferOptions<CFs, CSs>): Promise<{
    message: AgentMessage
    credentialRecord: CredentialExchangeRecord
  }>
  // Request
  // This is for beginning the exchange with a request (no proposal or offer). Only possible
  // (currently) with W3C. We will not implement this in phase I
  // requestCredential(credentialOptions: RequestCredentialOptions): Promise<CredentialExchangeRecord>

  // when the issuer accepts the request he issues the credential to the holder
  acceptRequest(options: AcceptRequestOptions<CFs>): Promise<CredentialExchangeRecord>

  // Credential
  acceptCredential(options: AcceptCredentialOptions): Promise<CredentialExchangeRecord>

  // Record Methods
  getAll(): Promise<CredentialExchangeRecord[]>
  getById(credentialRecordId: string): Promise<CredentialExchangeRecord>
  findById(credentialRecordId: string): Promise<CredentialExchangeRecord | null>
  deleteById(credentialRecordId: string, options?: DeleteCredentialOptions): Promise<void>
  getFormatData(credentialRecordId: string): Promise<GetFormatDataReturn<CFs>>

  // DidComm Message Records
  findProposalMessage(credentialExchangeId: string): Promise<FindProposalMessageReturn<CSs>>
  findOfferMessage(credentialExchangeId: string): Promise<FindOfferMessageReturn<CSs>>
  findRequestMessage(credentialExchangeId: string): Promise<FindRequestMessageReturn<CSs>>
  findCredentialMessage(credentialExchangeId: string): Promise<FindCredentialMessageReturn<CSs>>
}

@scoped(Lifecycle.ContainerScoped)
export class CredentialsModule<
  CFs extends CredentialFormat[] = [IndyCredentialFormat, JsonLdCredentialFormat],
  CSs extends CredentialService<CFs>[] = [V1CredentialService, V2CredentialService<CFs>]
> implements CredentialsModule<CFs, CSs>
{
  private connectionService: ConnectionService
  private messageSender: MessageSender
  private credentialRepository: CredentialRepository
  private agentConfig: AgentConfig
  private didCommMessageRepo: DidCommMessageRepository
  private mediatorRecipientService: MediationRecipientService
  private logger: Logger
  private serviceMap: ServiceMap<CFs, CSs>

  public constructor(
    messageSender: MessageSender,
    connectionService: ConnectionService,
    agentConfig: AgentConfig,
    credentialRepository: CredentialRepository,
    mediationRecipientService: MediationRecipientService,
    didCommMessageRepository: DidCommMessageRepository,
    v1Service: V1CredentialService,
    v2Service: V2CredentialService<CFs>,
    // only injected so the handlers will be registered
    // eslint-disable-next-line @typescript-eslint/no-unused-vars
    _revocationNotificationService: RevocationNotificationService
  ) {
    this.messageSender = messageSender
    this.connectionService = connectionService
    this.credentialRepository = credentialRepository
    this.agentConfig = agentConfig
    this.mediatorRecipientService = mediationRecipientService
    this.didCommMessageRepo = didCommMessageRepository
    this.logger = agentConfig.logger

    // Dynamically build service map. This will be extracted once services are registered dynamically
    this.serviceMap = [v1Service, v2Service].reduce(
      (serviceMap, service) => ({
        ...serviceMap,
        [service.version]: service,
      }),
      {}
    ) as ServiceMap<CFs, CSs>

    this.logger.debug(`Initializing Credentials Module for agent ${this.agentConfig.label}`)
  }

  public getService<PVT extends CredentialService['version']>(protocolVersion: PVT): CredentialService<CFs> {
    if (!this.serviceMap[protocolVersion]) {
      throw new AriesFrameworkError(`No credential service registered for protocol version ${protocolVersion}`)
    }

    return this.serviceMap[protocolVersion]
  }

  /**
   * Initiate a new credential exchange as holder by sending a credential proposal message
   * to the connection with the specified credential options
   *
   * @param options configuration to use for the proposal
   * @returns Credential exchange record associated with the sent proposal message
   */

  public async proposeCredential(options: ProposeCredentialOptions<CFs, CSs>): Promise<CredentialExchangeRecord> {
    const service = this.getService(options.protocolVersion)

    this.logger.debug(`Got a CredentialService object for version ${options.protocolVersion}`)

    const connection = await this.connectionService.getById(options.connectionId)

    // will get back a credential record -> map to Credential Exchange Record
    const { credentialRecord, message } = await service.createProposal({
      connection,
      credentialFormats: options.credentialFormats,
      comment: options.comment,
      autoAcceptCredential: options.autoAcceptCredential,
    })

    this.logger.debug('We have a message (sending outbound): ', message)

    // send the message here
    const outbound = createOutboundMessage(connection, message)

    this.logger.debug('In proposeCredential: Send Proposal to Issuer')
    await this.messageSender.sendMessage(outbound)
    return credentialRecord
=======
  public constructor(config?: CredentialsModuleConfigOptions) {
    this.config = new CredentialsModuleConfig(config)
>>>>>>> d2fe29e0
  }

  /**
   * Registers the dependencies of the credentials module on the dependency manager.
   */
  public register(dependencyManager: DependencyManager) {
    // Api
    dependencyManager.registerContextScoped(CredentialsApi)

    // Config
    dependencyManager.registerInstance(CredentialsModuleConfig, this.config)

    // Services
    dependencyManager.registerSingleton(V1CredentialService)
    dependencyManager.registerSingleton(RevocationNotificationService)
    dependencyManager.registerSingleton(V2CredentialService)

    // Repositories
    dependencyManager.registerSingleton(CredentialRepository)

    // Credential Formats
    dependencyManager.registerSingleton(IndyCredentialFormatService)
  }
}<|MERGE_RESOLUTION|>--- conflicted
+++ resolved
@@ -1,33 +1,5 @@
-<<<<<<< HEAD
-import type { AgentMessage } from '../../agent/AgentMessage'
-import type { Logger } from '../../logger'
-import type { DeleteCredentialOptions } from './CredentialServiceOptions'
-import type {
-  AcceptCredentialOptions,
-  AcceptOfferOptions,
-  AcceptProposalOptions,
-  AcceptRequestOptions,
-  NegotiateOfferOptions,
-  NegotiateProposalOptions,
-  OfferCredentialOptions,
-  ProposeCredentialOptions,
-  ServiceMap,
-  CreateOfferOptions,
-  FindOfferMessageReturn,
-  FindRequestMessageReturn,
-  FindCredentialMessageReturn,
-  FindProposalMessageReturn,
-  GetFormatDataReturn,
-} from './CredentialsModuleOptions'
-import type { CredentialFormat } from './formats'
-import type { IndyCredentialFormat } from './formats/indy/IndyCredentialFormat'
-import type { JsonLdCredentialFormat } from './formats/jsonld/JsonLdCredentialFormat'
-import type { CredentialExchangeRecord } from './repository/CredentialExchangeRecord'
-import type { CredentialService } from './services/CredentialService'
-=======
 import type { DependencyManager, Module } from '../../plugins'
 import type { CredentialsModuleConfigOptions } from './CredentialsModuleConfig'
->>>>>>> d2fe29e0
 
 import { CredentialsApi } from './CredentialsApi'
 import { CredentialsModuleConfig } from './CredentialsModuleConfig'
@@ -40,145 +12,8 @@
 export class CredentialsModule implements Module {
   public readonly config: CredentialsModuleConfig
 
-<<<<<<< HEAD
-import { CredentialState } from './models/CredentialState'
-import { RevocationNotificationService } from './protocol/revocation-notification/services'
-import { V1CredentialService } from './protocol/v1/V1CredentialService'
-import { V2CredentialService } from './protocol/v2/V2CredentialService'
-import { CredentialRepository } from './repository/CredentialRepository'
-
-export interface CredentialsModule<CFs extends CredentialFormat[], CSs extends CredentialService<CFs>[]> {
-  // Proposal methods
-  proposeCredential(options: ProposeCredentialOptions<CFs, CSs>): Promise<CredentialExchangeRecord>
-  acceptProposal(options: AcceptProposalOptions<CFs>): Promise<CredentialExchangeRecord>
-  negotiateProposal(options: NegotiateProposalOptions<CFs>): Promise<CredentialExchangeRecord>
-
-  // Offer methods
-  offerCredential(options: OfferCredentialOptions<CFs, CSs>): Promise<CredentialExchangeRecord>
-  acceptOffer(options: AcceptOfferOptions<CFs>): Promise<CredentialExchangeRecord>
-  declineOffer(credentialRecordId: string): Promise<CredentialExchangeRecord>
-  negotiateOffer(options: NegotiateOfferOptions<CFs>): Promise<CredentialExchangeRecord>
-  // out of band
-  createOffer(options: CreateOfferOptions<CFs, CSs>): Promise<{
-    message: AgentMessage
-    credentialRecord: CredentialExchangeRecord
-  }>
-  // Request
-  // This is for beginning the exchange with a request (no proposal or offer). Only possible
-  // (currently) with W3C. We will not implement this in phase I
-  // requestCredential(credentialOptions: RequestCredentialOptions): Promise<CredentialExchangeRecord>
-
-  // when the issuer accepts the request he issues the credential to the holder
-  acceptRequest(options: AcceptRequestOptions<CFs>): Promise<CredentialExchangeRecord>
-
-  // Credential
-  acceptCredential(options: AcceptCredentialOptions): Promise<CredentialExchangeRecord>
-
-  // Record Methods
-  getAll(): Promise<CredentialExchangeRecord[]>
-  getById(credentialRecordId: string): Promise<CredentialExchangeRecord>
-  findById(credentialRecordId: string): Promise<CredentialExchangeRecord | null>
-  deleteById(credentialRecordId: string, options?: DeleteCredentialOptions): Promise<void>
-  getFormatData(credentialRecordId: string): Promise<GetFormatDataReturn<CFs>>
-
-  // DidComm Message Records
-  findProposalMessage(credentialExchangeId: string): Promise<FindProposalMessageReturn<CSs>>
-  findOfferMessage(credentialExchangeId: string): Promise<FindOfferMessageReturn<CSs>>
-  findRequestMessage(credentialExchangeId: string): Promise<FindRequestMessageReturn<CSs>>
-  findCredentialMessage(credentialExchangeId: string): Promise<FindCredentialMessageReturn<CSs>>
-}
-
-@scoped(Lifecycle.ContainerScoped)
-export class CredentialsModule<
-  CFs extends CredentialFormat[] = [IndyCredentialFormat, JsonLdCredentialFormat],
-  CSs extends CredentialService<CFs>[] = [V1CredentialService, V2CredentialService<CFs>]
-> implements CredentialsModule<CFs, CSs>
-{
-  private connectionService: ConnectionService
-  private messageSender: MessageSender
-  private credentialRepository: CredentialRepository
-  private agentConfig: AgentConfig
-  private didCommMessageRepo: DidCommMessageRepository
-  private mediatorRecipientService: MediationRecipientService
-  private logger: Logger
-  private serviceMap: ServiceMap<CFs, CSs>
-
-  public constructor(
-    messageSender: MessageSender,
-    connectionService: ConnectionService,
-    agentConfig: AgentConfig,
-    credentialRepository: CredentialRepository,
-    mediationRecipientService: MediationRecipientService,
-    didCommMessageRepository: DidCommMessageRepository,
-    v1Service: V1CredentialService,
-    v2Service: V2CredentialService<CFs>,
-    // only injected so the handlers will be registered
-    // eslint-disable-next-line @typescript-eslint/no-unused-vars
-    _revocationNotificationService: RevocationNotificationService
-  ) {
-    this.messageSender = messageSender
-    this.connectionService = connectionService
-    this.credentialRepository = credentialRepository
-    this.agentConfig = agentConfig
-    this.mediatorRecipientService = mediationRecipientService
-    this.didCommMessageRepo = didCommMessageRepository
-    this.logger = agentConfig.logger
-
-    // Dynamically build service map. This will be extracted once services are registered dynamically
-    this.serviceMap = [v1Service, v2Service].reduce(
-      (serviceMap, service) => ({
-        ...serviceMap,
-        [service.version]: service,
-      }),
-      {}
-    ) as ServiceMap<CFs, CSs>
-
-    this.logger.debug(`Initializing Credentials Module for agent ${this.agentConfig.label}`)
-  }
-
-  public getService<PVT extends CredentialService['version']>(protocolVersion: PVT): CredentialService<CFs> {
-    if (!this.serviceMap[protocolVersion]) {
-      throw new AriesFrameworkError(`No credential service registered for protocol version ${protocolVersion}`)
-    }
-
-    return this.serviceMap[protocolVersion]
-  }
-
-  /**
-   * Initiate a new credential exchange as holder by sending a credential proposal message
-   * to the connection with the specified credential options
-   *
-   * @param options configuration to use for the proposal
-   * @returns Credential exchange record associated with the sent proposal message
-   */
-
-  public async proposeCredential(options: ProposeCredentialOptions<CFs, CSs>): Promise<CredentialExchangeRecord> {
-    const service = this.getService(options.protocolVersion)
-
-    this.logger.debug(`Got a CredentialService object for version ${options.protocolVersion}`)
-
-    const connection = await this.connectionService.getById(options.connectionId)
-
-    // will get back a credential record -> map to Credential Exchange Record
-    const { credentialRecord, message } = await service.createProposal({
-      connection,
-      credentialFormats: options.credentialFormats,
-      comment: options.comment,
-      autoAcceptCredential: options.autoAcceptCredential,
-    })
-
-    this.logger.debug('We have a message (sending outbound): ', message)
-
-    // send the message here
-    const outbound = createOutboundMessage(connection, message)
-
-    this.logger.debug('In proposeCredential: Send Proposal to Issuer')
-    await this.messageSender.sendMessage(outbound)
-    return credentialRecord
-=======
   public constructor(config?: CredentialsModuleConfigOptions) {
     this.config = new CredentialsModuleConfig(config)
->>>>>>> d2fe29e0
   }
 
   /**
