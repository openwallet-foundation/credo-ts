import type { AgentMessage } from '../../agent/AgentMessage'
<<<<<<< HEAD
import type { CredentialService } from './CredentialService'
=======
import type { Logger } from '../../logger'
>>>>>>> 41467782
import type {
  AcceptOfferOptions,
  AcceptProposalOptions,
  AcceptRequestOptions,
<<<<<<< HEAD
=======
  NegotiateOfferOptions,
>>>>>>> 41467782
  NegotiateProposalOptions,
  OfferCredentialOptions,
  ProposeCredentialOptions,
  RequestCredentialOptions,
<<<<<<< HEAD
} from './interfaces'
import type { CredentialExchangeRecord } from './repository'
=======
} from './CredentialsModuleOptions'
import type { CredentialExchangeRecord } from './repository/CredentialExchangeRecord'
import type { CredentialService } from './services/CredentialService'
>>>>>>> 41467782

import { Lifecycle, scoped } from 'tsyringe'

import { AgentConfig } from '../../agent/AgentConfig'
<<<<<<< HEAD
import { Dispatcher } from '../../agent/Dispatcher'
import { EventEmitter } from '../../agent/EventEmitter'
=======
>>>>>>> 41467782
import { MessageSender } from '../../agent/MessageSender'
import { createOutboundMessage } from '../../agent/helpers'
import { ServiceDecorator } from '../../decorators/service/ServiceDecorator'
import { AriesFrameworkError } from '../../error'
<<<<<<< HEAD
import { ConsoleLogger, LogLevel } from '../../logger'
import { DidCommMessageRepository, DidCommMessageRole } from '../../storage'
import { ConnectionService } from '../connections/services/ConnectionService'
import { IndyHolderService, IndyIssuerService } from '../indy'
import { IndyLedgerService } from '../ledger'
import { MediationRecipientService } from '../routing'

import { CredentialProtocolVersion } from './CredentialProtocolVersion'
import { CredentialResponseCoordinator } from './CredentialResponseCoordinator'
import { CredentialState } from './CredentialState'
import { CredentialRepository } from './repository'
import { V1CredentialService } from './v1/V1CredentialService'
import { V2CredentialService } from './v2/V2CredentialService'
import { V2IssueCredentialMessage } from './v2/messages/V2IssueCredentialMessage'
import { V2OfferCredentialMessage } from './v2/messages/V2OfferCredentialMessage'
import { V2RequestCredentialMessage } from './v2/messages/V2RequestCredentialMessage'

import { IssueCredentialMessage, OfferCredentialMessage, RequestCredentialMessage } from '.'

export interface CredentialsModule {
  // Proposal methods
  proposeCredential(credentialOptions: ProposeCredentialOptions): Promise<CredentialExchangeRecord>
  acceptCredentialProposal(credentialOptions: AcceptProposalOptions): Promise<CredentialExchangeRecord>
  negotiateCredentialProposal(credentialOptions: NegotiateProposalOptions): Promise<CredentialExchangeRecord>

  // Offer methods
  offerCredential(credentialOptions: OfferCredentialOptions): Promise<CredentialExchangeRecord>
  acceptCredentialOffer(credentialOptions: AcceptOfferOptions): Promise<CredentialExchangeRecord>
  declineCredentialOffer(
    credentialRecordId: string,
    version: CredentialProtocolVersion
  ): Promise<CredentialExchangeRecord>
  negotiateCredentialOffer(credentialOptions: ProposeCredentialOptions): Promise<CredentialExchangeRecord>
  // out of band
  createOutOfBandOffer(credentialOptions: OfferCredentialOptions): Promise<{
    message: AgentMessage
    credentialRecord: CredentialExchangeRecord
  }>
  // // Request
=======
import { DidCommMessageRole } from '../../storage'
import { DidCommMessageRepository } from '../../storage/didcomm/DidCommMessageRepository'
import { ConnectionService } from '../connections/services'
import { MediationRecipientService } from '../routing'

import { CredentialProtocolVersion } from './CredentialProtocolVersion'
import { CredentialState } from './CredentialState'
import { V1CredentialService } from './protocol/v1/V1CredentialService'
import { V2CredentialService } from './protocol/v2/V2CredentialService'
import { CredentialRepository } from './repository/CredentialRepository'

export interface CredentialsModule {
  // Proposal methods
  proposeCredential(options: ProposeCredentialOptions): Promise<CredentialExchangeRecord>
  acceptProposal(options: AcceptProposalOptions): Promise<CredentialExchangeRecord>
  negotiateProposal(options: NegotiateProposalOptions): Promise<CredentialExchangeRecord>

  // Offer methods
  offerCredential(options: OfferCredentialOptions): Promise<CredentialExchangeRecord>
  acceptOffer(options: AcceptOfferOptions): Promise<CredentialExchangeRecord>
  declineOffer(credentialRecordId: string): Promise<CredentialExchangeRecord>
  negotiateOffer(options: NegotiateOfferOptions): Promise<CredentialExchangeRecord>
  // out of band
  createOutOfBandOffer(options: OfferCredentialOptions): Promise<{
    message: AgentMessage
    credentialRecord: CredentialExchangeRecord
  }>
  // Request
>>>>>>> 41467782
  // This is for beginning the exchange with a request (no proposal or offer). Only possible
  // (currently) with W3C. We will not implement this in phase I
  // requestCredential(credentialOptions: RequestCredentialOptions): Promise<CredentialExchangeRecord>

  // when the issuer accepts the request he issues the credential to the holder
<<<<<<< HEAD
  acceptCredentialRequest(credentialOptions: AcceptRequestOptions): Promise<CredentialExchangeRecord>

  // // Credential

  acceptCredential(credentialRecordId: string, version: CredentialProtocolVersion): Promise<CredentialExchangeRecord>
=======
  acceptRequest(options: AcceptRequestOptions): Promise<CredentialExchangeRecord>

  // Credential
  acceptCredential(credentialRecordId: string): Promise<CredentialExchangeRecord>
>>>>>>> 41467782

  // Record Methods
  getAll(): Promise<CredentialExchangeRecord[]>
  getById(credentialRecordId: string): Promise<CredentialExchangeRecord>
  findById(credentialRecordId: string): Promise<CredentialExchangeRecord | null>
  deleteById(credentialRecordId: string): Promise<void>
}
<<<<<<< HEAD

const logger = new ConsoleLogger(LogLevel.info)

@scoped(Lifecycle.ContainerScoped)
export class CredentialsModule implements CredentialsModule {
  private v2connectionService: ConnectionService
  private v2messageSender: MessageSender
  private credentialRepository: CredentialRepository
  private eventEmitter: EventEmitter
  private dispatcher: Dispatcher
  private agConfig: AgentConfig
  private credentialResponseCoord: CredentialResponseCoordinator
  private didCommMessageRepo: DidCommMessageRepository
  private v1Service: V1CredentialService
  private v2Service: V2CredentialService
  private indyIssuerService: IndyIssuerService
  private mediatorRecipientService: MediationRecipientService
  private indyLedgerService: IndyLedgerService
  private indyHolderService: IndyHolderService
=======

@scoped(Lifecycle.ContainerScoped)
export class CredentialsModule implements CredentialsModule {
  private connectionService: ConnectionService
  private messageSender: MessageSender
  private credentialRepository: CredentialRepository
  private agentConfig: AgentConfig
  private didCommMessageRepo: DidCommMessageRepository
  private v1Service: V1CredentialService
  private v2Service: V2CredentialService
  private mediatorRecipientService: MediationRecipientService
  private logger: Logger
>>>>>>> 41467782
  private serviceMap: { [key in CredentialProtocolVersion]: CredentialService }

  // note some of the parameters passed in here are temporary, as we intend
  // to eventually remove CredentialsModule
  public constructor(
<<<<<<< HEAD
    dispatcher: Dispatcher,
    messageSender: MessageSender,
    connectionService: ConnectionService,
    agentConfig: AgentConfig,
    credentialResponseCoordinator: CredentialResponseCoordinator,
    credentialRepository: CredentialRepository,
    eventEmitter: EventEmitter,
    indyIssuerService: IndyIssuerService,
    mediationRecipientService: MediationRecipientService,
    indyLedgerService: IndyLedgerService,
    indyHolderService: IndyHolderService,
    didCommMessageRepository: DidCommMessageRepository
  ) {
    this.v2messageSender = messageSender
    this.v2connectionService = connectionService
    this.credentialRepository = credentialRepository
    this.eventEmitter = eventEmitter
    this.dispatcher = dispatcher
    this.agConfig = agentConfig
    this.credentialResponseCoord = credentialResponseCoordinator
    this.indyIssuerService = indyIssuerService
    this.mediatorRecipientService = mediationRecipientService
    this.indyLedgerService = indyLedgerService
    this.indyHolderService = indyHolderService
    this.didCommMessageRepo = didCommMessageRepository

    this.v1Service = new V1CredentialService(
      this.v2connectionService,
      this.didCommMessageRepo,
      this.agConfig,
      this.credentialResponseCoord,
      this.mediatorRecipientService,
      this.dispatcher,
      this.eventEmitter,
      this.credentialRepository,
      this.indyIssuerService,
      this.indyLedgerService,
      this.indyHolderService
    )

    this.v2Service = new V2CredentialService(
      this.v2connectionService,
      this.credentialRepository,
      this.eventEmitter,
      this.v2messageSender,
      this.dispatcher,
      this.agConfig,
      this.credentialResponseCoord,
      this.indyIssuerService,
      this.mediatorRecipientService,
      this.indyLedgerService,
      this.indyHolderService,
      this.didCommMessageRepo
    )

    this.serviceMap = {
      [CredentialProtocolVersion.V1_0]: this.v1Service,
      [CredentialProtocolVersion.V2_0]: this.v2Service,
    }
    logger.debug(
      `+++++++++++++++++++++ CREATE CREDENTIALS API (AIP2.0) FOR ${this.agConfig.label} +++++++++++++++++++++++++++`
    )

    // register handlers here
    // this.v1Service.registerHandlers()
    // this.v2Service.registerHandlers()
  }
=======
    messageSender: MessageSender,
    connectionService: ConnectionService,
    agentConfig: AgentConfig,
    credentialRepository: CredentialRepository,
    mediationRecipientService: MediationRecipientService,
    didCommMessageRepository: DidCommMessageRepository,
    v1Service: V1CredentialService,
    v2Service: V2CredentialService
  ) {
    this.messageSender = messageSender
    this.connectionService = connectionService
    this.credentialRepository = credentialRepository
    this.agentConfig = agentConfig
    this.mediatorRecipientService = mediationRecipientService
    this.didCommMessageRepo = didCommMessageRepository
    this.logger = agentConfig.logger

    this.v1Service = v1Service
    this.v2Service = v2Service

    this.serviceMap = {
      [CredentialProtocolVersion.V1]: this.v1Service,
      [CredentialProtocolVersion.V2]: this.v2Service,
    }
    this.logger.debug(`Initializing Credentials Module for agent ${this.agentConfig.label}`)
  }

  public getService(protocolVersion: CredentialProtocolVersion): CredentialService {
    return this.serviceMap[protocolVersion]
  }

  public async declineOffer(credentialRecordId: string): Promise<CredentialExchangeRecord> {
    const credentialRecord = await this.getById(credentialRecordId)
    credentialRecord.assertState(CredentialState.OfferReceived)

    // with version we can get the Service
    const service = this.getService(credentialRecord.protocolVersion)
    await service.updateState(credentialRecord, CredentialState.Declined)
>>>>>>> 41467782

  public getService(protocolVersion: CredentialProtocolVersion): CredentialService {
    return this.serviceMap[protocolVersion]
  }

<<<<<<< HEAD
  public async declineCredentialOffer(
    credentialRecordId: string,
    version: CredentialProtocolVersion
  ): Promise<CredentialExchangeRecord> {
    logger.debug('>> IN CREDENTIAL API => declineCredentialOffer')

    logger.debug(`version =${version}`)

    // with version we can get the Service
    const service: CredentialService = this.getService(version)

    const credentialRecord: CredentialExchangeRecord = await this.getById(credentialRecordId)

    credentialRecord.assertState(CredentialState.OfferReceived)

    await service.updateState(credentialRecord, CredentialState.Declined)

    credentialRecord.protocolVersion = version
=======
  public async negotiateOffer(options: NegotiateOfferOptions): Promise<CredentialExchangeRecord> {
    if (!options.credentialRecordId) {
      throw new AriesFrameworkError(`No credential record id found in negotiateCredentialOffer`)
    }
    const credentialRecord = await this.getById(options.credentialRecordId)
    const version = credentialRecord.protocolVersion

    const service = this.getService(version)
    const { message } = await service.negotiateOffer(options, credentialRecord)

    if (!credentialRecord.connectionId) {
      throw new AriesFrameworkError(
        `No connection id for credential record ${credentialRecord.id} not found. Connection-less issuance does not support negotiation`
      )
    }
    const connection = await this.connectionService.getById(credentialRecord.connectionId)

    const outboundMessage = createOutboundMessage(connection, message)

    await this.messageSender.sendMessage(outboundMessage)
>>>>>>> 41467782

    return credentialRecord
  }

<<<<<<< HEAD
  public async negotiateCredentialOffer(
    credentialOptions: ProposeCredentialOptions
  ): Promise<CredentialExchangeRecord> {
    logger.info('>> IN CREDENTIAL API => negotiateCredentialOffer')

    // get the version
    const version: CredentialProtocolVersion = credentialOptions.protocolVersion

    logger.debug(`version =${version}`)

    // with version we can get the Service
    const service: CredentialService = this.getService(version)

    const { credentialRecord, message } = await service.negotiateOffer(credentialOptions)

    if (!credentialRecord.connectionId) {
      throw new AriesFrameworkError(`Connection id for credential record ${credentialRecord.credentialId} not found!`)
    }
    const connection = await this.v2connectionService.getById(credentialRecord.connectionId)
    if (!connection) {
      throw new AriesFrameworkError(`Connection for ${credentialRecord.connectionId} not found!`)
    }

    const outboundMessage = createOutboundMessage(connection, message)

    await this.v2messageSender.sendMessage(outboundMessage)

    credentialRecord.protocolVersion = version
=======
  /**
   * Initiate a new credential exchange as holder by sending a credential proposal message
   * to the connection with the specified credential options
   *
   * @param options configuration to use for the proposal
   * @returns Credential exchange record associated with the sent proposal message
   */

  public async proposeCredential(options: ProposeCredentialOptions): Promise<CredentialExchangeRecord> {
    // get the version
    const version = options.protocolVersion

    // with version we can get the Service
    if (!version) {
      throw new AriesFrameworkError('Missing Protocol Version')
    }
    const service = this.getService(version)

    this.logger.debug(`Got a CredentialService object for version ${version}`)

    const connection = await this.connectionService.getById(options.connectionId)

    // will get back a credential record -> map to Credential Exchange Record
    const { credentialRecord, message } = await service.createProposal(options)

    this.logger.debug('We have a message (sending outbound): ', message)
>>>>>>> 41467782

    // send the message here
    const outbound = createOutboundMessage(connection, message)

    this.logger.debug('In proposeCredential: Send Proposal to Issuer')
    await this.messageSender.sendMessage(outbound)
    return credentialRecord
  }

  /**
<<<<<<< HEAD
   * Initiate a new credential exchange as holder by sending a credential proposal message
   * to the connection with the specified credential options
   *
   * @param credentialOptions configuration to use for the proposal
   * @returns Credential exchange record associated with the sent proposal message
   */

  public async proposeCredential(credentialOptions: ProposeCredentialOptions): Promise<CredentialExchangeRecord> {
    logger.info('>> IN CREDENTIAL API => proposeCredential')

    // get the version
    const version: CredentialProtocolVersion = credentialOptions.protocolVersion

    logger.debug(`version =${version}`)

    // with version we can get the Service
    const service: CredentialService = this.getService(version)

    logger.debug('Got a CredentialService object for this version')

    const connection = await this.v2connectionService.getById(credentialOptions.connectionId)

    // will get back a credential record -> map to Credential Exchange Record
    const { credentialRecord, message } = await service.createProposal(credentialOptions)

    logger.debug('We have a message (sending outbound): ', message)

    // send the message here
    const outbound = createOutboundMessage(connection, message)

    logger.debug('In proposeCredential: Send Proposal to Issuer')
    await this.v2messageSender.sendMessage(outbound)
    credentialRecord.protocolVersion = version
    return credentialRecord
  }

  /**
   * Accept a credential proposal as issuer (by sending a credential offer message) to the connection
   * associated with the credential record.
   *
   * @param credentialOptions config object for the proposal (and subsequent offer) which replaces previous named parameters
   * @returns Credential exchange record associated with the credential offer
   *
   */
  public async acceptCredentialProposal(credentialOptions: AcceptProposalOptions): Promise<CredentialExchangeRecord> {
    logger.info('>> IN CREDENTIAL API => acceptCredentialProposal')

    // get the version
    const version: CredentialProtocolVersion = credentialOptions.protocolVersion

    // with version we can get the Service
    const service: CredentialService = this.getService(version)

    // will get back a credential record -> map to Credential Exchange Record
    const { credentialRecord, message } = await service.acceptProposal(credentialOptions)

    const connection = await this.v2connectionService.getById(credentialOptions.connectionId)

    logger.debug('We have an offer message (sending outbound): ', message)

    // send the message here
    const outbound = createOutboundMessage(connection, message)

    logger.debug('In acceptCredentialProposal: Send Proposal to Issuer')
    await this.v2messageSender.sendMessage(outbound)
    credentialRecord.protocolVersion = version

=======
   * Accept a credential proposal as issuer (by sending a credential offer message) to the connection
   * associated with the credential record.
   *
   * @param options config object for the proposal (and subsequent offer) which replaces previous named parameters
   * @returns Credential exchange record associated with the credential offer
   *
   */
  public async acceptProposal(options: AcceptProposalOptions): Promise<CredentialExchangeRecord> {
    const credentialRecord = await this.getById(options.credentialRecordId)

    if (!credentialRecord.connectionId) {
      throw new AriesFrameworkError('Missing connection id in v2 acceptCredentialProposal')
    }
    const version = credentialRecord.protocolVersion

    // with version we can get the Service
    const service = this.getService(version)

    // will get back a credential record -> map to Credential Exchange Record
    const { message } = await service.acceptProposal(options, credentialRecord)

    const connection = await this.connectionService.getById(credentialRecord.connectionId)

    this.logger.debug('We have an offer message (sending outbound): ', message)

    // send the message here
    const outbound = createOutboundMessage(connection, message)

    this.logger.debug('In acceptCredentialProposal: Send Proposal to Issuer')
    await this.messageSender.sendMessage(outbound)

>>>>>>> 41467782
    return credentialRecord
  }

  /**
   * Accept a credential offer as holder (by sending a credential request message) to the connection
   * associated with the credential record.
   *
   * @param options The object containing config options of the offer to be accepted
   * @returns Object containing offer associated credential record
   */
<<<<<<< HEAD
  public async acceptCredentialOffer(credentialOptions: AcceptOfferOptions): Promise<CredentialExchangeRecord> {
    logger.info('>> IN CREDENTIAL API => acceptCredentialOffer')

    // will get back a credential record -> map to Credential Exchange Record
    const { credentialRecord } = await this.acceptOffer(credentialOptions)

    return credentialRecord
  }
  /**
   * Accept a credential offer as holder (by sending a credential request message) to the connection
   * associated with the credential record.
   *
   * @param offer The object containing config options of the offer to be accepted
   * @returns Object containing offer associated credential record
   */
  public async acceptOffer(
    offer: AcceptOfferOptions
  ): Promise<{ credentialRecord: CredentialExchangeRecord; message: AgentMessage }> {
    logger.info('>> IN CREDENTIAL API => acceptOffer')

    const service: CredentialService = this.getService(offer.protocolVersion)

    logger.debug(`Got a CredentialService object for this version; version = ${service.getVersion()}`)

    const record: CredentialExchangeRecord = await this.getById(offer.credentialRecordId)

    // could move this into service classes
    const offerMessageClass =
      offer.protocolVersion == CredentialProtocolVersion.V1_0 ? OfferCredentialMessage : V2OfferCredentialMessage
    const offerMessage = await this.didCommMessageRepo.getAgentMessage({
      associatedRecordId: record.id,
      messageClass: offerMessageClass,
    })
=======
  public async acceptOffer(options: AcceptOfferOptions): Promise<CredentialExchangeRecord> {
    const record = await this.getById(options.credentialRecordId)

    const service = this.getService(record.protocolVersion)

    this.logger.debug(`Got a CredentialService object for this version; version = ${service.getVersion()}`)

    const offerMessage = await service.getOfferMessage(record.id)
>>>>>>> 41467782

    // Use connection if present
    if (record.connectionId) {
      const connection = await this.v2connectionService.getById(record.connectionId)

      const requestOptions: RequestCredentialOptions = {
<<<<<<< HEAD
        holderDid: connection.did,
        comment: offer.comment,
        autoAcceptCredential: offer.autoAcceptCredential,
        credentialFormats: {}, // this gets filled in later
      }
      const { message, credentialRecord } = await service.createRequest(record, requestOptions)
=======
        comment: options.comment,
        autoAcceptCredential: options.autoAcceptCredential,
      }
      const { message, credentialRecord } = await service.createRequest(record, requestOptions, connection.did)
>>>>>>> 41467782

      await this.didCommMessageRepo.saveAgentMessage({
        agentMessage: message,
        role: DidCommMessageRole.Sender,
        associatedRecordId: credentialRecord.id,
      })
<<<<<<< HEAD
      logger.debug('We have sent a credential request')
      const outboundMessage = createOutboundMessage(connection, message)

      logger.debug('We have a proposal message (sending outbound): ', message)

      await this.v2messageSender.sendMessage(outboundMessage)
      credentialRecord.protocolVersion = offer.protocolVersion

      return { credentialRecord, message }
=======
      this.logger.debug('We have sent a credential request')
      const outboundMessage = createOutboundMessage(connection, message)

      this.logger.debug('We have a proposal message (sending outbound): ', message)

      await this.messageSender.sendMessage(outboundMessage)
      await this.credentialRepository.update(credentialRecord)
      return credentialRecord
>>>>>>> 41467782
    }
    // Use ~service decorator otherwise
    else if (offerMessage?.service) {
      // Create ~service decorator
      const routing = await this.mediatorRecipientService.getRouting()
      const ourService = new ServiceDecorator({
        serviceEndpoint: routing.endpoints[0],
        recipientKeys: [routing.verkey],
        routingKeys: routing.routingKeys,
      })
      const recipientService = offerMessage.service

      const requestOptions: RequestCredentialOptions = {
<<<<<<< HEAD
        holderDid: ourService.recipientKeys[0],
        comment: offer.comment,
        autoAcceptCredential: offer.autoAcceptCredential,
        credentialFormats: {}, // this gets filled in later
      }
      const { message, credentialRecord } = await service.createRequest(record, requestOptions)
=======
        comment: options.comment,
        autoAcceptCredential: options.autoAcceptCredential,
      }
      const { message, credentialRecord } = await service.createRequest(
        record,
        requestOptions,
        ourService.recipientKeys[0]
      )
>>>>>>> 41467782

      // Set and save ~service decorator to record (to remember our verkey)
      message.service = ourService
      await this.didCommMessageRepo.saveAgentMessage({
        agentMessage: message,
        role: DidCommMessageRole.Sender,
        associatedRecordId: credentialRecord.id,
      })
      await this.credentialRepository.update(credentialRecord)

      await this.v2messageSender.sendMessageToService({
        message,
        service: recipientService.toDidCommService(),
        senderKey: ourService.recipientKeys[0],
        returnRoute: true,
      })

      return { credentialRecord, message }
    }
    // Cannot send message without connectionId or ~service decorator
    else {
      throw new AriesFrameworkError(
        `Cannot accept offer for credential record without connectionId or ~service decorator on credential offer.`
      )
    }
  }

  /**
   * Negotiate a credential proposal as issuer (by sending a credential offer message) to the connection
   * associated with the credential record.
   *
<<<<<<< HEAD
   * @param credentialOptions configuration for the offer see {@link NegotiateProposalOptions}
   * @returns Credential exchange record associated with the credential offer
   *
   */
  public async negotiateCredentialProposal(
    credentialOptions: NegotiateProposalOptions
  ): Promise<CredentialExchangeRecord> {
    logger.info('>> IN CREDENTIAL API => negotiateCredentialProposal')

    // get the version
    const version: CredentialProtocolVersion = credentialOptions.protocolVersion

    logger.debug(`version =${version}`)

    // with version we can get the Service
    const service: CredentialService = this.getService(version)

    const { credentialRecord, message } = await service.negotiateProposal(credentialOptions)

    if (!credentialRecord.connectionId) {
      throw new AriesFrameworkError(`Connection id for credential record ${credentialRecord.credentialId} not found!`)
    }
    const connection = await this.v2connectionService.getById(credentialRecord.connectionId)
    if (!connection) {
      throw new AriesFrameworkError(`Connection for ${credentialRecord.connectionId} not found!`)
    }
    // use record connection id to get the connection

    const outboundMessage = createOutboundMessage(connection, message)

    await this.v2messageSender.sendMessage(outboundMessage)
    credentialRecord.protocolVersion = version

    return credentialRecord
  }

  /**
   * Initiate a new credential exchange as issuer by sending a credential offer message
   * to the connection with the specified connection id.
=======
   * @param options configuration for the offer see {@link NegotiateProposalOptions}
   * @returns Credential exchange record associated with the credential offer
>>>>>>> 41467782
   *
   * @param credentialOptions config options for the credential offer
   * @returns Credential exchange record associated with the sent credential offer message
   */
<<<<<<< HEAD
  public async offerCredential(credentialOptions: OfferCredentialOptions): Promise<CredentialExchangeRecord> {
    logger.info('>> IN CREDENTIAL API => offerCredential')

    if (!credentialOptions.connectionId) {
      throw Error('Connection id missing from offer credential options')
    }
    const connection = await this.v2connectionService.getById(credentialOptions.connectionId)

    // with version we can get the Service
    const service: CredentialService = this.getService(credentialOptions.protocolVersion)

    logger.debug('Got a CredentialService object for this version')
    const { message, credentialRecord } = await service.createOffer(credentialOptions)
=======
  public async negotiateProposal(options: NegotiateProposalOptions): Promise<CredentialExchangeRecord> {
    const credentialRecord = await this.getById(options.credentialRecordId)

    // get the version
    const version = credentialRecord.protocolVersion

    // with version we can get the Service
    const service = this.getService(version)
    const { message } = await service.negotiateProposal(options, credentialRecord)

    if (!credentialRecord.connectionId) {
      throw new AriesFrameworkError(
        `No connection id for credential record ${credentialRecord.id} not found. Connection-less issuance does not support negotiation`
      )
    }
    const connection = await this.connectionService.getById(credentialRecord.connectionId)
    // use record connection id to get the connection
>>>>>>> 41467782

    await this.didCommMessageRepo.saveAgentMessage({
      agentMessage: message,
      role: DidCommMessageRole.Sender,
      associatedRecordId: credentialRecord.id,
    })
    logger.debug('V2 Offer Message successfully created; message= ', message)
    const outboundMessage = createOutboundMessage(connection, message)
<<<<<<< HEAD
    await this.v2messageSender.sendMessage(outboundMessage)
    credentialRecord.protocolVersion = credentialOptions.protocolVersion
=======

    await this.messageSender.sendMessage(outboundMessage)
>>>>>>> 41467782

    return credentialRecord
  }

  /**
<<<<<<< HEAD
   * Accept a credential request as holder (by sending a credential request message) to the connection
   * associated with the credential record.
   *
   * @param options The object containing config options of the request
   * @returns CredentialExchangeRecord updated with information pertaining to this request
   */
  public async acceptCredentialRequest(options: AcceptRequestOptions): Promise<CredentialExchangeRecord> {
    logger.info('>> IN CREDENTIAL API => acceptCredentialRequest')

    const record: CredentialExchangeRecord = await this.getById(options.credentialRecordId)

    // with version we can get the Service
    const service: CredentialService = this.getService(options.protocolVersion)

    logger.debug('Got a CredentialService object for this version')
=======
   * Initiate a new credential exchange as issuer by sending a credential offer message
   * to the connection with the specified connection id.
   *
   * @param options config options for the credential offer
   * @returns Credential exchange record associated with the sent credential offer message
   */
  public async offerCredential(options: OfferCredentialOptions): Promise<CredentialExchangeRecord> {
    if (!options.connectionId) {
      throw new AriesFrameworkError('Missing connectionId on offerCredential')
    }
    const connection = await this.connectionService.getById(options.connectionId)

    const service = this.getService(options.protocolVersion)

    this.logger.debug(`Got a CredentialService object for version ${options.protocolVersion}`)
    const { message, credentialRecord } = await service.createOffer(options)

    this.logger.debug('Offer Message successfully created; message= ', message)
    const outboundMessage = createOutboundMessage(connection, message)
    await this.messageSender.sendMessage(outboundMessage)
    return credentialRecord
  }

  /**
   * Accept a credential request as holder (by sending a credential request message) to the connection
   * associated with the credential record.
   *
   * @param options The object containing config options of the request
   * @returns CredentialExchangeRecord updated with information pertaining to this request
   */
  public async acceptRequest(options: AcceptRequestOptions): Promise<CredentialExchangeRecord> {
    if (!options.credentialRecordId) {
      throw new AriesFrameworkError('Missing credential record id in acceptRequest')
    }
    const record = await this.getById(options.credentialRecordId)

    // with version we can get the Service
    const service = this.getService(record.protocolVersion)

    this.logger.debug(`Got a CredentialService object for version ${record.protocolVersion}`)

    const { message, credentialRecord } = await service.createCredential(record, options)
    this.logger.debug('We have a credential message (sending outbound): ', message)

    const requestMessage = await service.getRequestMessage(credentialRecord.id)
    const offerMessage = await service.getOfferMessage(credentialRecord.id)
>>>>>>> 41467782

    const { message, credentialRecord } = await service.createCredential(record, options)
    logger.debug('We have a CREDENTIAL message (sending outbound): ', message)

    // could move this into service classes
    const requestMessageClass =
      options.protocolVersion == CredentialProtocolVersion.V1_0 ? RequestCredentialMessage : V2RequestCredentialMessage
    const offerMessageClass =
      options.protocolVersion == CredentialProtocolVersion.V1_0 ? OfferCredentialMessage : V2OfferCredentialMessage
    const requestMessage = await this.didCommMessageRepo.getAgentMessage({
      associatedRecordId: credentialRecord.id,
      messageClass: requestMessageClass,
    })
    const offerMessage = await this.didCommMessageRepo.getAgentMessage({
      associatedRecordId: credentialRecord.id,
      messageClass: offerMessageClass,
    })
    // Use connection if present
    if (credentialRecord.connectionId) {
<<<<<<< HEAD
      const connection = await this.v2connectionService.getById(credentialRecord.connectionId)
=======
      const connection = await this.connectionService.getById(credentialRecord.connectionId)
>>>>>>> 41467782

      const outboundMessage = createOutboundMessage(connection, message)

      await this.v2messageSender.sendMessage(outboundMessage)
    }
    // Use ~service decorator otherwise
    else if (requestMessage?.service && offerMessage?.service) {
      const recipientService = requestMessage.service
      const ourService = offerMessage.service

<<<<<<< HEAD
      // Set ~service, update message in record (for later use)
      message.setService(ourService)
      await this.didCommMessageRepo.saveAgentMessage({
        agentMessage: message,
        role: DidCommMessageRole.Sender,
        associatedRecordId: credentialRecord.id,
      })
=======
      message.service = ourService
>>>>>>> 41467782
      await this.credentialRepository.update(credentialRecord)

      await this.v2messageSender.sendMessageToService({
        message,
        service: recipientService.toDidCommService(),
        senderKey: ourService.recipientKeys[0],
        returnRoute: true,
      })
    }
    // Cannot send message without connectionId or ~service decorator
    else {
      throw new AriesFrameworkError(
        `Cannot accept request for credential record without connectionId or ~service decorator on credential offer / request.`
      )
    }
<<<<<<< HEAD
    credentialRecord.protocolVersion = options.protocolVersion
=======
    await this.didCommMessageRepo.saveAgentMessage({
      agentMessage: message,
      role: DidCommMessageRole.Sender,
      associatedRecordId: credentialRecord.id,
    })
>>>>>>> 41467782

    return credentialRecord
  }

  /**
   * Accept a credential as holder (by sending a credential acknowledgement message) to the connection
   * associated with the credential record.
   *
   * @param credentialRecordId The id of the credential record for which to accept the credential
   * @returns credential exchange record associated with the sent credential acknowledgement message
   *
   */
<<<<<<< HEAD
  public async acceptCredential(
    credentialRecordId: string,
    version: CredentialProtocolVersion
  ): Promise<CredentialExchangeRecord> {
    logger.info('>> IN CREDENTIAL API => acceptCredential')

    const record: CredentialExchangeRecord = await this.getById(credentialRecordId)
=======
  public async acceptCredential(credentialRecordId: string): Promise<CredentialExchangeRecord> {
    const record = await this.getById(credentialRecordId)

    // with version we can get the Service
    const service = this.getService(record.protocolVersion)

    this.logger.debug(`Got a CredentialService object for version ${record.protocolVersion}`)

    const { message, credentialRecord } = await service.createAck(record)

    const requestMessage = await service.getRequestMessage(credentialRecord.id)
    const credentialMessage = await service.getCredentialMessage(credentialRecord.id)
>>>>>>> 41467782

    // with version we can get the Service
    const service: CredentialService = this.getService(version)

    logger.debug('Got a CredentialService object for this version')

    const { message, credentialRecord } = await service.createAck(record)

    const requestMessageClass =
      version == CredentialProtocolVersion.V1_0 ? RequestCredentialMessage : V2RequestCredentialMessage
    const credentialMessageClass =
      version == CredentialProtocolVersion.V1_0 ? IssueCredentialMessage : V2IssueCredentialMessage
    const requestMessage = await this.didCommMessageRepo.getAgentMessage({
      associatedRecordId: credentialRecord.id,
      messageClass: requestMessageClass,
    })
    const credentialMessage = await this.didCommMessageRepo.getAgentMessage({
      associatedRecordId: credentialRecord.id,
      messageClass: credentialMessageClass,
    })
    if (credentialRecord.connectionId) {
      const connection = await this.v2connectionService.getById(credentialRecord.connectionId)
      const outboundMessage = createOutboundMessage(connection, message)

      await this.v2messageSender.sendMessage(outboundMessage)
    }
    // Use ~service decorator otherwise
    else if (credentialMessage?.service && requestMessage?.service) {
      const recipientService = credentialMessage.service
      const ourService = requestMessage.service

      await this.v2messageSender.sendMessageToService({
        message,
        service: recipientService.toDidCommService(),
        senderKey: ourService.recipientKeys[0],
        returnRoute: true,
      })
    }
    // Cannot send message without connectionId or ~service decorator
    else {
      throw new AriesFrameworkError(
        `Cannot accept credential without connectionId or ~service decorator on credential message.`
      )
    }
<<<<<<< HEAD
    credentialRecord.protocolVersion = version

=======
>>>>>>> 41467782
    return credentialRecord
  }

  /**
   * Retrieve a credential record by id
   *
   * @param credentialRecordId The credential record id
   * @throws {RecordNotFoundError} If no record is found
   * @return The credential record
   *
   */
  public getById(credentialRecordId: string): Promise<CredentialExchangeRecord> {
    return this.credentialRepository.getById(credentialRecordId)
  }

  /**
   * Retrieve all credential records
   *
   * @returns List containing all credential records
   */
  public getAll(): Promise<CredentialExchangeRecord[]> {
    return this.credentialRepository.getAll()
  }

  /**
   * Find a credential record by id
   *
   * @param credentialRecordId the credential record id
   * @returns The credential record or null if not found
   */
  public findById(credentialRecordId: string): Promise<CredentialExchangeRecord | null> {
    return this.credentialRepository.findById(credentialRecordId)
  }
  /**
   * Delete a credential record by id
   *
   * @param credentialId the credential record id
   */
  public async deleteById(credentialId: string) {
    const credentialRecord = await this.getById(credentialId)
    return this.credentialRepository.delete(credentialRecord)
  }

  /**
   * Initiate a new credential exchange as issuer by creating a credential offer
   * not bound to any connection. The offer must be delivered out-of-band to the holder
<<<<<<< HEAD
   * @param credentialOptions The credential options to use for the offer
   * @returns The credential record and credential offer message
   */
  public async createOutOfBandOffer(credentialOptions: OfferCredentialOptions): Promise<{
    message: AgentMessage
    credentialRecord: CredentialExchangeRecord
  }> {
    logger.info('>> IN CREDENTIAL API => createOutOfBandOffer')

    // with version we can get the Service
    const service: CredentialService = this.getService(credentialOptions.protocolVersion)

    logger.debug('Got a CredentialService object for this version')
    const { message, credentialRecord } = await service.createOutOfBandOffer(credentialOptions)

    logger.debug('V2 Offer Message successfully created; message= ', message)

    credentialRecord.protocolVersion = credentialOptions.protocolVersion
=======
   * @param options The credential options to use for the offer
   * @returns The credential record and credential offer message
   */
  public async createOutOfBandOffer(options: OfferCredentialOptions): Promise<{
    message: AgentMessage
    credentialRecord: CredentialExchangeRecord
  }> {
    // with version we can get the Service
    if (!options.protocolVersion) {
      throw new AriesFrameworkError('Missing protocol version in createOutOfBandOffer')
    }
    const service = this.getService(options.protocolVersion)

    this.logger.debug(`Got a CredentialService object for version ${options.protocolVersion}`)
    const { message, credentialRecord } = await service.createOutOfBandOffer(options)

    this.logger.debug('Offer Message successfully created; message= ', message)
>>>>>>> 41467782

    return { message, credentialRecord }
  }
}<|MERGE_RESOLUTION|>--- conflicted
+++ resolved
@@ -1,434 +1,81 @@
-import type { AgentMessage } from '../../agent/AgentMessage'
-<<<<<<< HEAD
-import type { CredentialService } from './CredentialService'
-=======
-import type { Logger } from '../../logger'
->>>>>>> 41467782
-import type {
-  AcceptOfferOptions,
-  AcceptProposalOptions,
-  AcceptRequestOptions,
-<<<<<<< HEAD
-=======
-  NegotiateOfferOptions,
->>>>>>> 41467782
-  NegotiateProposalOptions,
-  OfferCredentialOptions,
-  ProposeCredentialOptions,
-  RequestCredentialOptions,
-<<<<<<< HEAD
-} from './interfaces'
-import type { CredentialExchangeRecord } from './repository'
-=======
-} from './CredentialsModuleOptions'
-import type { CredentialExchangeRecord } from './repository/CredentialExchangeRecord'
-import type { CredentialService } from './services/CredentialService'
->>>>>>> 41467782
+import type { AutoAcceptCredential } from './CredentialAutoAcceptType'
+import type { OfferCredentialMessage, CredentialPreview } from './messages'
+import type { CredentialRecord } from './repository/CredentialRecord'
+import type { CredentialOfferTemplate, CredentialProposeOptions } from './services'
 
 import { Lifecycle, scoped } from 'tsyringe'
 
 import { AgentConfig } from '../../agent/AgentConfig'
-<<<<<<< HEAD
 import { Dispatcher } from '../../agent/Dispatcher'
-import { EventEmitter } from '../../agent/EventEmitter'
-=======
->>>>>>> 41467782
 import { MessageSender } from '../../agent/MessageSender'
 import { createOutboundMessage } from '../../agent/helpers'
 import { ServiceDecorator } from '../../decorators/service/ServiceDecorator'
 import { AriesFrameworkError } from '../../error'
-<<<<<<< HEAD
-import { ConsoleLogger, LogLevel } from '../../logger'
-import { DidCommMessageRepository, DidCommMessageRole } from '../../storage'
+import { isLinkedAttachment } from '../../utils/attachment'
 import { ConnectionService } from '../connections/services/ConnectionService'
-import { IndyHolderService, IndyIssuerService } from '../indy'
-import { IndyLedgerService } from '../ledger'
 import { MediationRecipientService } from '../routing'
 
-import { CredentialProtocolVersion } from './CredentialProtocolVersion'
 import { CredentialResponseCoordinator } from './CredentialResponseCoordinator'
-import { CredentialState } from './CredentialState'
-import { CredentialRepository } from './repository'
-import { V1CredentialService } from './v1/V1CredentialService'
-import { V2CredentialService } from './v2/V2CredentialService'
-import { V2IssueCredentialMessage } from './v2/messages/V2IssueCredentialMessage'
-import { V2OfferCredentialMessage } from './v2/messages/V2OfferCredentialMessage'
-import { V2RequestCredentialMessage } from './v2/messages/V2RequestCredentialMessage'
-
-import { IssueCredentialMessage, OfferCredentialMessage, RequestCredentialMessage } from '.'
-
-export interface CredentialsModule {
-  // Proposal methods
-  proposeCredential(credentialOptions: ProposeCredentialOptions): Promise<CredentialExchangeRecord>
-  acceptCredentialProposal(credentialOptions: AcceptProposalOptions): Promise<CredentialExchangeRecord>
-  negotiateCredentialProposal(credentialOptions: NegotiateProposalOptions): Promise<CredentialExchangeRecord>
-
-  // Offer methods
-  offerCredential(credentialOptions: OfferCredentialOptions): Promise<CredentialExchangeRecord>
-  acceptCredentialOffer(credentialOptions: AcceptOfferOptions): Promise<CredentialExchangeRecord>
-  declineCredentialOffer(
-    credentialRecordId: string,
-    version: CredentialProtocolVersion
-  ): Promise<CredentialExchangeRecord>
-  negotiateCredentialOffer(credentialOptions: ProposeCredentialOptions): Promise<CredentialExchangeRecord>
-  // out of band
-  createOutOfBandOffer(credentialOptions: OfferCredentialOptions): Promise<{
-    message: AgentMessage
-    credentialRecord: CredentialExchangeRecord
-  }>
-  // // Request
-=======
-import { DidCommMessageRole } from '../../storage'
-import { DidCommMessageRepository } from '../../storage/didcomm/DidCommMessageRepository'
-import { ConnectionService } from '../connections/services'
-import { MediationRecipientService } from '../routing'
-
-import { CredentialProtocolVersion } from './CredentialProtocolVersion'
-import { CredentialState } from './CredentialState'
-import { V1CredentialService } from './protocol/v1/V1CredentialService'
-import { V2CredentialService } from './protocol/v2/V2CredentialService'
-import { CredentialRepository } from './repository/CredentialRepository'
-
-export interface CredentialsModule {
-  // Proposal methods
-  proposeCredential(options: ProposeCredentialOptions): Promise<CredentialExchangeRecord>
-  acceptProposal(options: AcceptProposalOptions): Promise<CredentialExchangeRecord>
-  negotiateProposal(options: NegotiateProposalOptions): Promise<CredentialExchangeRecord>
-
-  // Offer methods
-  offerCredential(options: OfferCredentialOptions): Promise<CredentialExchangeRecord>
-  acceptOffer(options: AcceptOfferOptions): Promise<CredentialExchangeRecord>
-  declineOffer(credentialRecordId: string): Promise<CredentialExchangeRecord>
-  negotiateOffer(options: NegotiateOfferOptions): Promise<CredentialExchangeRecord>
-  // out of band
-  createOutOfBandOffer(options: OfferCredentialOptions): Promise<{
-    message: AgentMessage
-    credentialRecord: CredentialExchangeRecord
-  }>
-  // Request
->>>>>>> 41467782
-  // This is for beginning the exchange with a request (no proposal or offer). Only possible
-  // (currently) with W3C. We will not implement this in phase I
-  // requestCredential(credentialOptions: RequestCredentialOptions): Promise<CredentialExchangeRecord>
-
-  // when the issuer accepts the request he issues the credential to the holder
-<<<<<<< HEAD
-  acceptCredentialRequest(credentialOptions: AcceptRequestOptions): Promise<CredentialExchangeRecord>
-
-  // // Credential
-
-  acceptCredential(credentialRecordId: string, version: CredentialProtocolVersion): Promise<CredentialExchangeRecord>
-=======
-  acceptRequest(options: AcceptRequestOptions): Promise<CredentialExchangeRecord>
-
-  // Credential
-  acceptCredential(credentialRecordId: string): Promise<CredentialExchangeRecord>
->>>>>>> 41467782
-
-  // Record Methods
-  getAll(): Promise<CredentialExchangeRecord[]>
-  getById(credentialRecordId: string): Promise<CredentialExchangeRecord>
-  findById(credentialRecordId: string): Promise<CredentialExchangeRecord | null>
-  deleteById(credentialRecordId: string): Promise<void>
-}
-<<<<<<< HEAD
-
-const logger = new ConsoleLogger(LogLevel.info)
+import { CredentialProblemReportReason } from './errors'
+import {
+  CredentialAckHandler,
+  IssueCredentialHandler,
+  OfferCredentialHandler,
+  ProposeCredentialHandler,
+  RequestCredentialHandler,
+  V1RevocationNotificationHandler,
+  V2RevocationNotificationHandler,
+  CredentialProblemReportHandler,
+} from './handlers'
+import { CredentialProblemReportMessage } from './messages'
+import { CredentialService, RevocationService } from './services'
 
 @scoped(Lifecycle.ContainerScoped)
-export class CredentialsModule implements CredentialsModule {
-  private v2connectionService: ConnectionService
-  private v2messageSender: MessageSender
-  private credentialRepository: CredentialRepository
-  private eventEmitter: EventEmitter
-  private dispatcher: Dispatcher
-  private agConfig: AgentConfig
-  private credentialResponseCoord: CredentialResponseCoordinator
-  private didCommMessageRepo: DidCommMessageRepository
-  private v1Service: V1CredentialService
-  private v2Service: V2CredentialService
-  private indyIssuerService: IndyIssuerService
-  private mediatorRecipientService: MediationRecipientService
-  private indyLedgerService: IndyLedgerService
-  private indyHolderService: IndyHolderService
-=======
-
-@scoped(Lifecycle.ContainerScoped)
-export class CredentialsModule implements CredentialsModule {
+export class CredentialsModule {
   private connectionService: ConnectionService
+  private credentialService: CredentialService
   private messageSender: MessageSender
-  private credentialRepository: CredentialRepository
   private agentConfig: AgentConfig
-  private didCommMessageRepo: DidCommMessageRepository
-  private v1Service: V1CredentialService
-  private v2Service: V2CredentialService
-  private mediatorRecipientService: MediationRecipientService
-  private logger: Logger
->>>>>>> 41467782
-  private serviceMap: { [key in CredentialProtocolVersion]: CredentialService }
-
-  // note some of the parameters passed in here are temporary, as we intend
-  // to eventually remove CredentialsModule
+  private credentialResponseCoordinator: CredentialResponseCoordinator
+  private mediationRecipientService: MediationRecipientService
+  private revocationService: RevocationService
+
   public constructor(
-<<<<<<< HEAD
     dispatcher: Dispatcher,
+    connectionService: ConnectionService,
+    credentialService: CredentialService,
     messageSender: MessageSender,
-    connectionService: ConnectionService,
     agentConfig: AgentConfig,
     credentialResponseCoordinator: CredentialResponseCoordinator,
-    credentialRepository: CredentialRepository,
-    eventEmitter: EventEmitter,
-    indyIssuerService: IndyIssuerService,
     mediationRecipientService: MediationRecipientService,
-    indyLedgerService: IndyLedgerService,
-    indyHolderService: IndyHolderService,
-    didCommMessageRepository: DidCommMessageRepository
+    revocationService: RevocationService
   ) {
-    this.v2messageSender = messageSender
-    this.v2connectionService = connectionService
-    this.credentialRepository = credentialRepository
-    this.eventEmitter = eventEmitter
-    this.dispatcher = dispatcher
-    this.agConfig = agentConfig
-    this.credentialResponseCoord = credentialResponseCoordinator
-    this.indyIssuerService = indyIssuerService
-    this.mediatorRecipientService = mediationRecipientService
-    this.indyLedgerService = indyLedgerService
-    this.indyHolderService = indyHolderService
-    this.didCommMessageRepo = didCommMessageRepository
-
-    this.v1Service = new V1CredentialService(
-      this.v2connectionService,
-      this.didCommMessageRepo,
-      this.agConfig,
-      this.credentialResponseCoord,
-      this.mediatorRecipientService,
-      this.dispatcher,
-      this.eventEmitter,
-      this.credentialRepository,
-      this.indyIssuerService,
-      this.indyLedgerService,
-      this.indyHolderService
-    )
-
-    this.v2Service = new V2CredentialService(
-      this.v2connectionService,
-      this.credentialRepository,
-      this.eventEmitter,
-      this.v2messageSender,
-      this.dispatcher,
-      this.agConfig,
-      this.credentialResponseCoord,
-      this.indyIssuerService,
-      this.mediatorRecipientService,
-      this.indyLedgerService,
-      this.indyHolderService,
-      this.didCommMessageRepo
-    )
-
-    this.serviceMap = {
-      [CredentialProtocolVersion.V1_0]: this.v1Service,
-      [CredentialProtocolVersion.V2_0]: this.v2Service,
-    }
-    logger.debug(
-      `+++++++++++++++++++++ CREATE CREDENTIALS API (AIP2.0) FOR ${this.agConfig.label} +++++++++++++++++++++++++++`
-    )
-
-    // register handlers here
-    // this.v1Service.registerHandlers()
-    // this.v2Service.registerHandlers()
-  }
-=======
-    messageSender: MessageSender,
-    connectionService: ConnectionService,
-    agentConfig: AgentConfig,
-    credentialRepository: CredentialRepository,
-    mediationRecipientService: MediationRecipientService,
-    didCommMessageRepository: DidCommMessageRepository,
-    v1Service: V1CredentialService,
-    v2Service: V2CredentialService
-  ) {
+    this.connectionService = connectionService
+    this.credentialService = credentialService
     this.messageSender = messageSender
-    this.connectionService = connectionService
-    this.credentialRepository = credentialRepository
     this.agentConfig = agentConfig
-    this.mediatorRecipientService = mediationRecipientService
-    this.didCommMessageRepo = didCommMessageRepository
-    this.logger = agentConfig.logger
-
-    this.v1Service = v1Service
-    this.v2Service = v2Service
-
-    this.serviceMap = {
-      [CredentialProtocolVersion.V1]: this.v1Service,
-      [CredentialProtocolVersion.V2]: this.v2Service,
-    }
-    this.logger.debug(`Initializing Credentials Module for agent ${this.agentConfig.label}`)
-  }
-
-  public getService(protocolVersion: CredentialProtocolVersion): CredentialService {
-    return this.serviceMap[protocolVersion]
-  }
-
-  public async declineOffer(credentialRecordId: string): Promise<CredentialExchangeRecord> {
-    const credentialRecord = await this.getById(credentialRecordId)
-    credentialRecord.assertState(CredentialState.OfferReceived)
-
-    // with version we can get the Service
-    const service = this.getService(credentialRecord.protocolVersion)
-    await service.updateState(credentialRecord, CredentialState.Declined)
->>>>>>> 41467782
-
-  public getService(protocolVersion: CredentialProtocolVersion): CredentialService {
-    return this.serviceMap[protocolVersion]
-  }
-
-<<<<<<< HEAD
-  public async declineCredentialOffer(
-    credentialRecordId: string,
-    version: CredentialProtocolVersion
-  ): Promise<CredentialExchangeRecord> {
-    logger.debug('>> IN CREDENTIAL API => declineCredentialOffer')
-
-    logger.debug(`version =${version}`)
-
-    // with version we can get the Service
-    const service: CredentialService = this.getService(version)
-
-    const credentialRecord: CredentialExchangeRecord = await this.getById(credentialRecordId)
-
-    credentialRecord.assertState(CredentialState.OfferReceived)
-
-    await service.updateState(credentialRecord, CredentialState.Declined)
-
-    credentialRecord.protocolVersion = version
-=======
-  public async negotiateOffer(options: NegotiateOfferOptions): Promise<CredentialExchangeRecord> {
-    if (!options.credentialRecordId) {
-      throw new AriesFrameworkError(`No credential record id found in negotiateCredentialOffer`)
-    }
-    const credentialRecord = await this.getById(options.credentialRecordId)
-    const version = credentialRecord.protocolVersion
-
-    const service = this.getService(version)
-    const { message } = await service.negotiateOffer(options, credentialRecord)
-
-    if (!credentialRecord.connectionId) {
-      throw new AriesFrameworkError(
-        `No connection id for credential record ${credentialRecord.id} not found. Connection-less issuance does not support negotiation`
-      )
-    }
-    const connection = await this.connectionService.getById(credentialRecord.connectionId)
-
-    const outboundMessage = createOutboundMessage(connection, message)
-
-    await this.messageSender.sendMessage(outboundMessage)
->>>>>>> 41467782
-
-    return credentialRecord
-  }
-
-<<<<<<< HEAD
-  public async negotiateCredentialOffer(
-    credentialOptions: ProposeCredentialOptions
-  ): Promise<CredentialExchangeRecord> {
-    logger.info('>> IN CREDENTIAL API => negotiateCredentialOffer')
-
-    // get the version
-    const version: CredentialProtocolVersion = credentialOptions.protocolVersion
-
-    logger.debug(`version =${version}`)
-
-    // with version we can get the Service
-    const service: CredentialService = this.getService(version)
-
-    const { credentialRecord, message } = await service.negotiateOffer(credentialOptions)
-
-    if (!credentialRecord.connectionId) {
-      throw new AriesFrameworkError(`Connection id for credential record ${credentialRecord.credentialId} not found!`)
-    }
-    const connection = await this.v2connectionService.getById(credentialRecord.connectionId)
-    if (!connection) {
-      throw new AriesFrameworkError(`Connection for ${credentialRecord.connectionId} not found!`)
-    }
-
-    const outboundMessage = createOutboundMessage(connection, message)
-
-    await this.v2messageSender.sendMessage(outboundMessage)
-
-    credentialRecord.protocolVersion = version
-=======
+    this.credentialResponseCoordinator = credentialResponseCoordinator
+    this.mediationRecipientService = mediationRecipientService
+    this.revocationService = revocationService
+    this.registerHandlers(dispatcher)
+  }
+
   /**
    * Initiate a new credential exchange as holder by sending a credential proposal message
-   * to the connection with the specified credential options
-   *
-   * @param options configuration to use for the proposal
-   * @returns Credential exchange record associated with the sent proposal message
-   */
-
-  public async proposeCredential(options: ProposeCredentialOptions): Promise<CredentialExchangeRecord> {
-    // get the version
-    const version = options.protocolVersion
-
-    // with version we can get the Service
-    if (!version) {
-      throw new AriesFrameworkError('Missing Protocol Version')
-    }
-    const service = this.getService(version)
-
-    this.logger.debug(`Got a CredentialService object for version ${version}`)
-
-    const connection = await this.connectionService.getById(options.connectionId)
-
-    // will get back a credential record -> map to Credential Exchange Record
-    const { credentialRecord, message } = await service.createProposal(options)
-
-    this.logger.debug('We have a message (sending outbound): ', message)
->>>>>>> 41467782
-
-    // send the message here
+   * to the connection with the specified connection id.
+   *
+   * @param connectionId The connection to send the credential proposal to
+   * @param config Additional configuration to use for the proposal
+   * @returns Credential record associated with the sent proposal message
+   */
+  public async proposeCredential(connectionId: string, config?: CredentialProposeOptions) {
+    const connection = await this.connectionService.getById(connectionId)
+
+    const { message, credentialRecord } = await this.credentialService.createProposal(connection, config)
+
     const outbound = createOutboundMessage(connection, message)
-
-    this.logger.debug('In proposeCredential: Send Proposal to Issuer')
     await this.messageSender.sendMessage(outbound)
-    return credentialRecord
-  }
-
-  /**
-<<<<<<< HEAD
-   * Initiate a new credential exchange as holder by sending a credential proposal message
-   * to the connection with the specified credential options
-   *
-   * @param credentialOptions configuration to use for the proposal
-   * @returns Credential exchange record associated with the sent proposal message
-   */
-
-  public async proposeCredential(credentialOptions: ProposeCredentialOptions): Promise<CredentialExchangeRecord> {
-    logger.info('>> IN CREDENTIAL API => proposeCredential')
-
-    // get the version
-    const version: CredentialProtocolVersion = credentialOptions.protocolVersion
-
-    logger.debug(`version =${version}`)
-
-    // with version we can get the Service
-    const service: CredentialService = this.getService(version)
-
-    logger.debug('Got a CredentialService object for this version')
-
-    const connection = await this.v2connectionService.getById(credentialOptions.connectionId)
-
-    // will get back a credential record -> map to Credential Exchange Record
-    const { credentialRecord, message } = await service.createProposal(credentialOptions)
-
-    logger.debug('We have a message (sending outbound): ', message)
-
-    // send the message here
-    const outbound = createOutboundMessage(connection, message)
-
-    logger.debug('In proposeCredential: Send Proposal to Issuer')
-    await this.v2messageSender.sendMessage(outbound)
-    credentialRecord.protocolVersion = version
+
     return credentialRecord
   }
 
@@ -436,213 +83,227 @@
    * Accept a credential proposal as issuer (by sending a credential offer message) to the connection
    * associated with the credential record.
    *
-   * @param credentialOptions config object for the proposal (and subsequent offer) which replaces previous named parameters
-   * @returns Credential exchange record associated with the credential offer
-   *
-   */
-  public async acceptCredentialProposal(credentialOptions: AcceptProposalOptions): Promise<CredentialExchangeRecord> {
-    logger.info('>> IN CREDENTIAL API => acceptCredentialProposal')
-
-    // get the version
-    const version: CredentialProtocolVersion = credentialOptions.protocolVersion
-
-    // with version we can get the Service
-    const service: CredentialService = this.getService(version)
-
-    // will get back a credential record -> map to Credential Exchange Record
-    const { credentialRecord, message } = await service.acceptProposal(credentialOptions)
-
-    const connection = await this.v2connectionService.getById(credentialOptions.connectionId)
-
-    logger.debug('We have an offer message (sending outbound): ', message)
-
-    // send the message here
-    const outbound = createOutboundMessage(connection, message)
-
-    logger.debug('In acceptCredentialProposal: Send Proposal to Issuer')
-    await this.v2messageSender.sendMessage(outbound)
-    credentialRecord.protocolVersion = version
-
-=======
-   * Accept a credential proposal as issuer (by sending a credential offer message) to the connection
+   * @param credentialRecordId The id of the credential record for which to accept the proposal
+   * @param config Additional configuration to use for the offer
+   * @returns Credential record associated with the credential offer
+   *
+   */
+  public async acceptProposal(
+    credentialRecordId: string,
+    config?: {
+      comment?: string
+      credentialDefinitionId?: string
+      autoAcceptCredential?: AutoAcceptCredential
+    }
+  ) {
+    const credentialRecord = await this.credentialService.getById(credentialRecordId)
+    if (!credentialRecord.connectionId) {
+      throw new AriesFrameworkError(
+        `No connectionId found for credential record '${credentialRecord.id}'. Connection-less issuance does not support credential proposal or negotiation.`
+      )
+    }
+
+    const connection = await this.connectionService.getById(credentialRecord.connectionId)
+
+    const credentialProposalMessage = credentialRecord.proposalMessage
+    if (!credentialProposalMessage?.credentialProposal) {
+      throw new AriesFrameworkError(
+        `Credential record with id ${credentialRecordId} is missing required credential proposal`
+      )
+    }
+
+    const credentialDefinitionId = config?.credentialDefinitionId ?? credentialProposalMessage.credentialDefinitionId
+
+    credentialRecord.linkedAttachments = credentialProposalMessage.attachments?.filter((attachment) =>
+      isLinkedAttachment(attachment)
+    )
+
+    if (!credentialDefinitionId) {
+      throw new AriesFrameworkError(
+        'Missing required credential definition id. If credential proposal message contains no credential definition id it must be passed to config.'
+      )
+    }
+
+    // TODO: check if it is possible to issue credential based on proposal filters
+    const { message } = await this.credentialService.createOfferAsResponse(credentialRecord, {
+      preview: credentialProposalMessage.credentialProposal,
+      credentialDefinitionId,
+      comment: config?.comment,
+      autoAcceptCredential: config?.autoAcceptCredential,
+      attachments: credentialRecord.linkedAttachments,
+    })
+
+    const outboundMessage = createOutboundMessage(connection, message)
+    await this.messageSender.sendMessage(outboundMessage)
+
+    return credentialRecord
+  }
+
+  /**
+   * Negotiate a credential proposal as issuer (by sending a credential offer message) to the connection
    * associated with the credential record.
    *
-   * @param options config object for the proposal (and subsequent offer) which replaces previous named parameters
-   * @returns Credential exchange record associated with the credential offer
-   *
-   */
-  public async acceptProposal(options: AcceptProposalOptions): Promise<CredentialExchangeRecord> {
-    const credentialRecord = await this.getById(options.credentialRecordId)
+   * @param credentialRecordId The id of the credential record for which to accept the proposal
+   * @param preview The new preview for negotiation
+   * @param config Additional configuration to use for the offer
+   * @returns Credential record associated with the credential offer
+   *
+   */
+  public async negotiateProposal(
+    credentialRecordId: string,
+    preview: CredentialPreview,
+    config?: {
+      comment?: string
+      credentialDefinitionId?: string
+      autoAcceptCredential?: AutoAcceptCredential
+    }
+  ) {
+    const credentialRecord = await this.credentialService.getById(credentialRecordId)
 
     if (!credentialRecord.connectionId) {
-      throw new AriesFrameworkError('Missing connection id in v2 acceptCredentialProposal')
-    }
-    const version = credentialRecord.protocolVersion
-
-    // with version we can get the Service
-    const service = this.getService(version)
-
-    // will get back a credential record -> map to Credential Exchange Record
-    const { message } = await service.acceptProposal(options, credentialRecord)
-
+      throw new AriesFrameworkError(
+        `No connectionId found for credential record '${credentialRecord.id}'. Connection-less issuance does not support negotiation.`
+      )
+    }
     const connection = await this.connectionService.getById(credentialRecord.connectionId)
 
-    this.logger.debug('We have an offer message (sending outbound): ', message)
-
-    // send the message here
-    const outbound = createOutboundMessage(connection, message)
-
-    this.logger.debug('In acceptCredentialProposal: Send Proposal to Issuer')
-    await this.messageSender.sendMessage(outbound)
-
->>>>>>> 41467782
-    return credentialRecord
+    const credentialProposalMessage = credentialRecord.proposalMessage
+
+    if (!credentialProposalMessage?.credentialProposal) {
+      throw new AriesFrameworkError(
+        `Credential record with id ${credentialRecordId} is missing required credential proposal`
+      )
+    }
+
+    const credentialDefinitionId = config?.credentialDefinitionId ?? credentialProposalMessage.credentialDefinitionId
+
+    if (!credentialDefinitionId) {
+      throw new AriesFrameworkError(
+        'Missing required credential definition id. If credential proposal message contains no credential definition id it must be passed to config.'
+      )
+    }
+
+    const { message } = await this.credentialService.createOfferAsResponse(credentialRecord, {
+      preview,
+      credentialDefinitionId,
+      comment: config?.comment,
+      autoAcceptCredential: config?.autoAcceptCredential,
+      attachments: credentialRecord.linkedAttachments,
+    })
+
+    const outboundMessage = createOutboundMessage(connection, message)
+    await this.messageSender.sendMessage(outboundMessage)
+
+    return credentialRecord
+  }
+
+  /**
+   * Initiate a new credential exchange as issuer by sending a credential offer message
+   * to the connection with the specified connection id.
+   *
+   * @param connectionId The connection to send the credential offer to
+   * @param credentialTemplate The credential template to use for the offer
+   * @returns Credential record associated with the sent credential offer message
+   */
+  public async offerCredential(
+    connectionId: string,
+    credentialTemplate: CredentialOfferTemplate
+  ): Promise<CredentialRecord> {
+    const connection = await this.connectionService.getById(connectionId)
+
+    const { message, credentialRecord } = await this.credentialService.createOffer(credentialTemplate, connection)
+
+    const outboundMessage = createOutboundMessage(connection, message)
+    await this.messageSender.sendMessage(outboundMessage)
+
+    return credentialRecord
+  }
+
+  /**
+   * Initiate a new credential exchange as issuer by creating a credential offer
+   * not bound to any connection. The offer must be delivered out-of-band to the holder
+   *
+   * @param credentialTemplate The credential template to use for the offer
+   * @returns The credential record and credential offer message
+   */
+  public async createOutOfBandOffer(credentialTemplate: CredentialOfferTemplate): Promise<{
+    offerMessage: OfferCredentialMessage
+    credentialRecord: CredentialRecord
+  }> {
+    const { message, credentialRecord } = await this.credentialService.createOffer(credentialTemplate)
+
+    // Create and set ~service decorator
+    const routing = await this.mediationRecipientService.getRouting()
+    message.service = new ServiceDecorator({
+      serviceEndpoint: routing.endpoints[0],
+      recipientKeys: [routing.verkey],
+      routingKeys: routing.routingKeys,
+    })
+
+    // Save ~service decorator to record (to remember our verkey)
+    credentialRecord.offerMessage = message
+    await this.credentialService.update(credentialRecord)
+
+    return { credentialRecord, offerMessage: message }
   }
 
   /**
    * Accept a credential offer as holder (by sending a credential request message) to the connection
    * associated with the credential record.
    *
-   * @param options The object containing config options of the offer to be accepted
-   * @returns Object containing offer associated credential record
-   */
-<<<<<<< HEAD
-  public async acceptCredentialOffer(credentialOptions: AcceptOfferOptions): Promise<CredentialExchangeRecord> {
-    logger.info('>> IN CREDENTIAL API => acceptCredentialOffer')
-
-    // will get back a credential record -> map to Credential Exchange Record
-    const { credentialRecord } = await this.acceptOffer(credentialOptions)
-
-    return credentialRecord
-  }
-  /**
-   * Accept a credential offer as holder (by sending a credential request message) to the connection
-   * associated with the credential record.
-   *
-   * @param offer The object containing config options of the offer to be accepted
-   * @returns Object containing offer associated credential record
+   * @param credentialRecordId The id of the credential record for which to accept the offer
+   * @param config Additional configuration to use for the request
+   * @returns Credential record associated with the sent credential request message
+   *
    */
   public async acceptOffer(
-    offer: AcceptOfferOptions
-  ): Promise<{ credentialRecord: CredentialExchangeRecord; message: AgentMessage }> {
-    logger.info('>> IN CREDENTIAL API => acceptOffer')
-
-    const service: CredentialService = this.getService(offer.protocolVersion)
-
-    logger.debug(`Got a CredentialService object for this version; version = ${service.getVersion()}`)
-
-    const record: CredentialExchangeRecord = await this.getById(offer.credentialRecordId)
-
-    // could move this into service classes
-    const offerMessageClass =
-      offer.protocolVersion == CredentialProtocolVersion.V1_0 ? OfferCredentialMessage : V2OfferCredentialMessage
-    const offerMessage = await this.didCommMessageRepo.getAgentMessage({
-      associatedRecordId: record.id,
-      messageClass: offerMessageClass,
-    })
-=======
-  public async acceptOffer(options: AcceptOfferOptions): Promise<CredentialExchangeRecord> {
-    const record = await this.getById(options.credentialRecordId)
-
-    const service = this.getService(record.protocolVersion)
-
-    this.logger.debug(`Got a CredentialService object for this version; version = ${service.getVersion()}`)
-
-    const offerMessage = await service.getOfferMessage(record.id)
->>>>>>> 41467782
+    credentialRecordId: string,
+    config?: { comment?: string; autoAcceptCredential?: AutoAcceptCredential }
+  ): Promise<CredentialRecord> {
+    const record = await this.credentialService.getById(credentialRecordId)
 
     // Use connection if present
     if (record.connectionId) {
-      const connection = await this.v2connectionService.getById(record.connectionId)
-
-      const requestOptions: RequestCredentialOptions = {
-<<<<<<< HEAD
+      const connection = await this.connectionService.getById(record.connectionId)
+
+      const { message, credentialRecord } = await this.credentialService.createRequest(record, {
+        ...config,
         holderDid: connection.did,
-        comment: offer.comment,
-        autoAcceptCredential: offer.autoAcceptCredential,
-        credentialFormats: {}, // this gets filled in later
-      }
-      const { message, credentialRecord } = await service.createRequest(record, requestOptions)
-=======
-        comment: options.comment,
-        autoAcceptCredential: options.autoAcceptCredential,
-      }
-      const { message, credentialRecord } = await service.createRequest(record, requestOptions, connection.did)
->>>>>>> 41467782
-
-      await this.didCommMessageRepo.saveAgentMessage({
-        agentMessage: message,
-        role: DidCommMessageRole.Sender,
-        associatedRecordId: credentialRecord.id,
       })
-<<<<<<< HEAD
-      logger.debug('We have sent a credential request')
       const outboundMessage = createOutboundMessage(connection, message)
 
-      logger.debug('We have a proposal message (sending outbound): ', message)
-
-      await this.v2messageSender.sendMessage(outboundMessage)
-      credentialRecord.protocolVersion = offer.protocolVersion
-
-      return { credentialRecord, message }
-=======
-      this.logger.debug('We have sent a credential request')
-      const outboundMessage = createOutboundMessage(connection, message)
-
-      this.logger.debug('We have a proposal message (sending outbound): ', message)
-
       await this.messageSender.sendMessage(outboundMessage)
-      await this.credentialRepository.update(credentialRecord)
       return credentialRecord
->>>>>>> 41467782
     }
     // Use ~service decorator otherwise
-    else if (offerMessage?.service) {
+    else if (record.offerMessage?.service) {
       // Create ~service decorator
-      const routing = await this.mediatorRecipientService.getRouting()
+      const routing = await this.mediationRecipientService.getRouting()
       const ourService = new ServiceDecorator({
         serviceEndpoint: routing.endpoints[0],
         recipientKeys: [routing.verkey],
         routingKeys: routing.routingKeys,
       })
-      const recipientService = offerMessage.service
-
-      const requestOptions: RequestCredentialOptions = {
-<<<<<<< HEAD
+      const recipientService = record.offerMessage.service
+
+      const { message, credentialRecord } = await this.credentialService.createRequest(record, {
+        ...config,
         holderDid: ourService.recipientKeys[0],
-        comment: offer.comment,
-        autoAcceptCredential: offer.autoAcceptCredential,
-        credentialFormats: {}, // this gets filled in later
-      }
-      const { message, credentialRecord } = await service.createRequest(record, requestOptions)
-=======
-        comment: options.comment,
-        autoAcceptCredential: options.autoAcceptCredential,
-      }
-      const { message, credentialRecord } = await service.createRequest(
-        record,
-        requestOptions,
-        ourService.recipientKeys[0]
-      )
->>>>>>> 41467782
+      })
 
       // Set and save ~service decorator to record (to remember our verkey)
       message.service = ourService
-      await this.didCommMessageRepo.saveAgentMessage({
-        agentMessage: message,
-        role: DidCommMessageRole.Sender,
-        associatedRecordId: credentialRecord.id,
-      })
-      await this.credentialRepository.update(credentialRecord)
-
-      await this.v2messageSender.sendMessageToService({
+      credentialRecord.requestMessage = message
+      await this.credentialService.update(credentialRecord)
+
+      await this.messageSender.sendMessageToService({
         message,
         service: recipientService.toDidCommService(),
         senderKey: ourService.recipientKeys[0],
         returnRoute: true,
       })
 
-      return { credentialRecord, message }
+      return credentialRecord
     }
     // Cannot send message without connectionId or ~service decorator
     else {
@@ -653,222 +314,85 @@
   }
 
   /**
-   * Negotiate a credential proposal as issuer (by sending a credential offer message) to the connection
+   * Declines an offer as holder
+   * @param credentialRecordId the id of the credential to be declined
+   * @returns credential record that was declined
+   */
+  public async declineOffer(credentialRecordId: string) {
+    const credentialRecord = await this.credentialService.getById(credentialRecordId)
+    await this.credentialService.declineOffer(credentialRecord)
+    return credentialRecord
+  }
+
+  /**
+   * Negotiate a credential offer as holder (by sending a credential proposal message) to the connection
    * associated with the credential record.
    *
-<<<<<<< HEAD
-   * @param credentialOptions configuration for the offer see {@link NegotiateProposalOptions}
-   * @returns Credential exchange record associated with the credential offer
-   *
-   */
-  public async negotiateCredentialProposal(
-    credentialOptions: NegotiateProposalOptions
-  ): Promise<CredentialExchangeRecord> {
-    logger.info('>> IN CREDENTIAL API => negotiateCredentialProposal')
-
-    // get the version
-    const version: CredentialProtocolVersion = credentialOptions.protocolVersion
-
-    logger.debug(`version =${version}`)
-
-    // with version we can get the Service
-    const service: CredentialService = this.getService(version)
-
-    const { credentialRecord, message } = await service.negotiateProposal(credentialOptions)
+   * @param credentialRecordId The id of the credential record for which to accept the offer
+   * @param preview The new preview for negotiation
+   * @param config Additional configuration to use for the request
+   * @returns Credential record associated with the sent credential request message
+   *
+   */
+  public async negotiateOffer(
+    credentialRecordId: string,
+    preview: CredentialPreview,
+    config?: { comment?: string; autoAcceptCredential?: AutoAcceptCredential }
+  ) {
+    const credentialRecord = await this.credentialService.getById(credentialRecordId)
 
     if (!credentialRecord.connectionId) {
-      throw new AriesFrameworkError(`Connection id for credential record ${credentialRecord.credentialId} not found!`)
-    }
-    const connection = await this.v2connectionService.getById(credentialRecord.connectionId)
-    if (!connection) {
-      throw new AriesFrameworkError(`Connection for ${credentialRecord.connectionId} not found!`)
-    }
-    // use record connection id to get the connection
-
-    const outboundMessage = createOutboundMessage(connection, message)
-
-    await this.v2messageSender.sendMessage(outboundMessage)
-    credentialRecord.protocolVersion = version
-
-    return credentialRecord
-  }
-
-  /**
-   * Initiate a new credential exchange as issuer by sending a credential offer message
-   * to the connection with the specified connection id.
-=======
-   * @param options configuration for the offer see {@link NegotiateProposalOptions}
-   * @returns Credential exchange record associated with the credential offer
->>>>>>> 41467782
-   *
-   * @param credentialOptions config options for the credential offer
-   * @returns Credential exchange record associated with the sent credential offer message
-   */
-<<<<<<< HEAD
-  public async offerCredential(credentialOptions: OfferCredentialOptions): Promise<CredentialExchangeRecord> {
-    logger.info('>> IN CREDENTIAL API => offerCredential')
-
-    if (!credentialOptions.connectionId) {
-      throw Error('Connection id missing from offer credential options')
-    }
-    const connection = await this.v2connectionService.getById(credentialOptions.connectionId)
-
-    // with version we can get the Service
-    const service: CredentialService = this.getService(credentialOptions.protocolVersion)
-
-    logger.debug('Got a CredentialService object for this version')
-    const { message, credentialRecord } = await service.createOffer(credentialOptions)
-=======
-  public async negotiateProposal(options: NegotiateProposalOptions): Promise<CredentialExchangeRecord> {
-    const credentialRecord = await this.getById(options.credentialRecordId)
-
-    // get the version
-    const version = credentialRecord.protocolVersion
-
-    // with version we can get the Service
-    const service = this.getService(version)
-    const { message } = await service.negotiateProposal(options, credentialRecord)
-
-    if (!credentialRecord.connectionId) {
-      throw new AriesFrameworkError(
-        `No connection id for credential record ${credentialRecord.id} not found. Connection-less issuance does not support negotiation`
+      throw new AriesFrameworkError(
+        `No connectionId found for credential record '${credentialRecord.id}'. Connection-less issuance does not support negotiation.`
       )
     }
     const connection = await this.connectionService.getById(credentialRecord.connectionId)
-    // use record connection id to get the connection
->>>>>>> 41467782
-
-    await this.didCommMessageRepo.saveAgentMessage({
-      agentMessage: message,
-      role: DidCommMessageRole.Sender,
-      associatedRecordId: credentialRecord.id,
+
+    const { message } = await this.credentialService.createProposalAsResponse(credentialRecord, {
+      ...config,
+      credentialProposal: preview,
     })
-    logger.debug('V2 Offer Message successfully created; message= ', message)
-    const outboundMessage = createOutboundMessage(connection, message)
-<<<<<<< HEAD
-    await this.v2messageSender.sendMessage(outboundMessage)
-    credentialRecord.protocolVersion = credentialOptions.protocolVersion
-=======
-
-    await this.messageSender.sendMessage(outboundMessage)
->>>>>>> 41467782
-
-    return credentialRecord
-  }
-
-  /**
-<<<<<<< HEAD
-   * Accept a credential request as holder (by sending a credential request message) to the connection
-   * associated with the credential record.
-   *
-   * @param options The object containing config options of the request
-   * @returns CredentialExchangeRecord updated with information pertaining to this request
-   */
-  public async acceptCredentialRequest(options: AcceptRequestOptions): Promise<CredentialExchangeRecord> {
-    logger.info('>> IN CREDENTIAL API => acceptCredentialRequest')
-
-    const record: CredentialExchangeRecord = await this.getById(options.credentialRecordId)
-
-    // with version we can get the Service
-    const service: CredentialService = this.getService(options.protocolVersion)
-
-    logger.debug('Got a CredentialService object for this version')
-=======
-   * Initiate a new credential exchange as issuer by sending a credential offer message
-   * to the connection with the specified connection id.
-   *
-   * @param options config options for the credential offer
-   * @returns Credential exchange record associated with the sent credential offer message
-   */
-  public async offerCredential(options: OfferCredentialOptions): Promise<CredentialExchangeRecord> {
-    if (!options.connectionId) {
-      throw new AriesFrameworkError('Missing connectionId on offerCredential')
-    }
-    const connection = await this.connectionService.getById(options.connectionId)
-
-    const service = this.getService(options.protocolVersion)
-
-    this.logger.debug(`Got a CredentialService object for version ${options.protocolVersion}`)
-    const { message, credentialRecord } = await service.createOffer(options)
-
-    this.logger.debug('Offer Message successfully created; message= ', message)
+
     const outboundMessage = createOutboundMessage(connection, message)
     await this.messageSender.sendMessage(outboundMessage)
-    return credentialRecord
-  }
-
-  /**
-   * Accept a credential request as holder (by sending a credential request message) to the connection
+
+    return credentialRecord
+  }
+
+  /**
+   * Accept a credential request as issuer (by sending a credential message) to the connection
    * associated with the credential record.
    *
-   * @param options The object containing config options of the request
-   * @returns CredentialExchangeRecord updated with information pertaining to this request
-   */
-  public async acceptRequest(options: AcceptRequestOptions): Promise<CredentialExchangeRecord> {
-    if (!options.credentialRecordId) {
-      throw new AriesFrameworkError('Missing credential record id in acceptRequest')
-    }
-    const record = await this.getById(options.credentialRecordId)
-
-    // with version we can get the Service
-    const service = this.getService(record.protocolVersion)
-
-    this.logger.debug(`Got a CredentialService object for version ${record.protocolVersion}`)
-
-    const { message, credentialRecord } = await service.createCredential(record, options)
-    this.logger.debug('We have a credential message (sending outbound): ', message)
-
-    const requestMessage = await service.getRequestMessage(credentialRecord.id)
-    const offerMessage = await service.getOfferMessage(credentialRecord.id)
->>>>>>> 41467782
-
-    const { message, credentialRecord } = await service.createCredential(record, options)
-    logger.debug('We have a CREDENTIAL message (sending outbound): ', message)
-
-    // could move this into service classes
-    const requestMessageClass =
-      options.protocolVersion == CredentialProtocolVersion.V1_0 ? RequestCredentialMessage : V2RequestCredentialMessage
-    const offerMessageClass =
-      options.protocolVersion == CredentialProtocolVersion.V1_0 ? OfferCredentialMessage : V2OfferCredentialMessage
-    const requestMessage = await this.didCommMessageRepo.getAgentMessage({
-      associatedRecordId: credentialRecord.id,
-      messageClass: requestMessageClass,
-    })
-    const offerMessage = await this.didCommMessageRepo.getAgentMessage({
-      associatedRecordId: credentialRecord.id,
-      messageClass: offerMessageClass,
-    })
+   * @param credentialRecordId The id of the credential record for which to accept the request
+   * @param config Additional configuration to use for the credential
+   * @returns Credential record associated with the sent presentation message
+   *
+   */
+  public async acceptRequest(
+    credentialRecordId: string,
+    config?: { comment?: string; autoAcceptCredential?: AutoAcceptCredential }
+  ) {
+    const record = await this.credentialService.getById(credentialRecordId)
+    const { message, credentialRecord } = await this.credentialService.createCredential(record, config)
+
     // Use connection if present
     if (credentialRecord.connectionId) {
-<<<<<<< HEAD
-      const connection = await this.v2connectionService.getById(credentialRecord.connectionId)
-=======
       const connection = await this.connectionService.getById(credentialRecord.connectionId)
->>>>>>> 41467782
-
       const outboundMessage = createOutboundMessage(connection, message)
 
-      await this.v2messageSender.sendMessage(outboundMessage)
+      await this.messageSender.sendMessage(outboundMessage)
     }
     // Use ~service decorator otherwise
-    else if (requestMessage?.service && offerMessage?.service) {
-      const recipientService = requestMessage.service
-      const ourService = offerMessage.service
-
-<<<<<<< HEAD
+    else if (credentialRecord.requestMessage?.service && credentialRecord.offerMessage?.service) {
+      const recipientService = credentialRecord.requestMessage.service
+      const ourService = credentialRecord.offerMessage.service
+
       // Set ~service, update message in record (for later use)
       message.setService(ourService)
-      await this.didCommMessageRepo.saveAgentMessage({
-        agentMessage: message,
-        role: DidCommMessageRole.Sender,
-        associatedRecordId: credentialRecord.id,
-      })
-=======
-      message.service = ourService
->>>>>>> 41467782
-      await this.credentialRepository.update(credentialRecord)
-
-      await this.v2messageSender.sendMessageToService({
+      credentialRecord.credentialMessage = message
+      await this.credentialService.update(credentialRecord)
+
+      await this.messageSender.sendMessageToService({
         message,
         service: recipientService.toDidCommService(),
         senderKey: ourService.recipientKeys[0],
@@ -881,15 +405,6 @@
         `Cannot accept request for credential record without connectionId or ~service decorator on credential offer / request.`
       )
     }
-<<<<<<< HEAD
-    credentialRecord.protocolVersion = options.protocolVersion
-=======
-    await this.didCommMessageRepo.saveAgentMessage({
-      agentMessage: message,
-      role: DidCommMessageRole.Sender,
-      associatedRecordId: credentialRecord.id,
-    })
->>>>>>> 41467782
 
     return credentialRecord
   }
@@ -899,63 +414,25 @@
    * associated with the credential record.
    *
    * @param credentialRecordId The id of the credential record for which to accept the credential
-   * @returns credential exchange record associated with the sent credential acknowledgement message
-   *
-   */
-<<<<<<< HEAD
-  public async acceptCredential(
-    credentialRecordId: string,
-    version: CredentialProtocolVersion
-  ): Promise<CredentialExchangeRecord> {
-    logger.info('>> IN CREDENTIAL API => acceptCredential')
-
-    const record: CredentialExchangeRecord = await this.getById(credentialRecordId)
-=======
-  public async acceptCredential(credentialRecordId: string): Promise<CredentialExchangeRecord> {
-    const record = await this.getById(credentialRecordId)
-
-    // with version we can get the Service
-    const service = this.getService(record.protocolVersion)
-
-    this.logger.debug(`Got a CredentialService object for version ${record.protocolVersion}`)
-
-    const { message, credentialRecord } = await service.createAck(record)
-
-    const requestMessage = await service.getRequestMessage(credentialRecord.id)
-    const credentialMessage = await service.getCredentialMessage(credentialRecord.id)
->>>>>>> 41467782
-
-    // with version we can get the Service
-    const service: CredentialService = this.getService(version)
-
-    logger.debug('Got a CredentialService object for this version')
-
-    const { message, credentialRecord } = await service.createAck(record)
-
-    const requestMessageClass =
-      version == CredentialProtocolVersion.V1_0 ? RequestCredentialMessage : V2RequestCredentialMessage
-    const credentialMessageClass =
-      version == CredentialProtocolVersion.V1_0 ? IssueCredentialMessage : V2IssueCredentialMessage
-    const requestMessage = await this.didCommMessageRepo.getAgentMessage({
-      associatedRecordId: credentialRecord.id,
-      messageClass: requestMessageClass,
-    })
-    const credentialMessage = await this.didCommMessageRepo.getAgentMessage({
-      associatedRecordId: credentialRecord.id,
-      messageClass: credentialMessageClass,
-    })
+   * @returns credential record associated with the sent credential acknowledgement message
+   *
+   */
+  public async acceptCredential(credentialRecordId: string) {
+    const record = await this.credentialService.getById(credentialRecordId)
+    const { message, credentialRecord } = await this.credentialService.createAck(record)
+
     if (credentialRecord.connectionId) {
-      const connection = await this.v2connectionService.getById(credentialRecord.connectionId)
+      const connection = await this.connectionService.getById(credentialRecord.connectionId)
       const outboundMessage = createOutboundMessage(connection, message)
 
-      await this.v2messageSender.sendMessage(outboundMessage)
+      await this.messageSender.sendMessage(outboundMessage)
     }
     // Use ~service decorator otherwise
-    else if (credentialMessage?.service && requestMessage?.service) {
-      const recipientService = credentialMessage.service
-      const ourService = requestMessage.service
-
-      await this.v2messageSender.sendMessageToService({
+    else if (credentialRecord.credentialMessage?.service && credentialRecord.requestMessage?.service) {
+      const recipientService = credentialRecord.credentialMessage.service
+      const ourService = credentialRecord.requestMessage.service
+
+      await this.messageSender.sendMessageToService({
         message,
         service: recipientService.toDidCommService(),
         senderKey: ourService.recipientKeys[0],
@@ -968,12 +445,44 @@
         `Cannot accept credential without connectionId or ~service decorator on credential message.`
       )
     }
-<<<<<<< HEAD
-    credentialRecord.protocolVersion = version
-
-=======
->>>>>>> 41467782
-    return credentialRecord
+
+    return credentialRecord
+  }
+
+  /**
+   * Send problem report message for a credential record
+   * @param credentialRecordId  The id of the credential record for which to send problem report
+   * @param message message to send
+   * @returns credential record associated with credential problem report message
+   */
+  public async sendProblemReport(credentialRecordId: string, message: string) {
+    const record = await this.credentialService.getById(credentialRecordId)
+    if (!record.connectionId) {
+      throw new AriesFrameworkError(`No connectionId found for credential record '${record.id}'.`)
+    }
+    const connection = await this.connectionService.getById(record.connectionId)
+    const credentialProblemReportMessage = new CredentialProblemReportMessage({
+      description: {
+        en: message,
+        code: CredentialProblemReportReason.IssuanceAbandoned,
+      },
+    })
+    credentialProblemReportMessage.setThread({
+      threadId: record.threadId,
+    })
+    const outboundMessage = createOutboundMessage(connection, credentialProblemReportMessage)
+    await this.messageSender.sendMessage(outboundMessage)
+
+    return record
+  }
+
+  /**
+   * Retrieve all credential records
+   *
+   * @returns List containing all credential records
+   */
+  public getAll(): Promise<CredentialRecord[]> {
+    return this.credentialService.getAll()
   }
 
   /**
@@ -984,17 +493,8 @@
    * @return The credential record
    *
    */
-  public getById(credentialRecordId: string): Promise<CredentialExchangeRecord> {
-    return this.credentialRepository.getById(credentialRecordId)
-  }
-
-  /**
-   * Retrieve all credential records
-   *
-   * @returns List containing all credential records
-   */
-  public getAll(): Promise<CredentialExchangeRecord[]> {
-    return this.credentialRepository.getAll()
+  public getById(credentialRecordId: string) {
+    return this.credentialService.getById(credentialRecordId)
   }
 
   /**
@@ -1003,61 +503,40 @@
    * @param credentialRecordId the credential record id
    * @returns The credential record or null if not found
    */
-  public findById(credentialRecordId: string): Promise<CredentialExchangeRecord | null> {
-    return this.credentialRepository.findById(credentialRecordId)
-  }
+  public findById(connectionId: string): Promise<CredentialRecord | null> {
+    return this.credentialService.findById(connectionId)
+  }
+
   /**
    * Delete a credential record by id
    *
    * @param credentialId the credential record id
    */
-  public async deleteById(credentialId: string) {
-    const credentialRecord = await this.getById(credentialId)
-    return this.credentialRepository.delete(credentialRecord)
-  }
-
-  /**
-   * Initiate a new credential exchange as issuer by creating a credential offer
-   * not bound to any connection. The offer must be delivered out-of-band to the holder
-<<<<<<< HEAD
-   * @param credentialOptions The credential options to use for the offer
-   * @returns The credential record and credential offer message
-   */
-  public async createOutOfBandOffer(credentialOptions: OfferCredentialOptions): Promise<{
-    message: AgentMessage
-    credentialRecord: CredentialExchangeRecord
-  }> {
-    logger.info('>> IN CREDENTIAL API => createOutOfBandOffer')
-
-    // with version we can get the Service
-    const service: CredentialService = this.getService(credentialOptions.protocolVersion)
-
-    logger.debug('Got a CredentialService object for this version')
-    const { message, credentialRecord } = await service.createOutOfBandOffer(credentialOptions)
-
-    logger.debug('V2 Offer Message successfully created; message= ', message)
-
-    credentialRecord.protocolVersion = credentialOptions.protocolVersion
-=======
-   * @param options The credential options to use for the offer
-   * @returns The credential record and credential offer message
-   */
-  public async createOutOfBandOffer(options: OfferCredentialOptions): Promise<{
-    message: AgentMessage
-    credentialRecord: CredentialExchangeRecord
-  }> {
-    // with version we can get the Service
-    if (!options.protocolVersion) {
-      throw new AriesFrameworkError('Missing protocol version in createOutOfBandOffer')
-    }
-    const service = this.getService(options.protocolVersion)
-
-    this.logger.debug(`Got a CredentialService object for version ${options.protocolVersion}`)
-    const { message, credentialRecord } = await service.createOutOfBandOffer(options)
-
-    this.logger.debug('Offer Message successfully created; message= ', message)
->>>>>>> 41467782
-
-    return { message, credentialRecord }
+  public async deleteById(credentialId: string, options?: { deleteAssociatedCredential: boolean }) {
+    return this.credentialService.deleteById(credentialId, options)
+  }
+
+  private registerHandlers(dispatcher: Dispatcher) {
+    dispatcher.registerHandler(
+      new ProposeCredentialHandler(this.credentialService, this.agentConfig, this.credentialResponseCoordinator)
+    )
+    dispatcher.registerHandler(
+      new OfferCredentialHandler(
+        this.credentialService,
+        this.agentConfig,
+        this.credentialResponseCoordinator,
+        this.mediationRecipientService
+      )
+    )
+    dispatcher.registerHandler(
+      new RequestCredentialHandler(this.credentialService, this.agentConfig, this.credentialResponseCoordinator)
+    )
+    dispatcher.registerHandler(
+      new IssueCredentialHandler(this.credentialService, this.agentConfig, this.credentialResponseCoordinator)
+    )
+    dispatcher.registerHandler(new CredentialAckHandler(this.credentialService))
+    dispatcher.registerHandler(new V1RevocationNotificationHandler(this.revocationService))
+    dispatcher.registerHandler(new V2RevocationNotificationHandler(this.revocationService))
+    dispatcher.registerHandler(new CredentialProblemReportHandler(this.credentialService))
   }
 }