--- conflicted
+++ resolved
@@ -56,11 +56,7 @@
   acceptRequest(options: AcceptRequestOptions): Promise<CredentialExchangeRecord>
 
   // Credential
-<<<<<<< HEAD
-  acceptCredential(credentialRecordId: string, version: CredentialProtocolVersion): Promise<CredentialExchangeRecord>
-=======
   acceptCredential(credentialRecordId: string): Promise<CredentialExchangeRecord>
->>>>>>> 1dfa32ed
 
   // Record Methods
   getAll(): Promise<CredentialExchangeRecord[]>
@@ -185,10 +181,6 @@
 
     this.logger.debug('In proposeCredential: Send Proposal to Issuer')
     await this.messageSender.sendMessage(outbound)
-<<<<<<< HEAD
-    credentialRecord.protocolVersion = version
-=======
->>>>>>> 1dfa32ed
     return credentialRecord
   }
 
@@ -219,14 +211,12 @@
     this.logger.debug('We have an offer message (sending outbound): ', message)
 
     // send the message here
+
     const outbound = createOutboundMessage(connection, message)
 
-    this.logger.debug('In acceptCredentialProposal: Send Proposal to Issuer')
+    this.logger.debug('In acceptCredentialProposal: Send Offer to Holder')
+
     await this.messageSender.sendMessage(outbound)
-<<<<<<< HEAD
-    credentialRecord.protocolVersion = version
-=======
->>>>>>> 1dfa32ed
 
     return credentialRecord
   }
@@ -262,20 +252,12 @@
         role: DidCommMessageRole.Sender,
         associatedRecordId: credentialRecord.id,
       })
-<<<<<<< HEAD
-
-=======
->>>>>>> 1dfa32ed
       this.logger.debug('We have sent a credential request')
       const outboundMessage = createOutboundMessage(connection, message)
 
       this.logger.debug('We have a proposal message (sending outbound): ', message)
 
       await this.messageSender.sendMessage(outboundMessage)
-<<<<<<< HEAD
-      credentialRecord.protocolVersion = record.protocolVersion
-=======
->>>>>>> 1dfa32ed
       await this.credentialRepository.update(credentialRecord)
       return credentialRecord
     }
@@ -299,11 +281,6 @@
         requestOptions,
         ourService.recipientKeys[0]
       )
-<<<<<<< HEAD
-
-      credentialRecord.protocolVersion = record.protocolVersion
-=======
->>>>>>> 1dfa32ed
 
       // Set and save ~service decorator to record (to remember our verkey)
       message.service = ourService
@@ -408,10 +385,6 @@
     this.logger.debug(`Got a CredentialService object for version ${record.protocolVersion}`)
 
     const { message, credentialRecord } = await service.createCredential(record, options)
-<<<<<<< HEAD
-
-=======
->>>>>>> 1dfa32ed
     this.logger.debug('We have a credential message (sending outbound): ', message)
 
     const requestMessage = await service.getRequestMessage(credentialRecord.id)
