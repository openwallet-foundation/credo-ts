--- conflicted
+++ resolved
@@ -169,10 +169,6 @@
 
     // send the message here
     const outbound = createOutboundMessage(connection, message)
-<<<<<<< HEAD
-    await this.messageSender.sendDIDCommV1Message(outbound)
-=======
->>>>>>> 0d14a715
 
     this.logger.debug('In proposeCredential: Send Proposal to Issuer')
     await this.messageSender.sendMessage(outbound)
@@ -207,15 +203,10 @@
       autoAcceptCredential: options.autoAcceptCredential,
     })
 
-<<<<<<< HEAD
-    const outboundMessage = createOutboundMessage(connection, message)
-    await this.messageSender.sendDIDCommV1Message(outboundMessage)
-=======
     // send the message
     const connection = await this.connectionService.getById(credentialRecord.connectionId)
     const outbound = createOutboundMessage(connection, message)
     await this.messageSender.sendMessage(outbound)
->>>>>>> 0d14a715
 
     return credentialRecord
   }
@@ -249,7 +240,7 @@
 
     const connection = await this.connectionService.getById(credentialRecord.connectionId)
     const outboundMessage = createOutboundMessage(connection, message)
-    await this.messageSender.sendDIDCommV1Message(outboundMessage)
+    await this.messageSender.sendMessage(outboundMessage)
 
     return credentialRecord
   }
@@ -276,43 +267,12 @@
 
     this.logger.debug('Offer Message successfully created; message= ', message)
     const outboundMessage = createOutboundMessage(connection, message)
-    await this.messageSender.sendDIDCommV1Message(outboundMessage)
+    await this.messageSender.sendMessage(outboundMessage)
 
     return credentialRecord
   }
 
   /**
-<<<<<<< HEAD
-   * Initiate a new credential exchange as issuer by creating a credential offer
-   * not bound to any connection. The offer must be delivered out-of-band to the holder
-   *
-   * @param credentialTemplate The credential template to use for the offer
-   * @returns The credential record and credential offer message
-   */
-  public async createOutOfBandOffer(credentialTemplate: CredentialOfferTemplate): Promise<{
-    offerMessage: OfferCredentialMessage
-    credentialRecord: CredentialRecord
-  }> {
-    const { message, credentialRecord } = await this.credentialService.createOffer(credentialTemplate)
-
-    // Create and set ~service decorator
-    const routing = await this.mediationRecipientService.getRoutingDid()
-    message.service = new ServiceDecorator({
-      serviceEndpoint: routing.endpoint,
-      recipientKeys: [routing.verkey],
-      routingKeys: routing.routingKeys,
-    })
-
-    // Save ~service decorator to record (to remember our verkey)
-    credentialRecord.offerMessage = message
-    await this.credentialService.update(credentialRecord)
-
-    return { credentialRecord, offerMessage: message }
-  }
-
-  /**
-=======
->>>>>>> 0d14a715
    * Accept a credential offer as holder (by sending a credential request message) to the connection
    * associated with the credential record.
    *
@@ -338,31 +298,19 @@
         autoAcceptCredential: options.autoAcceptCredential,
       })
 
-<<<<<<< HEAD
-      await this.messageSender.sendDIDCommV1Message(outboundMessage)
-=======
       const outboundMessage = createOutboundMessage(connection, message)
       await this.messageSender.sendMessage(outboundMessage)
 
->>>>>>> 0d14a715
       return credentialRecord
     }
     // Use ~service decorator otherwise
     else if (offerMessage?.service) {
       // Create ~service decorator
-<<<<<<< HEAD
-      const routing = await this.mediationRecipientService.getRoutingDid()
-      const ourService = new ServiceDecorator({
-        serviceEndpoint: routing.endpoint,
-        recipientKeys: [routing.verkey],
-        routingKeys: routing.routingKeys,
-=======
       const routing = await this.routingService.getRouting()
       const ourService = new ServiceDecorator({
         serviceEndpoint: routing.endpoints[0],
         recipientKeys: [routing.recipientKey.publicKeyBase58],
         routingKeys: routing.routingKeys.map((key) => key.publicKeyBase58),
->>>>>>> 0d14a715
       })
       const recipientService = offerMessage.service
 
@@ -381,7 +329,7 @@
         associatedRecordId: credentialRecord.id,
       })
 
-      await this.messageSender.packAndSendMessage({
+      await this.messageSender.sendMessageToService({
         message,
         service: recipientService.resolvedDidCommService,
         senderKey: ourService.resolvedDidCommService.recipientKeys[0],
@@ -428,7 +376,7 @@
 
     const connection = await this.connectionService.getById(credentialRecord.connectionId)
     const outboundMessage = createOutboundMessage(connection, message)
-    await this.messageSender.sendDIDCommV1Message(outboundMessage)
+    await this.messageSender.sendMessage(outboundMessage)
 
     return credentialRecord
   }
@@ -487,14 +435,9 @@
     if (credentialRecord.connectionId) {
       const connection = await this.connectionService.getById(credentialRecord.connectionId)
       const outboundMessage = createOutboundMessage(connection, message)
-<<<<<<< HEAD
-
-      await this.messageSender.sendDIDCommV1Message(outboundMessage)
-=======
       await this.messageSender.sendMessage(outboundMessage)
 
       return credentialRecord
->>>>>>> 0d14a715
     }
     // Use ~service decorator otherwise
     else if (requestMessage?.service && offerMessage?.service) {
@@ -508,7 +451,7 @@
         associatedRecordId: credentialRecord.id,
       })
 
-      await this.messageSender.packAndSendMessage({
+      await this.messageSender.sendMessageToService({
         message,
         service: recipientService.resolvedDidCommService,
         senderKey: ourService.resolvedDidCommService.recipientKeys[0],
@@ -552,20 +495,16 @@
       const connection = await this.connectionService.getById(credentialRecord.connectionId)
       const outboundMessage = createOutboundMessage(connection, message)
 
-<<<<<<< HEAD
-      await this.messageSender.sendDIDCommV1Message(outboundMessage)
-=======
       await this.messageSender.sendMessage(outboundMessage)
 
       return credentialRecord
->>>>>>> 0d14a715
     }
     // Use ~service decorator otherwise
     else if (credentialMessage?.service && requestMessage?.service) {
       const recipientService = credentialMessage.service
       const ourService = requestMessage.service
 
-      await this.messageSender.packAndSendMessage({
+      await this.messageSender.sendMessageToService({
         message,
         service: recipientService.resolvedDidCommService,
         senderKey: ourService.resolvedDidCommService.recipientKeys[0],
@@ -600,13 +539,8 @@
     problemReportMessage.setThread({
       threadId: credentialRecord.threadId,
     })
-<<<<<<< HEAD
-    const outboundMessage = createOutboundMessage(connection, credentialProblemReportMessage)
-    await this.messageSender.sendDIDCommV1Message(outboundMessage)
-=======
     const outboundMessage = createOutboundMessage(connection, problemReportMessage)
     await this.messageSender.sendMessage(outboundMessage)
->>>>>>> 0d14a715
 
     return credentialRecord
   }
