import type { LinkedAttachment } from '../../utils/LinkedAttachment'
<<<<<<< HEAD
import type { V1CredentialPreview } from './v1/V1CredentialPreview'
import type { V2CredentialPreview } from './v2/V2CredentialPreview'
import type { CredValues } from 'indy-sdk'
=======
import type { V1CredentialPreview } from './protocol/v1/V1CredentialPreview'
import type { V2CredentialPreview } from './protocol/v2/V2CredentialPreview'
import type { CredValues, Schema } from 'indy-sdk'
>>>>>>> 41467782

import BigNumber from 'bn.js'

<<<<<<< HEAD
=======
import { AriesFrameworkError } from '../../error/AriesFrameworkError'
import { Hasher } from '../../utils'
>>>>>>> 41467782
import { encodeAttachment } from '../../utils/attachment'
import { Buffer } from '../../utils/buffer'
import { isBoolean, isNumber, isString } from '../../utils/type'

<<<<<<< HEAD
import { CredentialPreviewAttribute } from './CredentialPreviewAttributes'
=======
import { CredentialPreviewAttribute } from './models/CredentialPreviewAttributes'
>>>>>>> 41467782

export class CredentialUtils {
  /**
   * Adds attribute(s) to the credential preview that is linked to the given attachment(s)
   *
   * @param attachments a list of the attachments that need to be linked to a credential
   * @param preview the credential previews where the new linked credential has to be appended to
   *
   * @returns a modified version of the credential preview with the linked credentials
   * */
  public static createAndLinkAttachmentsToPreview(
    attachments: LinkedAttachment[],
    credentialPreview: V1CredentialPreview | V2CredentialPreview
  ) {
    const credentialPreviewAttributeNames = credentialPreview.attributes.map((attribute) => attribute.name)
    attachments.forEach((linkedAttachment) => {
      if (credentialPreviewAttributeNames.includes(linkedAttachment.attributeName)) {
<<<<<<< HEAD
        // MJR -> This is causing an issue remove for now
        // throw new AriesFrameworkError(
        //   `linkedAttachment ${linkedAttachment.attributeName} already exists in the preview`
        // )
=======
        throw new AriesFrameworkError(
          `linkedAttachment ${linkedAttachment.attributeName} already exists in the preview`
        )
>>>>>>> 41467782
      } else {
        const credentialPreviewAttribute = new CredentialPreviewAttribute({
          name: linkedAttachment.attributeName,
          mimeType: linkedAttachment.attachment.mimeType,
          value: encodeAttachment(linkedAttachment.attachment),
        })
        credentialPreview.attributes.push(credentialPreviewAttribute)
      }
    })

    return credentialPreview
  }
  /**
   * Converts int value to string
   * Converts string value:
   * - hash with sha256,
   * - convert to byte array and reverse it
   * - convert it to BigInteger and return as a string
   * @param attributes
   *
   * @returns CredValues
   */
  public static convertAttributesToValues(attributes: CredentialPreviewAttribute[]): CredValues {
    return attributes.reduce((credentialValues, attribute) => {
      return {
        [attribute.name]: {
          raw: attribute.value,
          encoded: CredentialUtils.encode(attribute.value),
        },
        ...credentialValues,
      }
    }, {})
  }

  /**
   * Check whether the values of two credentials match (using {@link assertValuesMatch})
   *
   * @returns a boolean whether the values are equal
   *
   */
  public static checkValuesMatch(firstValues: CredValues, secondValues: CredValues): boolean {
    try {
      this.assertValuesMatch(firstValues, secondValues)
      return true
    } catch {
      return false
    }
  }

  /**
   * Assert two credential values objects match.
   *
   * @param firstValues The first values object
   * @param secondValues The second values object
   *
   * @throws If not all values match
   */
  public static assertValuesMatch(firstValues: CredValues, secondValues: CredValues) {
    const firstValuesKeys = Object.keys(firstValues)
    const secondValuesKeys = Object.keys(secondValues)

    if (firstValuesKeys.length !== secondValuesKeys.length) {
      throw new Error(
        `Number of values in first entry (${firstValuesKeys.length}) does not match number of values in second entry (${secondValuesKeys.length})`
      )
    }

    for (const key of firstValuesKeys) {
      const firstValue = firstValues[key]
      const secondValue = secondValues[key]

      if (!secondValue) {
        throw new Error(`Second cred values object has no value for key '${key}'`)
      }

      if (firstValue.encoded !== secondValue.encoded) {
        throw new Error(`Encoded credential values for key '${key}' do not match`)
      }

      if (firstValue.raw !== secondValue.raw) {
        throw new Error(`Raw credential values for key '${key}' do not match`)
      }
    }
  }

  /**
   * Check whether the raw value matches the encoded version according to the encoding format described in Aries RFC 0037
   * Use this method to ensure the received proof (over the encoded) value is the same as the raw value of the data.
   *
   * @param raw
   * @param encoded
   * @returns Whether raw and encoded value match
   *
   * @see https://github.com/hyperledger/aries-framework-dotnet/blob/a18bef91e5b9e4a1892818df7408e2383c642dfa/src/Hyperledger.Aries/Utils/CredentialUtils.cs#L78-L89
   * @see https://github.com/hyperledger/aries-rfcs/blob/be4ad0a6fb2823bb1fc109364c96f077d5d8dffa/features/0037-present-proof/README.md#verifying-claims-of-indy-based-verifiable-credentials
   */
  public static checkValidEncoding(raw: unknown, encoded: string) {
    return encoded === CredentialUtils.encode(raw)
  }

  /**
   * Encode value according to the encoding format described in Aries RFC 0036/0037
   *
   * @param value
   * @returns Encoded version of value
   *
   * @see https://github.com/hyperledger/aries-cloudagent-python/blob/0000f924a50b6ac5e6342bff90e64864672ee935/aries_cloudagent/messaging/util.py#L106-L136
   * @see https://github.com/hyperledger/aries-rfcs/blob/be4ad0a6fb2823bb1fc109364c96f077d5d8dffa/features/0037-present-proof/README.md#verifying-claims-of-indy-based-verifiable-credentials
   * @see https://github.com/hyperledger/aries-rfcs/blob/be4ad0a6fb2823bb1fc109364c96f077d5d8dffa/features/0036-issue-credential/README.md#encoding-claims-for-indy-based-verifiable-credentials
   */
  public static encode(value: unknown) {
    const isEmpty = (value: unknown) => isString(value) && value === ''

    // If bool return bool as number string
    if (isBoolean(value)) {
      return Number(value).toString()
    }

    // If value is int32 return as number string
    if (isNumber(value) && this.isInt32(value)) {
      return value.toString()
    }

    // If value is an int32 number string return as number string
    if (isString(value) && !isEmpty(value) && !isNaN(Number(value)) && this.isInt32(Number(value))) {
      return Number(value).toString()
    }

    if (isNumber(value)) {
      value = value.toString()
    }

    // If value is null we must use the string value 'None'
    if (value === null || value === undefined) {
      value = 'None'
    }

    return new BigNumber(Hasher.hash(Buffer.from(value as string), 'sha2-256')).toString()
  }

  public static checkAttributesMatch(schema: Schema, credentialPreview: V1CredentialPreview | V2CredentialPreview) {
    const schemaAttributes = schema.attrNames
    const credAttributes = credentialPreview.attributes.map((a) => a.name)

    const difference = credAttributes
      .filter((x) => !schemaAttributes.includes(x))
      .concat(schemaAttributes.filter((x) => !credAttributes.includes(x)))

    if (difference.length > 0) {
      throw new AriesFrameworkError(
        `The credential preview attributes do not match the schema attributes (difference is: ${difference}, needs: ${schemaAttributes})`
      )
    }
  }
  private static isInt32(number: number) {
    const minI32 = -2147483648
    const maxI32 = 2147483647

    // Check if number is integer and in range of int32
    return Number.isInteger(number) && number >= minI32 && number <= maxI32
  }
}<|MERGE_RESOLUTION|>--- conflicted
+++ resolved
@@ -1,30 +1,15 @@
 import type { LinkedAttachment } from '../../utils/LinkedAttachment'
-<<<<<<< HEAD
-import type { V1CredentialPreview } from './v1/V1CredentialPreview'
-import type { V2CredentialPreview } from './v2/V2CredentialPreview'
-import type { CredValues } from 'indy-sdk'
-=======
-import type { V1CredentialPreview } from './protocol/v1/V1CredentialPreview'
-import type { V2CredentialPreview } from './protocol/v2/V2CredentialPreview'
 import type { CredValues, Schema } from 'indy-sdk'
->>>>>>> 41467782
 
 import BigNumber from 'bn.js'
 
-<<<<<<< HEAD
-=======
 import { AriesFrameworkError } from '../../error/AriesFrameworkError'
 import { Hasher } from '../../utils'
->>>>>>> 41467782
 import { encodeAttachment } from '../../utils/attachment'
 import { Buffer } from '../../utils/buffer'
 import { isBoolean, isNumber, isString } from '../../utils/type'
 
-<<<<<<< HEAD
-import { CredentialPreviewAttribute } from './CredentialPreviewAttributes'
-=======
-import { CredentialPreviewAttribute } from './models/CredentialPreviewAttributes'
->>>>>>> 41467782
+import { CredentialPreview, CredentialPreviewAttribute } from './messages/CredentialPreview'
 
 export class CredentialUtils {
   /**
@@ -35,35 +20,26 @@
    *
    * @returns a modified version of the credential preview with the linked credentials
    * */
-  public static createAndLinkAttachmentsToPreview(
-    attachments: LinkedAttachment[],
-    credentialPreview: V1CredentialPreview | V2CredentialPreview
-  ) {
+  public static createAndLinkAttachmentsToPreview(attachments: LinkedAttachment[], preview: CredentialPreview) {
+    const credentialPreview = new CredentialPreview({ attributes: [...preview.attributes] })
     const credentialPreviewAttributeNames = credentialPreview.attributes.map((attribute) => attribute.name)
     attachments.forEach((linkedAttachment) => {
       if (credentialPreviewAttributeNames.includes(linkedAttachment.attributeName)) {
-<<<<<<< HEAD
-        // MJR -> This is causing an issue remove for now
-        // throw new AriesFrameworkError(
-        //   `linkedAttachment ${linkedAttachment.attributeName} already exists in the preview`
-        // )
-=======
         throw new AriesFrameworkError(
           `linkedAttachment ${linkedAttachment.attributeName} already exists in the preview`
         )
->>>>>>> 41467782
-      } else {
-        const credentialPreviewAttribute = new CredentialPreviewAttribute({
-          name: linkedAttachment.attributeName,
-          mimeType: linkedAttachment.attachment.mimeType,
-          value: encodeAttachment(linkedAttachment.attachment),
-        })
-        credentialPreview.attributes.push(credentialPreviewAttribute)
       }
+      const credentialPreviewAttribute = new CredentialPreviewAttribute({
+        name: linkedAttachment.attributeName,
+        mimeType: linkedAttachment.attachment.mimeType,
+        value: encodeAttachment(linkedAttachment.attachment),
+      })
+      credentialPreview.attributes.push(credentialPreviewAttribute)
     })
 
     return credentialPreview
   }
+
   /**
    * Converts int value to string
    * Converts string value:
@@ -192,7 +168,15 @@
     return new BigNumber(Hasher.hash(Buffer.from(value as string), 'sha2-256')).toString()
   }
 
-  public static checkAttributesMatch(schema: Schema, credentialPreview: V1CredentialPreview | V2CredentialPreview) {
+  private static isInt32(number: number) {
+    const minI32 = -2147483648
+    const maxI32 = 2147483647
+
+    // Check if number is integer and in range of int32
+    return Number.isInteger(number) && number >= minI32 && number <= maxI32
+  }
+
+  public static checkAttributesMatch(schema: Schema, credentialPreview: CredentialPreview) {
     const schemaAttributes = schema.attrNames
     const credAttributes = credentialPreview.attributes.map((a) => a.name)
 
@@ -206,11 +190,4 @@
       )
     }
   }
-  private static isInt32(number: number) {
-    const minI32 = -2147483648
-    const maxI32 = 2147483647
-
-    // Check if number is integer and in range of int32
-    return Number.isInteger(number) && number >= minI32 && number <= maxI32
-  }
 }