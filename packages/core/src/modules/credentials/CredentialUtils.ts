import type { LinkedAttachment } from '../../utils/LinkedAttachment'
import type { V1CredentialPreview } from './protocol/v1/V1CredentialPreview'
import type { V2CredentialPreview } from './protocol/v2/V2CredentialPreview'
import type { CredValues } from 'indy-sdk'

import BigNumber from 'bn.js'

<<<<<<< HEAD
import { AriesFrameworkError } from '../../error'
=======
import { AriesFrameworkError } from '../../error/AriesFrameworkError'
import { Hasher } from '../../utils'
>>>>>>> 3411f1d2
import { encodeAttachment } from '../../utils/attachment'
import { Buffer } from '../../utils/buffer'
import { isBoolean, isNumber, isString } from '../../utils/type'

import { CredentialPreviewAttribute } from './models/CredentialPreviewAttributes'

export class CredentialUtils {
  /**
   * Adds attribute(s) to the credential preview that is linked to the given attachment(s)
   *
   * @param attachments a list of the attachments that need to be linked to a credential
   * @param preview the credential previews where the new linked credential has to be appended to
   *
   * @returns a modified version of the credential preview with the linked credentials
   * */
  public static createAndLinkAttachmentsToPreview(
    attachments: LinkedAttachment[],
    credentialPreview: V1CredentialPreview | V2CredentialPreview
  ) {
    const credentialPreviewAttributeNames = credentialPreview.attributes.map((attribute) => attribute.name)
    attachments.forEach((linkedAttachment) => {
      if (credentialPreviewAttributeNames.includes(linkedAttachment.attributeName)) {
        throw new AriesFrameworkError(
          `linkedAttachment ${linkedAttachment.attributeName} already exists in the preview`
        )
      } else {
        const credentialPreviewAttribute = new CredentialPreviewAttribute({
          name: linkedAttachment.attributeName,
          mimeType: linkedAttachment.attachment.mimeType,
          value: encodeAttachment(linkedAttachment.attachment),
        })
        credentialPreview.attributes.push(credentialPreviewAttribute)
      }
    })

    return credentialPreview
  }
  /**
   * Converts int value to string
   * Converts string value:
   * - hash with sha256,
   * - convert to byte array and reverse it
   * - convert it to BigInteger and return as a string
   * @param attributes
   *
   * @returns CredValues
   */
  public static convertAttributesToValues(attributes: CredentialPreviewAttribute[]): CredValues {
    return attributes.reduce((credentialValues, attribute) => {
      return {
        [attribute.name]: {
          raw: attribute.value,
          encoded: CredentialUtils.encode(attribute.value),
        },
        ...credentialValues,
      }
    }, {})
  }

  /**
   * Check whether the values of two credentials match (using {@link assertValuesMatch})
   *
   * @returns a boolean whether the values are equal
   *
   */
  public static checkValuesMatch(firstValues: CredValues, secondValues: CredValues): boolean {
    try {
      this.assertValuesMatch(firstValues, secondValues)
      return true
    } catch {
      return false
    }
  }

  /**
   * Assert two credential values objects match.
   *
   * @param firstValues The first values object
   * @param secondValues The second values object
   *
   * @throws If not all values match
   */
  public static assertValuesMatch(firstValues: CredValues, secondValues: CredValues) {
    const firstValuesKeys = Object.keys(firstValues)
    const secondValuesKeys = Object.keys(secondValues)

    if (firstValuesKeys.length !== secondValuesKeys.length) {
      throw new Error(
        `Number of values in first entry (${firstValuesKeys.length}) does not match number of values in second entry (${secondValuesKeys.length})`
      )
    }

    for (const key of firstValuesKeys) {
      const firstValue = firstValues[key]
      const secondValue = secondValues[key]

      if (!secondValue) {
        throw new Error(`Second cred values object has no value for key '${key}'`)
      }

      if (firstValue.encoded !== secondValue.encoded) {
        throw new Error(`Encoded credential values for key '${key}' do not match`)
      }

      if (firstValue.raw !== secondValue.raw) {
        throw new Error(`Raw credential values for key '${key}' do not match`)
      }
    }
  }

  /**
   * Check whether the raw value matches the encoded version according to the encoding format described in Aries RFC 0037
   * Use this method to ensure the received proof (over the encoded) value is the same as the raw value of the data.
   *
   * @param raw
   * @param encoded
   * @returns Whether raw and encoded value match
   *
   * @see https://github.com/hyperledger/aries-framework-dotnet/blob/a18bef91e5b9e4a1892818df7408e2383c642dfa/src/Hyperledger.Aries/Utils/CredentialUtils.cs#L78-L89
   * @see https://github.com/hyperledger/aries-rfcs/blob/be4ad0a6fb2823bb1fc109364c96f077d5d8dffa/features/0037-present-proof/README.md#verifying-claims-of-indy-based-verifiable-credentials
   */
  public static checkValidEncoding(raw: unknown, encoded: string) {
    return encoded === CredentialUtils.encode(raw)
  }

  /**
   * Encode value according to the encoding format described in Aries RFC 0036/0037
   *
   * @param value
   * @returns Encoded version of value
   *
   * @see https://github.com/hyperledger/aries-cloudagent-python/blob/0000f924a50b6ac5e6342bff90e64864672ee935/aries_cloudagent/messaging/util.py#L106-L136
   * @see https://github.com/hyperledger/aries-rfcs/blob/be4ad0a6fb2823bb1fc109364c96f077d5d8dffa/features/0037-present-proof/README.md#verifying-claims-of-indy-based-verifiable-credentials
   * @see https://github.com/hyperledger/aries-rfcs/blob/be4ad0a6fb2823bb1fc109364c96f077d5d8dffa/features/0036-issue-credential/README.md#encoding-claims-for-indy-based-verifiable-credentials
   */
  public static encode(value: unknown) {
    const isEmpty = (value: unknown) => isString(value) && value === ''

    // If bool return bool as number string
    if (isBoolean(value)) {
      return Number(value).toString()
    }

    // If value is int32 return as number string
    if (isNumber(value) && this.isInt32(value)) {
      return value.toString()
    }

    // If value is an int32 number string return as number string
    if (isString(value) && !isEmpty(value) && !isNaN(Number(value)) && this.isInt32(Number(value))) {
      return Number(value).toString()
    }

    if (isNumber(value)) {
      value = value.toString()
    }

    // If value is null we must use the string value 'None'
    if (value === null || value === undefined) {
      value = 'None'
    }

    return new BigNumber(Hasher.hash(Buffer.from(value as string), 'sha2-256')).toString()
  }

  private static isInt32(number: number) {
    const minI32 = -2147483648
    const maxI32 = 2147483647

    // Check if number is integer and in range of int32
    return Number.isInteger(number) && number >= minI32 && number <= maxI32
  }
}<|MERGE_RESOLUTION|>--- conflicted
+++ resolved
@@ -5,12 +5,8 @@
 
 import BigNumber from 'bn.js'
 
-<<<<<<< HEAD
-import { AriesFrameworkError } from '../../error'
-=======
 import { AriesFrameworkError } from '../../error/AriesFrameworkError'
 import { Hasher } from '../../utils'
->>>>>>> 3411f1d2
 import { encodeAttachment } from '../../utils/attachment'
 import { Buffer } from '../../utils/buffer'
 import { isBoolean, isNumber, isString } from '../../utils/type'
