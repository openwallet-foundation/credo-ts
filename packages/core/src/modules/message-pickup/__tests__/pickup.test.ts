--- conflicted
+++ resolved
@@ -5,19 +5,14 @@
 
 import { SubjectInboundTransport } from '../../../../../../tests/transport/SubjectInboundTransport'
 import { SubjectOutboundTransport } from '../../../../../../tests/transport/SubjectOutboundTransport'
-<<<<<<< HEAD
 import { askarModule } from '../../../../../askar/tests/helpers'
 import { getAgentOptions, waitForAgentMessageProcessedEvent, waitForBasicMessage } from '../../../../tests/helpers'
-=======
-import { getInMemoryAgentOptions, waitForBasicMessage, waitForTrustPingReceivedEvent } from '../../../../tests/helpers'
->>>>>>> 22d5bffc
 import { Agent } from '../../../agent/Agent'
 import { HandshakeProtocol } from '../../connections'
 import { MediatorModule } from '../../routing'
 import { MessageForwardingStrategy } from '../../routing/MessageForwardingStrategy'
 import { V2MessagesReceivedMessage, V2StatusMessage } from '../protocol'
 
-<<<<<<< HEAD
 const recipientOptions = getAgentOptions(
   'Mediation Pickup Loop Recipient',
   {},
@@ -30,7 +25,6 @@
 const mediatorOptions = getAgentOptions(
   'Mediation Pickup Loop Mediator',
   {
-    // Agent is shutdown during test, so we can't use in-memory wallet
     endpoints: ['wss://mediator'],
   },
   {
@@ -41,13 +35,6 @@
     }),
   }
 )
-=======
-const recipientOptions = getInMemoryAgentOptions('Mediation: Recipient Pickup')
-const mediatorOptions = getInMemoryAgentOptions('Mediation: Mediator Pickup', {
-  // Agent is shutdown during test, so we can't use in-memory wallet
-  endpoints: ['wss://mediator'],
-})
->>>>>>> 22d5bffc
 
 describe('E2E Pick Up protocol', () => {
   let recipientAgent: Agent
