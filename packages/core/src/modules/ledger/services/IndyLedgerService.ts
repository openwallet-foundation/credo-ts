--- conflicted
+++ resolved
@@ -1,30 +1,20 @@
 import type { Logger } from '../../../logger'
 import type { AcceptanceMechanisms, AuthorAgreement, IndyPool } from '../IndyPool'
 import type {
+  default as Indy,
   CredDef,
-<<<<<<< HEAD
-  LedgerRequest,
-  Schema,
-=======
-  default as Indy,
->>>>>>> e316e047
   LedgerReadReplyResponse,
   LedgerRequest,
   LedgerWriteReplyResponse,
   NymRole,
-  PoolHandle,
   Schema,
 } from 'indy-sdk'
 
 import { Lifecycle, scoped } from 'tsyringe'
 
 import { AgentConfig } from '../../../agent/AgentConfig'
-<<<<<<< HEAD
 import { IndySdkError } from '../../../error/IndySdkError'
 import { didFromCredentialDefinitionId, didFromSchemaId } from '../../../utils/did'
-=======
-import { AriesFrameworkError, IndySdkError } from '../../../error'
->>>>>>> e316e047
 import { isIndyError } from '../../../utils/indyError'
 import { IndyWallet } from '../../../wallet/IndyWallet'
 import { IndyIssuerService } from '../../indy'
