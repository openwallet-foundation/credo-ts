--- conflicted
+++ resolved
@@ -1,20 +1,4 @@
 import type { SDJwt } from '@sd-jwt/core'
-<<<<<<< HEAD
-import type { DisclosureFrame, PresentationFrame, Signer, Verifier } from '@sd-jwt/types'
-import type { Query, QueryOptions } from '../../storage/StorageService'
-import type {
-  SdJwtVcHeader,
-  SdJwtVcHolderBinding,
-  SdJwtVcIssuer,
-  SdJwtVcPayload,
-  SdJwtVcPresentOptions,
-  SdJwtVcSignOptions,
-  SdJwtVcStoreOptions,
-  SdJwtVcVerifyOptions,
-} from './SdJwtVcOptions'
-
-=======
->>>>>>> 3a24c040
 import { decodeSdJwtSync } from '@sd-jwt/decode'
 import { selectDisclosures } from '@sd-jwt/present'
 import { SDJwtVcInstance } from '@sd-jwt/sd-jwt-vc'
@@ -43,6 +27,7 @@
   SdJwtVcPayload,
   SdJwtVcPresentOptions,
   SdJwtVcSignOptions,
+  SdJwtVcStoreOptions,
   SdJwtVcVerifyOptions,
 } from './SdJwtVcOptions'
 import type { SdJwtVcTypeMetadata } from './typeMetadata'
@@ -218,27 +203,17 @@
     const compactSdJwtVc = typeof sdJwtVc === 'string' ? sdJwtVc : sdJwtVc.compact
     const sdJwtVcInstance = await sdjwt.decode(compactSdJwtVc)
 
-<<<<<<< HEAD
-    const holderBinding = this.parseHolderBindingFromCredential(sdJwtVcInstance)
-=======
-    const sdJwtVc = await sdjwt.decode(compactSdJwtVc)
-
-    const holderBinding = parseHolderBindingFromCredential(sdJwtVc.jwt?.payload)
->>>>>>> 3a24c040
+    const holderBinding = parseHolderBindingFromCredential(sdJwtVcInstance.jwt?.payload)
     if (!holderBinding && verifierMetadata) {
       throw new SdJwtVcError("Verifier metadata provided, but credential has no 'cnf' claim to create a KB-JWT from")
     }
 
-<<<<<<< HEAD
     const holder = holderBinding
-      ? await this.extractKeyFromHolderBinding(agentContext, holderBinding, {
+      ? await extractKeyFromHolderBinding(agentContext, holderBinding, {
           forSigning: true,
           jwkKeyId: typeof sdJwtVc !== 'string' ? sdJwtVc.kmsKeyId : undefined,
         })
       : undefined
-=======
-    const holder = holderBinding ? await extractKeyFromHolderBinding(agentContext, holderBinding, true) : undefined
->>>>>>> 3a24c040
     sdjwt.config({
       kbSigner: holder ? getSdJwtSigner(agentContext, holder.publicJwk) : undefined,
       kbSignAlg: holder?.alg,
@@ -297,29 +272,13 @@
         error,
       }
     }
-    let returnSdJwtVc: SdJwtVc<Header, Payload>
-
-    try {
-      const holderBinding = this.parseHolderBindingFromCredential(sdJwtVc)
-
-<<<<<<< HEAD
-      returnSdJwtVc = {
-        payload: sdJwtVc.jwt.payload as Payload,
-        header: sdJwtVc.jwt.header as Header,
-        compact: compactSdJwtVc,
-        prettyClaims: await sdJwtVc.getClaims(sdJwtVcHasher),
-        holderBinding,
-
-        kbJwt: sdJwtVc.kbJwt
-          ? {
-              payload: sdJwtVc.kbJwt.payload as Record<string, unknown>,
-              header: sdJwtVc.kbJwt.header as Record<string, unknown>,
-            }
-          : undefined,
-        claimFormat: ClaimFormat.SdJwtVc,
-        encoded: compactSdJwtVc,
-      } satisfies SdJwtVc<Header, Payload>
-=======
+
+    const returnSdJwtVc: SdJwtVc<Header, Payload> = {
+      payload: sdJwtVc.jwt.payload as Payload,
+      header: sdJwtVc.jwt.header as Header,
+      compact: compactSdJwtVc,
+      prettyClaims: await sdJwtVc.getClaims(sdJwtVcHasher),
+
       kbJwt: sdJwtVc.kbJwt
         ? {
             payload: sdJwtVc.kbJwt.payload as Record<string, unknown>,
@@ -329,8 +288,8 @@
       claimFormat: ClaimFormat.SdJwtDc,
       encoded: compactSdJwtVc,
     } satisfies SdJwtVc<Header, Payload>
->>>>>>> 3a24c040
-
+
+    try {
       const credentialIssuer = await this.parseIssuerFromCredential(
         agentContext,
         sdJwtVc,
@@ -338,13 +297,8 @@
         trustedCertificates
       )
       const issuer = await this.extractKeyFromIssuer(agentContext, credentialIssuer)
-<<<<<<< HEAD
-
-      const holder = holderBinding ? await this.extractKeyFromHolderBinding(agentContext, holderBinding) : undefined
-=======
       const holderBinding = parseHolderBindingFromCredential(sdJwtVc.jwt.payload)
       const holder = holderBinding ? await extractKeyFromHolderBinding(agentContext, holderBinding) : undefined
->>>>>>> 3a24c040
 
       sdjwt.config({
         verifier: getSdJwtVerifier(agentContext, issuer.publicJwk),
@@ -638,101 +592,6 @@
     throw new SdJwtVcError("Unsupported 'iss' value. Only did is supported at the moment.")
   }
 
-<<<<<<< HEAD
-  private parseHolderBindingFromCredential<Header extends SdJwtVcHeader, Payload extends SdJwtVcPayload>(
-    sdJwtVc: SDJwt<Header, Payload>
-  ): SdJwtVcHolderBinding | null {
-    if (!sdJwtVc.jwt?.payload) {
-      throw new SdJwtVcError('Unable to extract payload from SD-JWT VC')
-    }
-
-    if (!sdJwtVc.jwt?.payload.cnf) {
-      return null
-    }
-    const cnf: CnfPayload = sdJwtVc.jwt.payload.cnf
-
-    if (cnf.jwk) {
-      return {
-        method: 'jwk',
-        jwk: PublicJwk.fromUnknown(cnf.jwk),
-      }
-    }
-    if (cnf.kid) {
-      if (!cnf.kid.startsWith('did:') || !cnf.kid.includes('#')) {
-        throw new SdJwtVcError('Invalid holder kid for did. Only absolute KIDs for cnf are supported')
-      }
-      return {
-        method: 'did',
-        didUrl: cnf.kid,
-      }
-    }
-
-    throw new SdJwtVcError("Unsupported credential holder binding. Only 'did' and 'jwk' are supported at the moment.")
-  }
-
-  private async extractKeyFromHolderBinding(
-    agentContext: AgentContext,
-    holder: SdJwtVcHolderBinding,
-    { forSigning = false, jwkKeyId }: { forSigning?: boolean; jwkKeyId?: string } = {}
-  ) {
-    if (holder.method === 'did') {
-      const parsedDid = parseDid(holder.didUrl)
-      if (!parsedDid.fragment) {
-        throw new SdJwtVcError(
-          `didUrl '${holder.didUrl}' does not contain a '#'. Unable to derive key from did document`
-        )
-      }
-
-      let publicJwk: PublicJwk
-      if (forSigning) {
-        publicJwk = await this.resolveSigningPublicJwkFromDidUrl(agentContext, holder.didUrl)
-      } else {
-        const { verificationMethod } = await this.resolveDidUrl(agentContext, holder.didUrl)
-        publicJwk = getPublicJwkFromVerificationMethod(verificationMethod)
-      }
-
-      const supportedSignatureAlgorithms = publicJwk.supportedSignatureAlgorithms
-      if (supportedSignatureAlgorithms.length === 0) {
-        throw new SdJwtVcError(
-          `No supported JWA signature algorithms found for key ${publicJwk.jwkTypehumanDescription}`
-        )
-      }
-      const alg = supportedSignatureAlgorithms[0]
-
-      return {
-        alg,
-        publicJwk,
-        cnf: {
-          // We need to include the whole didUrl here, otherwise the verifier
-          // won't know which did it is associated with
-          kid: holder.didUrl,
-        },
-      }
-    }
-    if (holder.method === 'jwk') {
-      const publicJwk = holder.jwk
-      const alg = publicJwk.supportedSignatureAlgorithms[0]
-
-      // If there is no key id configured when signing, we assume this credential was issued before we included key ids
-      // and the we use the legacy key id.
-      if (forSigning) {
-        publicJwk.keyId = jwkKeyId ?? publicJwk.legacyKeyId
-      }
-
-      return {
-        alg,
-        publicJwk,
-        cnf: {
-          jwk: publicJwk.toJson(),
-        },
-      }
-    }
-
-    throw new SdJwtVcError("Unsupported credential holder binding. Only 'did' and 'jwk' are supported at the moment.")
-  }
-
-=======
->>>>>>> 3a24c040
   private getBaseSdJwtConfig(agentContext: AgentContext): SdJwtVcConfig {
     const kms = agentContext.resolve(KeyManagementApi)
 
