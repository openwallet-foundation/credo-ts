import type { SdJwtVcHeader, SdJwtVcPayload } from './SdJwtVcOptions'
import type { SdJwtVc } from './SdJwtVcService'
import type { SdJwtVcTypeMetadata } from './typeMetadata'

import { decodeSdJwtSync, getClaimsSync } from '@sd-jwt/decode'

import { Hasher } from '../../crypto'
import { ClaimFormat } from '../vc/index'

import { getTransactionDataHashes } from './SdJwtVcTransactionData'

export function sdJwtVcHasher(data: string | ArrayBufferLike, alg: string) {
  return Hasher.hash(typeof data === 'string' ? data : new Uint8Array(data), alg)
}

export function decodeSdJwtVc<
  Header extends SdJwtVcHeader = SdJwtVcHeader,
<<<<<<< HEAD
  Payload extends SdJwtVcPayload = SdJwtVcPayload
>(compactSdJwtVc: string, typeMetadata?: SdJwtVcTypeMetadata): SdJwtVc<Header, Payload> {
=======
  Payload extends SdJwtVcPayload = SdJwtVcPayload,
>(compactSdJwtVc: string, typeMetadata?: SdJwtVcTypeMetadata) {
>>>>>>> 9df09fa5
  // NOTE: we use decodeSdJwtSync so we can make this method sync
  const { jwt, disclosures, kbJwt } = decodeSdJwtSync(compactSdJwtVc, sdJwtVcHasher)
  const prettyClaims = getClaimsSync(jwt.payload, disclosures, sdJwtVcHasher)

  return {
    compact: compactSdJwtVc,
    header: jwt.header as Header,
    payload: jwt.payload as Payload,
    prettyClaims: prettyClaims as Payload,
    claimFormat: ClaimFormat.SdJwtVc,
    encoded: compactSdJwtVc,
    ...(kbJwt && { transactionData: getTransactionDataHashes(kbJwt.payload) }),
    ...(typeMetadata && { typeMetadata }),
  }
}<|MERGE_RESOLUTION|>--- conflicted
+++ resolved
@@ -15,13 +15,8 @@
 
 export function decodeSdJwtVc<
   Header extends SdJwtVcHeader = SdJwtVcHeader,
-<<<<<<< HEAD
-  Payload extends SdJwtVcPayload = SdJwtVcPayload
+  Payload extends SdJwtVcPayload = SdJwtVcPayload,
 >(compactSdJwtVc: string, typeMetadata?: SdJwtVcTypeMetadata): SdJwtVc<Header, Payload> {
-=======
-  Payload extends SdJwtVcPayload = SdJwtVcPayload,
->(compactSdJwtVc: string, typeMetadata?: SdJwtVcTypeMetadata) {
->>>>>>> 9df09fa5
   // NOTE: we use decodeSdJwtSync so we can make this method sync
   const { jwt, disclosures, kbJwt } = decodeSdJwtSync(compactSdJwtVc, sdJwtVcHasher)
   const prettyClaims = getClaimsSync(jwt.payload, disclosures, sdJwtVcHasher)
