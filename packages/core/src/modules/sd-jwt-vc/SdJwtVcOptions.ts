--- conflicted
+++ resolved
@@ -1,8 +1,5 @@
 import type { HashName, Jwk, JwkJson } from '../../crypto'
-<<<<<<< HEAD
 import type { TransactionData } from '../../index'
-=======
->>>>>>> 9df09fa5
 import type { EncodedX509Certificate } from '../x509'
 
 // TODO: extend with required claim names for input (e.g. vct)
