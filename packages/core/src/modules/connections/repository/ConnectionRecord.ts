--- conflicted
+++ resolved
@@ -26,11 +26,8 @@
   autoAcceptConnection?: boolean
   threadId?: string
   tags?: CustomConnectionTags
-<<<<<<< HEAD
   imageUrl?: string
-=======
   multiUseInvitation: boolean
->>>>>>> e316e047
 }
 
 export type CustomConnectionTags = TagsBase
@@ -64,11 +61,8 @@
   public invitation?: ConnectionInvitationMessage
   public alias?: string
   public autoAcceptConnection?: boolean
-<<<<<<< HEAD
   public imageUrl?: string
-=======
   public multiUseInvitation!: boolean
->>>>>>> e316e047
 
   public threadId?: string
 
@@ -94,11 +88,8 @@
       this._tags = props.tags ?? {}
       this.invitation = props.invitation
       this.threadId = props.threadId
-<<<<<<< HEAD
       this.imageUrl = props.imageUrl
-=======
       this.multiUseInvitation = props.multiUseInvitation
->>>>>>> e316e047
     }
   }
 
