import type { TagsBase } from '../../../storage/BaseRecord'
import type { HandshakeProtocol } from '../models'
import type { ConnectionType } from '../models/ConnectionType'
import type { ConnectionMetadata } from './ConnectionMetadataTypes'

import { AriesFrameworkError } from '../../../error'
import { BaseRecord } from '../../../storage/BaseRecord'
import { uuid } from '../../../utils/uuid'
import { rfc0160StateFromDidExchangeState, DidExchangeRole, DidExchangeState } from '../models'

export interface ConnectionRecordProps {
  id?: string
  createdAt?: Date
  did?: string
  theirDid?: string
  theirLabel?: string
  state: DidExchangeState
  role: DidExchangeRole
  alias?: string
  autoAcceptConnection?: boolean
  threadId?: string
  tags?: CustomConnectionTags
  imageUrl?: string
  mediatorId?: string
  errorMessage?: string
  protocol?: HandshakeProtocol
  outOfBandId?: string
  invitationDid?: string
  connectionTypes?: Array<ConnectionType | string>
}

export type CustomConnectionTags = TagsBase
export type DefaultConnectionTags = {
  state: DidExchangeState
  role: DidExchangeRole
  threadId?: string
  mediatorId?: string
  did?: string
  theirDid?: string
  outOfBandId?: string
  invitationDid?: string
  connectionTypes?: Array<ConnectionType | string>
  /**
   * @deprecated This property should not be used and will be removed in a subsequent release
   */
  connectionType?: Array<ConnectionType | string>
}

export class ConnectionRecord
  extends BaseRecord<DefaultConnectionTags, CustomConnectionTags, ConnectionMetadata>
  implements ConnectionRecordProps
{
  public state!: DidExchangeState
  public role!: DidExchangeRole

  public did?: string

  public theirDid?: string
  public theirLabel?: string

  public alias?: string
  public autoAcceptConnection?: boolean
  public imageUrl?: string

  public threadId?: string
  public mediatorId?: string
  public errorMessage?: string
  public protocol?: HandshakeProtocol
  public outOfBandId?: string
  public invitationDid?: string

<<<<<<< HEAD
  public connectionTypes!: string[]
=======
  public connectionTypes: string[] = []
>>>>>>> cd136966

  public static readonly type = 'ConnectionRecord'
  public readonly type = ConnectionRecord.type

  public constructor(props: ConnectionRecordProps) {
    super()

    if (props) {
      this.id = props.id ?? uuid()
      this.createdAt = props.createdAt ?? new Date()
      this.did = props.did
      this.invitationDid = props.invitationDid
      this.theirDid = props.theirDid
      this.theirLabel = props.theirLabel
      this.state = props.state
      this.role = props.role
      this.alias = props.alias
      this.autoAcceptConnection = props.autoAcceptConnection
      this._tags = props.tags ?? {}
      this.threadId = props.threadId
      this.imageUrl = props.imageUrl
      this.mediatorId = props.mediatorId
      this.errorMessage = props.errorMessage
      this.protocol = props.protocol
      this.outOfBandId = props.outOfBandId
      this.connectionTypes = props.connectionTypes ?? []
    }
  }

  public getTags(): DefaultConnectionTags & CustomConnectionTags {
    return {
      ...this._tags,
      state: this.state,
      role: this.role,
      threadId: this.threadId,
      mediatorId: this.mediatorId,
      did: this.did,
      theirDid: this.theirDid,
      outOfBandId: this.outOfBandId,
      invitationDid: this.invitationDid,
      connectionTypes: this.connectionTypes,
    }
  }

  public get isRequester() {
    return this.role === DidExchangeRole.Requester
  }

  public get rfc0160State() {
    return rfc0160StateFromDidExchangeState(this.state)
  }

  public get isReady() {
    return this.state && [DidExchangeState.Completed, DidExchangeState.ResponseSent].includes(this.state)
  }

  public assertReady() {
    if (!this.isReady) {
      throw new AriesFrameworkError(
        `Connection record is not ready to be used. Expected ${DidExchangeState.ResponseSent}, ${DidExchangeState.ResponseReceived} or ${DidExchangeState.Completed}, found invalid state ${this.state}`
      )
    }
  }

  public assertState(expectedStates: DidExchangeState | DidExchangeState[]) {
    if (!Array.isArray(expectedStates)) {
      expectedStates = [expectedStates]
    }

    if (!expectedStates.includes(this.state)) {
      throw new AriesFrameworkError(
        `Connection record is in invalid state ${this.state}. Valid states are: ${expectedStates.join(', ')}.`
      )
    }
  }

  public assertRole(expectedRole: DidExchangeRole) {
    if (this.role !== expectedRole) {
      throw new AriesFrameworkError(`Connection record has invalid role ${this.role}. Expected role ${expectedRole}.`)
    }
  }
}<|MERGE_RESOLUTION|>--- conflicted
+++ resolved
@@ -69,11 +69,7 @@
   public outOfBandId?: string
   public invitationDid?: string
 
-<<<<<<< HEAD
-  public connectionTypes!: string[]
-=======
   public connectionTypes: string[] = []
->>>>>>> cd136966
 
   public static readonly type = 'ConnectionRecord'
   public readonly type = ConnectionRecord.type
