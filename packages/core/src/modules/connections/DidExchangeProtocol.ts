--- conflicted
+++ resolved
@@ -85,13 +85,7 @@
       alias,
       state: DidExchangeState.InvitationReceived,
       theirLabel: outOfBandInvitation.label,
-<<<<<<< HEAD
-      multiUseInvitation: false,
       mediatorId: routing.mediatorId ?? outOfBandRecord.mediatorId,
-=======
-      did,
-      mediatorId,
->>>>>>> 537b51ef
       autoAcceptConnection: outOfBandRecord.autoAcceptConnection,
       outOfBandId: outOfBandRecord.id,
       invitationDid,
@@ -194,16 +188,10 @@
       protocol: HandshakeProtocol.DidExchange,
       role: DidExchangeRole.Responder,
       state: DidExchangeState.RequestReceived,
-<<<<<<< HEAD
-      multiUseInvitation: false,
       theirDid: message.did,
       theirLabel: message.label,
       threadId: message.threadId,
       mediatorId: outOfBandRecord.mediatorId,
-=======
-      did,
-      mediatorId,
->>>>>>> 537b51ef
       autoAcceptConnection: outOfBandRecord.autoAcceptConnection,
       outOfBandId: outOfBandRecord.id,
     })
