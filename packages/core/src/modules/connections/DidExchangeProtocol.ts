import type { ConnectionRecord } from './repository'
import type { Routing } from './services/ConnectionService'
import type { AgentContext } from '../../agent'
import type { InboundMessageContext } from '../../agent/models/InboundMessageContext'
import type { ParsedMessageType } from '../../utils/messageType'
import type { ResolvedDidCommService } from '../didcomm'
import type { PeerDidCreateOptions } from '../dids'
import type { OutOfBandRecord } from '../oob/repository'

import { InjectionSymbols } from '../../constants'
import { Key, KeyType } from '../../crypto'
import { JwsService } from '../../crypto/JwsService'
<<<<<<< HEAD
import { Attachment, AttachmentData } from '../../decorators/attachment'
=======
import { JwaSignatureAlgorithm } from '../../crypto/jose/jwa'
import { getJwkFromKey } from '../../crypto/jose/jwk'
import { Attachment, AttachmentData } from '../../decorators/attachment/Attachment'
>>>>>>> aaa13dc7
import { AriesFrameworkError } from '../../error'
import { Logger } from '../../logger'
import { inject, injectable } from '../../plugins'
import { isDid } from '../../utils'
import { JsonEncoder } from '../../utils/JsonEncoder'
import { JsonTransformer } from '../../utils/JsonTransformer'
import { base64ToBase64URL } from '../../utils/base64'
import {
  DidDocument,
  DidRegistrarService,
  DidDocumentRole,
  createPeerDidDocumentFromServices,
  DidKey,
  getNumAlgoFromPeerDid,
  PeerDidNumAlgo,
} from '../dids'
import { getKeyFromVerificationMethod } from '../dids/domain/key-type'
import { tryParseDid } from '../dids/domain/parse'
import { didKeyToInstanceOfKey } from '../dids/helpers'
import { DidRecord, DidRepository } from '../dids/repository'
import { OutOfBandRole } from '../oob/domain/OutOfBandRole'
import { OutOfBandState } from '../oob/domain/OutOfBandState'

import { DidExchangeStateMachine } from './DidExchangeStateMachine'
import { DidExchangeProblemReportError, DidExchangeProblemReportReason } from './errors'
import { DidExchangeCompleteMessage } from './messages/DidExchangeCompleteMessage'
import { DidExchangeRequestMessage } from './messages/DidExchangeRequestMessage'
import { DidExchangeResponseMessage } from './messages/DidExchangeResponseMessage'
import { DidExchangeRole, DidExchangeState, HandshakeProtocol } from './models'
import { ConnectionService } from './services'

interface DidExchangeRequestParams {
  label?: string
  alias?: string
  goal?: string
  goalCode?: string
  routing: Routing
  autoAcceptConnection?: boolean
}

@injectable()
export class DidExchangeProtocol {
  private connectionService: ConnectionService
  private didRegistrarService: DidRegistrarService
  private jwsService: JwsService
  private didRepository: DidRepository
  private logger: Logger

  public constructor(
    connectionService: ConnectionService,
    didRegistrarService: DidRegistrarService,
    didRepository: DidRepository,
    jwsService: JwsService,
    @inject(InjectionSymbols.Logger) logger: Logger
  ) {
    this.connectionService = connectionService
    this.didRegistrarService = didRegistrarService
    this.didRepository = didRepository
    this.jwsService = jwsService
    this.logger = logger
  }

  public async createRequest(
    agentContext: AgentContext,
    outOfBandRecord: OutOfBandRecord,
    params: DidExchangeRequestParams
  ): Promise<{ message: DidExchangeRequestMessage; connectionRecord: ConnectionRecord }> {
    this.logger.debug(`Create message ${DidExchangeRequestMessage.type.messageTypeUri} start`, {
      outOfBandRecord,
      params,
    })

    const { outOfBandInvitation } = outOfBandRecord
    if (!outOfBandInvitation) {
      throw new AriesFrameworkError('Unable to create did exchange request!')
    }

    const { alias, goal, goalCode, routing, autoAcceptConnection } = params

    // TODO: We should store only one did that we'll use to send the request message with success.
    // We take just the first one for now.
    const [invitationDid] = outOfBandInvitation.invitationDids

    const connectionRecord = await this.connectionService.createConnection(agentContext, {
      protocol: HandshakeProtocol.DidExchange,
      role: DidExchangeRole.Requester,
      alias,
      state: DidExchangeState.InvitationReceived,
      theirLabel: outOfBandInvitation.label,
      mediatorId: routing.mediatorId,
      autoAcceptConnection: outOfBandRecord.autoAcceptConnection,
      outOfBandId: outOfBandRecord.id,
      invitationDid,
      imageUrl: outOfBandInvitation.imageUrl,
    })

    DidExchangeStateMachine.assertCreateMessageState(DidExchangeRequestMessage.type, connectionRecord)

    // Create message
    const label = params.label ?? agentContext.config.label
    const didDocument = await this.createPeerDidDoc(agentContext, this.routingToServices(routing))
    const parentThreadId = outOfBandRecord.getOutOfBandInvitation().id

    const message = new DidExchangeRequestMessage({ label, parentThreadId, did: didDocument.id, goal, goalCode })

    // Create sign attachment containing didDoc
    if (getNumAlgoFromPeerDid(didDocument.id) === PeerDidNumAlgo.GenesisDoc) {
      const didDocAttach = await this.createSignedAttachment(agentContext, didDocument, [
        routing.recipientKey.publicKeyBase58,
      ])
      message.didDoc = didDocAttach
    }

    connectionRecord.did = didDocument.id
    connectionRecord.threadId = message.id

    if (autoAcceptConnection !== undefined || autoAcceptConnection !== null) {
      connectionRecord.autoAcceptConnection = autoAcceptConnection
    }

    await this.updateState(agentContext, DidExchangeRequestMessage.type, connectionRecord)
    this.logger.debug(`Create message ${DidExchangeRequestMessage.type.messageTypeUri} end`, {
      connectionRecord,
      message,
    })
    return { message, connectionRecord }
  }

  public async processRequest(
    messageContext: InboundMessageContext<DidExchangeRequestMessage>,
    outOfBandRecord: OutOfBandRecord
  ): Promise<ConnectionRecord> {
    this.logger.debug(`Process message ${DidExchangeRequestMessage.type.messageTypeUri} start`, {
      message: messageContext.message,
    })

    outOfBandRecord.assertRole(OutOfBandRole.Sender)
    outOfBandRecord.assertState(OutOfBandState.AwaitResponse)

    // TODO check there is no connection record for particular oob record

    const { message } = messageContext

    // Check corresponding invitation ID is the request's ~thread.pthid or pthid is a public did
    // TODO Maybe we can do it in handler, but that actually does not make sense because we try to find oob by parent thread ID there.
    const parentThreadId = message.thread?.parentThreadId
    if (
      !parentThreadId ||
      (!tryParseDid(parentThreadId) && parentThreadId !== outOfBandRecord.getTags().invitationId)
    ) {
      throw new DidExchangeProblemReportError('Missing reference to invitation.', {
        problemCode: DidExchangeProblemReportReason.RequestNotAccepted,
      })
    }

    // If the responder wishes to continue the exchange, they will persist the received information in their wallet.
    if (!isDid(message.did, 'peer')) {
      throw new DidExchangeProblemReportError(
        `Message contains unsupported did ${message.did}. Supported dids are [did:peer]`,
        {
          problemCode: DidExchangeProblemReportReason.RequestNotAccepted,
        }
      )
    }
    const numAlgo = getNumAlgoFromPeerDid(message.did)
    if (numAlgo !== PeerDidNumAlgo.GenesisDoc) {
      throw new DidExchangeProblemReportError(
        `Unsupported numalgo ${numAlgo}. Supported numalgos are [${PeerDidNumAlgo.GenesisDoc}]`,
        {
          problemCode: DidExchangeProblemReportReason.RequestNotAccepted,
        }
      )
    }

    // TODO: Move this into the didcomm module, and add a method called store received did document.
    // This can be called from both the did exchange and the connection protocol.
    const didDocument = await this.extractDidDocument(messageContext.agentContext, message)
    const didRecord = new DidRecord({
      did: message.did,
      role: DidDocumentRole.Received,
      // It is important to take the did document from the PeerDid class
      // as it will have the id property
      didDocument,
      tags: {
        // We need to save the recipientKeys, so we can find the associated did
        // of a key when we receive a message from another connection.
        recipientKeyFingerprints: didDocument.recipientKeys.map((key) => key.fingerprint),
      },
    })

    this.logger.debug('Saving DID record', {
      id: didRecord.id,
      did: didRecord.did,
      role: didRecord.role,
      tags: didRecord.getTags(),
      didDocument: 'omitted...',
    })

    await this.didRepository.save(messageContext.agentContext, didRecord)

    const connectionRecord = await this.connectionService.createConnection(messageContext.agentContext, {
      protocol: HandshakeProtocol.DidExchange,
      role: DidExchangeRole.Responder,
      state: DidExchangeState.RequestReceived,
      alias: outOfBandRecord.alias,
      theirDid: message.did,
      theirLabel: message.label,
      threadId: message.threadId,
      mediatorId: outOfBandRecord.mediatorId,
      autoAcceptConnection: outOfBandRecord.autoAcceptConnection,
      outOfBandId: outOfBandRecord.id,
    })

    await this.updateState(messageContext.agentContext, DidExchangeRequestMessage.type, connectionRecord)
    this.logger.debug(`Process message ${DidExchangeRequestMessage.type.messageTypeUri} end`, connectionRecord)
    return connectionRecord
  }

  public async createResponse(
    agentContext: AgentContext,
    connectionRecord: ConnectionRecord,
    outOfBandRecord: OutOfBandRecord,
    routing?: Routing
  ): Promise<DidExchangeResponseMessage> {
    this.logger.debug(`Create message ${DidExchangeResponseMessage.type.messageTypeUri} start`, connectionRecord)
    DidExchangeStateMachine.assertCreateMessageState(DidExchangeResponseMessage.type, connectionRecord)

    const { threadId } = connectionRecord

    if (!threadId) {
      throw new AriesFrameworkError('Missing threadId on connection record.')
    }

    let services: ResolvedDidCommService[] = []
    if (routing) {
      services = this.routingToServices(routing)
    } else if (outOfBandRecord) {
      const inlineServices = outOfBandRecord.getOutOfBandInvitation().getInlineServices()
      services = inlineServices.map((service) => ({
        id: service.id,
        serviceEndpoint: service.serviceEndpoint,
        recipientKeys: service.recipientKeys.map(didKeyToInstanceOfKey),
        routingKeys: service.routingKeys?.map(didKeyToInstanceOfKey) ?? [],
      }))
    }

    const didDocument = await this.createPeerDidDoc(agentContext, services)
    const message = new DidExchangeResponseMessage({ did: didDocument.id, threadId })

    if (getNumAlgoFromPeerDid(didDocument.id) === PeerDidNumAlgo.GenesisDoc) {
      const didDocAttach = await this.createSignedAttachment(
        agentContext,
        didDocument,
        Array.from(
          new Set(
            services
              .map((s) => s.recipientKeys)
              .reduce((acc, curr) => acc.concat(curr), [])
              .map((key) => key.publicKeyBase58)
          )
        )
      )
      message.didDoc = didDocAttach
    }

    connectionRecord.did = didDocument.id

    await this.updateState(agentContext, DidExchangeResponseMessage.type, connectionRecord)
    this.logger.debug(`Create message ${DidExchangeResponseMessage.type.messageTypeUri} end`, {
      connectionRecord,
      message,
    })
    return message
  }

  public async processResponse(
    messageContext: InboundMessageContext<DidExchangeResponseMessage>,
    outOfBandRecord: OutOfBandRecord
  ): Promise<ConnectionRecord> {
    this.logger.debug(`Process message ${DidExchangeResponseMessage.type.messageTypeUri} start`, {
      message: messageContext.message,
    })

    const { connection: connectionRecord, message } = messageContext

    if (!connectionRecord) {
      throw new AriesFrameworkError('No connection record in message context.')
    }

    DidExchangeStateMachine.assertProcessMessageState(DidExchangeResponseMessage.type, connectionRecord)

    if (!message.thread?.threadId || message.thread?.threadId !== connectionRecord.threadId) {
      throw new DidExchangeProblemReportError('Invalid or missing thread ID.', {
        problemCode: DidExchangeProblemReportReason.ResponseNotAccepted,
      })
    }

    if (!isDid(message.did, 'peer')) {
      throw new DidExchangeProblemReportError(
        `Message contains unsupported did ${message.did}. Supported dids are [did:peer]`,
        {
          problemCode: DidExchangeProblemReportReason.ResponseNotAccepted,
        }
      )
    }
    const numAlgo = getNumAlgoFromPeerDid(message.did)
    if (numAlgo !== PeerDidNumAlgo.GenesisDoc) {
      throw new DidExchangeProblemReportError(
        `Unsupported numalgo ${numAlgo}. Supported numalgos are [${PeerDidNumAlgo.GenesisDoc}]`,
        {
          problemCode: DidExchangeProblemReportReason.ResponseNotAccepted,
        }
      )
    }

    const didDocument = await this.extractDidDocument(
      messageContext.agentContext,
      message,
      outOfBandRecord
        .getTags()
        .recipientKeyFingerprints.map((fingerprint) => Key.fromFingerprint(fingerprint).publicKeyBase58)
    )
    const didRecord = new DidRecord({
      did: message.did,
      role: DidDocumentRole.Received,
      didDocument,
      tags: {
        // We need to save the recipientKeys, so we can find the associated did
        // of a key when we receive a message from another connection.
        recipientKeyFingerprints: didDocument.recipientKeys.map((key) => key.fingerprint),
      },
    })

    this.logger.debug('Saving DID record', {
      id: didRecord.id,
      did: didRecord.did,
      role: didRecord.role,
      tags: didRecord.getTags(),
      didDocument: 'omitted...',
    })

    await this.didRepository.save(messageContext.agentContext, didRecord)

    connectionRecord.theirDid = message.did

    await this.updateState(messageContext.agentContext, DidExchangeResponseMessage.type, connectionRecord)
    this.logger.debug(`Process message ${DidExchangeResponseMessage.type.messageTypeUri} end`, connectionRecord)
    return connectionRecord
  }

  public async createComplete(
    agentContext: AgentContext,
    connectionRecord: ConnectionRecord,
    outOfBandRecord: OutOfBandRecord
  ): Promise<DidExchangeCompleteMessage> {
    this.logger.debug(`Create message ${DidExchangeCompleteMessage.type.messageTypeUri} start`, connectionRecord)
    DidExchangeStateMachine.assertCreateMessageState(DidExchangeCompleteMessage.type, connectionRecord)

    const threadId = connectionRecord.threadId
    const parentThreadId = outOfBandRecord.getOutOfBandInvitation().id

    if (!threadId) {
      throw new AriesFrameworkError(`Connection record ${connectionRecord.id} does not have 'threadId' attribute.`)
    }

    if (!parentThreadId) {
      throw new AriesFrameworkError(
        `Connection record ${connectionRecord.id} does not have 'parentThreadId' attribute.`
      )
    }

    const message = new DidExchangeCompleteMessage({ threadId, parentThreadId })

    await this.updateState(agentContext, DidExchangeCompleteMessage.type, connectionRecord)
    this.logger.debug(`Create message ${DidExchangeCompleteMessage.type.messageTypeUri} end`, {
      connectionRecord,
      message,
    })
    return message
  }

  public async processComplete(
    messageContext: InboundMessageContext<DidExchangeCompleteMessage>,
    outOfBandRecord: OutOfBandRecord
  ): Promise<ConnectionRecord> {
    this.logger.debug(`Process message ${DidExchangeCompleteMessage.type.messageTypeUri} start`, {
      message: messageContext.message,
    })

    const { connection: connectionRecord, message } = messageContext

    if (!connectionRecord) {
      throw new AriesFrameworkError('No connection record in message context.')
    }

    DidExchangeStateMachine.assertProcessMessageState(DidExchangeCompleteMessage.type, connectionRecord)

    if (message.threadId !== connectionRecord.threadId) {
      throw new DidExchangeProblemReportError('Invalid or missing thread ID.', {
        problemCode: DidExchangeProblemReportReason.CompleteRejected,
      })
    }
    const pthid = message.thread?.parentThreadId
    if (!pthid || pthid !== outOfBandRecord.getOutOfBandInvitation().id) {
      throw new DidExchangeProblemReportError('Invalid or missing parent thread ID referencing to the invitation.', {
        problemCode: DidExchangeProblemReportReason.CompleteRejected,
      })
    }

    await this.updateState(messageContext.agentContext, DidExchangeCompleteMessage.type, connectionRecord)
    this.logger.debug(`Process message ${DidExchangeCompleteMessage.type.messageTypeUri} end`, { connectionRecord })
    return connectionRecord
  }

  private async updateState(
    agentContext: AgentContext,
    messageType: ParsedMessageType,
    connectionRecord: ConnectionRecord
  ) {
    this.logger.debug(`Updating state`, { connectionRecord })
    const nextState = DidExchangeStateMachine.nextState(messageType, connectionRecord)
    return this.connectionService.updateState(agentContext, connectionRecord, nextState)
  }

  private async createPeerDidDoc(agentContext: AgentContext, services: ResolvedDidCommService[]) {
    // Create did document without the id property
    const didDocument = createPeerDidDocumentFromServices(services)

    // Register did:peer document. This will generate the id property and save it to a did record
    const result = await this.didRegistrarService.create<PeerDidCreateOptions>(agentContext, {
      method: 'peer',
      didDocument,
      options: {
        numAlgo: PeerDidNumAlgo.GenesisDoc,
      },
    })

    if (result.didState?.state !== 'finished') {
      throw new AriesFrameworkError(`Did document creation failed: ${JSON.stringify(result.didState)}`)
    }

    this.logger.debug(`Did document with did ${result.didState.did} created.`, {
      did: result.didState.did,
      didDocument: result.didState.didDocument,
    })

    return result.didState.didDocument
  }

  private async createSignedAttachment(agentContext: AgentContext, didDoc: DidDocument, verkeys: string[]) {
    const didDocAttach = new Attachment({
      mimeType: 'application/json',
      data: new AttachmentData({
        base64: JsonEncoder.toBase64(didDoc),
      }),
    })

    await Promise.all(
      verkeys.map(async (verkey) => {
        const key = Key.fromPublicKeyBase58(verkey, KeyType.Ed25519)
        const kid = new DidKey(key).did
        const payload = JsonEncoder.toBuffer(didDoc)

        const jws = await this.jwsService.createJws(agentContext, {
          payload,
          key,
          header: {
            kid,
          },
          protectedHeaderOptions: {
            alg: JwaSignatureAlgorithm.EdDSA,
            jwk: getJwkFromKey(key),
          },
        })
        didDocAttach.addJws(jws)
      })
    )

    return didDocAttach
  }

  /**
   * Extracts DID document as is from request or response message attachment and verifies its signature.
   *
   * @param message DID request or DID response message
   * @param invitationKeys array containing keys from connection invitation that could be used for signing of DID document
   * @returns verified DID document content from message attachment
   */
  private async extractDidDocument(
    agentContext: AgentContext,
    message: DidExchangeRequestMessage | DidExchangeResponseMessage,
    invitationKeysBase58: string[] = []
  ): Promise<DidDocument> {
    if (!message.didDoc) {
      const problemCode =
        message instanceof DidExchangeRequestMessage
          ? DidExchangeProblemReportReason.RequestNotAccepted
          : DidExchangeProblemReportReason.ResponseNotAccepted
      throw new DidExchangeProblemReportError('DID Document attachment is missing.', { problemCode })
    }
    const didDocumentAttachment = message.didDoc
    const jws = didDocumentAttachment.data.jws

    if (!jws) {
      const problemCode =
        message instanceof DidExchangeRequestMessage
          ? DidExchangeProblemReportReason.RequestNotAccepted
          : DidExchangeProblemReportReason.ResponseNotAccepted
      throw new DidExchangeProblemReportError('DID Document signature is missing.', { problemCode })
    }

    if (!didDocumentAttachment.data.base64) {
      throw new AriesFrameworkError('DID Document attachment is missing base64 property for signed did document.')
    }

    // JWS payload must be base64url encoded
    const base64UrlPayload = base64ToBase64URL(didDocumentAttachment.data.base64)
    const json = JsonEncoder.fromBase64(didDocumentAttachment.data.base64)

    const { isValid, signerKeys } = await this.jwsService.verifyJws(agentContext, {
      jws: {
        ...jws,
        payload: base64UrlPayload,
      },
      jwkResolver: ({ jws: { header } }) => {
        if (typeof header.kid !== 'string' || !isDid(header.kid, 'key')) {
          throw new AriesFrameworkError('JWS header kid must be a did:key DID.')
        }

        const didKey = DidKey.fromDid(header.kid)
        return getJwkFromKey(didKey.key)
      },
    })

    const didDocument = JsonTransformer.fromJSON(json, DidDocument)
    const didDocumentKeysBase58 = didDocument.authentication
      ?.map((authentication) => {
        const verificationMethod =
          typeof authentication === 'string'
            ? didDocument.dereferenceVerificationMethod(authentication)
            : authentication
        const key = getKeyFromVerificationMethod(verificationMethod)
        return key.publicKeyBase58
      })
      .concat(invitationKeysBase58)

    this.logger.trace('JWS verification result', { isValid, signerKeys, didDocumentKeysBase58 })

    if (!isValid || !signerKeys.every((key) => didDocumentKeysBase58?.includes(key.publicKeyBase58))) {
      const problemCode =
        message instanceof DidExchangeRequestMessage
          ? DidExchangeProblemReportReason.RequestNotAccepted
          : DidExchangeProblemReportReason.ResponseNotAccepted
      throw new DidExchangeProblemReportError('DID Document signature is invalid.', { problemCode })
    }

    return didDocument
  }

  private routingToServices(routing: Routing): ResolvedDidCommService[] {
    return routing.endpoints.map((endpoint, index) => ({
      id: `#inline-${index}`,
      serviceEndpoint: endpoint,
      recipientKeys: [routing.recipientKey],
      routingKeys: routing.routingKeys,
    }))
  }
}<|MERGE_RESOLUTION|>--- conflicted
+++ resolved
@@ -10,13 +10,10 @@
 import { InjectionSymbols } from '../../constants'
 import { Key, KeyType } from '../../crypto'
 import { JwsService } from '../../crypto/JwsService'
-<<<<<<< HEAD
 import { Attachment, AttachmentData } from '../../decorators/attachment'
-=======
 import { JwaSignatureAlgorithm } from '../../crypto/jose/jwa'
 import { getJwkFromKey } from '../../crypto/jose/jwk'
 import { Attachment, AttachmentData } from '../../decorators/attachment/Attachment'
->>>>>>> aaa13dc7
 import { AriesFrameworkError } from '../../error'
 import { Logger } from '../../logger'
 import { inject, injectable } from '../../plugins'
