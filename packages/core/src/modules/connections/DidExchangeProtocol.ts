--- conflicted
+++ resolved
@@ -1,16 +1,8 @@
-<<<<<<< HEAD
 import type { AgentContext } from '../../agent'
-import type { ResolvedDidCommService } from '../../agent/MessageSender'
-=======
->>>>>>> c789081f
 import type { InboundMessageContext } from '../../agent/models/InboundMessageContext'
 import type { ParsedMessageType } from '../../utils/messageType'
-<<<<<<< HEAD
+import type { ResolvedDidCommService } from '../didcomm'
 import type { PeerDidCreateOptions } from '../dids'
-import type { OutOfBandDidCommService } from '../oob/domain/OutOfBandDidCommService'
-=======
-import type { ResolvedDidCommService } from '../didcomm'
->>>>>>> c789081f
 import type { OutOfBandRecord } from '../oob/repository'
 import type { ConnectionRecord } from './repository'
 import type { Routing } from './services/ConnectionService'
