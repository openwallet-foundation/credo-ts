import type { DIDCommV2MessageParams } from '../../../agent/didcomm'
import type { TimingDecorator } from '../../../decorators/timing/TimingDecorator'

import { IsOptional, IsString } from 'class-validator'

<<<<<<< HEAD
import { DIDCommV1Message } from '../../../agent/didcomm/v1/DIDCommV1Message'
import { DIDCommV2Message } from '../../../agent/didcomm/v2/DIDCommV2Message'
=======
import { AgentMessage } from '../../../agent/AgentMessage'
import { IsValidMessageType, parseMessageType } from '../../../utils/messageType'
>>>>>>> 0d14a715

export interface TrustPingResponseMessageOptions {
  comment?: string
  id?: string
  threadId: string
  timing?: Pick<TimingDecorator, 'inTime' | 'outTime'>
}

/**
 * Message to respond to a trust ping message
 *
 * @see https://github.com/hyperledger/aries-rfcs/blob/master/features/0048-trust-ping/README.md#messages
 */
export class TrustPingResponseMessage extends DIDCommV1Message {
  /**
   * Create new TrustPingResponseMessage instance.
   * responseRequested will be true if not passed
   * @param options
   */
  public constructor(options: TrustPingResponseMessageOptions) {
    super()

    if (options) {
      this.id = options.id || this.generateId()
      this.comment = options.comment

      this.setThread({
        threadId: options.threadId,
      })

      if (options.timing) {
        this.setTiming({
          inTime: options.timing.inTime,
          outTime: options.timing.outTime,
        })
      }
    }
  }

  @IsValidMessageType(TrustPingResponseMessage.type)
  public readonly type = TrustPingResponseMessage.type.messageTypeUri
  public static readonly type = parseMessageType('https://didcomm.org/trust_ping/1.0/ping_response')

  @IsString()
  @IsOptional()
  public comment?: string
}

export type TrustPingResponseMessageV2Params = { thid: string } & DIDCommV2MessageParams

export class TrustPingResponseMessageV2 extends DIDCommV2Message {
  @Equals(TrustPingResponseMessageV2.type)
  public readonly type = TrustPingResponseMessageV2.type
  public static readonly type = 'https://didcomm.org/trust-ping/2.0/ping-response'

  public constructor(params?: TrustPingResponseMessageV2Params) {
    super(params)
  }

  @IsString()
  public thid!: string
}<|MERGE_RESOLUTION|>--- conflicted
+++ resolved
@@ -3,13 +3,9 @@
 
 import { IsOptional, IsString } from 'class-validator'
 
-<<<<<<< HEAD
 import { DIDCommV1Message } from '../../../agent/didcomm/v1/DIDCommV1Message'
 import { DIDCommV2Message } from '../../../agent/didcomm/v2/DIDCommV2Message'
-=======
-import { AgentMessage } from '../../../agent/AgentMessage'
 import { IsValidMessageType, parseMessageType } from '../../../utils/messageType'
->>>>>>> 0d14a715
 
 export interface TrustPingResponseMessageOptions {
   comment?: string
