--- conflicted
+++ resolved
@@ -1,11 +1,7 @@
 import type { DidDoc } from '../models'
 
 import { Type } from 'class-transformer'
-<<<<<<< HEAD
-import { Equals, IsOptional, IsString, IsUrl, ValidateNested } from 'class-validator'
-=======
-import { Equals, IsInstance, IsString, ValidateNested } from 'class-validator'
->>>>>>> e316e047
+import { Equals, IsInstance, IsOptional, IsString, IsUrl, ValidateNested } from 'class-validator'
 
 import { AgentMessage } from '../../../agent/AgentMessage'
 import { Connection } from '../models'
