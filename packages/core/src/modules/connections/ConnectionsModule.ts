import type { DependencyManager } from '../../plugins'
import type { Key } from '../dids'
import type { OutOfBandRecord } from '../oob/repository'
import type { ConnectionType } from './models'
import type { ConnectionRecord } from './repository/ConnectionRecord'
import type { Routing } from './services'

import { AgentConfig } from '../../agent/AgentConfig'
import { Dispatcher } from '../../agent/Dispatcher'
import { MessageSender } from '../../agent/MessageSender'
import { createOutboundMessage } from '../../agent/helpers'
import { ReturnRouteTypes } from '../../decorators/transport/TransportDecorator'
import { AriesFrameworkError } from '../../error'
import { injectable, module } from '../../plugins'
import { DidResolverService } from '../dids'
import { DidRepository } from '../dids/repository'
import { OutOfBandService } from '../oob/OutOfBandService'
import { RoutingService } from '../routing/services/RoutingService'

import { DidExchangeProtocol } from './DidExchangeProtocol'
import {
  ConnectionRequestHandler,
  ConnectionResponseHandler,
  AckMessageHandler,
  TrustPingMessageHandler,
  TrustPingResponseMessageHandler,
  DidExchangeRequestHandler,
  DidExchangeResponseHandler,
  DidExchangeCompleteHandler,
} from './handlers'
import { HandshakeProtocol } from './models'
import { ConnectionRepository } from './repository'
import { ConnectionService } from './services/ConnectionService'
import { TrustPingService } from './services/TrustPingService'

@module()
@injectable()
export class ConnectionsModule {
  private agentConfig: AgentConfig
  private didExchangeProtocol: DidExchangeProtocol
  private connectionService: ConnectionService
  private outOfBandService: OutOfBandService
  private messageSender: MessageSender
  private trustPingService: TrustPingService
  private routingService: RoutingService
  private didRepository: DidRepository
  private didResolverService: DidResolverService

  public constructor(
    dispatcher: Dispatcher,
    agentConfig: AgentConfig,
    didExchangeProtocol: DidExchangeProtocol,
    connectionService: ConnectionService,
    outOfBandService: OutOfBandService,
    trustPingService: TrustPingService,
    routingService: RoutingService,
    didRepository: DidRepository,
    didResolverService: DidResolverService,
    messageSender: MessageSender
  ) {
    this.agentConfig = agentConfig
    this.didExchangeProtocol = didExchangeProtocol
    this.connectionService = connectionService
    this.outOfBandService = outOfBandService
    this.trustPingService = trustPingService
    this.routingService = routingService
    this.didRepository = didRepository
    this.messageSender = messageSender
    this.didResolverService = didResolverService
    this.registerHandlers(dispatcher)
  }

  public async acceptOutOfBandInvitation(
    outOfBandRecord: OutOfBandRecord,
    config: {
      autoAcceptConnection?: boolean
      label?: string
      alias?: string
      imageUrl?: string
      protocol: HandshakeProtocol
      routing?: Routing
    }
  ) {
    const { protocol, label, alias, imageUrl, autoAcceptConnection } = config

    const routing = config.routing || (await this.routingService.getRouting({ mediatorId: outOfBandRecord.mediatorId }))

    let result
    if (protocol === HandshakeProtocol.DidExchange) {
      result = await this.didExchangeProtocol.createRequest(outOfBandRecord, {
        label,
        alias,
        routing,
        autoAcceptConnection,
      })
    } else if (protocol === HandshakeProtocol.Connections) {
      result = await this.connectionService.createRequest(outOfBandRecord, {
        label,
        alias,
        imageUrl,
        routing,
        autoAcceptConnection,
      })
    } else {
      throw new AriesFrameworkError(`Unsupported handshake protocol ${protocol}.`)
    }

    const { message, connectionRecord } = result
    const outboundMessage = createOutboundMessage(connectionRecord, message, outOfBandRecord)
    await this.messageSender.sendMessage(outboundMessage)
    return connectionRecord
  }

  /**
   * Accept a connection request as inviter (by sending a connection response message) for the connection with the specified connection id.
   * This is not needed when auto accepting of connection is enabled.
   *
   * @param connectionId the id of the connection for which to accept the request
   * @returns connection record
   */
  public async acceptRequest(connectionId: string): Promise<ConnectionRecord> {
    const connectionRecord = await this.connectionService.findById(connectionId)
    if (!connectionRecord) {
      throw new AriesFrameworkError(`Connection record ${connectionId} not found.`)
    }
    if (!connectionRecord.outOfBandId) {
      throw new AriesFrameworkError(`Connection record ${connectionId} does not have out-of-band record.`)
    }

    const outOfBandRecord = await this.outOfBandService.findById(connectionRecord.outOfBandId)
    if (!outOfBandRecord) {
      throw new AriesFrameworkError(`Out-of-band record ${connectionRecord.outOfBandId} not found.`)
    }

    let outboundMessage
    if (connectionRecord.protocol === HandshakeProtocol.DidExchange) {
      const message = await this.didExchangeProtocol.createResponse(connectionRecord, outOfBandRecord)
      outboundMessage = createOutboundMessage(connectionRecord, message)
    } else {
      const { message } = await this.connectionService.createResponse(connectionRecord, outOfBandRecord)
      outboundMessage = createOutboundMessage(connectionRecord, message)
    }

    await this.messageSender.sendMessage(outboundMessage)
    return connectionRecord
  }

  /**
   * Accept a connection response as invitee (by sending a trust ping message) for the connection with the specified connection id.
   * This is not needed when auto accepting of connection is enabled.
   *
   * @param connectionId the id of the connection for which to accept the response
   * @returns connection record
   */
  public async acceptResponse(connectionId: string): Promise<ConnectionRecord> {
    const connectionRecord = await this.connectionService.getById(connectionId)

    let outboundMessage
    if (connectionRecord.protocol === HandshakeProtocol.DidExchange) {
      if (!connectionRecord.outOfBandId) {
        throw new AriesFrameworkError(`Connection ${connectionRecord.id} does not have outOfBandId!`)
      }
      const outOfBandRecord = await this.outOfBandService.findById(connectionRecord.outOfBandId)
      if (!outOfBandRecord) {
        throw new AriesFrameworkError(
          `OutOfBand record for connection ${connectionRecord.id} with outOfBandId ${connectionRecord.outOfBandId} not found!`
        )
      }
      const message = await this.didExchangeProtocol.createComplete(connectionRecord, outOfBandRecord)
      // Disable return routing as we don't want to receive a response for this message over the same channel
      // This has led to long timeouts as not all clients actually close an http socket if there is no response message
      message.setReturnRouting(ReturnRouteTypes.none)
      outboundMessage = createOutboundMessage(connectionRecord, message)
    } else {
      const { message } = await this.connectionService.createTrustPing(connectionRecord, {
        responseRequested: false,
      })
      // Disable return routing as we don't want to receive a response for this message over the same channel
      // This has led to long timeouts as not all clients actually close an http socket if there is no response message
      message.setReturnRouting(ReturnRouteTypes.none)
      outboundMessage = createOutboundMessage(connectionRecord, message)
    }

    await this.messageSender.sendMessage(outboundMessage)
    return connectionRecord
  }

  public async returnWhenIsConnected(connectionId: string, options?: { timeoutMs: number }): Promise<ConnectionRecord> {
    return this.connectionService.returnWhenIsConnected(connectionId, options?.timeoutMs)
  }

  /**
   * Retrieve all connections records
   *
   * @returns List containing all connection records
   */
  public getAll() {
    return this.connectionService.getAll()
  }

  /**
   * Allows for the addition of connectionType to the record.
   *  Either updates or creates an array of string conection types
   * @param connectionId
   * @param type
   * @throws AriesFrameworkError if the record corrisponding to the provided connectionId cannot be found
   */
  public async addConnectionType(connectionId: string, type: ConnectionType | string) {
<<<<<<< HEAD
    const record = await this.getById(connectionId)
    const tags = record.getTags()['connectionType']
    if (tags) record.setTag('connectionType', [type, ...tags])
    else record.setTag('connectionType', [type])
    await this.connectionService.update(record)
=======
    const record = await this.findById(connectionId)
    if (record) {
      const tags = (record.getTag('connectionType') as string[]) || ([] as string[])
      record.setTag('connectionType', [type, ...tags])
      await this.connectionService.update(record)
    } else {
      throw new AriesFrameworkError('The provided connectionId did not match a known record')
    }
>>>>>>> 4cb4e8e0
  }
  /**
   * Removes the given tag from the given record found by connectionId, if the tag exists otherwise does nothing
   * @param connectionId
   * @param type
   * @throws AriesFrameworkError if the record corrisponding to the provided connectionId cannot be found
   */
  public async removeConnectionType(connectionId: string, type: ConnectionType | string) {
<<<<<<< HEAD
    const record = await this.getById(connectionId)
    const tags = record.getTags()['connectionType']
    if (tags) {
=======
    const record = await this.findById(connectionId)
    if (record) {
      const tags = (record.getTag('connectionType') as string[]) || ([] as string[])

>>>>>>> 4cb4e8e0
      const newTags = tags.filter((value: string) => {
        if (value != type) return value
      })
      record.setTag('connectionType', [...newTags])
<<<<<<< HEAD
=======

      await this.connectionService.update(record)
    } else {
      throw new AriesFrameworkError('The provided connectionId did not match a known record')
>>>>>>> 4cb4e8e0
    }
    await this.connectionService.update(record)
  }
  /**
   * Gets the known connection types for the record matching the given connectionId
   * @param connectionId
   * @returns An array of known connection types or null if none exist
   * @throws AriesFrameworkError if the record corrisponding to the provided connectionId cannot be found
   */
  public async getConnectionTypes(connectionId: string) {
<<<<<<< HEAD
    const record = await this.getById(connectionId)

    const tags = record.getTags()['connectionType']
    if (tags) return tags
    else return null
  }

  public async findAllByConnectionType(types: [ConnectionType | string]) {
    return this.connectionService.findAllByConnectionType(types)
=======
    const record = await this.findById(connectionId)
    if (record) {
      const tags = record.getTag('connectionType') as string[]
      return tags || null
    } else {
      throw new AriesFrameworkError('The provide connectionId did not match a known record')
    }
  }
  /**
   * tries to find the target tag on the record corrisponding to provided connectionId
   * @param connectionId
   * @param targetTag name of the target tag as a string (case sensitive)
   * @returns The target tag or null if it does not exist
   * @throws AriesFrameworkError if the record corrisponding to the provided connectionId cannot be found
   */
  public async getTagFromRecord(connectionId: string, targetTag: string) {
    const record = await this.findById(connectionId)
    if (record) {
      const tag = record.getTag(targetTag)
      return tag || null
    } else {
      throw new AriesFrameworkError('The provided connectionId did not match a known record')
    }
  }
  /**
   * Tries to get all the tags corrisponding to the provided connectionId
   * @param conectionId
   * @returns All tags associated with a given object
   * @throws AriesFrameworkError if the record corripsoning to the provided connectionId cannot be found
   */
  public async getAllTagsFromRecord(conectionId: string) {
    const record = await this.findById(conectionId)
    if (record) {
      const tags = record.getTags()
      return tags || null
    } else {
      throw new AriesFrameworkError('The provided connectionId did not match a known record')
    }
>>>>>>> 4cb4e8e0
  }

  /**
   * Retrieve a connection record by id
   *
   * @param connectionId The connection record id
   * @throws {RecordNotFoundError} If no record is found
   * @return The connection record
   *
   */
  public getById(connectionId: string): Promise<ConnectionRecord> {
    return this.connectionService.getById(connectionId)
  }

  /**
   * Find a connection record by id
   *
   * @param connectionId the connection record id
   * @returns The connection record or null if not found
   */
  public findById(connectionId: string): Promise<ConnectionRecord | null> {
    return this.connectionService.findById(connectionId)
  }

  /**
   * Delete a connection record by id
   *
   * @param connectionId the connection record id
   */
  public async deleteById(connectionId: string) {
    return this.connectionService.deleteById(connectionId)
  }

  public async findByKeys({ senderKey, recipientKey }: { senderKey: Key; recipientKey: Key }) {
    const theirDidRecord = await this.didRepository.findByRecipientKey(senderKey)
    if (theirDidRecord) {
      const ourDidRecord = await this.didRepository.findByRecipientKey(recipientKey)
      if (ourDidRecord) {
        const connectionRecord = await this.connectionService.findSingleByQuery({
          did: ourDidRecord.id,
          theirDid: theirDidRecord.id,
        })
        if (connectionRecord && connectionRecord.isReady) return connectionRecord
      }
    }

    this.agentConfig.logger.debug(
      `No connection record found for encrypted message with recipient key ${recipientKey.fingerprint} and sender key ${senderKey.fingerprint}`
    )

    return null
  }

  public async findAllByOutOfBandId(outOfBandId: string) {
    return this.connectionService.findAllByOutOfBandId(outOfBandId)
  }

  /**
   * Retrieve a connection record by thread id
   *
   * @param threadId The thread id
   * @throws {RecordNotFoundError} If no record is found
   * @throws {RecordDuplicateError} If multiple records are found
   * @returns The connection record
   */
  public getByThreadId(threadId: string): Promise<ConnectionRecord> {
    return this.connectionService.getByThreadId(threadId)
  }

  public async findByDid(did: string): Promise<ConnectionRecord | null> {
    return this.connectionService.findByTheirDid(did)
  }

  public async findByInvitationDid(invitationDid: string): Promise<ConnectionRecord[]> {
    return this.connectionService.findByInvitationDid(invitationDid)
  }

  private registerHandlers(dispatcher: Dispatcher) {
    dispatcher.registerHandler(
      new ConnectionRequestHandler(
        this.agentConfig,
        this.connectionService,
        this.outOfBandService,
        this.routingService,
        this.didRepository
      )
    )
    dispatcher.registerHandler(
      new ConnectionResponseHandler(
        this.agentConfig,
        this.connectionService,
        this.outOfBandService,
        this.didResolverService
      )
    )
    dispatcher.registerHandler(new AckMessageHandler(this.connectionService))
    dispatcher.registerHandler(new TrustPingMessageHandler(this.trustPingService, this.connectionService))
    dispatcher.registerHandler(new TrustPingResponseMessageHandler(this.trustPingService))

    dispatcher.registerHandler(
      new DidExchangeRequestHandler(
        this.agentConfig,
        this.didExchangeProtocol,
        this.outOfBandService,
        this.routingService,
        this.didRepository
      )
    )

    dispatcher.registerHandler(
      new DidExchangeResponseHandler(
        this.agentConfig,
        this.didExchangeProtocol,
        this.outOfBandService,
        this.connectionService,
        this.didResolverService
      )
    )
    dispatcher.registerHandler(new DidExchangeCompleteHandler(this.didExchangeProtocol, this.outOfBandService))
  }

  /**
   * Registers the dependencies of the connections module on the dependency manager.
   */
  public static register(dependencyManager: DependencyManager) {
    // Api
    dependencyManager.registerContextScoped(ConnectionsModule)

    // Services
    dependencyManager.registerSingleton(ConnectionService)
    dependencyManager.registerSingleton(DidExchangeProtocol)
    dependencyManager.registerSingleton(TrustPingService)

    // Repositories
    dependencyManager.registerSingleton(ConnectionRepository)
  }
}<|MERGE_RESOLUTION|>--- conflicted
+++ resolved
@@ -206,22 +206,11 @@
    * @throws AriesFrameworkError if the record corrisponding to the provided connectionId cannot be found
    */
   public async addConnectionType(connectionId: string, type: ConnectionType | string) {
-<<<<<<< HEAD
     const record = await this.getById(connectionId)
-    const tags = record.getTags()['connectionType']
-    if (tags) record.setTag('connectionType', [type, ...tags])
-    else record.setTag('connectionType', [type])
-    await this.connectionService.update(record)
-=======
-    const record = await this.findById(connectionId)
-    if (record) {
+    
       const tags = (record.getTag('connectionType') as string[]) || ([] as string[])
       record.setTag('connectionType', [type, ...tags])
       await this.connectionService.update(record)
-    } else {
-      throw new AriesFrameworkError('The provided connectionId did not match a known record')
-    }
->>>>>>> 4cb4e8e0
   }
   /**
    * Removes the given tag from the given record found by connectionId, if the tag exists otherwise does nothing
@@ -230,29 +219,18 @@
    * @throws AriesFrameworkError if the record corrisponding to the provided connectionId cannot be found
    */
   public async removeConnectionType(connectionId: string, type: ConnectionType | string) {
-<<<<<<< HEAD
     const record = await this.getById(connectionId)
-    const tags = record.getTags()['connectionType']
-    if (tags) {
-=======
-    const record = await this.findById(connectionId)
-    if (record) {
+    
       const tags = (record.getTag('connectionType') as string[]) || ([] as string[])
 
->>>>>>> 4cb4e8e0
       const newTags = tags.filter((value: string) => {
         if (value != type) return value
       })
       record.setTag('connectionType', [...newTags])
-<<<<<<< HEAD
-=======
 
       await this.connectionService.update(record)
-    } else {
-      throw new AriesFrameworkError('The provided connectionId did not match a known record')
->>>>>>> 4cb4e8e0
-    }
-    await this.connectionService.update(record)
+   
+
   }
   /**
    * Gets the known connection types for the record matching the given connectionId
@@ -261,56 +239,9 @@
    * @throws AriesFrameworkError if the record corrisponding to the provided connectionId cannot be found
    */
   public async getConnectionTypes(connectionId: string) {
-<<<<<<< HEAD
     const record = await this.getById(connectionId)
-
-    const tags = record.getTags()['connectionType']
-    if (tags) return tags
-    else return null
-  }
-
-  public async findAllByConnectionType(types: [ConnectionType | string]) {
-    return this.connectionService.findAllByConnectionType(types)
-=======
-    const record = await this.findById(connectionId)
-    if (record) {
       const tags = record.getTag('connectionType') as string[]
       return tags || null
-    } else {
-      throw new AriesFrameworkError('The provide connectionId did not match a known record')
-    }
-  }
-  /**
-   * tries to find the target tag on the record corrisponding to provided connectionId
-   * @param connectionId
-   * @param targetTag name of the target tag as a string (case sensitive)
-   * @returns The target tag or null if it does not exist
-   * @throws AriesFrameworkError if the record corrisponding to the provided connectionId cannot be found
-   */
-  public async getTagFromRecord(connectionId: string, targetTag: string) {
-    const record = await this.findById(connectionId)
-    if (record) {
-      const tag = record.getTag(targetTag)
-      return tag || null
-    } else {
-      throw new AriesFrameworkError('The provided connectionId did not match a known record')
-    }
-  }
-  /**
-   * Tries to get all the tags corrisponding to the provided connectionId
-   * @param conectionId
-   * @returns All tags associated with a given object
-   * @throws AriesFrameworkError if the record corripsoning to the provided connectionId cannot be found
-   */
-  public async getAllTagsFromRecord(conectionId: string) {
-    const record = await this.findById(conectionId)
-    if (record) {
-      const tags = record.getTags()
-      return tags || null
-    } else {
-      throw new AriesFrameworkError('The provided connectionId did not match a known record')
-    }
->>>>>>> 4cb4e8e0
   }
 
   /**
