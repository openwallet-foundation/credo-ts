import type { AgentConfig } from '../../../agent/AgentConfig'
import type { Handler, HandlerInboundMessage } from '../../../agent/Handler'
import type { ConnectionService } from '../services/ConnectionService'

import { createOutboundMessage } from '../../../agent/helpers'
import { ConnectionResponseMessage } from '../messages'

export class ConnectionResponseHandler implements Handler {
  private connectionService: ConnectionService
  private agentConfig: AgentConfig
  public supportedMessages = [ConnectionResponseMessage]

  public constructor(connectionService: ConnectionService, agentConfig: AgentConfig) {
    this.connectionService = connectionService
    this.agentConfig = agentConfig
  }

  public async handle(messageContext: HandlerInboundMessage<ConnectionResponseHandler>) {
    const connection = await this.connectionService.processResponse(messageContext)

    // TODO: should we only send ping message in case of autoAcceptConnection or always?
    // In AATH we have a separate step to send the ping. So for now we'll only do it
    // if auto accept is enable
<<<<<<< HEAD
    if (messageContext.connection?.autoAcceptConnection ?? this.agentConfig.autoAcceptConnections) {
      const { message } = await this.connectionService.createTrustPingAck(messageContext.connection.id)
      return createOutboundMessage(messageContext.connection, message)
=======
    if (connection.autoAcceptConnection ?? this.agentConfig.autoAcceptConnections) {
      const { message } = await this.connectionService.createTrustPing(connection.id)
      return createOutboundMessage(connection, message)
>>>>>>> 9fda24ec
    }
  }
}<|MERGE_RESOLUTION|>--- conflicted
+++ resolved
@@ -21,15 +21,9 @@
     // TODO: should we only send ping message in case of autoAcceptConnection or always?
     // In AATH we have a separate step to send the ping. So for now we'll only do it
     // if auto accept is enable
-<<<<<<< HEAD
-    if (messageContext.connection?.autoAcceptConnection ?? this.agentConfig.autoAcceptConnections) {
-      const { message } = await this.connectionService.createTrustPingAck(messageContext.connection.id)
-      return createOutboundMessage(messageContext.connection, message)
-=======
     if (connection.autoAcceptConnection ?? this.agentConfig.autoAcceptConnections) {
-      const { message } = await this.connectionService.createTrustPing(connection.id)
+      const { message } = await this.connectionService.createTrustPingAck(connection.id)
       return createOutboundMessage(connection, message)
->>>>>>> 9fda24ec
     }
   }
 }