--- conflicted
+++ resolved
@@ -185,19 +185,13 @@
     messageContext: InboundMessageContext<ConnectionRequestMessage>,
     routing?: Routing
   ): Promise<ConnectionRecord> {
-<<<<<<< HEAD
     const { message, recipientVerkey, senderVerkey } = messageContext
 
     if (!recipientVerkey || !senderVerkey) {
       throw new AriesFrameworkError('Unable to process connection request without senderVerkey or recipientVerkey')
     }
 
-    const connectionRecord = await this.findByVerkey(recipientVerkey)
-=======
-    const { message, recipientVerkey } = messageContext
-    let connectionRecord = messageContext.connection
->>>>>>> 87767621
-
+    let connectionRecord = await this.findByVerkey(recipientVerkey)
     if (!connectionRecord) {
       throw new AriesFrameworkError(
         `Unable to process connection request: connection for verkey ${recipientVerkey} not found`
