import type { AgentMessage } from '../../../agent/AgentMessage'
import type { InboundMessageContext } from '../../../agent/models/InboundMessageContext'
import type { Logger } from '../../../logger'
import type { AckMessage } from '../../common'
import type { OutOfBandDidCommService } from '../../oob/domain/OutOfBandDidCommService'
import type { OutOfBandRecord } from '../../oob/repository'
import type { ConnectionStateChangedEvent } from '../ConnectionEvents'
import type { ConnectionProblemReportMessage } from '../messages'
import type { CustomConnectionTags } from '../repository/ConnectionRecord'

import { firstValueFrom, ReplaySubject } from 'rxjs'
import { first, map, timeout } from 'rxjs/operators'
import { inject, scoped, Lifecycle } from 'tsyringe'

import { AgentConfig } from '../../../agent/AgentConfig'
import { EventEmitter } from '../../../agent/EventEmitter'
import { InjectionSymbols } from '../../../constants'
import { signData, unpackAndVerifySignatureDecorator } from '../../../decorators/signature/SignatureDecoratorUtils'
import { AriesFrameworkError } from '../../../error'
import { JsonTransformer } from '../../../utils/JsonTransformer'
import { MessageValidator } from '../../../utils/MessageValidator'
import { indyDidFromPublicKeyBase58 } from '../../../utils/did'
import { Wallet } from '../../../wallet/Wallet'
import { DidKey, Key, IndyAgentService } from '../../dids'
import { DidDocumentRole } from '../../dids/domain/DidDocumentRole'
import { didKeyToVerkey } from '../../dids/helpers'
import { didDocumentJsonToNumAlgo1Did } from '../../dids/methods/peer/peerDidNumAlgo1'
import { DidRepository, DidRecord } from '../../dids/repository'
import { DidRecordMetadataKeys } from '../../dids/repository/didRecordMetadataTypes'
import { OutOfBandRole } from '../../oob/domain/OutOfBandRole'
import { OutOfBandState } from '../../oob/domain/OutOfBandState'
import { ConnectionEventTypes } from '../ConnectionEvents'
import { ConnectionProblemReportError, ConnectionProblemReportReason } from '../errors'
import { ConnectionRequestMessage, ConnectionResponseMessage, TrustPingMessage } from '../messages'
import {
  DidExchangeRole,
  DidExchangeState,
  Connection,
  DidDoc,
  Ed25119Sig2018,
  EmbeddedAuthentication,
  HandshakeProtocol,
  ReferencedAuthentication,
  authenticationTypes,
} from '../models'
import { ConnectionRecord } from '../repository/ConnectionRecord'
import { ConnectionRepository } from '../repository/ConnectionRepository'

import { convertToNewDidDocument } from './helpers'

export interface ConnectionRequestParams {
  label?: string
  imageUrl?: string
  alias?: string
  routing: Routing
  autoAcceptConnection?: boolean
}

@scoped(Lifecycle.ContainerScoped)
export class ConnectionService {
  private wallet: Wallet
  private config: AgentConfig
  private connectionRepository: ConnectionRepository
  private didRepository: DidRepository
  private eventEmitter: EventEmitter
  private logger: Logger

  public constructor(
    @inject(InjectionSymbols.Wallet) wallet: Wallet,
    config: AgentConfig,
    connectionRepository: ConnectionRepository,
    didRepository: DidRepository,
    eventEmitter: EventEmitter
  ) {
    this.wallet = wallet
    this.config = config
    this.connectionRepository = connectionRepository
    this.didRepository = didRepository
    this.eventEmitter = eventEmitter
    this.logger = config.logger
  }

  /**
   * Create a connection request message for a given out-of-band.
   *
   * @param outOfBandRecord out-of-band record for which to create a connection request
   * @param config config for creation of connection request
   * @returns outbound message containing connection request
   */
  public async createRequest(
    outOfBandRecord: OutOfBandRecord,
    config: ConnectionRequestParams
  ): Promise<ConnectionProtocolMsgReturnType<ConnectionRequestMessage>> {
    this.logger.debug(`Create message ${ConnectionRequestMessage.type} start`, outOfBandRecord)
    outOfBandRecord.assertRole(OutOfBandRole.Receiver)
    outOfBandRecord.assertState(OutOfBandState.PrepareResponse)

    // TODO check there is no connection record for particular oob record

    const { outOfBandInvitation } = outOfBandRecord

    const { mediatorId } = config.routing
    const didDoc = this.createDidDoc(config.routing)

    // TODO: We should store only one did that we'll use to send the request message with success.
    // We take just the first one for now.
    const [invitationDid] = outOfBandInvitation.invitationDids

    const { did: peerDid } = await this.createDid({
      role: DidDocumentRole.Created,
      didDocument: convertToNewDidDocument(didDoc),
    })

    const connectionRecord = await this.createConnection({
      protocol: HandshakeProtocol.Connections,
      role: DidExchangeRole.Requester,
      state: DidExchangeState.InvitationReceived,
      theirLabel: outOfBandInvitation.label,
      alias: config?.alias,
      did: peerDid,
      mediatorId,
      autoAcceptConnection: config?.autoAcceptConnection,
      outOfBandId: outOfBandRecord.id,
      invitationDid,
    })

<<<<<<< HEAD
=======
    const { did: peerDid } = await this.createDid({
      role: DidDocumentRole.Created,
      didDoc,
    })

>>>>>>> 537b51ef
    const { label, imageUrl, autoAcceptConnection } = config

    const connectionRequest = new ConnectionRequestMessage({
      label: label ?? this.config.label,
      did: didDoc.id,
      didDoc,
      imageUrl: imageUrl ?? this.config.connectionImageUrl,
    })

    if (autoAcceptConnection !== undefined || autoAcceptConnection !== null) {
      connectionRecord.autoAcceptConnection = config?.autoAcceptConnection
    }

    connectionRecord.threadId = connectionRequest.id
    await this.updateState(connectionRecord, DidExchangeState.RequestSent)

    return {
      connectionRecord,
      message: connectionRequest,
    }
  }

  public async processRequest(
    messageContext: InboundMessageContext<ConnectionRequestMessage>,
    outOfBandRecord: OutOfBandRecord
  ): Promise<ConnectionRecord> {
    this.logger.debug(`Process message ${ConnectionRequestMessage.type} start`, messageContext)
    outOfBandRecord.assertRole(OutOfBandRole.Sender)
    outOfBandRecord.assertState(OutOfBandState.AwaitResponse)

    // TODO check there is no connection record for particular oob record

    const { message } = messageContext
    if (!message.connection.didDoc) {
      throw new ConnectionProblemReportError('Public DIDs are not supported yet', {
        problemCode: ConnectionProblemReportReason.RequestNotAccepted,
      })
    }

    const { did: peerDid } = await this.createDid({
      role: DidDocumentRole.Received,
      didDocument: convertToNewDidDocument(message.connection.didDoc),
    })

    const connectionRecord = await this.createConnection({
      protocol: HandshakeProtocol.Connections,
      role: DidExchangeRole.Responder,
      state: DidExchangeState.RequestReceived,
<<<<<<< HEAD
      multiUseInvitation: false,
      theirLabel: message.label,
      imageUrl: message.imageUrl,
      outOfBandId: outOfBandRecord.id,
      theirDid: peerDid,
      threadId: message.threadId,
      mediatorId: outOfBandRecord.mediatorId,
      autoAcceptConnection: outOfBandRecord.autoAcceptConnection,
    })

=======
      did,
      mediatorId,
      autoAcceptConnection: outOfBandRecord.autoAcceptConnection,
    })

    const { did: peerDid } = await this.createDid({
      role: DidDocumentRole.Received,
      didDoc: message.connection.didDoc,
    })

    connectionRecord.theirDid = peerDid
    connectionRecord.theirLabel = message.label
    connectionRecord.threadId = message.id
    connectionRecord.imageUrl = message.imageUrl
    connectionRecord.outOfBandId = outOfBandRecord.id

>>>>>>> 537b51ef
    await this.connectionRepository.update(connectionRecord)
    this.eventEmitter.emit<ConnectionStateChangedEvent>({
      type: ConnectionEventTypes.ConnectionStateChanged,
      payload: {
        connectionRecord,
        previousState: null,
      },
    })

    this.logger.debug(`Process message ${ConnectionRequestMessage.type} end`, connectionRecord)
    return connectionRecord
  }

  /**
   * Create a connection response message for the connection with the specified connection id.
   *
   * @param connectionRecord the connection for which to create a connection response
   * @returns outbound message containing connection response
   */
  public async createResponse(
    connectionRecord: ConnectionRecord,
    outOfBandRecord: OutOfBandRecord,
    routing?: Routing
  ): Promise<ConnectionProtocolMsgReturnType<ConnectionResponseMessage>> {
    this.logger.debug(`Create message ${ConnectionResponseMessage.type} start`, connectionRecord)
    connectionRecord.assertState(DidExchangeState.RequestReceived)
    connectionRecord.assertRole(DidExchangeRole.Responder)

    const didDoc = routing
      ? this.createDidDoc(routing)
      : this.createDidDocFromOutOfBandDidCommServices(
          outOfBandRecord.outOfBandInvitation.services.filter(
            (s): s is OutOfBandDidCommService => typeof s !== 'string'
          )
        )

    const { did: peerDid } = await this.createDid({
      role: DidDocumentRole.Created,
      didDoc,
    })

    const connection = new Connection({
      did: didDoc.id,
      didDoc,
    })

    const connectionJson = JsonTransformer.toJSON(connection)

    if (!connectionRecord.threadId) {
      throw new AriesFrameworkError(`Connection record with id ${connectionRecord.id} does not have a thread id`)
    }

    const signingKey = Key.fromFingerprint(outOfBandRecord.getTags().recipientKeyFingerprints[0]).publicKeyBase58

    const connectionResponse = new ConnectionResponseMessage({
      threadId: connectionRecord.threadId,
      connectionSig: await signData(connectionJson, this.wallet, signingKey),
    })

    connectionRecord.did = peerDid
    await this.updateState(connectionRecord, DidExchangeState.ResponseSent)

    this.logger.debug(`Create message ${ConnectionResponseMessage.type} end`, {
      connectionRecord,
      message: connectionResponse,
    })
    return {
      connectionRecord,
      message: connectionResponse,
    }
  }

  /**
   * Process a received connection response message. This will not accept the connection request
   * or send a connection acknowledgement message. It will only update the existing connection record
   * with all the new information from the connection response message. Use {@link ConnectionService.createTrustPing}
   * after calling this function to create a trust ping message.
   *
   * @param messageContext the message context containing a connection response message
   * @returns updated connection record
   */
  public async processResponse(
    messageContext: InboundMessageContext<ConnectionResponseMessage>,
    outOfBandRecord: OutOfBandRecord
  ): Promise<ConnectionRecord> {
    this.logger.debug(`Process message ${ConnectionResponseMessage.type} start`, messageContext)
    const { connection: connectionRecord, message, recipientKey, senderKey } = messageContext

    if (!recipientKey || !senderKey) {
      throw new AriesFrameworkError('Unable to process connection request without senderKey or recipientKey')
    }

    if (!connectionRecord) {
      throw new AriesFrameworkError('No connection record in message context.')
    }

    connectionRecord.assertState(DidExchangeState.RequestSent)
    connectionRecord.assertRole(DidExchangeRole.Requester)

    let connectionJson = null
    try {
      connectionJson = await unpackAndVerifySignatureDecorator(message.connectionSig, this.wallet)
    } catch (error) {
      if (error instanceof AriesFrameworkError) {
        throw new ConnectionProblemReportError(error.message, {
          problemCode: ConnectionProblemReportReason.ResponseProcessingError,
        })
      }
      throw error
    }

    const connection = JsonTransformer.fromJSON(connectionJson, Connection)
    try {
      await MessageValidator.validate(connection)
    } catch (error) {
      throw new Error(error)
    }

    // Per the Connection RFC we must check if the key used to sign the connection~sig is the same key
    // as the recipient key(s) in the connection invitation message
    const signerVerkey = message.connectionSig.signer

    const invitationKey = Key.fromFingerprint(outOfBandRecord.getTags().recipientKeyFingerprints[0]).publicKeyBase58

    if (signerVerkey !== invitationKey) {
      throw new ConnectionProblemReportError(
        `Connection object in connection response message is not signed with same key as recipient key in invitation expected='${invitationKey}' received='${signerVerkey}'`,
        { problemCode: ConnectionProblemReportReason.ResponseNotAccepted }
      )
    }

    if (!connection.didDoc) {
      throw new AriesFrameworkError('DID Document is missing.')
    }

    const { did: peerDid } = await this.createDid({
      role: DidDocumentRole.Received,
      didDoc: connection.didDoc,
    })

    connectionRecord.theirDid = peerDid
    connectionRecord.threadId = message.threadId

    await this.updateState(connectionRecord, DidExchangeState.ResponseReceived)
    return connectionRecord
  }

  /**
   * Create a trust ping message for the connection with the specified connection id.
   *
   * By default a trust ping message should elicit a response. If this is not desired the
   * `config.responseRequested` property can be set to `false`.
   *
   * @param connectionRecord the connection for which to create a trust ping message
   * @param config the config for the trust ping message
   * @returns outbound message containing trust ping message
   */
  public async createTrustPing(
    connectionRecord: ConnectionRecord,
    config: { responseRequested?: boolean; comment?: string } = {}
  ): Promise<ConnectionProtocolMsgReturnType<TrustPingMessage>> {
    connectionRecord.assertState([DidExchangeState.ResponseReceived, DidExchangeState.Completed])

    // TODO:
    //  - create ack message
    //  - maybe this shouldn't be in the connection service?
    const trustPing = new TrustPingMessage(config)

    // Only update connection record and emit an event if the state is not already 'Complete'
    if (connectionRecord.state !== DidExchangeState.Completed) {
      await this.updateState(connectionRecord, DidExchangeState.Completed)
    }

    return {
      connectionRecord,
      message: trustPing,
    }
  }

  /**
   * Process a received ack message. This will update the state of the connection
   * to Completed if this is not already the case.
   *
   * @param messageContext the message context containing an ack message
   * @returns updated connection record
   */
  public async processAck(messageContext: InboundMessageContext<AckMessage>): Promise<ConnectionRecord> {
    const { connection, recipientKey } = messageContext

    if (!connection) {
      throw new AriesFrameworkError(
        `Unable to process connection ack: connection for recipient key ${recipientKey?.fingerprint} not found`
      )
    }

    // TODO: This is better addressed in a middleware of some kind because
    // any message can transition the state to complete, not just an ack or trust ping
    if (connection.state === DidExchangeState.ResponseSent && connection.role === DidExchangeRole.Responder) {
      await this.updateState(connection, DidExchangeState.Completed)
    }

    return connection
  }

  /**
   * Process a received {@link ProblemReportMessage}.
   *
   * @param messageContext The message context containing a connection problem report message
   * @returns connection record associated with the connection problem report message
   *
   */
  public async processProblemReport(
    messageContext: InboundMessageContext<ConnectionProblemReportMessage>
  ): Promise<ConnectionRecord> {
    const { message: connectionProblemReportMessage, recipientKey, senderKey } = messageContext

    this.logger.debug(`Processing connection problem report for verkey ${recipientKey?.fingerprint}`)

    if (!recipientKey) {
      throw new AriesFrameworkError('Unable to process connection problem report without recipientKey')
    }

    let connectionRecord
    const ourDidRecords = await this.didRepository.findAllByRecipientKey(recipientKey)
    for (const ourDidRecord of ourDidRecords) {
      connectionRecord = await this.findByOurDid(ourDidRecord.id)
    }

    if (!connectionRecord) {
      throw new AriesFrameworkError(
        `Unable to process connection problem report: connection for recipient key ${recipientKey.fingerprint} not found`
      )
    }

    const theirDidRecord = connectionRecord.theirDid && (await this.didRepository.findById(connectionRecord.theirDid))
    if (!theirDidRecord) {
      throw new AriesFrameworkError(`Did record with id ${connectionRecord.theirDid} not found.`)
    }

    if (senderKey) {
      if (!theirDidRecord?.getTags().recipientKeyFingerprints?.includes(senderKey.fingerprint)) {
        throw new AriesFrameworkError("Sender key doesn't match key of connection record")
      }
    }

    connectionRecord.errorMessage = `${connectionProblemReportMessage.description.code} : ${connectionProblemReportMessage.description.en}`
    await this.update(connectionRecord)
    return connectionRecord
  }

  /**
   * Assert that an inbound message either has a connection associated with it,
   * or has everything correctly set up for connection-less exchange.
   *
   * @param messageContext - the inbound message context
   * @param previousRespondence - previous sent and received message to determine if a valid service decorator is present
   */
  public assertConnectionOrServiceDecorator(
    messageContext: InboundMessageContext,
    {
      previousSentMessage,
      previousReceivedMessage,
    }: {
      previousSentMessage?: AgentMessage
      previousReceivedMessage?: AgentMessage
    } = {}
  ) {
    const { connection, message } = messageContext

    // Check if we have a ready connection. Verification is already done somewhere else. Return
    if (connection) {
      connection.assertReady()
      this.logger.debug(`Processing message with id ${message.id} and connection id ${connection.id}`, {
        type: message.type,
      })
    } else {
      this.logger.debug(`Processing connection-less message with id ${message.id}`, {
        type: message.type,
      })

      const recipientKey = messageContext.recipientKey && messageContext.recipientKey.publicKeyBase58
      const senderKey = messageContext.senderKey && messageContext.senderKey.publicKeyBase58

      if (previousSentMessage) {
        // If we have previously sent a message, it is not allowed to receive an OOB/unpacked message
        if (!recipientKey) {
          throw new AriesFrameworkError(
            'Cannot verify service without recipientKey on incoming message (received unpacked message)'
          )
        }

        // Check if the inbound message recipient key is present
        // in the recipientKeys of previously sent message ~service decorator
        if (!previousSentMessage?.service || !previousSentMessage.service.recipientKeys.includes(recipientKey)) {
          throw new AriesFrameworkError(
            'Previously sent message ~service recipientKeys does not include current received message recipient key'
          )
        }
      }

      if (previousReceivedMessage) {
        // If we have previously received a message, it is not allowed to receive an OOB/unpacked/AnonCrypt message
        if (!senderKey) {
          throw new AriesFrameworkError(
            'Cannot verify service without senderKey on incoming message (received AnonCrypt or unpacked message)'
          )
        }

        // Check if the inbound message sender key is present
        // in the recipientKeys of previously received message ~service decorator
        if (!previousReceivedMessage.service || !previousReceivedMessage.service.recipientKeys.includes(senderKey)) {
          throw new AriesFrameworkError(
            'Previously received message ~service recipientKeys does not include current received message sender key'
          )
        }
      }

      // If message is received unpacked/, we need to make sure it included a ~service decorator
      if (!message.service && !recipientKey) {
        throw new AriesFrameworkError('Message recipientKey must have ~service decorator')
      }
    }
  }

  public async updateState(connectionRecord: ConnectionRecord, newState: DidExchangeState) {
    const previousState = connectionRecord.state
    connectionRecord.state = newState
    await this.connectionRepository.update(connectionRecord)

    this.eventEmitter.emit<ConnectionStateChangedEvent>({
      type: ConnectionEventTypes.ConnectionStateChanged,
      payload: {
        connectionRecord,
        previousState,
      },
    })
  }

  public update(connectionRecord: ConnectionRecord) {
    return this.connectionRepository.update(connectionRecord)
  }

  /**
   * Retrieve all connections records
   *
   * @returns List containing all connection records
   */
  public getAll() {
    return this.connectionRepository.getAll()
  }

  /**
   * Retrieve a connection record by id
   *
   * @param connectionId The connection record id
   * @throws {RecordNotFoundError} If no record is found
   * @return The connection record
   *
   */
  public getById(connectionId: string): Promise<ConnectionRecord> {
    return this.connectionRepository.getById(connectionId)
  }

  /**
   * Find a connection record by id
   *
   * @param connectionId the connection record id
   * @returns The connection record or null if not found
   */
  public findById(connectionId: string): Promise<ConnectionRecord | null> {
    return this.connectionRepository.findById(connectionId)
  }

  /**
   * Delete a connection record by id
   *
   * @param connectionId the connection record id
   */
  public async deleteById(connectionId: string) {
    const connectionRecord = await this.getById(connectionId)
    return this.connectionRepository.delete(connectionRecord)
  }

  public async findSingleByQuery(query: { did: string; theirDid: string }) {
    return this.connectionRepository.findSingleByQuery(query)
  }

  /**
   * Retrieve a connection record by thread id
   *
   * @param threadId The thread id
   * @throws {RecordNotFoundError} If no record is found
   * @throws {RecordDuplicateError} If multiple records are found
   * @returns The connection record
   */
  public getByThreadId(threadId: string): Promise<ConnectionRecord> {
    return this.connectionRepository.getByThreadId(threadId)
  }

  public async findByTheirDid(did: string): Promise<ConnectionRecord | null> {
    return this.connectionRepository.findSingleByQuery({ theirDid: did })
  }

  public async findByOurDid(did: string): Promise<ConnectionRecord | null> {
    return this.connectionRepository.findSingleByQuery({ did })
  }

  public async findAllByOutOfBandId(outOfBandId: string) {
    return this.connectionRepository.findByQuery({ outOfBandId })
  }

  public async findByInvitationDid(invitationDid: string) {
    return this.connectionRepository.findByQuery({ invitationDid })
  }

  public async createConnection(options: {
    role: DidExchangeRole
    state: DidExchangeState
    alias?: string
    mediatorId?: string
    theirLabel?: string
    theirDid?: string
    did?: string
    autoAcceptConnection?: boolean
    tags?: CustomConnectionTags
    threadId?: string
    imageUrl?: string
    protocol?: HandshakeProtocol
    outOfBandId?: string
    invitationDid?: string
  }): Promise<ConnectionRecord> {
    const connectionRecord = new ConnectionRecord({
      state: options.state,
      role: options.role,
      tags: options.tags,
      alias: options.alias,
      theirLabel: options.theirLabel,
      theirDid: options.theirDid,
      did: options.did,
      threadId: options.threadId,
      autoAcceptConnection: options.autoAcceptConnection,
      imageUrl: options.imageUrl,
      mediatorId: options.mediatorId,
      protocol: options.protocol,
      outOfBandId: options.outOfBandId,
      invitationDid: options.invitationDid,
    })
    await this.connectionRepository.save(connectionRecord)
    return connectionRecord
  }

  private async createDid({ role, didDoc }: { role: DidDocumentRole; didDoc: DidDoc }) {
    // Convert the legacy did doc to a new did document
    const didDocument = convertToNewDidDocument(didDoc)

    const peerDid = didDocumentJsonToNumAlgo1Did(didDocument.toJSON())
    didDocument.id = peerDid
    const didRecord = new DidRecord({
      id: peerDid,
      role,
      didDocument,
      tags: {
        // We need to save the recipientKeys, so we can find the associated did
        // of a key when we receive a message from another connection.
        recipientKeyFingerprints: didDocument.recipientKeys.map((key) => key.fingerprint),
      },
    })

    // Store the unqualified did with the legacy did document in the metadata
    // Can be removed at a later stage if we know for sure we don't need it anymore
    didRecord.metadata.set(DidRecordMetadataKeys.LegacyDid, {
      unqualifiedDid: didDoc.id,
      didDocumentString: JsonTransformer.serialize(didDoc),
    })

    this.logger.debug('Saving DID record', {
      id: didRecord.id,
      role: didRecord.role,
      tags: didRecord.getTags(),
      didDocument: 'omitted...',
    })

    await this.didRepository.save(didRecord)
    this.logger.debug('Did record created.', didRecord)
    return { did: peerDid, didDocument }
  }

  private createDidDoc(routing: Routing) {
    const indyDid = indyDidFromPublicKeyBase58(routing.recipientKey.publicKeyBase58)

    const publicKey = new Ed25119Sig2018({
      id: `${indyDid}#1`,
      controller: indyDid,
      publicKeyBase58: routing.recipientKey.publicKeyBase58,
    })

    const auth = new ReferencedAuthentication(publicKey, authenticationTypes.Ed25519VerificationKey2018)

    // IndyAgentService is old service type
    const services = routing.endpoints.map(
      (endpoint, index) =>
        new IndyAgentService({
          id: `${indyDid}#IndyAgentService`,
          serviceEndpoint: endpoint,
          recipientKeys: [routing.recipientKey.publicKeyBase58],
          routingKeys: routing.routingKeys.map((key) => key.publicKeyBase58),
          // Order of endpoint determines priority
          priority: index,
        })
    )

    return new DidDoc({
      id: indyDid,
      authentication: [auth],
      service: services,
      publicKey: [publicKey],
    })
  }

  private createDidDocFromOutOfBandDidCommServices(services: OutOfBandDidCommService[]) {
    const [recipientDidKey] = services[0].recipientKeys

    const recipientKey = DidKey.fromDid(recipientDidKey).key
    const did = indyDidFromPublicKeyBase58(recipientKey.publicKeyBase58)

    const publicKey = new Ed25119Sig2018({
      id: `${did}#1`,
      controller: did,
      publicKeyBase58: recipientKey.publicKeyBase58,
    })

    const auth = new ReferencedAuthentication(publicKey, authenticationTypes.Ed25519VerificationKey2018)

    // IndyAgentService is old service type
    const service = services.map(
      (service, index) =>
        new IndyAgentService({
          id: `${did}#IndyAgentService`,
          serviceEndpoint: service.serviceEndpoint,
          recipientKeys: [recipientKey.publicKeyBase58],
          routingKeys: service.routingKeys?.map(didKeyToVerkey),
          priority: index,
        })
    )

    return new DidDoc({
      id: did,
      authentication: [auth],
      service,
      publicKey: [publicKey],
    })
  }

  public async returnWhenIsConnected(connectionId: string, timeoutMs = 20000): Promise<ConnectionRecord> {
    const isConnected = (connection: ConnectionRecord) => {
      return connection.id === connectionId && connection.state === DidExchangeState.Completed
    }

    const observable = this.eventEmitter.observable<ConnectionStateChangedEvent>(
      ConnectionEventTypes.ConnectionStateChanged
    )
    const subject = new ReplaySubject<ConnectionRecord>(1)

    observable
      .pipe(
        map((e) => e.payload.connectionRecord),
        first(isConnected), // Do not wait for longer than specified timeout
        timeout(timeoutMs)
      )
      .subscribe(subject)

    const connection = await this.getById(connectionId)
    if (isConnected(connection)) {
      subject.next(connection)
    }

    return firstValueFrom(subject)
  }
}

export interface Routing {
  endpoints: string[]
  recipientKey: Key
  routingKeys: Key[]
  mediatorId?: string
}

export interface ConnectionProtocolMsgReturnType<MessageType extends AgentMessage> {
  message: MessageType
  connectionRecord: ConnectionRecord
}<|MERGE_RESOLUTION|>--- conflicted
+++ resolved
@@ -38,7 +38,6 @@
   Connection,
   DidDoc,
   Ed25119Sig2018,
-  EmbeddedAuthentication,
   HandshakeProtocol,
   ReferencedAuthentication,
   authenticationTypes,
@@ -108,7 +107,7 @@
 
     const { did: peerDid } = await this.createDid({
       role: DidDocumentRole.Created,
-      didDocument: convertToNewDidDocument(didDoc),
+      didDoc,
     })
 
     const connectionRecord = await this.createConnection({
@@ -124,14 +123,6 @@
       invitationDid,
     })
 
-<<<<<<< HEAD
-=======
-    const { did: peerDid } = await this.createDid({
-      role: DidDocumentRole.Created,
-      didDoc,
-    })
-
->>>>>>> 537b51ef
     const { label, imageUrl, autoAcceptConnection } = config
 
     const connectionRequest = new ConnectionRequestMessage({
@@ -173,15 +164,13 @@
 
     const { did: peerDid } = await this.createDid({
       role: DidDocumentRole.Received,
-      didDocument: convertToNewDidDocument(message.connection.didDoc),
+      didDoc: message.connection.didDoc,
     })
 
     const connectionRecord = await this.createConnection({
       protocol: HandshakeProtocol.Connections,
       role: DidExchangeRole.Responder,
       state: DidExchangeState.RequestReceived,
-<<<<<<< HEAD
-      multiUseInvitation: false,
       theirLabel: message.label,
       imageUrl: message.imageUrl,
       outOfBandId: outOfBandRecord.id,
@@ -191,24 +180,6 @@
       autoAcceptConnection: outOfBandRecord.autoAcceptConnection,
     })
 
-=======
-      did,
-      mediatorId,
-      autoAcceptConnection: outOfBandRecord.autoAcceptConnection,
-    })
-
-    const { did: peerDid } = await this.createDid({
-      role: DidDocumentRole.Received,
-      didDoc: message.connection.didDoc,
-    })
-
-    connectionRecord.theirDid = peerDid
-    connectionRecord.theirLabel = message.label
-    connectionRecord.threadId = message.id
-    connectionRecord.imageUrl = message.imageUrl
-    connectionRecord.outOfBandId = outOfBandRecord.id
-
->>>>>>> 537b51ef
     await this.connectionRepository.update(connectionRecord)
     this.eventEmitter.emit<ConnectionStateChangedEvent>({
       type: ConnectionEventTypes.ConnectionStateChanged,
