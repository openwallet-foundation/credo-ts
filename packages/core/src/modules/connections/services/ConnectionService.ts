--- conflicted
+++ resolved
@@ -148,11 +148,7 @@
     messageContext: InboundMessageContext<ConnectionRequestMessage>,
     outOfBandRecord: OutOfBandRecord
   ): Promise<ConnectionRecord> {
-<<<<<<< HEAD
-    this.logger.debug(`Process message ${ConnectionRequestMessage.type} start`, {
-=======
     this.logger.debug(`Process message ${ConnectionRequestMessage.type.messageTypeUri} start`, {
->>>>>>> f38ac058
       message: messageContext.message,
     })
     outOfBandRecord.assertRole(OutOfBandRole.Sender)
@@ -259,11 +255,7 @@
     messageContext: InboundMessageContext<ConnectionResponseMessage>,
     outOfBandRecord: OutOfBandRecord
   ): Promise<ConnectionRecord> {
-<<<<<<< HEAD
-    this.logger.debug(`Process message ${ConnectionResponseMessage.type} start`, {
-=======
     this.logger.debug(`Process message ${ConnectionResponseMessage.type.messageTypeUri} start`, {
->>>>>>> f38ac058
       message: messageContext.message,
     })
     const { connection: connectionRecord, message, recipientKey, senderKey } = messageContext
