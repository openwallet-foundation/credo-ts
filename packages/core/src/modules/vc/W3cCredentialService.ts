import type { AgentContext } from '../../agent/context'
import type { Key } from '../../crypto/Key'
import type { Query } from '../../storage/StorageService'
import type { W3cVerifyCredentialResult } from './models'
import type {
  CreatePresentationOptions,
  DeriveProofOptions,
  SignCredentialOptions,
  SignPresentationOptions,
  StoreCredentialOptions,
  VerifyCredentialOptions,
  VerifyPresentationOptions,
} from './models/W3cCredentialServiceOptions'
import type { VerifyPresentationResult } from './models/presentation/VerifyPresentationResult'

import { createWalletKeyPairClass } from '../../crypto/WalletKeyPair'
import { AriesFrameworkError } from '../../error'
import { injectable } from '../../plugins'
import { JsonTransformer } from '../../utils'
import { VerificationMethod } from '../dids'
import { getKeyDidMappingByVerificationMethod } from '../dids/domain/key-type'

import { SignatureSuiteRegistry } from './SignatureSuiteRegistry'
import { W3cVcModuleConfig } from './W3cVcModuleConfig'
import { deriveProof } from './deriveProof'
import { orArrayToArray, w3cDate } from './jsonldUtil'
import jsonld from './libraries/jsonld'
import vc from './libraries/vc'
import { W3cVerifiableCredential } from './models'
import { W3cPresentation } from './models/presentation/W3cPresentation'
import { W3cVerifiablePresentation } from './models/presentation/W3cVerifiablePresentation'
import { W3cCredentialRecord, W3cCredentialRepository } from './repository'

@injectable()
export class W3cCredentialService {
  private w3cCredentialRepository: W3cCredentialRepository
  private signatureSuiteRegistry: SignatureSuiteRegistry
  private w3cVcModuleConfig: W3cVcModuleConfig

  public constructor(
    w3cCredentialRepository: W3cCredentialRepository,
    signatureSuiteRegistry: SignatureSuiteRegistry,
    w3cVcModuleConfig: W3cVcModuleConfig
  ) {
    this.w3cCredentialRepository = w3cCredentialRepository
    this.signatureSuiteRegistry = signatureSuiteRegistry
    this.w3cVcModuleConfig = w3cVcModuleConfig
  }

  /**
   * Signs a credential
   *
   * @param credential the credential to be signed
   * @returns the signed credential
   */
  public async signCredential(
    agentContext: AgentContext,
    options: SignCredentialOptions
  ): Promise<W3cVerifiableCredential> {
    const WalletKeyPair = createWalletKeyPairClass(agentContext.wallet)

    const signingKey = await this.getPublicKeyFromVerificationMethod(agentContext, options.verificationMethod)
    const suiteInfo = this.signatureSuiteRegistry.getByProofType(options.proofType)

    if (!suiteInfo.keyTypes.includes(signingKey.keyType)) {
      throw new AriesFrameworkError('The key type of the verification method does not match the suite')
    }

    const keyPair = new WalletKeyPair({
      controller: options.credential.issuerId, // should we check this against the verificationMethod.controller?
      id: options.verificationMethod,
      key: signingKey,
      wallet: agentContext.wallet,
    })

    const SuiteClass = suiteInfo.suiteClass

    const suite = new SuiteClass({
      key: keyPair,
      LDKeyClass: WalletKeyPair,
      proof: {
        verificationMethod: options.verificationMethod,
      },
      useNativeCanonize: false,
      date: options.created ?? w3cDate(),
    })

    const result = await vc.issue({
      credential: JsonTransformer.toJSON(options.credential),
      suite: suite,
      purpose: options.proofPurpose,
      documentLoader: this.w3cVcModuleConfig.documentLoader(agentContext),
    })

    return JsonTransformer.fromJSON(result, W3cVerifiableCredential)
  }

  /**
   * Verifies the signature(s) of a credential
   *
   * @param credential the credential to be verified
   * @returns the verification result
   */
  public async verifyCredential(
    agentContext: AgentContext,
    options: VerifyCredentialOptions
  ): Promise<W3cVerifyCredentialResult> {
    const suites = this.getSignatureSuitesForCredential(agentContext, options.credential)

    const verifyOptions: Record<string, unknown> = {
      credential: JsonTransformer.toJSON(options.credential),
      suite: suites,
      documentLoader: this.w3cVcModuleConfig.documentLoader(agentContext),
    }

    // this is a hack because vcjs throws if purpose is passed as undefined or null
    if (options.proofPurpose) {
      verifyOptions['purpose'] = options.proofPurpose
    }

    const result = await vc.verifyCredential(verifyOptions)

    return result as unknown as W3cVerifyCredentialResult
  }

  /**
   * Utility method that creates a {@link W3cPresentation} from one or more {@link W3cVerifiableCredential}s.
   *
   * **NOTE: the presentation that is returned is unsigned.**
   *
   * @param credentials One or more instances of {@link W3cVerifiableCredential}
   * @param [id] an optional unique identifier for the presentation
   * @param [holderUrl] an optional identifier identifying the entity that is generating the presentation
   * @returns An instance of {@link W3cPresentation}
   */
  public async createPresentation(options: CreatePresentationOptions): Promise<W3cPresentation> {
    if (!Array.isArray(options.credentials)) {
      options.credentials = [options.credentials]
    }

    const presentationJson = vc.createPresentation({
      verifiableCredential: options.credentials.map((credential) => JsonTransformer.toJSON(credential)),
      id: options.id,
      holder: options.holderUrl,
    })

    return JsonTransformer.fromJSON(presentationJson, W3cPresentation)
  }

  /**
   * Signs a presentation including the credentials it includes
   *
   * @param presentation the presentation to be signed
   * @returns the signed presentation
   */
  public async signPresentation(
    agentContext: AgentContext,
    options: SignPresentationOptions
  ): Promise<W3cVerifiablePresentation> {
    // create keyPair
    const WalletKeyPair = createWalletKeyPairClass(agentContext.wallet)

    const suiteInfo = this.signatureSuiteRegistry.getByProofType(options.signatureType)

    if (!suiteInfo) {
      throw new AriesFrameworkError(`The requested proofType ${options.signatureType} is not supported`)
    }

    const signingKey = await this.getPublicKeyFromVerificationMethod(agentContext, options.verificationMethod)

    if (!suiteInfo.keyTypes.includes(signingKey.keyType)) {
      throw new AriesFrameworkError('The key type of the verification method does not match the suite')
    }

<<<<<<< HEAD
    const documentLoader = this.documentLoaderWithContext(agentContext)
    if (!options.verificationMethod) {
      throw new AriesFrameworkError('Missing verificationMethod')
    }
=======
    const documentLoader = this.w3cVcModuleConfig.documentLoader(agentContext)
>>>>>>> 7781a55f
    const verificationMethodObject = (await documentLoader(options.verificationMethod)).document as Record<
      string,
      unknown
    >

    const keyPair = new WalletKeyPair({
      controller: verificationMethodObject['controller'] as string,
      id: options.verificationMethod,
      key: signingKey,
      wallet: agentContext.wallet,
    })

    const suite = new suiteInfo.suiteClass({
      LDKeyClass: WalletKeyPair,
      proof: {
        verificationMethod: options.verificationMethod,
      },
      date: new Date().toISOString(),
      key: keyPair,
      useNativeCanonize: false,
    })

    const result = await vc.signPresentation({
      presentation: JsonTransformer.toJSON(options.presentation),
      suite: suite,
      challenge: options.challenge,
      documentLoader: this.w3cVcModuleConfig.documentLoader(agentContext),
    })

    return JsonTransformer.fromJSON(result, W3cVerifiablePresentation)
  }

  /**
   * Verifies a presentation including the credentials it includes
   *
   * @param presentation the presentation to be verified
   * @returns the verification result
   */
  public async verifyPresentation(
    agentContext: AgentContext,
    options: VerifyPresentationOptions
  ): Promise<VerifyPresentationResult> {
    // create keyPair
    const WalletKeyPair = createWalletKeyPairClass(agentContext.wallet)

    let proofs = options.presentation.proof

    if (!Array.isArray(proofs)) {
      proofs = [proofs]
    }
    if (options.purpose) {
      proofs = proofs.filter((proof) => proof.proofPurpose === options.purpose.term)
    }

    const presentationSuites = proofs.map((proof) => {
      const SuiteClass = this.signatureSuiteRegistry.getByProofType(proof.type).suiteClass
      return new SuiteClass({
        LDKeyClass: WalletKeyPair,
        proof: {
          verificationMethod: proof.verificationMethod,
        },
        date: proof.created,
        useNativeCanonize: false,
      })
    })

    const credentials = Array.isArray(options.presentation.verifiableCredential)
      ? options.presentation.verifiableCredential
      : [options.presentation.verifiableCredential]

    const credentialSuites = credentials.map((credential) =>
      this.getSignatureSuitesForCredential(agentContext, credential)
    )
    const allSuites = presentationSuites.concat(...credentialSuites)

    const verifyOptions: Record<string, unknown> = {
      presentation: JsonTransformer.toJSON(options.presentation),
      suite: allSuites,
      challenge: options.challenge,
      documentLoader: this.w3cVcModuleConfig.documentLoader(agentContext),
    }

    // this is a hack because vcjs throws if purpose is passed as undefined or null
    if (options.purpose) {
      verifyOptions['presentationPurpose'] = options.purpose
    }

    const result = await vc.verify(verifyOptions)

    return result as unknown as VerifyPresentationResult
  }

  public async deriveProof(agentContext: AgentContext, options: DeriveProofOptions): Promise<W3cVerifiableCredential> {
    // TODO: make suite dynamic
    const suiteInfo = this.signatureSuiteRegistry.getByProofType('BbsBlsSignatureProof2020')
    const SuiteClass = suiteInfo.suiteClass

    const suite = new SuiteClass()

    const proof = await deriveProof(JsonTransformer.toJSON(options.credential), options.revealDocument, {
      suite: suite,
      documentLoader: this.w3cVcModuleConfig.documentLoader(agentContext),
    })

    return proof
  }

  private async getPublicKeyFromVerificationMethod(
    agentContext: AgentContext,
    verificationMethod?: string
  ): Promise<Key> {
<<<<<<< HEAD
    if (!verificationMethod) {
      throw new AriesFrameworkError('Missing verificationMethod')
    }
    const documentLoader = this.documentLoaderWithContext(agentContext)
=======
    const documentLoader = this.w3cVcModuleConfig.documentLoader(agentContext)
>>>>>>> 7781a55f
    const verificationMethodObject = await documentLoader(verificationMethod)
    const verificationMethodClass = JsonTransformer.fromJSON(verificationMethodObject.document, VerificationMethod)

    const key = getKeyDidMappingByVerificationMethod(verificationMethodClass)

    return key.getKeyFromVerificationMethod(verificationMethodClass)
  }

  /**
   * Writes a credential to storage
   *
   * @param record the credential to be stored
   * @returns the credential record that was written to storage
   */
  public async storeCredential(
    agentContext: AgentContext,
    options: StoreCredentialOptions
  ): Promise<W3cCredentialRecord> {
    // Get the expanded types
    const expandedTypes = (
      await jsonld.expand(JsonTransformer.toJSON(options.credential), {
        documentLoader: this.w3cVcModuleConfig.documentLoader(agentContext),
      })
    )[0]['@type']

    // Create an instance of the w3cCredentialRecord
    const w3cCredentialRecord = new W3cCredentialRecord({
      tags: { expandedTypes: orArrayToArray<string>(expandedTypes) },
      credential: options.credential,
    })

    // Store the w3c credential record
    await this.w3cCredentialRepository.save(agentContext, w3cCredentialRecord)

    return w3cCredentialRecord
  }

  public async removeCredentialRecord(agentContext: AgentContext, id: string) {
    const credential = await this.w3cCredentialRepository.getById(agentContext, id)
    await this.w3cCredentialRepository.delete(agentContext, credential)
  }

  public async getAllCredentialRecords(agentContext: AgentContext): Promise<W3cCredentialRecord[]> {
    return await this.w3cCredentialRepository.getAll(agentContext)
  }

  public async getCredentialRecordById(agentContext: AgentContext, id: string): Promise<W3cCredentialRecord> {
    return await this.w3cCredentialRepository.getById(agentContext, id)
  }

  public async findCredentialRecordsByQuery(
    agentContext: AgentContext,
    query: Query<W3cCredentialRecord>
  ): Promise<W3cVerifiableCredential[]> {
    const result = await this.w3cCredentialRepository.findByQuery(agentContext, query)
    return result.map((record) => record.credential)
  }

  public getVerificationMethodTypesByProofType(proofType: string): string[] {
    return this.signatureSuiteRegistry.getByProofType(proofType).verificationMethodTypes
  }

  public getKeyTypesByProofType(proofType: string): string[] {
    return this.signatureSuiteRegistry.getByProofType(proofType).keyTypes
  }

  public async findCredentialRecordByQuery(
    agentContext: AgentContext,
    query: Query<W3cCredentialRecord>
  ): Promise<W3cVerifiableCredential | undefined> {
    const result = await this.w3cCredentialRepository.findSingleByQuery(agentContext, query)
    return result?.credential
  }

  public getProofTypeByVerificationMethodType(verificationMethodType: string): string {
    const suite = this.suiteRegistry.getByVerificationMethodType(verificationMethodType)

    if (!suite) {
      throw new AriesFrameworkError(`No suite found for verification method type ${verificationMethodType}}`)
    }

    return suite.proofType
  }

  private getSignatureSuitesForCredential(agentContext: AgentContext, credential: W3cVerifiableCredential) {
    const WalletKeyPair = createWalletKeyPairClass(agentContext.wallet)

    let proofs = credential.proof

    if (!Array.isArray(proofs)) {
      proofs = [proofs]
    }

    return proofs.map((proof) => {
      const SuiteClass = this.signatureSuiteRegistry.getByProofType(proof.type)?.suiteClass
      if (SuiteClass) {
        return new SuiteClass({
          LDKeyClass: WalletKeyPair,
          proof: {
            verificationMethod: proof.verificationMethod,
          },
          date: proof.created,
          useNativeCanonize: false,
        })
      }
    })
  }
}<|MERGE_RESOLUTION|>--- conflicted
+++ resolved
@@ -172,14 +172,7 @@
       throw new AriesFrameworkError('The key type of the verification method does not match the suite')
     }
 
-<<<<<<< HEAD
-    const documentLoader = this.documentLoaderWithContext(agentContext)
-    if (!options.verificationMethod) {
-      throw new AriesFrameworkError('Missing verificationMethod')
-    }
-=======
     const documentLoader = this.w3cVcModuleConfig.documentLoader(agentContext)
->>>>>>> 7781a55f
     const verificationMethodObject = (await documentLoader(options.verificationMethod)).document as Record<
       string,
       unknown
@@ -201,14 +194,20 @@
       key: keyPair,
       useNativeCanonize: false,
     })
-
-    const result = await vc.signPresentation({
-      presentation: JsonTransformer.toJSON(options.presentation),
-      suite: suite,
-      challenge: options.challenge,
-      documentLoader: this.w3cVcModuleConfig.documentLoader(agentContext),
-    })
-
+    console.log('>>>>> QUACK ABOUT TO SIGN PRESENTATION in vc = ')
+    let result
+    try {
+      result = await vc.signPresentation({
+        presentation: JsonTransformer.toJSON(options.presentation),
+        suite: suite,
+        challenge: options.challenge,
+        documentLoader: this.w3cVcModuleConfig.documentLoader(agentContext),
+      })
+    } catch (error) {
+      console.log('OOOOOH QUACK error = ', error)
+    }
+
+    console.log('>>>>> QUACK RESULT = ', result)
     return JsonTransformer.fromJSON(result, W3cVerifiablePresentation)
   }
 
@@ -289,16 +288,9 @@
 
   private async getPublicKeyFromVerificationMethod(
     agentContext: AgentContext,
-    verificationMethod?: string
+    verificationMethod: string
   ): Promise<Key> {
-<<<<<<< HEAD
-    if (!verificationMethod) {
-      throw new AriesFrameworkError('Missing verificationMethod')
-    }
-    const documentLoader = this.documentLoaderWithContext(agentContext)
-=======
     const documentLoader = this.w3cVcModuleConfig.documentLoader(agentContext)
->>>>>>> 7781a55f
     const verificationMethodObject = await documentLoader(verificationMethod)
     const verificationMethodClass = JsonTransformer.fromJSON(verificationMethodObject.document, VerificationMethod)
 
@@ -372,9 +364,8 @@
     const result = await this.w3cCredentialRepository.findSingleByQuery(agentContext, query)
     return result?.credential
   }
-
   public getProofTypeByVerificationMethodType(verificationMethodType: string): string {
-    const suite = this.suiteRegistry.getByVerificationMethodType(verificationMethodType)
+    const suite = this.signatureSuiteRegistry.getByVerificationMethodType(verificationMethodType)
 
     if (!suite) {
       throw new AriesFrameworkError(`No suite found for verification method type ${verificationMethodType}}`)
