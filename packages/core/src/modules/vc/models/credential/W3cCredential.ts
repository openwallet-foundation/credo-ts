import type { ValidationOptions } from 'class-validator'
<<<<<<< HEAD
import type { JsonObject } from '../../../../types'
=======
import type { JsonObject, SingleOrArray } from '../../../../types'
import type { W3cCredentialSubjectOptions } from './W3cCredentialSubject'
>>>>>>> 1ac3c1d2
import type { W3cIssuerOptions } from './W3cIssuer'

import { Expose, Type } from 'class-transformer'
import { IsInstance, IsOptional, IsRFC3339, ValidateBy, ValidateNested, buildMessage } from 'class-validator'

import { JsonTransformer, asArray, mapSingleOrArray } from '../../../../utils'
import { IsInstanceOrArrayOfInstances, IsUri } from '../../../../utils/validators'
import { CREDENTIALS_CONTEXT_V1_URL, VERIFIABLE_CREDENTIAL_TYPE } from '../../constants'
import { IsCredentialJsonLdContext } from '../../validators'

import { W3cCredentialSchema } from './W3cCredentialSchema'
import { IsW3cCredentialSubject, W3cCredentialSubject, W3cCredentialSubjectOptions, W3cCredentialSubjectTransformer } from './W3cCredentialSubject'
import { IsW3cIssuer, W3cIssuer, W3cIssuerTransformer } from './W3cIssuer'
import { W3cCredentialStatus } from './w3c-credential-status/W3cCredentialStatus'

export interface W3cCredentialOptions {
  context?: Array<string | JsonObject>
  id?: string
  type: Array<string>
  issuer: string | W3cIssuerOptions
  issuanceDate: string
  expirationDate?: string
  credentialSubject: SingleOrArray<W3cCredentialSubjectOptions>
  credentialStatus?: W3cCredentialStatus
  credentialSchema?: SingleOrArray<W3cCredentialSchema>
}

export class W3cCredential {
  public constructor(options: W3cCredentialOptions) {
    if (options) {
      this.context = options.context ?? [CREDENTIALS_CONTEXT_V1_URL]
      this.id = options.id
      this.type = options.type || ['VerifiableCredential']
      this.issuer =
        typeof options.issuer === 'string' || options.issuer instanceof W3cIssuer
          ? options.issuer
          : new W3cIssuer(options.issuer)
      this.issuanceDate = options.issuanceDate
      this.expirationDate = options.expirationDate
      this.credentialSubject = mapSingleOrArray(options.credentialSubject, (subject) =>
        subject instanceof W3cCredentialSubject ? subject : new W3cCredentialSubject(subject)
      )

      if (options.credentialStatus) {
        this.credentialStatus =
          options.credentialStatus instanceof W3cCredentialStatus
            ? options.credentialStatus
            : new W3cCredentialStatus(options.credentialStatus)
      }

      if (options.credentialSchema) {
        this.credentialSchema = mapSingleOrArray(options.credentialSchema, (schema) =>
          schema instanceof W3cCredentialSchema ? schema : new W3cCredentialSchema(schema)
        )
      }
    }
  }

  @Expose({ name: '@context' })
  @IsCredentialJsonLdContext()
  public context!: Array<string | JsonObject>

  @IsOptional()
  @IsUri()
  public id?: string

  @IsCredentialType()
  public type!: Array<string>

  @W3cIssuerTransformer()
  @IsW3cIssuer()
  public issuer!: string | W3cIssuer

  @IsRFC3339()
  public issuanceDate!: string

  @IsRFC3339()
  @IsOptional()
  public expirationDate?: string

  @IsW3cCredentialSubject({ each: true })
  @W3cCredentialSubjectTransformer()
  public credentialSubject!: SingleOrArray<W3cCredentialSubject>

  @IsOptional()
  @Type(() => W3cCredentialSchema)
  @ValidateNested({ each: true })
  @IsInstanceOrArrayOfInstances({ classType: W3cCredentialSchema, allowEmptyArray: true })
  public credentialSchema?: SingleOrArray<W3cCredentialSchema>

  @IsOptional()
  @Type(() => W3cCredentialStatus)
  @ValidateNested({ each: true })
  @IsInstance(W3cCredentialStatus)
  public credentialStatus?: W3cCredentialStatus

  public get issuerId(): string {
    return this.issuer instanceof W3cIssuer ? this.issuer.id : this.issuer
  }

  public get credentialSchemaIds(): string[] {
    if (!this.credentialSchema) return []

    if (Array.isArray(this.credentialSchema)) {
      return this.credentialSchema.map((credentialSchema) => credentialSchema.id)
    }

    return [this.credentialSchema.id]
  }

  public get credentialSubjectIds(): string[] {
    if (Array.isArray(this.credentialSubject)) {
      return this.credentialSubject
        .map((credentialSubject) => credentialSubject.id)
        .filter((v): v is string => v !== undefined)
    }

    return this.credentialSubject.id ? [this.credentialSubject.id] : []
  }

  public get contexts(): Array<string | JsonObject> {
    return asArray(this.context)
  }

  public static fromJson(json: Record<string, unknown>) {
    return JsonTransformer.fromJSON(json, W3cCredential)
  }
}

// Custom validator

export function IsCredentialType(validationOptions?: ValidationOptions): PropertyDecorator {
  return ValidateBy(
    {
      name: 'IsVerifiableCredentialType',
      validator: {
        validate: (value): boolean => {
          if (Array.isArray(value)) {
            return value.includes(VERIFIABLE_CREDENTIAL_TYPE)
          }
          return false
        },
        defaultMessage: buildMessage(
          (eachPrefix) => `${eachPrefix}$property must be an array of strings which includes "VerifiableCredential"`,
          validationOptions
        ),
      },
    },
    validationOptions
  )
}<|MERGE_RESOLUTION|>--- conflicted
+++ resolved
@@ -1,10 +1,5 @@
 import type { ValidationOptions } from 'class-validator'
-<<<<<<< HEAD
-import type { JsonObject } from '../../../../types'
-=======
 import type { JsonObject, SingleOrArray } from '../../../../types'
-import type { W3cCredentialSubjectOptions } from './W3cCredentialSubject'
->>>>>>> 1ac3c1d2
 import type { W3cIssuerOptions } from './W3cIssuer'
 
 import { Expose, Type } from 'class-transformer'
