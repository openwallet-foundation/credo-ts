--- conflicted
+++ resolved
@@ -489,11 +489,7 @@
       verificationMethod = didDocument.dereferenceKey(kid, purpose)
 
       if (signerId && didDocument.id !== signerId) {
-<<<<<<< HEAD
-        throw new AriesFrameworkError(`kid '${kid}' does not match id of signer (holder/issuer) '${didDocument.id}'`)
-=======
         throw new CredoError(`kid '${kid}' does not match id of signer (holder/issuer) '${signerId}'`)
->>>>>>> e0b971e8
       }
     } else {
       if (!signerId) {
