--- conflicted
+++ resolved
@@ -189,10 +189,6 @@
   purpose?: ProofPurpose
 }
 
-export interface W3cStoreCredentialOptions {
-<<<<<<< HEAD
+export type W3cStoreCredentialOptions = {
   record: W3cCredentialRecord
-=======
-  credential: W3cVerifiableCredential
->>>>>>> 3a24c040
 }