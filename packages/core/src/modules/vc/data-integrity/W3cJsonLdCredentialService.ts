--- conflicted
+++ resolved
@@ -324,19 +324,6 @@
     return this.signatureSuiteRegistry.getByProofType(proofType).keyTypes
   }
 
-<<<<<<< HEAD
-=======
-  public getProofTypeByVerificationMethodType(verificationMethodType: string): string {
-    const suite = this.signatureSuiteRegistry.getByVerificationMethodType(verificationMethodType)
-
-    if (!suite) {
-      throw new CredoError(`No suite found for verification method type ${verificationMethodType}}`)
-    }
-
-    return suite.proofType
-  }
-
->>>>>>> e0b971e8
   public async getExpandedTypesForCredential(agentContext: AgentContext, credential: W3cJsonLdVerifiableCredential) {
     // Get the expanded types
     const expandedTypes: SingleOrArray<string> = (
