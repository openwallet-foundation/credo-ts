<<<<<<< HEAD
import type { Constructable } from '../../../utils/mixins'

import { BaseRecord, Tags } from '../../../storage/BaseRecord'
import { NonEmptyArray } from '../../../types'
=======
import { BaseRecord, type Tags } from '../../../storage/BaseRecord'
>>>>>>> 3a24c040
import { JsonTransformer } from '../../../utils'
import type { Constructable } from '../../../utils/mixins'
import { uuid } from '../../../utils/uuid'
<<<<<<< HEAD
import { W3cJsonLdVerifiableCredential } from '../data-integrity'
import { W3cJwtVerifiableCredential } from '../jwt-vc'
import { ClaimFormat, W3cVerifiableCredential } from '../models'
import { W3cJsonCredential } from '../models/credential/W3cJsonCredential'
=======
import { ClaimFormat, type W3cVerifiableCredential, W3cVerifiableCredentialTransformer } from '../models'
>>>>>>> 3a24c040

export interface W3cCredentialRecordOptions {
  id?: string
  createdAt?: Date
  tags: CustomW3cCredentialTags

  /**
   * The W3C credential instances to store on the record.
   *
   * NOTE that all instances should contain roughly the same data (e.g. exp can differ slighty), as they should be usable
   * interchangeably for presentations (allowing single-use credentials and batch issuance).
   */
  credentialInstances: W3cCredentialRecordInstances
}

export type W3cCredentialRecordInstances = NonEmptyArray<{
  credential: string | W3cJsonCredential

  // no kmsKeyId for w3c credential record, since all credentials are bound to a DID
}>

export type CustomW3cCredentialTags = {
  /**
   * Expanded types are used for JSON-LD credentials to allow for filtering on the expanded type.
   */
  expandedTypes?: Array<string>
}

export type DefaultW3cCredentialTags = {
  issuerId: string
  subjectIds: Array<string>
  schemaIds: Array<string>
  contexts: Array<string>
  givenId?: string

  // Can be any of the values for claimFormat
  claimFormat: W3cVerifiableCredential['claimFormat']

  proofTypes?: Array<string>
  cryptosuites?: Array<string>
  types: Array<string>
  algs?: Array<string>
}

export class W3cCredentialRecord extends BaseRecord<DefaultW3cCredentialTags, CustomW3cCredentialTags> {
  public static readonly type = 'W3cCredentialRecord'
  public readonly type = W3cCredentialRecord.type

  public credentialInstances!: W3cCredentialRecordInstances
  public readonly isMultiInstanceRecord!: boolean

  public constructor(props: W3cCredentialRecordOptions) {
    super()
    if (props) {
      this.id = props.id ?? uuid()
      this.createdAt = props.createdAt ?? new Date()
      this._tags = props.tags
      this.credentialInstances = props.credentialInstances
      // We set this as a property since we can get down to 1 credential
      // and in this case we still need to know whether this was a multi instance
      // record when it was created.
      this.isMultiInstanceRecord = this.credentialInstances.length > 1
    }
  }

  /**
   * Only here for class transformation. If credential is set we transform
   * it to the new credentialInstances array format
   */
  private set credential(credential: W3cVerifiableCredential) {
    this.credentialInstances = [
      {
        // NOTE: we have to type the `set` method the same as the `get`. Previously
        // we had a transformer that would transform. Now the set is private and will
        // only be called by class transformer, and is the raw type.
        credential: credential as unknown as string | W3cJsonCredential,
      },
    ]
  }

  public get firstCredential(): W3cVerifiableCredential {
    const credential = this.credentialInstances[0].credential
    return typeof credential === 'string'
      ? W3cJwtVerifiableCredential.fromSerializedJwt(credential)
      : W3cJsonLdVerifiableCredential.fromJson(credential)
  }

  public static fromCredential(credential: W3cVerifiableCredential) {
    return new W3cCredentialRecord({
      credentialInstances: [
        {
          credential: credential.encoded as string | W3cJsonCredential,
        },
      ],
      tags: {},
    })
  }

  public getTags(): Tags<DefaultW3cCredentialTags, CustomW3cCredentialTags> {
    const credential = this.firstCredential
    // Contexts are usually strings, but can sometimes be objects. We're unable to use objects as tags,
    // so we filter out the objects before setting the tags.
    const stringContexts = credential.contexts.filter((ctx): ctx is string => typeof ctx === 'string')

    const tags: Tags<DefaultW3cCredentialTags, CustomW3cCredentialTags> = {
      ...this._tags,
      issuerId: credential.issuerId,
      subjectIds: credential.credentialSubjectIds,
      schemaIds: credential.credentialSchemaIds,
      contexts: stringContexts,
      givenId: credential.id,
      claimFormat: credential.claimFormat,
      types: credential.type,
    }

    // Proof types is used for ldp_vc credentials
    if (credential.claimFormat === ClaimFormat.LdpVc) {
      tags.proofTypes = credential.proofTypes
      tags.cryptosuites = credential.dataIntegrityCryptosuites
    }

    // Algs is used for jwt_vc credentials
    else if (credential.claimFormat === ClaimFormat.JwtVc) {
      tags.algs = [credential.jwt.header.alg]
    }

    return tags
  }

  /**
   * This overwrites the default clone method for records
   * as the W3cRecord has issues with the default clone method
   * due to how W3cJwtVerifiableCredential is implemented. This is
   * a temporary way to make sure the clone still works, but ideally
   * we find an alternative.
   */
  public clone(): this {
    return JsonTransformer.fromJSON(JsonTransformer.toJSON(this), this.constructor as Constructable<this>)
  }

  public get credential() {
    return this.firstCredential
  }

  /**
   * encoded is convenience method added to all credential records
   */
  public get encoded() {
    return this.credentialInstances[0].credential
  }
}<|MERGE_RESOLUTION|>--- conflicted
+++ resolved
@@ -1,22 +1,12 @@
-<<<<<<< HEAD
-import type { Constructable } from '../../../utils/mixins'
-
-import { BaseRecord, Tags } from '../../../storage/BaseRecord'
-import { NonEmptyArray } from '../../../types'
-=======
 import { BaseRecord, type Tags } from '../../../storage/BaseRecord'
->>>>>>> 3a24c040
+import type { NonEmptyArray } from '../../../types'
 import { JsonTransformer } from '../../../utils'
 import type { Constructable } from '../../../utils/mixins'
 import { uuid } from '../../../utils/uuid'
-<<<<<<< HEAD
 import { W3cJsonLdVerifiableCredential } from '../data-integrity'
 import { W3cJwtVerifiableCredential } from '../jwt-vc'
-import { ClaimFormat, W3cVerifiableCredential } from '../models'
-import { W3cJsonCredential } from '../models/credential/W3cJsonCredential'
-=======
-import { ClaimFormat, type W3cVerifiableCredential, W3cVerifiableCredentialTransformer } from '../models'
->>>>>>> 3a24c040
+import { ClaimFormat, type W3cVerifiableCredential } from '../models'
+import type { W3cJsonCredential } from '../models/credential/W3cJsonCredential'
 
 export interface W3cCredentialRecordOptions {
   id?: string
@@ -157,7 +147,10 @@
     return JsonTransformer.fromJSON(JsonTransformer.toJSON(this), this.constructor as Constructable<this>)
   }
 
-  public get credential() {
+  /**
+   * credential is convenience method added to all credential records
+   */
+  public get credential(): W3cVerifiableCredential {
     return this.firstCredential
   }
 
