--- conflicted
+++ resolved
@@ -1,9 +1,4 @@
-import type { Key } from '../../../crypto'
 import type { TagsBase } from '../../../storage/BaseRecord'
-<<<<<<< HEAD
-import type { OutOfBandDidCommService } from '../domain/OutOfBandDidCommService'
-=======
->>>>>>> be57da57
 import type { OutOfBandRole } from '../domain/OutOfBandRole'
 import type { OutOfBandState } from '../domain/OutOfBandState'
 
