--- conflicted
+++ resolved
@@ -2,7 +2,7 @@
 import type { AgentMessageReceivedEvent } from '../../agent/Events'
 import type { Key } from '../../crypto'
 import type { Logger } from '../../logger'
-import type { ConnectionRecord, Routing, ConnectionInvitationMessage } from '../../modules/connections'
+import type { ConnectionInvitationMessage, ConnectionRecord, Routing } from '../../modules/connections'
 import type { PlaintextMessage } from '../../types'
 import type { HandshakeReusedEvent } from './domain/OutOfBandEvents'
 
@@ -17,16 +17,7 @@
 import { createOutboundMessage } from '../../agent/helpers'
 import { ServiceDecorator } from '../../decorators/service/ServiceDecorator'
 import { AriesFrameworkError } from '../../error'
-<<<<<<< HEAD
-import {
-  ConnectionInvitationMessage,
-  ConnectionsModule,
-  DidExchangeState,
-  HandshakeProtocol,
-} from '../../modules/connections'
-=======
-import { DidExchangeState, HandshakeProtocol, ConnectionsModule } from '../../modules/connections'
->>>>>>> 16935e29
+import { ConnectionsModule, DidExchangeState, HandshakeProtocol } from '../../modules/connections'
 import { DidCommMessageRepository, DidCommMessageRole } from '../../storage'
 import { JsonEncoder, JsonTransformer } from '../../utils'
 import { parseMessageType, supportsIncomingMessageType } from '../../utils/messageType'
