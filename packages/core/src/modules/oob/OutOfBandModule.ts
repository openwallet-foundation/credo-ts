--- conflicted
+++ resolved
@@ -4,11 +4,7 @@
 import type { Logger } from '../../logger'
 import type { ConnectionRecord, Routing } from '../../modules/connections'
 import type { PlaintextMessage } from '../../types'
-<<<<<<< HEAD
-import type { HandshakeReusedEvent, OutOfBandStateChangedEvent } from './domain/OutOfBandEvents'
-=======
 import type { HandshakeReusedEvent } from './domain/OutOfBandEvents'
->>>>>>> e266b246
 
 import { parseUrl } from 'query-string'
 import { catchError, EmptyError, first, firstValueFrom, map, of, timeout } from 'rxjs'
