--- conflicted
+++ resolved
@@ -10,10 +10,7 @@
 import { EventEmitter } from '../../../agent/EventEmitter'
 import { InboundMessageContext } from '../../../agent/models/InboundMessageContext'
 import { KeyType, Key } from '../../../crypto'
-<<<<<<< HEAD
 import { KeyProviderRegistry } from '../../../crypto/key-provider'
-=======
->>>>>>> 61daf0cb
 import { AriesFrameworkError } from '../../../error'
 import { DidExchangeState } from '../../connections/models'
 import { OutOfBandEventTypes } from '../domain/OutOfBandEvents'
@@ -35,21 +32,6 @@
   let outOfBandRepository: OutOfBandRepository
   let outOfBandService: OutOfBandService
   let eventEmitter: EventEmitter
-<<<<<<< HEAD
-  let agentContext: AgentContext
-
-  beforeAll(async () => {
-    wallet = new IndyWallet(agentConfig.agentDependencies, agentConfig.logger, new KeyProviderRegistry([]))
-    agentContext = getAgentContext()
-    // eslint-disable-next-line @typescript-eslint/no-non-null-assertion
-    await wallet.createAndOpen(agentConfig.walletConfig!)
-  })
-
-  afterAll(async () => {
-    await wallet.delete()
-  })
-=======
->>>>>>> 61daf0cb
 
   beforeEach(async () => {
     eventEmitter = new EventEmitter(agentDependencies, new Subject())
