export * from './messages'
export * from './repository'
export * from './OutOfBandApi'
export * from './OutOfBandService'
<<<<<<< HEAD
export * from './OutOfBandModule'
=======
export * from './OutOfBandModule'
export * from './domain'
>>>>>>> f38ac058
<|MERGE_RESOLUTION|>--- conflicted
+++ resolved
@@ -2,9 +2,5 @@
 export * from './repository'
 export * from './OutOfBandApi'
 export * from './OutOfBandService'
-<<<<<<< HEAD
 export * from './OutOfBandModule'
-=======
-export * from './OutOfBandModule'
-export * from './domain'
->>>>>>> f38ac058
+export * from './domain'