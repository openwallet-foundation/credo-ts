export * from './DifPexCredentialsForRequest'
import type { PresentationDefinitionV1, PresentationDefinitionV2, PresentationSubmission } from '@sphereon/pex-models'
import type { Mdoc, MdocDeviceResponse } from '../../mdoc'
import type { SdJwtVc } from '../../sd-jwt-vc'
import type { W3cVerifiableCredential, W3cVerifiablePresentation } from '../../vc'

// import { PresentationSubmissionLocation } from '@animo-id/pex'

export { PresentationSubmissionLocation as DifPresentationExchangeSubmissionLocation }

// Re-export some types from sphereon library, but under more explicit names
export type DifPresentationExchangeDefinition = PresentationDefinitionV1 | PresentationDefinitionV2
export type DifPresentationExchangeDefinitionV1 = PresentationDefinitionV1
export type DifPresentationExchangeDefinitionV2 = PresentationDefinitionV2
export type DifPresentationExchangeSubmission = PresentationSubmission
<<<<<<< HEAD
// export { PresentationSubmissionLocation as DifPresentationExchangeSubmissionLocation }
=======
>>>>>>> e7b59000

// TODO: we might want to move this to another place at some point
export type VerifiablePresentation = W3cVerifiablePresentation | SdJwtVc | MdocDeviceResponse
export type VerifiableCredential = W3cVerifiableCredential | SdJwtVc | Mdoc<|MERGE_RESOLUTION|>--- conflicted
+++ resolved
@@ -4,7 +4,7 @@
 import type { SdJwtVc } from '../../sd-jwt-vc'
 import type { W3cVerifiableCredential, W3cVerifiablePresentation } from '../../vc'
 
-// import { PresentationSubmissionLocation } from '@animo-id/pex'
+import { PresentationSubmissionLocation } from '@animo-id/pex'
 
 export { PresentationSubmissionLocation as DifPresentationExchangeSubmissionLocation }
 
@@ -13,10 +13,6 @@
 export type DifPresentationExchangeDefinitionV1 = PresentationDefinitionV1
 export type DifPresentationExchangeDefinitionV2 = PresentationDefinitionV2
 export type DifPresentationExchangeSubmission = PresentationSubmission
-<<<<<<< HEAD
-// export { PresentationSubmissionLocation as DifPresentationExchangeSubmissionLocation }
-=======
->>>>>>> e7b59000
 
 // TODO: we might want to move this to another place at some point
 export type VerifiablePresentation = W3cVerifiablePresentation | SdJwtVc | MdocDeviceResponse
