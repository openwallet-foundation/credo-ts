--- conflicted
+++ resolved
@@ -14,12 +14,8 @@
 import { JsonTransformer } from '../../utils'
 import type { VerificationMethod } from '../dids'
 import { DidsApi, getPublicJwkFromVerificationMethod } from '../dids'
-<<<<<<< HEAD
-import { MdocApi, MdocRecord, MdocSessionTranscriptOptions } from '../mdoc'
-=======
 import { getJwkHumanDescription } from '../kms'
-import { Mdoc, MdocApi, MdocRecord, type MdocSessionTranscriptOptions } from '../mdoc'
->>>>>>> 3a24c040
+import { MdocApi, MdocRecord, type MdocSessionTranscriptOptions } from '../mdoc'
 import { MdocDeviceResponse } from '../mdoc/MdocDeviceResponse'
 import type { SdJwtVcRecord } from '../sd-jwt-vc'
 import { SdJwtVcApi } from '../sd-jwt-vc'
