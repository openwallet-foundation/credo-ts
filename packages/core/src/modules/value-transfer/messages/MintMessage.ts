--- conflicted
+++ resolved
@@ -2,11 +2,7 @@
 
 import { transformUint8Array } from '@sicpa-dlab/value-transfer-protocol-ts'
 import { Expose, Transform, Type } from 'class-transformer'
-<<<<<<< HEAD
 import { Equals, IsArray, IsObject, IsOptional, ValidateNested } from 'class-validator'
-=======
-import { Equals, IsObject, IsString, ValidateNested } from 'class-validator'
->>>>>>> 8138955a
 
 import { DIDCommV2Message } from '../../../agent/didcomm'
 
