--- conflicted
+++ resolved
@@ -8,13 +8,8 @@
 
 import { EventEmitter } from '../../../agent/EventEmitter'
 import { AriesFrameworkError } from '../../../error'
-<<<<<<< HEAD
-import { DidService, DidType } from '../../dids'
-=======
-import { ConnectionService } from '../../connections/services/ConnectionService'
 import { DidResolverService, DidService, DidType } from '../../dids'
 import { DidInfo, WellKnownService } from '../../well-known'
->>>>>>> 172b17f6
 import { ValueTransferEventTypes } from '../ValueTransferEvents'
 import { ValueTransferRole } from '../ValueTransferRole'
 import { ValueTransferState } from '../ValueTransferState'
