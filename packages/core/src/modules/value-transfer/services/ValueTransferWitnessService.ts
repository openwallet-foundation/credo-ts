<<<<<<< HEAD
import type { ValueTransferStateChangedEvent, ResumeValueTransferTransactionEvent } from '../ValueTransferEvents'
import type { MintMessage } from '../messages/MintMessage'
=======
import type { ResumeValueTransferTransactionEvent, ValueTransferStateChangedEvent } from '../ValueTransferEvents'
>>>>>>> 32b17c90
import type { Witness } from '@sicpa-dlab/value-transfer-protocol-ts'

import {
  ErrorCodes,
  TransactionRecord,
  ValueTransfer,
<<<<<<< HEAD
  WitnessState,
  ErrorCodes,
=======
  Wallet,
>>>>>>> 32b17c90
  WitnessInfo,
  WitnessState,
} from '@sicpa-dlab/value-transfer-protocol-ts'
import { Lifecycle, scoped } from 'tsyringe'

import { AgentConfig } from '../../../agent/AgentConfig'
import { EventEmitter } from '../../../agent/EventEmitter'
import { InboundMessageContext } from '../../../agent/models/InboundMessageContext'
import { AriesFrameworkError } from '../../../error'
import { WitnessType } from '../../../types'
import { JsonTransformer } from '../../../utils/JsonTransformer'
import { DidMarker, DidService } from '../../dids'
import { WellKnownService } from '../../well-known'
import { GossipService } from '../../witness-gossip/service'
import { ValueTransferEventTypes } from '../ValueTransferEvents'
import { ValueTransferRole } from '../ValueTransferRole'
import { ValueTransferState } from '../ValueTransferState'
import {
  CashAcceptedMessage,
  CashAcceptedWitnessedMessage,
  CashRemovedMessage,
  GetterReceiptMessage,
  GiverReceiptMessage,
  OfferAcceptedMessage,
  OfferAcceptedWitnessedMessage,
  ProblemReportMessage,
  RequestAcceptedMessage,
  RequestAcceptedWitnessedMessage,
} from '../messages'
import { ValueTransferBaseMessage } from '../messages/ValueTransferBaseMessage'
import { ValueTransferRecord, ValueTransferRepository, ValueTransferTransactionStatus } from '../repository'
import { WitnessStateRecord } from '../repository/WitnessStateRecord'
import { WitnessStateRepository } from '../repository/WitnessStateRepository'

import { ValueTransferCryptoService } from './ValueTransferCryptoService'
import { ValueTransferService } from './ValueTransferService'
import { ValueTransferStateService } from './ValueTransferStateService'

@scoped(Lifecycle.ContainerScoped)
export class ValueTransferWitnessService {
  private config: AgentConfig
  private valueTransferRepository: ValueTransferRepository
  private valueTransferService: ValueTransferService
  private valueTransferCryptoService: ValueTransferCryptoService
  private valueTransferStateService: ValueTransferStateService
  private witnessStateRepository: WitnessStateRepository
  private gossipService: GossipService
  private didService: DidService
  private eventEmitter: EventEmitter
  private witness: Witness
  private wellKnownService: WellKnownService

  public constructor(
    config: AgentConfig,
    valueTransferRepository: ValueTransferRepository,
    valueTransferService: ValueTransferService,
    valueTransferCryptoService: ValueTransferCryptoService,
    valueTransferStateService: ValueTransferStateService,
    witnessStateRepository: WitnessStateRepository,
    gossipService: GossipService,
    didService: DidService,
    eventEmitter: EventEmitter,
    wellKnownService: WellKnownService
  ) {
    this.config = config
    this.valueTransferRepository = valueTransferRepository
    this.valueTransferService = valueTransferService
    this.valueTransferCryptoService = valueTransferCryptoService
    this.valueTransferStateService = valueTransferStateService
    this.witnessStateRepository = witnessStateRepository
    this.didService = didService
    this.gossipService = gossipService
    this.eventEmitter = eventEmitter
    this.wellKnownService = wellKnownService

    this.eventEmitter.on(
      ValueTransferEventTypes.ResumeTransaction,
      async (event: ResumeValueTransferTransactionEvent) => {
        await this.resumeTransaction(event.payload.thid)
      }
    )

    this.witness = new ValueTransfer(
      {
        crypto: this.valueTransferCryptoService,
        storage: this.valueTransferStateService,
      },
      {}
    ).witness()
  }

  public async init(): Promise<void> {
    await this.initState()
    await this.gossipService.startGossiping()
  }

  private async initState(): Promise<void> {
    this.config.logger.info('> VTP Witness state initialization started')

    const existingState = await this.findWitnessState()

    // witness has already been initialized
    if (existingState) return

    const publicDid = await this.didService.findStaticDid(DidMarker.Online)
    const gossipDid = await this.didService.findStaticDid(DidMarker.Restricted)
    if (!publicDid || !gossipDid) {
      throw new AriesFrameworkError(
        'Witness public DID not found. Please set `publicDidSeed` field in the agent config.'
      )
    }

    const config = this.config.valueWitnessConfig

    if (!config || !config?.knownWitnesses.length) {
      throw new AriesFrameworkError('Witness table must be provided.')
    }

    const topWitness =
      config.knownWitnesses.find((witness) => witness.wid !== config.wid && witness.type === WitnessType.One) ??
      config.knownWitnesses[0]

    const witnessState = new WitnessState({
      info: new WitnessInfo({ wid: config.wid, did: gossipDid.did }),
      mappingTable: config.knownWitnesses,
    })

    const state = new WitnessStateRecord({
      publicDid: publicDid.did,
      witnessState,
      topWitness,
    })

    await this.witnessStateRepository.save(state)

    this.config.logger.info('< VTP Witness state initialization completed!')
  }

  /**
   * Process a received {@link OfferAcceptedMessage}.
   *    The original Offer message will be verified.
   *    Value transfer record with the information from the offer message will be created.
   *    The Offer message will be forwarded to Getter afterwards.
   *
   * @param messageContext The record context containing the offer message.
   *
   * @returns
   *    * Value Transfer record
   *    * Witnessed Offer message
   */
  public async processOfferAcceptance(messageContext: InboundMessageContext<OfferAcceptedMessage>): Promise<{
    record?: ValueTransferRecord
    message?: OfferAcceptedWitnessedMessage
    problemReport?: ProblemReportMessage
  }> {
    const { message: offerAcceptanceMessage } = messageContext

    this.config.logger.info(
      `> Witness: process offer acceptance message for VTP transaction ${offerAcceptanceMessage.thid}`
    )

    // Get Witness state
    const state = await this.getWitnessState()

    const valueTransferMessage = offerAcceptanceMessage.valueTransferMessage
    if (!valueTransferMessage) {
      const problemReport = new ProblemReportMessage({
        from: state.publicDid,
        to: offerAcceptanceMessage.from,
        pthid: offerAcceptanceMessage.id,
        body: {
          code: 'e.p.req.bad-offer-acceptance',
          comment: `Missing required base64 or json encoded attachment data for payment offer with thread id ${offerAcceptanceMessage.id}`,
        },
      })
      await this.valueTransferService.sendWitnessProblemReport(problemReport)
      return { problemReport }
    }

    // Check if there is paused transaction
    const existingRecord = await this.valueTransferRepository.findByThread(offerAcceptanceMessage.thid)
    if (existingRecord) {
      if (existingRecord.status !== ValueTransferTransactionStatus.Paused) {
        this.config.logger.info('Transaction has already been processed')
        return {}
      }
    }

    const record =
      existingRecord ??
      new ValueTransferRecord({
        role: ValueTransferRole.Witness,
        state: ValueTransferState.OfferAcceptanceReceived,
        status: ValueTransferTransactionStatus.Pending,
        threadId: offerAcceptanceMessage.thid,
        receipt: valueTransferMessage,
      })

    //Call VTP package to process received Payment Request request
    const { error, receipt, delta } = await this.witness.processOfferAcceptance(state.publicDid, valueTransferMessage)
    if (error || !receipt || !delta) {
      if (!existingRecord && error?.code === ErrorCodes.CurrentStateDoesNotExist) {
        // Pause transaction and request other witness for registered state
        // existingRecord means that we already try to handle message second time
        await this.valueTransferRepository.save(record)
        await this.pauseTransaction(record, offerAcceptanceMessage)
        return {}
      }

      // send problem report back to Getter
      const problemReport = new ProblemReportMessage({
        from: state.publicDid,
        to: offerAcceptanceMessage.from,
        pthid: offerAcceptanceMessage.id,
        body: {
          code: error?.code || 'invalid-payment-offer-acceptance',
          comment: `Payment Offer verification failed. Error: ${error}`,
        },
      })
      await this.valueTransferService.sendWitnessProblemReport(problemReport)
      return { problemReport }
    }

    // next protocol message
    const offerAcceptedWitnessedMessage = new OfferAcceptedWitnessedMessage({
      from: state.publicDid,
      to: receipt.giver?.id,
      thid: offerAcceptanceMessage.thid,
      attachments: [ValueTransferBaseMessage.createVtpDeltaJSONAttachment(delta)],
    })

    const getterInfo = await this.wellKnownService.resolve(receipt.getterId)
    const giverInfo = await this.wellKnownService.resolve(receipt.giverId)
    const witnessInfo = await this.wellKnownService.resolve(state.publicDid)

    // Create Value Transfer record and raise event
    record.state = ValueTransferState.OfferAcceptanceSent
    record.status = ValueTransferTransactionStatus.InProgress
    record.receipt = receipt
    record.getter = getterInfo
    record.giver = giverInfo
    record.witness = witnessInfo

    if (existingRecord) {
      await this.valueTransferRepository.update(record)
    } else {
      await this.valueTransferRepository.save(record)
    }

    await this.valueTransferService.sendMessage(offerAcceptedWitnessedMessage)

    this.eventEmitter.emit<ValueTransferStateChangedEvent>({
      type: ValueTransferEventTypes.ValueTransferStateChanged,
      payload: { record },
    })

    this.config.logger.info(
      `> Witness: process offer acceptance message for VTP transaction ${offerAcceptanceMessage.thid} completed!`
    )

    return { record, message: offerAcceptedWitnessedMessage }
  }

  /**
   * Process a received {@link RequestAcceptedMessage}.
   *
   *    Verify correctness of message
   *    Update Value Transfer record with the information from the message.
   *
   * @param messageContext The record context containing the request message.
   *
   * @returns
   *    * Value Transfer record
   *    * Witnessed Request Acceptance message
   */
  public async processRequestAcceptance(messageContext: InboundMessageContext<RequestAcceptedMessage>): Promise<{
    record?: ValueTransferRecord
    message?: RequestAcceptedWitnessedMessage
    problemReport?: ProblemReportMessage
  }> {
    // Verify that we are in appropriate state to perform action
    const { message: requestAcceptanceMessage } = messageContext

    this.config.logger.info(
      `> Witness: process request acceptance message for VTP transaction ${requestAcceptanceMessage.thid}`
    )

    // Get Witness state
    const witnessDid = await this.didService.findOnlineStaticDid()
    if (!witnessDid) {
      throw new AriesFrameworkError(`Unable to find Witness public DID`)
    }

    const valueTransferMessage = requestAcceptanceMessage.valueTransferMessage
    if (!valueTransferMessage) {
      const problemReport = new ProblemReportMessage({
        from: witnessDid.did,
        to: requestAcceptanceMessage.from,
        pthid: requestAcceptanceMessage.id,
        body: {
          code: 'e.p.req.bad-request-acceptance',
          comment: `Missing required base64 or json encoded attachment data for payment request with thread id ${requestAcceptanceMessage.id}`,
        },
      })
      await this.valueTransferService.sendWitnessProblemReport(problemReport)
      return { problemReport }
    }

    // Check if there is paused transaction
    const existingRecord = await this.valueTransferRepository.findByThread(requestAcceptanceMessage.thid)
    if (existingRecord) {
      if (existingRecord.status !== ValueTransferTransactionStatus.Paused) {
        this.config.logger.info('Transaction has already been processed')
        return {}
      }
      this.config.logger.info('   resume paused VTP transaction')
    }

    const record =
      existingRecord ??
      new ValueTransferRecord({
        role: ValueTransferRole.Witness,
        state: ValueTransferState.RequestAcceptanceReceived,
        status: ValueTransferTransactionStatus.Pending,
        threadId: requestAcceptanceMessage.thid,
        receipt: valueTransferMessage,
      })

    //Call VTP package to process received Payment Request request
    const { error, receipt, delta } = await this.witness.processRequestAcceptance(witnessDid.did, valueTransferMessage)
    if (error || !receipt || !delta) {
      if (!existingRecord && error?.code === ErrorCodes.CurrentStateDoesNotExist) {
        await this.valueTransferRepository.save(record)
        await this.pauseTransaction(record, requestAcceptanceMessage)
        return {}
      }
      // send problem report back to Getter
      const problemReport = new ProblemReportMessage({
        from: witnessDid.did,
        to: requestAcceptanceMessage.from,
        pthid: requestAcceptanceMessage.id,
        body: {
          code: error?.code || 'invalid-payment-request-acceptance',
          comment: `Payment Request Acceptance verification failed. Error: ${error}`,
        },
      })
      await this.valueTransferService.sendWitnessProblemReport(problemReport, record)
      return { problemReport }
    }

    // next protocol message
    const offerAcceptedWitnessedMessage = new RequestAcceptedWitnessedMessage({
      from: witnessDid.did,
      to: receipt.getter?.id,
      thid: requestAcceptanceMessage.thid,
      attachments: [ValueTransferBaseMessage.createVtpDeltaJSONAttachment(delta)],
    })

    const getterInfo = await this.wellKnownService.resolve(valueTransferMessage.getterId)
    const giverInfo = await this.wellKnownService.resolve(valueTransferMessage.giverId)
    const witnessInfo = await this.wellKnownService.resolve(witnessDid.did)

    // Create Value Transfer record and raise event
    record.state = ValueTransferState.RequestAcceptanceSent
    record.status = ValueTransferTransactionStatus.InProgress
    record.receipt = receipt
    record.getter = getterInfo
    record.giver = giverInfo
    record.witness = witnessInfo

    if (existingRecord) {
      await this.valueTransferRepository.update(record)
    } else {
      await this.valueTransferRepository.save(record)
    }

    await this.valueTransferService.sendMessage(offerAcceptedWitnessedMessage)

    this.eventEmitter.emit<ValueTransferStateChangedEvent>({
      type: ValueTransferEventTypes.ValueTransferStateChanged,
      payload: { record },
    })

    this.config.logger.info(
      `< Witness: process request acceptance message for VTP transaction ${requestAcceptanceMessage.thid} completed!`
    )

    return { record, message: offerAcceptedWitnessedMessage }
  }

  /**
   * Process a received {@link CashAcceptedMessage}.
   *    Verify correctness of message
   *    Update Value Transfer record with the information from the message.
   *
   * @param messageContext The record context containing the message.
   *
   * @returns
   *    * Value Transfer record
   *    * Witnessed Cash Acceptance message
   */
  public async processCashAcceptance(messageContext: InboundMessageContext<CashAcceptedMessage>): Promise<{
    record: ValueTransferRecord
    message?: CashAcceptedWitnessedMessage
    problemReport?: ProblemReportMessage
  }> {
    // Verify that we are in appropriate state to perform action
    const { message: cashAcceptedMessage } = messageContext

    this.config.logger.info(
      `> Witness: process cash acceptance message for VTP transaction ${cashAcceptedMessage.thid}`
    )

    const record = await this.valueTransferRepository.getByThread(cashAcceptedMessage.thid)

    record.assertRole(ValueTransferRole.Witness)
    record.assertState([ValueTransferState.RequestAcceptanceSent])

    const valueTransferDelta = cashAcceptedMessage.valueTransferDelta
    if (!valueTransferDelta) {
      const problemReport = new ProblemReportMessage({
        from: record.witness?.did,
        to: record.giver?.did,
        pthid: cashAcceptedMessage.thid,
        body: {
          code: 'invalid-cash-acceptance',
          comment: `Missing required base64 or json encoded attachment data for cash acceptance with thread id ${record.threadId}`,
        },
      })
      await this.valueTransferService.sendWitnessProblemReport(problemReport, record)
      return { record, problemReport }
    }

    // Witness: Call VTP package to process received cash acceptance
    const { error, receipt, delta } = await this.witness.processCashAcceptance(record.receipt, valueTransferDelta)
    // change state
    if (error || !receipt || !delta) {
      if (
        record.status !== ValueTransferTransactionStatus.Paused &&
        error?.code === ErrorCodes.CurrentStateDoesNotExist
      ) {
        await this.pauseTransaction(record, cashAcceptedMessage)
        return { record }
      }

      // VTP message verification failed
      const problemReport = new ProblemReportMessage({
        from: record.witness?.did,
        to: record.giver?.did,
        pthid: cashAcceptedMessage.thid,
        body: {
          code: error?.code || 'invalid-cash-acceptance',
          comment: `Cash Acceptance verification failed. Error: ${error}`,
        },
      })

      // Update Value Transfer record
      record.problemReportMessage = problemReport
      await this.valueTransferService.updateState(
        record,
        ValueTransferState.Failed,
        ValueTransferTransactionStatus.Finished
      )
      await this.valueTransferService.sendWitnessProblemReport(problemReport)
      return { record, problemReport }
    }

    // VTP message verification succeed
    const cashAcceptedWitnessedMessage = new CashAcceptedWitnessedMessage({
      ...cashAcceptedMessage,
      from: record.witness?.did,
      to: record.giver?.did,
      attachments: [ValueTransferBaseMessage.createVtpDeltaJSONAttachment(delta)],
    })

    // Update Value Transfer record
    record.receipt = receipt
    record.status = ValueTransferTransactionStatus.InProgress

    await this.valueTransferService.sendMessage(cashAcceptedWitnessedMessage)

    await this.valueTransferService.updateState(
      record,
      ValueTransferState.CashAcceptanceSent,
      ValueTransferTransactionStatus.InProgress
    )

    this.config.logger.info(
      `< Witness: process cash acceptance message for VTP transaction ${cashAcceptedMessage.thid} completed!`
    )

    return { record, message: cashAcceptedWitnessedMessage }
  }

  /**
   * Process a received {@link CashRemovedMessage}.
   *    Verify correctness of message
   *    Update Value Transfer record with the information from the message.
   *
   * @param messageContext The record context containing the message.
   *
   * @returns
   *    * Value Transfer record
   *    * Witnessed Cash Removal message
   */
  public async processCashRemoval(messageContext: InboundMessageContext<CashRemovedMessage>): Promise<{
    record: ValueTransferRecord
    getterMessage?: GetterReceiptMessage
    giverMessage?: GiverReceiptMessage
    problemReport?: ProblemReportMessage
  }> {
    // Verify that we are in appropriate state to perform action
    const { message: cashRemovedMessage } = messageContext

    this.config.logger.info(`> Witness: process cash removal message for VTP transaction ${cashRemovedMessage.thid}`)

    const record = await this.valueTransferRepository.getByThread(cashRemovedMessage.thid)

    record.assertState([ValueTransferState.CashAcceptanceSent, ValueTransferState.OfferAcceptanceSent])
    record.assertRole(ValueTransferRole.Witness)

    const valueTransferDelta = cashRemovedMessage.valueTransferDelta
    if (!valueTransferDelta) {
      const problemReport = new ProblemReportMessage({
        from: record.witness?.did,
        to: record.giver?.did,
        pthid: cashRemovedMessage.thid,
        body: {
          code: 'invalid-cash-removal',
          comment: `Missing required base64 or json encoded attachment data for cash removal with thread id ${record.threadId}`,
        },
      })
      await this.valueTransferService.sendWitnessProblemReport(problemReport, record)
      return { record, problemReport }
    }

    // Call VTP package to create receipt
    const { error, receipt, getterDelta, giverDelta } = await this.witness.createReceipt(
      record.receipt,
      valueTransferDelta
    )
    if (error || !receipt || !getterDelta || !giverDelta) {
      if (
        record.status !== ValueTransferTransactionStatus.Paused &&
        error?.code === ErrorCodes.CurrentStateDoesNotExist
      ) {
        await this.pauseTransaction(record, cashRemovedMessage)
        return { record }
      }
      // VTP message verification failed
      const problemReport = new ProblemReportMessage({
        from: record.witness?.did,
        to: record.getter?.did,
        pthid: record.threadId,
        body: {
          code: error?.code || 'invalid-state',
          comment: `Receipt creation failed. Error: ${error}`,
        },
      })

      // Update Value Transfer record
      record.problemReportMessage = problemReport
      await this.valueTransferService.updateState(
        record,
        ValueTransferState.Failed,
        ValueTransferTransactionStatus.Finished
      )
      await this.valueTransferService.sendWitnessProblemReport(problemReport, record)
      return {
        record,
        problemReport,
      }
    }

    const getterReceiptMessage = new GetterReceiptMessage({
      from: record.witness?.did,
      to: record.getter?.did,
      thid: record.threadId,
      attachments: [ValueTransferBaseMessage.createVtpDeltaJSONAttachment(getterDelta)],
    })

    const giverReceiptMessage = new GiverReceiptMessage({
      from: record.witness?.did,
      to: record.giver?.did,
      thid: record.threadId,
      attachments: [ValueTransferBaseMessage.createVtpDeltaJSONAttachment(giverDelta)],
    })

    // Update Value Transfer record and raise event
    record.receipt = receipt
    record.status = ValueTransferTransactionStatus.InProgress

    await Promise.all([
      this.valueTransferService.sendMessage(getterReceiptMessage),
      this.valueTransferService.sendMessage(giverReceiptMessage),
    ])

    await this.valueTransferService.updateState(
      record,
      ValueTransferState.Completed,
      ValueTransferTransactionStatus.Finished
    )

    this.config.logger.info(
      `< Witness: process cash removal message for VTP transaction ${cashRemovedMessage.thid} completed!`
    )

    return { record, getterMessage: getterReceiptMessage, giverMessage: giverReceiptMessage }
  }

  /**
   * Process a received {@link MintMessage}.
   *    Verify correctness of message
   *    Update Value Transfer record with the information from the message.
   *
   * @param messageContext The record context containing the message.@returns
   *    * Value Transfer record
   *    * Witnessed Cash Removal message
   */
  public async processCashMint(messageContext: InboundMessageContext<MintMessage>): Promise<void> {
    const issuerDids = this.config.witnessIssuerDids
    if (!issuerDids) {
      throw new AriesFrameworkError(
        'Issuer DIDs are not specified. To enable cash minting support, please set `issuerDids` value in witness section of VTP config.'
      )
    }

    const { message: mintMessage } = messageContext

    if (!mintMessage.from || !issuerDids.includes(mintMessage.from)) {
      throw new AriesFrameworkError('Mint message sender DID do not match with any issuer DID')
    }

    const { startHash, endHash } = mintMessage.body

    const transactionRecord = new TransactionRecord({
      start: startHash,
      end: endHash,
    })

    const { witnessState } = await this.getWitnessState()
    witnessState.applyPartyStateTransitions([transactionRecord])
    await this.valueTransferStateService.storeWitnessState(witnessState)
  }

  /**
   * Pause VTP transaction processing and request for transactions from other witness
   * */
  private async pauseTransaction(record: ValueTransferRecord, message: ValueTransferBaseMessage): Promise<void> {
    this.config.logger.info(`> Witness: pause transaction '${record.threadId}' and request updates`)

    record.status = ValueTransferTransactionStatus.Paused
    record.lastMessage = message

    await this.valueTransferRepository.update(record)

    await this.gossipService.requestMissingTransactions(record.threadId)

    this.config.logger.info(`< Witness: pause transaction '${record.threadId}' and request updates`)
    return
  }

  /**
   * Resume processing of VTP transaction
   * */
  public async resumeTransaction(thid: string): Promise<void> {
    this.config.logger.info(`> Witness: resume transaction '${thid}'`)

    const record = await this.valueTransferRepository.findByThread(thid)
    if (!record) return

    record.assertRole(ValueTransferRole.Witness)
    record.assertStatus(ValueTransferTransactionStatus.Paused)

    if (!record.lastMessage) {
      throw new AriesFrameworkError(`Unable to resume transaction because there is no last message in the context`)
    }

    if (record.state === ValueTransferState.RequestAcceptanceReceived) {
      const requestAcceptance = JsonTransformer.fromJSON(record.lastMessage, RequestAcceptedMessage)
      const context = new InboundMessageContext(requestAcceptance)
      await this.processRequestAcceptance(context)
      return
    }

    if (record.state === ValueTransferState.OfferAcceptanceReceived) {
      const requestAcceptance = JsonTransformer.fromJSON(record.lastMessage, OfferAcceptedMessage)
      const context = new InboundMessageContext(requestAcceptance)
      await this.processOfferAcceptance(context)
      return
    }

    if (record.state === ValueTransferState.RequestAcceptanceSent) {
      const requestAcceptance = JsonTransformer.fromJSON(record.lastMessage, CashAcceptedMessage)
      const context = new InboundMessageContext(requestAcceptance)
      await this.processCashAcceptance(context)
      return
    }

    if (
      record.state === ValueTransferState.CashAcceptanceSent ||
      record.state === ValueTransferState.OfferAcceptanceSent
    ) {
      const requestAcceptance = JsonTransformer.fromJSON(record.lastMessage, CashRemovedMessage)
      const context = new InboundMessageContext(requestAcceptance)
      await this.processCashRemoval(context)
      return
    }

    record.lastMessage = undefined
    await this.valueTransferRepository.update(record)

    this.config.logger.info(`< Witness: transaction resumed ${thid}`)
  }

  public async getWitnessState(): Promise<WitnessStateRecord> {
    const state = await this.findWitnessState()
    if (!state) {
      throw new AriesFrameworkError('Witness state is not found.')
    }
    return state
  }

  public async findWitnessState(): Promise<WitnessStateRecord | null> {
    return this.witnessStateRepository.findSingleByQuery({})
  }
}<|MERGE_RESOLUTION|>--- conflicted
+++ resolved
@@ -1,21 +1,11 @@
-<<<<<<< HEAD
 import type { ValueTransferStateChangedEvent, ResumeValueTransferTransactionEvent } from '../ValueTransferEvents'
 import type { MintMessage } from '../messages/MintMessage'
-=======
-import type { ResumeValueTransferTransactionEvent, ValueTransferStateChangedEvent } from '../ValueTransferEvents'
->>>>>>> 32b17c90
 import type { Witness } from '@sicpa-dlab/value-transfer-protocol-ts'
 
 import {
   ErrorCodes,
   TransactionRecord,
   ValueTransfer,
-<<<<<<< HEAD
-  WitnessState,
-  ErrorCodes,
-=======
-  Wallet,
->>>>>>> 32b17c90
   WitnessInfo,
   WitnessState,
 } from '@sicpa-dlab/value-transfer-protocol-ts'
