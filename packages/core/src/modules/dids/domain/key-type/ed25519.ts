--- conflicted
+++ resolved
@@ -7,10 +7,7 @@
 import { Key } from '../../../../crypto/Key'
 
 export const VERIFICATION_METHOD_TYPE_ED25519_VERIFICATION_KEY_2018 = 'Ed25519VerificationKey2018'
-<<<<<<< HEAD
-=======
 export const VERIFICATION_METHOD_TYPE_ED25519_VERIFICATION_KEY_2020 = 'Ed25519VerificationKey2020'
->>>>>>> f38ac058
 
 export function getEd25519VerificationMethod({ key, id, controller }: { id: string; key: Key; controller: string }) {
   return {
