import type { Key } from '../../../../crypto/Key'
<<<<<<< HEAD
import type { DidDocument } from '../DidDocument'
=======
>>>>>>> c907d01f
import type { VerificationMethod } from '../verificationMethod'

import { KeyType } from '../../../../crypto'

import { keyDidBls12381g1 } from './bls12381g1'
import { keyDidBls12381g1g2 } from './bls12381g1g2'
import { keyDidBls12381g2 } from './bls12381g2'
import { keyDidEd25519 } from './ed25519'
import { keyDidX25519 } from './x25519'

export interface KeyDidMapping {
  getVerificationMethods: (did: string, key: Key) => VerificationMethod[]
  getKeyFromVerificationMethod(verificationMethod: VerificationMethod): Key
  supportedVerificationMethodTypes: string[]
}

// TODO: Maybe we should make this dynamically?
const keyDidMapping: Record<KeyType, KeyDidMapping> = {
  [KeyType.Ed25519]: keyDidEd25519,
  [KeyType.X25519]: keyDidX25519,
  [KeyType.Bls12381g1]: keyDidBls12381g1,
  [KeyType.Bls12381g2]: keyDidBls12381g2,
  [KeyType.Bls12381g1g2]: keyDidBls12381g1g2,
}

/**
 * Dynamically creates a mapping from verification method key type to the key Did interface
 * for all key types.
 *
 * {
 *    "Ed25519VerificationKey2018": KeyDidMapping
 * }
 */
const verificationMethodKeyDidMapping = Object.values(KeyType).reduce<Record<string, KeyDidMapping>>(
  (mapping, keyType) => {
    const supported = keyDidMapping[keyType].supportedVerificationMethodTypes.reduce<Record<string, KeyDidMapping>>(
      (accumulator, vMethodKeyType) => ({
        ...accumulator,
        [vMethodKeyType]: keyDidMapping[keyType],
      }),
      {}
    )

    return {
      ...mapping,
      ...supported,
    }
  },
  {}
)

export function getKeyDidMappingByKeyType(keyType: KeyType) {
  const keyDid = keyDidMapping[keyType]

  if (!keyDid) {
    throw new Error(`Unsupported key did from key type '${keyType}'`)
  }

  return keyDid
}

export function getKeyDidMappingByVerificationMethod(verificationMethod: VerificationMethod) {
  const keyDid = verificationMethodKeyDidMapping[verificationMethod.type]

  if (!keyDid) {
    throw new Error(`Unsupported key did from verification method type '${verificationMethod.type}'`)
  }

  return keyDid
}<|MERGE_RESOLUTION|>--- conflicted
+++ resolved
@@ -1,8 +1,4 @@
 import type { Key } from '../../../../crypto/Key'
-<<<<<<< HEAD
-import type { DidDocument } from '../DidDocument'
-=======
->>>>>>> c907d01f
 import type { VerificationMethod } from '../verificationMethod'
 
 import { KeyType } from '../../../../crypto'
