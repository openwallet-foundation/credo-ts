import type { VerificationMethod } from '../verificationMethod'
import type { KeyDidMapping } from './keyDidMapping'

import { KeyType } from '../../../../crypto'
import { Key } from '../../../../crypto/Key'
<<<<<<< HEAD
import { SECURITY_X25519_CONTEXT_URL } from '../../../vc/constants'
import { DidDocumentBuilder } from '../DidDocumentBuilder'
=======
>>>>>>> c907d01f

const VERIFICATION_METHOD_TYPE_X25519_KEY_AGREEMENT_KEY_2019 = 'X25519KeyAgreementKey2019'

export function getX25519VerificationMethod({ key, id, controller }: { id: string; key: Key; controller: string }) {
  return {
    id,
    type: VERIFICATION_METHOD_TYPE_X25519_KEY_AGREEMENT_KEY_2019,
    controller,
    publicKeyBase58: key.publicKeyBase58,
  }
}

<<<<<<< HEAD
export function getX25519DidDoc(did: string, key: Key) {
  const verificationMethod = getX25519VerificationMethod({ id: `${did}#${key.fingerprint}`, key, controller: did })

  const document = new DidDocumentBuilder(did)
    .addKeyAgreement(verificationMethod)
    .addContext(SECURITY_X25519_CONTEXT_URL)
    .build()

  return document
}

=======
>>>>>>> c907d01f
export const keyDidX25519: KeyDidMapping = {
  supportedVerificationMethodTypes: [VERIFICATION_METHOD_TYPE_X25519_KEY_AGREEMENT_KEY_2019],

  getVerificationMethods: (did, key) => [
    getX25519VerificationMethod({ id: `${did}#${key.fingerprint}`, key, controller: did }),
  ],
  getKeyFromVerificationMethod: (verificationMethod: VerificationMethod) => {
    if (
      verificationMethod.type !== VERIFICATION_METHOD_TYPE_X25519_KEY_AGREEMENT_KEY_2019 ||
      !verificationMethod.publicKeyBase58
    ) {
      throw new Error('Invalid verification method passed')
    }

    return Key.fromPublicKeyBase58(verificationMethod.publicKeyBase58, KeyType.X25519)
  },
}<|MERGE_RESOLUTION|>--- conflicted
+++ resolved
@@ -3,11 +3,6 @@
 
 import { KeyType } from '../../../../crypto'
 import { Key } from '../../../../crypto/Key'
-<<<<<<< HEAD
-import { SECURITY_X25519_CONTEXT_URL } from '../../../vc/constants'
-import { DidDocumentBuilder } from '../DidDocumentBuilder'
-=======
->>>>>>> c907d01f
 
 const VERIFICATION_METHOD_TYPE_X25519_KEY_AGREEMENT_KEY_2019 = 'X25519KeyAgreementKey2019'
 
@@ -20,20 +15,6 @@
   }
 }
 
-<<<<<<< HEAD
-export function getX25519DidDoc(did: string, key: Key) {
-  const verificationMethod = getX25519VerificationMethod({ id: `${did}#${key.fingerprint}`, key, controller: did })
-
-  const document = new DidDocumentBuilder(did)
-    .addKeyAgreement(verificationMethod)
-    .addContext(SECURITY_X25519_CONTEXT_URL)
-    .build()
-
-  return document
-}
-
-=======
->>>>>>> c907d01f
 export const keyDidX25519: KeyDidMapping = {
   supportedVerificationMethodTypes: [VERIFICATION_METHOD_TYPE_X25519_KEY_AGREEMENT_KEY_2019],
 
