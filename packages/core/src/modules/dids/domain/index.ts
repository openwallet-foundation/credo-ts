--- conflicted
+++ resolved
@@ -3,11 +3,6 @@
 export * from './Did'
 export * from './DidDocument'
 export * from './DidDocumentBuilder'
-<<<<<<< HEAD
 export * from './DIDInformation'
 export * from './Key'
-=======
-export * from './DidInfo'
-export * from './Key'
-export * from './key-type'
->>>>>>> 4f373f1c
+export * from './key-type'