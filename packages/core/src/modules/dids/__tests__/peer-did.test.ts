import type { AgentContext } from '../../../agent'
import type { Wallet } from '../../../wallet'

import { Subject } from 'rxjs'

import { InMemoryStorageService } from '../../../../../../tests/InMemoryStorageService'
import { IndySdkWallet } from '../../../../../indy-sdk/src'
import { indySdk } from '../../../../../indy-sdk/tests/setupIndySdkModule'
import { getAgentConfig, getAgentContext } from '../../../../tests/helpers'
import { EventEmitter } from '../../../agent/EventEmitter'
import { InjectionSymbols } from '../../../constants'
import { Key, KeyType } from '../../../crypto'
<<<<<<< HEAD
import { KeyProviderRegistry } from '../../../crypto/key-provider'
import { IndyStorageService } from '../../../storage/IndyStorageService'
import { JsonTransformer } from '../../../utils'
import { IndyWallet } from '../../../wallet/IndyWallet'
=======
import { SigningProviderRegistry } from '../../../crypto/signing-provider'
import { JsonTransformer, TypedArrayEncoder } from '../../../utils'
>>>>>>> 61daf0cb
import { DidsModuleConfig } from '../DidsModuleConfig'
import { DidCommV1Service, DidDocument, DidDocumentBuilder } from '../domain'
import { DidDocumentRole } from '../domain/DidDocumentRole'
import { convertPublicKeyToX25519, getEd25519VerificationMethod } from '../domain/key-type/ed25519'
import { getX25519VerificationMethod } from '../domain/key-type/x25519'
import { PeerDidResolver } from '../methods'
import { DidKey } from '../methods/key'
import { getNumAlgoFromPeerDid, PeerDidNumAlgo } from '../methods/peer/didPeer'
import { didDocumentJsonToNumAlgo1Did } from '../methods/peer/peerDidNumAlgo1'
import { DidRecord, DidRepository } from '../repository'
import { DidResolverService } from '../services'

import didPeer1zQmY from './__fixtures__/didPeer1zQmY.json'

describe('peer dids', () => {
  const config = getAgentConfig('Peer DIDs Lifecycle')

  let didRepository: DidRepository
  let didResolverService: DidResolverService
  let wallet: Wallet
  let agentContext: AgentContext
  let eventEmitter: EventEmitter

  beforeEach(async () => {
<<<<<<< HEAD
    wallet = new IndyWallet(config.agentDependencies, config.logger, new KeyProviderRegistry([]))
    const storageService = new IndyStorageService<DidRecord>(config.agentDependencies)
=======
    wallet = new IndySdkWallet(indySdk, config.logger, new SigningProviderRegistry([]))
    const storageService = new InMemoryStorageService<DidRecord>()
>>>>>>> 61daf0cb
    eventEmitter = new EventEmitter(config.agentDependencies, new Subject())
    didRepository = new DidRepository(storageService, eventEmitter)

    agentContext = getAgentContext({
      wallet,
      registerInstances: [
        [DidRepository, didRepository],
        [InjectionSymbols.StorageService, storageService],
      ],
    })
    await wallet.createAndOpen(config.walletConfig)

    didResolverService = new DidResolverService(
      config.logger,
      new DidsModuleConfig({ resolvers: [new PeerDidResolver()] })
    )
  })

  afterEach(async () => {
    await wallet.delete()
  })

  test('create a peer did method 1 document from ed25519 keys with a service', async () => {
    // The following scenario show how we could create a key and create a did document from it for DID Exchange

    const ed25519Key = await wallet.createKey({
      privateKey: TypedArrayEncoder.fromString('astringoftotalin32characterslong'),
      keyType: KeyType.Ed25519,
    })
    const mediatorEd25519Key = await wallet.createKey({
      privateKey: TypedArrayEncoder.fromString('anotherstringof32characterslong1'),
      keyType: KeyType.Ed25519,
    })

    const x25519Key = Key.fromPublicKey(convertPublicKeyToX25519(ed25519Key.publicKey), KeyType.X25519)

    const ed25519VerificationMethod = getEd25519VerificationMethod({
      // The id can either be the first 8 characters of the key data (for ed25519 it's publicKeyBase58)
      // uuid is easier as it is consistent between different key types. Normally you would dynamically
      // generate the uuid, but static for testing purposes
      id: `#d0d32199-851f-48e3-b178-6122bd4216a4`,
      key: ed25519Key,
      // For peer dids generated with method 1, the controller MUST be #id as we don't know the did yet
      controller: '#id',
    })
    const x25519VerificationMethod = getX25519VerificationMethod({
      // The id can either be the first 8 characters of the key data (for ed25519 it's publicKeyBase58)
      // uuid is easier as it is consistent between different key types. Normally you would dynamically
      // generate the uuid, but static for testing purposes
      id: `#08673492-3c44-47fe-baa4-a1780c585d75`,
      key: x25519Key,
      // For peer dids generated with method 1, the controller MUST be #id as we don't know the did yet
      controller: '#id',
    })

    const mediatorEd25519DidKey = new DidKey(mediatorEd25519Key)
    const mediatorX25519Key = Key.fromPublicKey(convertPublicKeyToX25519(mediatorEd25519Key.publicKey), KeyType.X25519)

    // Use ed25519 did:key, which also includes the x25519 key used for didcomm
    const mediatorRoutingKey = `${mediatorEd25519DidKey.did}#${mediatorX25519Key.fingerprint}`

    const service = new DidCommV1Service({
      id: '#service-0',
      // Fixme: can we use relative reference (#id) instead of absolute reference here (did:example:123#id)?
      // We don't know the did yet
      recipientKeys: [ed25519VerificationMethod.id],
      serviceEndpoint: 'https://example.com',
      accept: ['didcomm/aip2;env=rfc19'],
      // It is important that we encode the routing keys as key references.
      // So instead of using plain verkeys, we should encode them as did:key dids
      routingKeys: [mediatorRoutingKey],
    })

    const didDocument =
      // placeholder did, as it is generated from the did document
      new DidDocumentBuilder('')
        // ed25519 authentication method for signatures
        .addAuthentication(ed25519VerificationMethod)
        // x25519 for key agreement
        .addKeyAgreement(x25519VerificationMethod)
        .addService(service)
        .build()

    const didDocumentJson = didDocument.toJSON()
    const did = didDocumentJsonToNumAlgo1Did(didDocumentJson)

    expect(did).toBe(didPeer1zQmY.id)

    // Set did after generating it
    didDocument.id = did

    expect(didDocument.toJSON()).toMatchObject(didPeer1zQmY)

    // Save the record to storage
    const didDocumentRecord = new DidRecord({
      did: didPeer1zQmY.id,
      role: DidDocumentRole.Created,
      // It is important to take the did document from the PeerDid class
      // as it will have the id property
      didDocument: didDocument,
      tags: {
        // We need to save the recipientKeys, so we can find the associated did
        // of a key when we receive a message from another connection.
        recipientKeyFingerprints: didDocument.recipientKeys.map((key) => key.fingerprint),
      },
    })

    await didRepository.save(agentContext, didDocumentRecord)
  })

  test('receive a did and did document', async () => {
    // This flow assumes peer dids. When implementing for did exchange other did methods could be used

    // We receive the did and did document from the did exchange message (request or response)
    // It is important to not parse the did document to a DidDocument class yet as we need the raw json
    // to consistently verify the hash of the did document
    const did = didPeer1zQmY.id
    const numAlgo = getNumAlgoFromPeerDid(did)

    // Note that the did document could be undefined (if inlined did:peer or public did)
    const didDocument = JsonTransformer.fromJSON(didPeer1zQmY, DidDocument)

    // make sure the dids are valid by matching them against our encoded variants
    expect(didDocumentJsonToNumAlgo1Did(didPeer1zQmY)).toBe(did)

    // If a did document was provided, we match it against the did document of the peer did
    // This validates whether we get the same did document
    if (didDocument) {
      expect(didDocument.toJSON()).toMatchObject(didPeer1zQmY)
    }

    const didDocumentRecord = new DidRecord({
      did: did,
      role: DidDocumentRole.Received,
      // If the method is a genesis doc (did:peer:1) we should store the document
      // Otherwise we only need to store the did itself (as the did can be generated)
      didDocument: numAlgo === PeerDidNumAlgo.GenesisDoc ? didDocument : undefined,
      tags: {
        // We need to save the recipientKeys, so we can find the associated did
        // of a key when we receive a message from another connection.
        recipientKeyFingerprints: didDocument.recipientKeys.map((key) => key.fingerprint),
      },
    })

    await didRepository.save(agentContext, didDocumentRecord)

    // Then we save the did (not the did document) in the connection record
    // connectionRecord.theirDid = didPeer.did

    // Then when we want to send a message we can resolve the did document
    const { didDocument: resolvedDidDocument } = await didResolverService.resolve(agentContext, did)
    expect(resolvedDidDocument).toBeInstanceOf(DidDocument)
    expect(resolvedDidDocument?.toJSON()).toMatchObject(didPeer1zQmY)
  })
})<|MERGE_RESOLUTION|>--- conflicted
+++ resolved
@@ -10,15 +10,11 @@
 import { EventEmitter } from '../../../agent/EventEmitter'
 import { InjectionSymbols } from '../../../constants'
 import { Key, KeyType } from '../../../crypto'
-<<<<<<< HEAD
 import { KeyProviderRegistry } from '../../../crypto/key-provider'
 import { IndyStorageService } from '../../../storage/IndyStorageService'
 import { JsonTransformer } from '../../../utils'
 import { IndyWallet } from '../../../wallet/IndyWallet'
-=======
-import { SigningProviderRegistry } from '../../../crypto/signing-provider'
 import { JsonTransformer, TypedArrayEncoder } from '../../../utils'
->>>>>>> 61daf0cb
 import { DidsModuleConfig } from '../DidsModuleConfig'
 import { DidCommV1Service, DidDocument, DidDocumentBuilder } from '../domain'
 import { DidDocumentRole } from '../domain/DidDocumentRole'
@@ -43,13 +39,8 @@
   let eventEmitter: EventEmitter
 
   beforeEach(async () => {
-<<<<<<< HEAD
-    wallet = new IndyWallet(config.agentDependencies, config.logger, new KeyProviderRegistry([]))
-    const storageService = new IndyStorageService<DidRecord>(config.agentDependencies)
-=======
-    wallet = new IndySdkWallet(indySdk, config.logger, new SigningProviderRegistry([]))
+    wallet = new IndySdkWallet(indySdk, config.logger, new KeyProviderRegistry([]))
     const storageService = new InMemoryStorageService<DidRecord>()
->>>>>>> 61daf0cb
     eventEmitter = new EventEmitter(config.agentDependencies, new Subject())
     didRepository = new DidRepository(storageService, eventEmitter)
 
