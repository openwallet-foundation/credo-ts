import type { AgentContext } from '../../../agent'

import { Subject } from 'rxjs'

import { getAgentConfig, getAgentContext } from '../../../../tests/helpers'
import { EventEmitter } from '../../../agent/EventEmitter'
import { InjectionSymbols } from '../../../constants'
import { Key, KeyType } from '../../../crypto'
import { KeyProviderRegistry } from '../../../crypto/key-provider'
import { IndyStorageService } from '../../../storage/IndyStorageService'
import { JsonTransformer } from '../../../utils'
import { IndyWallet } from '../../../wallet/IndyWallet'
import { DidsModuleConfig } from '../DidsModuleConfig'
import { DidCommV1Service, DidDocument, DidDocumentBuilder } from '../domain'
import { DidDocumentRole } from '../domain/DidDocumentRole'
import { convertPublicKeyToX25519, getEd25519VerificationMethod } from '../domain/key-type/ed25519'
import { getX25519VerificationMethod } from '../domain/key-type/x25519'
import { PeerDidResolver } from '../methods'
import { DidKey } from '../methods/key'
import { getNumAlgoFromPeerDid, PeerDidNumAlgo } from '../methods/peer/didPeer'
import { didDocumentJsonToNumAlgo1Did } from '../methods/peer/peerDidNumAlgo1'
import { DidRecord, DidRepository } from '../repository'
import { DidResolverService } from '../services'

import didPeer1zQmY from './__fixtures__/didPeer1zQmY.json'

describe('peer dids', () => {
  const config = getAgentConfig('Peer DIDs Lifecycle')

  let didRepository: DidRepository
  let didResolverService: DidResolverService
  let wallet: IndyWallet
  let agentContext: AgentContext
  let eventEmitter: EventEmitter

  beforeEach(async () => {
<<<<<<< HEAD
    wallet = new IndyWallet(config.agentDependencies, config.logger, new KeyProviderRegistry([]))
    agentContext = getAgentContext({ wallet })
    // eslint-disable-next-line @typescript-eslint/no-non-null-assertion
    await wallet.createAndOpen(config.walletConfig!)

=======
    wallet = new IndyWallet(config.agentDependencies, config.logger, new SigningProviderRegistry([]))
>>>>>>> d5c28bc2
    const storageService = new IndyStorageService<DidRecord>(config.agentDependencies)
    eventEmitter = new EventEmitter(config.agentDependencies, new Subject())
    didRepository = new DidRepository(storageService, eventEmitter)

    agentContext = getAgentContext({
      wallet,
      registerInstances: [
        [DidRepository, didRepository],
        [InjectionSymbols.StorageService, storageService],
      ],
    })
    // eslint-disable-next-line @typescript-eslint/no-non-null-assertion
    await wallet.createAndOpen(config.walletConfig!)

    didResolverService = new DidResolverService(
      config.logger,
      new DidsModuleConfig({ resolvers: [new PeerDidResolver()] })
    )
  })

  afterEach(async () => {
    await wallet.delete()
  })

  test('create a peer did method 1 document from ed25519 keys with a service', async () => {
    // The following scenario show how we could create a key and create a did document from it for DID Exchange

    const { verkey: publicKeyBase58 } = await wallet.createDid({ seed: 'astringoftotalin32characterslong' })
    const { verkey: mediatorPublicKeyBase58 } = await wallet.createDid({ seed: 'anotherstringof32characterslong1' })

    const ed25519Key = Key.fromPublicKeyBase58(publicKeyBase58, KeyType.Ed25519)
    const x25519Key = Key.fromPublicKey(convertPublicKeyToX25519(ed25519Key.publicKey), KeyType.X25519)

    const ed25519VerificationMethod = getEd25519VerificationMethod({
      // The id can either be the first 8 characters of the key data (for ed25519 it's publicKeyBase58)
      // uuid is easier as it is consistent between different key types. Normally you would dynamically
      // generate the uuid, but static for testing purposes
      id: `#d0d32199-851f-48e3-b178-6122bd4216a4`,
      key: ed25519Key,
      // For peer dids generated with method 1, the controller MUST be #id as we don't know the did yet
      controller: '#id',
    })
    const x25519VerificationMethod = getX25519VerificationMethod({
      // The id can either be the first 8 characters of the key data (for ed25519 it's publicKeyBase58)
      // uuid is easier as it is consistent between different key types. Normally you would dynamically
      // generate the uuid, but static for testing purposes
      id: `#08673492-3c44-47fe-baa4-a1780c585d75`,
      key: x25519Key,
      // For peer dids generated with method 1, the controller MUST be #id as we don't know the did yet
      controller: '#id',
    })

    const mediatorEd25519Key = Key.fromPublicKeyBase58(mediatorPublicKeyBase58, KeyType.Ed25519)
    const mediatorEd25519DidKey = new DidKey(mediatorEd25519Key)

    const mediatorX25519Key = Key.fromPublicKey(convertPublicKeyToX25519(mediatorEd25519Key.publicKey), KeyType.X25519)
    // Use ed25519 did:key, which also includes the x25519 key used for didcomm
    const mediatorRoutingKey = `${mediatorEd25519DidKey.did}#${mediatorX25519Key.fingerprint}`

    const service = new DidCommV1Service({
      id: '#service-0',
      // Fixme: can we use relative reference (#id) instead of absolute reference here (did:example:123#id)?
      // We don't know the did yet
      recipientKeys: [ed25519VerificationMethod.id],
      serviceEndpoint: 'https://example.com',
      accept: ['didcomm/aip2;env=rfc19'],
      // It is important that we encode the routing keys as key references.
      // So instead of using plain verkeys, we should encode them as did:key dids
      routingKeys: [mediatorRoutingKey],
    })

    const didDocument =
      // placeholder did, as it is generated from the did document
      new DidDocumentBuilder('')
        // ed25519 authentication method for signatures
        .addAuthentication(ed25519VerificationMethod)
        // x25519 for key agreement
        .addKeyAgreement(x25519VerificationMethod)
        .addService(service)
        .build()

    const didDocumentJson = didDocument.toJSON()
    const did = didDocumentJsonToNumAlgo1Did(didDocumentJson)

    expect(did).toBe(didPeer1zQmY.id)

    // Set did after generating it
    didDocument.id = did

    expect(didDocument.toJSON()).toMatchObject(didPeer1zQmY)

    // Save the record to storage
    const didDocumentRecord = new DidRecord({
      did: didPeer1zQmY.id,
      role: DidDocumentRole.Created,
      // It is important to take the did document from the PeerDid class
      // as it will have the id property
      didDocument: didDocument,
      tags: {
        // We need to save the recipientKeys, so we can find the associated did
        // of a key when we receive a message from another connection.
        recipientKeyFingerprints: didDocument.recipientKeys.map((key) => key.fingerprint),
      },
    })

    await didRepository.save(agentContext, didDocumentRecord)
  })

  test('receive a did and did document', async () => {
    // This flow assumes peer dids. When implementing for did exchange other did methods could be used

    // We receive the did and did document from the did exchange message (request or response)
    // It is important to not parse the did document to a DidDocument class yet as we need the raw json
    // to consistently verify the hash of the did document
    const did = didPeer1zQmY.id
    const numAlgo = getNumAlgoFromPeerDid(did)

    // Note that the did document could be undefined (if inlined did:peer or public did)
    const didDocument = JsonTransformer.fromJSON(didPeer1zQmY, DidDocument)

    // make sure the dids are valid by matching them against our encoded variants
    expect(didDocumentJsonToNumAlgo1Did(didPeer1zQmY)).toBe(did)

    // If a did document was provided, we match it against the did document of the peer did
    // This validates whether we get the same did document
    if (didDocument) {
      expect(didDocument.toJSON()).toMatchObject(didPeer1zQmY)
    }

    const didDocumentRecord = new DidRecord({
      did: did,
      role: DidDocumentRole.Received,
      // If the method is a genesis doc (did:peer:1) we should store the document
      // Otherwise we only need to store the did itself (as the did can be generated)
      didDocument: numAlgo === PeerDidNumAlgo.GenesisDoc ? didDocument : undefined,
      tags: {
        // We need to save the recipientKeys, so we can find the associated did
        // of a key when we receive a message from another connection.
        recipientKeyFingerprints: didDocument.recipientKeys.map((key) => key.fingerprint),
      },
    })

    await didRepository.save(agentContext, didDocumentRecord)

    // Then we save the did (not the did document) in the connection record
    // connectionRecord.theirDid = didPeer.did

    // Then when we want to send a message we can resolve the did document
    const { didDocument: resolvedDidDocument } = await didResolverService.resolve(agentContext, did)
    expect(resolvedDidDocument).toBeInstanceOf(DidDocument)
    expect(resolvedDidDocument?.toJSON()).toMatchObject(didPeer1zQmY)
  })
})<|MERGE_RESOLUTION|>--- conflicted
+++ resolved
@@ -34,15 +34,7 @@
   let eventEmitter: EventEmitter
 
   beforeEach(async () => {
-<<<<<<< HEAD
     wallet = new IndyWallet(config.agentDependencies, config.logger, new KeyProviderRegistry([]))
-    agentContext = getAgentContext({ wallet })
-    // eslint-disable-next-line @typescript-eslint/no-non-null-assertion
-    await wallet.createAndOpen(config.walletConfig!)
-
-=======
-    wallet = new IndyWallet(config.agentDependencies, config.logger, new SigningProviderRegistry([]))
->>>>>>> d5c28bc2
     const storageService = new IndyStorageService<DidRecord>(config.agentDependencies)
     eventEmitter = new EventEmitter(config.agentDependencies, new Subject())
     didRepository = new DidRepository(storageService, eventEmitter)
