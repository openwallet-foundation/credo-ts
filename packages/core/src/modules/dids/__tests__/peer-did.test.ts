--- conflicted
+++ resolved
@@ -5,10 +5,7 @@
 import { getAgentConfig, getAgentContext } from '../../../../tests/helpers'
 import { EventEmitter } from '../../../agent/EventEmitter'
 import { Key, KeyType } from '../../../crypto'
-<<<<<<< HEAD
-=======
 import { SigningProviderRegistry } from '../../../crypto/signing-provider'
->>>>>>> d2fe29e0
 import { IndyStorageService } from '../../../storage/IndyStorageService'
 import { JsonTransformer } from '../../../utils'
 import { IndyWallet } from '../../../wallet/IndyWallet'
