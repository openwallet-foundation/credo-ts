import type { JsonObject } from '../../../../types'
import type { OutOfBandDidCommService } from '../../../oob/domain/OutOfBandDidCommService'
import type { DidDocument, VerificationMethod } from '../../domain'

<<<<<<< HEAD
import { Key } from '../../../../crypto/Key'
=======
import { Key } from '../../../../crypto'
>>>>>>> 6a14fe3e
import { JsonEncoder, JsonTransformer } from '../../../../utils'
import { DidCommV1Service, DidDocumentService } from '../../domain'
import { DidDocumentBuilder } from '../../domain/DidDocumentBuilder'
import { getKeyDidMappingByKeyType, getKeyDidMappingByVerificationMethod } from '../../domain/key-type'
import { parseDid } from '../../domain/parse'
import { DidKey } from '../key'

enum DidPeerPurpose {
  Assertion = 'A',
  Encryption = 'E',
  Verification = 'V',
  CapabilityInvocation = 'I',
  CapabilityDelegation = 'D',
  Service = 'S',
}

function isDidPeerKeyPurpose(purpose: string): purpose is Exclude<DidPeerPurpose, DidPeerPurpose.Service> {
  return purpose !== DidPeerPurpose.Service && Object.values(DidPeerPurpose).includes(purpose as DidPeerPurpose)
}

const didPeerAbbreviations: { [key: string]: string | undefined } = {
  type: 't',
  DIDCommMessaging: 'dm',
  serviceEndpoint: 's',
  routingKeys: 'r',
  accept: 'a',
}

const didPeerExpansions: { [key: string]: string | undefined } = {
  t: 'type',
  dm: 'DIDCommMessaging',
  s: 'serviceEndpoint',
  r: 'routingKeys',
  a: 'accept',
}

export function didToNumAlgo2DidDocument(did: string) {
  const parsed = parseDid(did)
  const identifierWithoutNumAlgo = parsed.id.substring(2)

  // Get a list of all did document entries splitted by .
  const entries = identifierWithoutNumAlgo.split('.')
  const didDocument = new DidDocumentBuilder(did)
  let serviceIndex = 0

  for (const entry of entries) {
    // Remove the purpose identifier to get the service or key content
    const entryContent = entry.substring(1)
    // Get the purpose identifier
    const purpose = entry[0]

    // Handle service entry first
    if (purpose === DidPeerPurpose.Service) {
      let services = JsonEncoder.fromBase64(entryContent)

      // Make sure we have an array of services (can be both json or array)
      services = Array.isArray(services) ? services : [services]

      for (let service of services) {
        // Expand abbreviations used for service key/values
        service = expandServiceAbbreviations(service)

        service.id = `${did}#${service.type.toLowerCase()}-${serviceIndex++}`

        didDocument.addService(JsonTransformer.fromJSON(service, DidDocumentService))
      }
    }
    // Otherwise we can be sure it is a key
    else {
      // Decode the fingerprint, and extract the verification method(s)
      const key = Key.fromFingerprint(entryContent)
      const { getVerificationMethods } = getKeyDidMappingByKeyType(key.keyType)
      const verificationMethods = getVerificationMethods(did, key)

      // Add all verification methods to the did document
      for (const verificationMethod of verificationMethods) {
        // FIXME: the peer did uses key identifiers without the multi base prefix
        // However method 0 (and thus did:key) do use the multi base prefix in the
        // key identifier. Fixing it like this for now, before making something more complex
        verificationMethod.id = verificationMethod.id.replace('#z', '#')
        addVerificationMethodToDidDocument(didDocument, verificationMethod, purpose)
      }
    }
  }

  return didDocument.build()
}

export function didDocumentToNumAlgo2Did(didDocument: DidDocument) {
  const purposeMapping = {
    [DidPeerPurpose.Assertion]: didDocument.assertionMethod,
    [DidPeerPurpose.Encryption]: didDocument.keyAgreement,
    // FIXME: should verification be authentication or verificationMethod
    // verificationMethod is general so it doesn't make a lot of sense to add
    // it to the verificationMethod list
    [DidPeerPurpose.Verification]: didDocument.authentication,
    [DidPeerPurpose.CapabilityInvocation]: didDocument.capabilityInvocation,
    [DidPeerPurpose.CapabilityDelegation]: didDocument.capabilityDelegation,
  }

  let did = 'did:peer:2'

  for (const [purpose, entries] of Object.entries(purposeMapping)) {
    // Not all entries are required to be defined
    if (entries === undefined) continue

    // Dereference all entries to full verification methods
    const dereferenced = entries.map((entry) =>
      typeof entry === 'string' ? didDocument.dereferenceVerificationMethod(entry) : entry
    )

    // Transform als verification methods into a fingerprint (multibase, multicodec)
    const encoded = dereferenced.map((entry) => {
      const { getKeyFromVerificationMethod } = getKeyDidMappingByVerificationMethod(entry)
      const key = getKeyFromVerificationMethod(entry)

      // Encode as '.PurposeFingerprint'
      const encoded = `.${purpose}${key.fingerprint}`

      return encoded
    })

    // Add all encoded keys
    did += encoded.join('')
  }

  if (didDocument.service && didDocument.service.length > 0) {
    const abbreviatedServices = didDocument.service.map((service) => {
      // Transform to JSON, remove id property
      const serviceJson = JsonTransformer.toJSON(service)
      delete serviceJson.id

      return abbreviateServiceJson(serviceJson)
    })

    const encodedServices = JsonEncoder.toBase64URL(
      // If array length is 1, encode as json object. Otherwise as array
      // This is how it's done in the python peer did implementation.
      abbreviatedServices.length === 1 ? abbreviatedServices[0] : abbreviatedServices
    )

    did += `.${DidPeerPurpose.Service}${encodedServices}`
  }

  return did
}

export function outOfBandServiceToNumAlgo2Did(service: OutOfBandDidCommService) {
  // FIXME: add the key entries for the recipientKeys to the did document.
  const didDocument = new DidDocumentBuilder('')
    .addService(
      new DidCommV1Service({
        id: service.id,
        serviceEndpoint: service.serviceEndpoint,
        accept: service.accept,
        // FIXME: this should actually be local key references, not did:key:123#456 references
        recipientKeys: service.recipientKeys.map((recipientKey) => {
          const did = DidKey.fromDid(recipientKey)
          return `${did.did}#${did.key.fingerprint}`
        }),
        // Map did:key:xxx to actual did:key:xxx#123
        routingKeys: service.routingKeys?.map((routingKey) => {
          const did = DidKey.fromDid(routingKey)
          return `${did.did}#${did.key.fingerprint}`
        }),
      })
    )
    .build()

  const did = didDocumentToNumAlgo2Did(didDocument)

  return did
}

function expandServiceAbbreviations(service: JsonObject) {
  const expand = (abbreviated: string) => didPeerExpansions[abbreviated] ?? abbreviated

  const fullService = Object.entries(service).reduce(
    (serviceBody, [key, value]) => ({
      ...serviceBody,
      [expand(key)]: expand(value as string),
    }),
    {}
  )

  return fullService
}

function abbreviateServiceJson(service: JsonObject) {
  const abbreviate = (expanded: string) => didPeerAbbreviations[expanded] ?? expanded

  const abbreviatedService = Object.entries(service).reduce(
    (serviceBody, [key, value]) => ({
      ...serviceBody,
      [abbreviate(key)]: abbreviate(value as string),
    }),
    {}
  )

  return abbreviatedService
}

function addVerificationMethodToDidDocument(
  didDocument: DidDocumentBuilder,
  verificationMethod: VerificationMethod,
  purpose: string
) {
  const purposeMapping = {
    [DidPeerPurpose.Assertion]: didDocument.addAssertionMethod.bind(didDocument),
    [DidPeerPurpose.Encryption]: didDocument.addKeyAgreement.bind(didDocument),
    // FIXME: should verification be authentication or verificationMethod
    // verificationMethod is general so it doesn't make a lot of sense to add
    // it to the verificationMethod list
    [DidPeerPurpose.Verification]: didDocument.addAuthentication.bind(didDocument),
    [DidPeerPurpose.CapabilityInvocation]: didDocument.addCapabilityInvocation.bind(didDocument),
    [DidPeerPurpose.CapabilityDelegation]: didDocument.addCapabilityDelegation.bind(didDocument),
  }

  // Verify the purpose is a did peer key purpose (service excluded)
  if (isDidPeerKeyPurpose(purpose)) {
    const addVerificationMethod = purposeMapping[purpose]

    // Add the verification method based on the method from the mapping
    addVerificationMethod(verificationMethod)
  } else {
    throw new Error(`Unsupported peer did purpose '${purpose}'`)
  }
}<|MERGE_RESOLUTION|>--- conflicted
+++ resolved
@@ -2,11 +2,7 @@
 import type { OutOfBandDidCommService } from '../../../oob/domain/OutOfBandDidCommService'
 import type { DidDocument, VerificationMethod } from '../../domain'
 
-<<<<<<< HEAD
-import { Key } from '../../../../crypto/Key'
-=======
 import { Key } from '../../../../crypto'
->>>>>>> 6a14fe3e
 import { JsonEncoder, JsonTransformer } from '../../../../utils'
 import { DidCommV1Service, DidDocumentService } from '../../domain'
 import { DidDocumentBuilder } from '../../domain/DidDocumentBuilder'
