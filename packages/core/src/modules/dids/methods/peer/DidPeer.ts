import type { DidDocument } from '../../domain'
import type { ParsedDid } from '../../types'

import { instanceToInstance } from 'class-transformer'

<<<<<<< HEAD
import { Key } from '../../../../crypto/Key'
import { BufferEncoder, JsonEncoder, MultiBaseEncoder, MultiHashEncoder, Buffer } from '../../../../utils'
=======
import { JsonEncoder, MultiBaseEncoder, MultiHashEncoder } from '../../../../utils'
import { Key } from '../../domain/Key'
>>>>>>> 3411f1d2
import { getKeyDidMappingByKeyType } from '../../domain/key-type'
import { parseDid } from '../../domain/parse'

import { didDocumentToNumAlgo2Did, didToNumAlgo2DidDocument } from './peerDidNumAlgo2'

const PEER_DID_REGEX = new RegExp(
  '^did:peer:(([01](z)([1-9a-km-zA-HJ-NP-Z]{5,200}))|(2((.[AEVID](z)([1-9a-km-zA-HJ-NP-Z]{5,200}))+(.(S)[0-9a-zA-Z=]*)?)))$'
)

export const enum PeerDidNumAlgo {
  InceptionKeyWithoutDoc = 0,
  GenesisDoc = 1,
  MultipleInceptionKeyWithoutDoc = 2,
}

function getNumAlgoFromPeerDid(did: string) {
  return Number(did[9])
}

export class DidPeer {
  private readonly parsedDid: ParsedDid

  // If numAlgo 1 is used, the did document always has a did document
  private readonly _didDocument?: DidDocument

  private constructor({ didDocument, did }: { did: string; didDocument?: DidDocument }) {
    const parsed = parseDid(did)

    if (!this.isValidPeerDid(did)) {
      throw new Error(`Invalid peer did '${did}'`)
    }

    this.parsedDid = parsed
    this._didDocument = didDocument
  }

  public static fromKey(key: Key) {
    const did = `did:peer:0${key.fingerprint}`
    return new DidPeer({ did })
  }

  public static fromDid(did: string) {
    return new DidPeer({
      did,
    })
  }

  public static fromDidDocument(
    didDocument: DidDocument,
    numAlgo?: PeerDidNumAlgo.GenesisDoc | PeerDidNumAlgo.MultipleInceptionKeyWithoutDoc
  ): DidPeer {
    if (!numAlgo && didDocument.id.startsWith('did:peer:')) {
      numAlgo = getNumAlgoFromPeerDid(didDocument.id)
    }

    if (!numAlgo) {
      throw new Error(
        'Could not determine numAlgo. The did document must either have a full id property containing the numAlgo, or the numAlgo must be provided as a separate property'
      )
    }

    if (numAlgo === PeerDidNumAlgo.GenesisDoc) {
      // FIXME: We should do this on the JSON value of the did document, as the DidDocument class
      // adds a lot of properties and default values that will mess with the hash value
      // Remove id from did document as the id should be generated without an id.
      const didDocumentBuffer = JsonEncoder.toBuffer({ ...didDocument.toJSON(), id: undefined })

      const didIdentifier = MultiBaseEncoder.encode(MultiHashEncoder.encode(didDocumentBuffer, 'sha2-256'), 'base58btc')

      const did = `did:peer:1${didIdentifier}`

      return new DidPeer({ did, didDocument })
    } else if (numAlgo === PeerDidNumAlgo.MultipleInceptionKeyWithoutDoc) {
      const did = didDocumentToNumAlgo2Did(didDocument)
      return new DidPeer({ did })
    } else {
      throw new Error(`Unsupported numAlgo: ${numAlgo}. Not all peer did methods support parsing a did document`)
    }
  }

  public get did() {
    return this.parsedDid.did
  }

  public get numAlgo(): PeerDidNumAlgo {
    // numalgo is the first digit of the method specific identifier
    return Number(this.parsedDid.id[0]) as PeerDidNumAlgo
  }

  private get identifierWithoutNumAlgo() {
    return this.parsedDid.id.substring(1)
  }

  private isValidPeerDid(did: string): boolean {
    const isValid = PEER_DID_REGEX.test(did)

    return isValid
  }

  public get didDocument() {
    // Method 1 (numAlgo 0)
    if (this.numAlgo === PeerDidNumAlgo.InceptionKeyWithoutDoc) {
      const key = Key.fromFingerprint(this.identifierWithoutNumAlgo)
      const { getDidDocument } = getKeyDidMappingByKeyType(key.keyType)

      return getDidDocument(this.parsedDid.did, key)
    }
    // Method 2 (numAlgo 1)
    else if (this.numAlgo === PeerDidNumAlgo.GenesisDoc) {
      if (!this._didDocument) {
        throw new Error('No did document provided for method 1 peer did')
      }

      // Clone the document, and set the id
      const didDocument = instanceToInstance(this._didDocument)
      didDocument.id = this.did

      return didDocument
    }
    // Method 3 (numAlgo 2)
    else if (this.numAlgo === PeerDidNumAlgo.MultipleInceptionKeyWithoutDoc) {
      const didDocument = didToNumAlgo2DidDocument(this.parsedDid.did)

      return didDocument
    }

    throw new Error(`Unsupported numAlgo '${this.numAlgo}'`)
  }
}<|MERGE_RESOLUTION|>--- conflicted
+++ resolved
@@ -3,13 +3,8 @@
 
 import { instanceToInstance } from 'class-transformer'
 
-<<<<<<< HEAD
-import { Key } from '../../../../crypto/Key'
-import { BufferEncoder, JsonEncoder, MultiBaseEncoder, MultiHashEncoder, Buffer } from '../../../../utils'
-=======
+import { Key } from '../../../../crypto'
 import { JsonEncoder, MultiBaseEncoder, MultiHashEncoder } from '../../../../utils'
-import { Key } from '../../domain/Key'
->>>>>>> 3411f1d2
 import { getKeyDidMappingByKeyType } from '../../domain/key-type'
 import { parseDid } from '../../domain/parse'
 
