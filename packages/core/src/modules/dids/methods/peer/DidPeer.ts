import type { DidDocument } from '../../domain'
import type { ParsedDid } from '../../types'

import { instanceToInstance } from 'class-transformer'

<<<<<<< HEAD
import { Key } from '../../../../crypto/Key'
import { BufferEncoder, JsonEncoder, MultiBaseEncoder, MultiHashEncoder, Buffer } from '../../../../utils'
=======
import { JsonEncoder, MultiBaseEncoder, MultiHashEncoder } from '../../../../utils'
import { Key } from '../../domain/Key'
>>>>>>> 3713398b
import { getKeyDidMappingByKeyType } from '../../domain/key-type'
import { parseDid } from '../../domain/parse'

import { didDocumentToNumAlgo2Did, didToNumAlgo2DidDocument } from './peerDidNumAlgo2'

const PEER_DID_REGEX = new RegExp(
  '^did:peer:(([01](z)([1-9a-km-zA-HJ-NP-Z]{5,200}))|(2((.[AEVID](z)([1-9a-km-zA-HJ-NP-Z]{5,200}))+(.(S)[0-9a-zA-Z=]*)?)))$'
)

export const enum PeerDidNumAlgo {
  InceptionKeyWithoutDoc = 0,
  GenesisDoc = 1,
  MultipleInceptionKeyWithoutDoc = 2,
}

function getNumAlgoFromPeerDid(did: string) {
  return Number(did[9])
}

export class DidPeer {
  private readonly parsedDid: ParsedDid

  // If numAlgo 1 is used, the did document always has a did document
  private readonly _didDocument?: DidDocument

  private constructor({ didDocument, did }: { did: string; didDocument?: DidDocument }) {
    const parsed = parseDid(did)

    if (!this.isValidPeerDid(did)) {
      throw new Error(`Invalid peer did '${did}'`)
    }

    this.parsedDid = parsed
    this._didDocument = didDocument
  }

  public static fromKey(key: Key) {
    const did = `did:peer:0${key.fingerprint}`
    return new DidPeer({ did })
  }

  public static fromDid(did: string) {
    return new DidPeer({
      did,
    })
  }

  public static fromDidDocument(
    didDocument: DidDocument,
    numAlgo?: PeerDidNumAlgo.GenesisDoc | PeerDidNumAlgo.MultipleInceptionKeyWithoutDoc
  ): DidPeer {
    if (!numAlgo && didDocument.id.startsWith('did:peer:')) {
      numAlgo = getNumAlgoFromPeerDid(didDocument.id)
    }

    if (!numAlgo) {
      throw new Error(
        'Could not determine numAlgo. The did document must either have a full id property containing the numAlgo, or the numAlgo must be provided as a separate property'
      )
    }

    if (numAlgo === PeerDidNumAlgo.GenesisDoc) {
      // FIXME: We should do this on the JSON value of the did document, as the DidDocument class
      // adds a lot of properties and default values that will mess with the hash value
      // Remove id from did document as the id should be generated without an id.
      const didDocumentBuffer = JsonEncoder.toBuffer({ ...didDocument.toJSON(), id: undefined })

      const didIdentifier = MultiBaseEncoder.encode(MultiHashEncoder.encode(didDocumentBuffer, 'sha2-256'), 'base58btc')

      const did = `did:peer:1${didIdentifier}`

      return new DidPeer({ did, didDocument })
    } else if (numAlgo === PeerDidNumAlgo.MultipleInceptionKeyWithoutDoc) {
      const did = didDocumentToNumAlgo2Did(didDocument)
      return new DidPeer({ did })
    } else {
      throw new Error(`Unsupported numAlgo: ${numAlgo}. Not all peer did methods support parsing a did document`)
    }
  }

  public get did() {
    return this.parsedDid.did
  }

  public get numAlgo(): PeerDidNumAlgo {
    // numalgo is the first digit of the method specific identifier
    return Number(this.parsedDid.id[0]) as PeerDidNumAlgo
  }

  private get identifierWithoutNumAlgo() {
    return this.parsedDid.id.substring(1)
  }

  private isValidPeerDid(did: string): boolean {
    const isValid = PEER_DID_REGEX.test(did)

    return isValid
  }

  public get didDocument() {
    // Method 1 (numAlgo 0)
    if (this.numAlgo === PeerDidNumAlgo.InceptionKeyWithoutDoc) {
      const key = Key.fromFingerprint(this.identifierWithoutNumAlgo)
      const { getDidDocument } = getKeyDidMappingByKeyType(key.keyType)

      return getDidDocument(this.parsedDid.did, key)
    }
    // Method 2 (numAlgo 1)
    else if (this.numAlgo === PeerDidNumAlgo.GenesisDoc) {
      if (!this._didDocument) {
        throw new Error('No did document provided for method 1 peer did')
      }

      // Clone the document, and set the id
      const didDocument = instanceToInstance(this._didDocument)
      didDocument.id = this.did

      return didDocument
    }
    // Method 3 (numAlgo 2)
    else if (this.numAlgo === PeerDidNumAlgo.MultipleInceptionKeyWithoutDoc) {
      const didDocument = didToNumAlgo2DidDocument(this.parsedDid.did)

      return didDocument
    }

    throw new Error(`Unsupported numAlgo '${this.numAlgo}'`)
  }
}<|MERGE_RESOLUTION|>--- conflicted
+++ resolved
@@ -1,18 +1,10 @@
+import { instanceToInstance } from 'class-transformer'
+import { Key } from '../../../../crypto/Key'
+import { JsonEncoder, MultiBaseEncoder, MultiHashEncoder } from '../../../../utils'
 import type { DidDocument } from '../../domain'
-import type { ParsedDid } from '../../types'
-
-import { instanceToInstance } from 'class-transformer'
-
-<<<<<<< HEAD
-import { Key } from '../../../../crypto/Key'
-import { BufferEncoder, JsonEncoder, MultiBaseEncoder, MultiHashEncoder, Buffer } from '../../../../utils'
-=======
-import { JsonEncoder, MultiBaseEncoder, MultiHashEncoder } from '../../../../utils'
-import { Key } from '../../domain/Key'
->>>>>>> 3713398b
 import { getKeyDidMappingByKeyType } from '../../domain/key-type'
 import { parseDid } from '../../domain/parse'
-
+import type { ParsedDid } from '../../types'
 import { didDocumentToNumAlgo2Did, didToNumAlgo2DidDocument } from './peerDidNumAlgo2'
 
 const PEER_DID_REGEX = new RegExp(
