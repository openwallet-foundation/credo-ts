<<<<<<< HEAD
import { Key } from '../../../../crypto/Key'
import { getKeyDidMappingByKeyType } from '../../domain/key-type'
=======
import { Key } from '../../domain/Key'
import { getDidDocumentForKey } from '../../domain/keyDidDocument'
>>>>>>> 020e6efa
import { parseDid } from '../../domain/parse'

export class DidKey {
  public readonly key: Key

  public constructor(key: Key) {
    this.key = key
  }

  public static fromDid(did: string) {
    const parsed = parseDid(did)

    const key = Key.fromFingerprint(parsed.id)
    return new DidKey(key)
  }

  public get did() {
    return `did:key:${this.key.fingerprint}`
  }

  public get keyId(): string {
    return `${this.did}#${this.key.fingerprint}`
  }

  public get didDocument() {
    return getDidDocumentForKey(this.did, this.key)
  }
}<|MERGE_RESOLUTION|>--- conflicted
+++ resolved
@@ -1,10 +1,5 @@
-<<<<<<< HEAD
-import { Key } from '../../../../crypto/Key'
-import { getKeyDidMappingByKeyType } from '../../domain/key-type'
-=======
 import { Key } from '../../domain/Key'
 import { getDidDocumentForKey } from '../../domain/keyDidDocument'
->>>>>>> 020e6efa
 import { parseDid } from '../../domain/parse'
 
 export class DidKey {
@@ -25,10 +20,6 @@
     return `did:key:${this.key.fingerprint}`
   }
 
-  public get keyId(): string {
-    return `${this.did}#${this.key.fingerprint}`
-  }
-
   public get didDocument() {
     return getDidDocumentForKey(this.did, this.key)
   }
