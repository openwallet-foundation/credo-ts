import { Key } from '../../../../crypto/Key'
<<<<<<< HEAD
import { getKeyDidMappingByKeyType } from '../../domain/key-type'
=======
import { getDidDocumentForKey } from '../../domain/keyDidDocument'
>>>>>>> c907d01f
import { parseDid } from '../../domain/parse'

export class DidKey {
  public readonly key: Key

  public constructor(key: Key) {
    this.key = key
  }

  public static fromDid(did: string) {
    const parsed = parseDid(did)

    const key = Key.fromFingerprint(parsed.id)
    return new DidKey(key)
  }

  public get did() {
    return `did:key:${this.key.fingerprint}`
  }

  public get didDocument() {
    return getDidDocumentForKey(this.did, this.key)
  }
}<|MERGE_RESOLUTION|>--- conflicted
+++ resolved
@@ -1,9 +1,5 @@
 import { Key } from '../../../../crypto/Key'
-<<<<<<< HEAD
-import { getKeyDidMappingByKeyType } from '../../domain/key-type'
-=======
 import { getDidDocumentForKey } from '../../domain/keyDidDocument'
->>>>>>> c907d01f
 import { parseDid } from '../../domain/parse'
 
 export class DidKey {
