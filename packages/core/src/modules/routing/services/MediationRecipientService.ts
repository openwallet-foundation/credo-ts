import type { AgentContext } from '../../../agent'
import type { AgentMessage } from '../../../agent/AgentMessage'
import type { AgentMessageReceivedEvent } from '../../../agent/Events'
import type { InboundMessageContext } from '../../../agent/models/InboundMessageContext'
import type { EncryptedMessage } from '../../../types'
import type { ConnectionRecord } from '../../connections'
import type { Routing } from '../../connections/services/ConnectionService'
import type { MediationStateChangedEvent, KeylistUpdatedEvent } from '../RoutingEvents'
import type { KeylistUpdateResponseMessage, MediationDenyMessage, MediationGrantMessage } from '../messages'
import type { StatusMessage, MessageDeliveryMessage } from '../protocol'
import type { GetRoutingOptions } from './RoutingService'

import { firstValueFrom, ReplaySubject } from 'rxjs'
import { filter, first, timeout } from 'rxjs/operators'

import { EventEmitter } from '../../../agent/EventEmitter'
import { filterContextCorrelationId, AgentEventTypes } from '../../../agent/Events'
import { MessageSender } from '../../../agent/MessageSender'
import { createOutboundMessage } from '../../../agent/helpers'
import { Key, KeyType } from '../../../crypto'
import { AriesFrameworkError } from '../../../error'
import { injectable } from '../../../plugins'
import { JsonTransformer } from '../../../utils'
import { ConnectionService } from '../../connections/services/ConnectionService'
<<<<<<< HEAD
=======
import { didKeyToVerkey } from '../../dids/helpers'
>>>>>>> f38ac058
import { ProblemReportError } from '../../problem-reports'
import { RecipientModuleConfig } from '../RecipientModuleConfig'
import { RoutingEventTypes } from '../RoutingEvents'
import { RoutingProblemReportReason } from '../error'
import { KeylistUpdateAction, MediationRequestMessage } from '../messages'
import { KeylistUpdate, KeylistUpdateMessage } from '../messages/KeylistUpdateMessage'
import { MediationRole, MediationState } from '../models'
import { DeliveryRequestMessage, MessagesReceivedMessage, StatusRequestMessage } from '../protocol/pickup/v2/messages'
import { MediationRecord } from '../repository/MediationRecord'
import { MediationRepository } from '../repository/MediationRepository'

@injectable()
export class MediationRecipientService {
  private mediationRepository: MediationRepository
  private eventEmitter: EventEmitter
  private connectionService: ConnectionService
  private messageSender: MessageSender
  private recipientModuleConfig: RecipientModuleConfig

  public constructor(
    connectionService: ConnectionService,
    messageSender: MessageSender,
    mediatorRepository: MediationRepository,
    eventEmitter: EventEmitter,
    recipientModuleConfig: RecipientModuleConfig
  ) {
    this.mediationRepository = mediatorRepository
    this.eventEmitter = eventEmitter
    this.connectionService = connectionService
    this.messageSender = messageSender
    this.recipientModuleConfig = recipientModuleConfig
  }

  public async createStatusRequest(
    mediationRecord: MediationRecord,
    config: {
      recipientKey?: string
    } = {}
  ) {
    mediationRecord.assertRole(MediationRole.Recipient)
    mediationRecord.assertReady()

    const { recipientKey } = config
    const statusRequest = new StatusRequestMessage({
      recipientKey,
    })

    return statusRequest
  }

  public async createRequest(
    agentContext: AgentContext,
    connection: ConnectionRecord
  ): Promise<MediationProtocolMsgReturnType<MediationRequestMessage>> {
    const message = new MediationRequestMessage({})

    const mediationRecord = new MediationRecord({
      threadId: message.threadId,
      state: MediationState.Requested,
      role: MediationRole.Recipient,
      connectionId: connection.id,
    })
    await this.mediationRepository.save(agentContext, mediationRecord)
    this.emitStateChangedEvent(agentContext, mediationRecord, null)

    return { mediationRecord, message }
  }

  public async processMediationGrant(messageContext: InboundMessageContext<MediationGrantMessage>) {
    // Assert ready connection
    const connection = messageContext.assertReadyConnection()

    // Mediation record must already exists to be updated to granted status
    const mediationRecord = await this.mediationRepository.getByConnectionId(messageContext.agentContext, connection.id)

    // Assert
    mediationRecord.assertState(MediationState.Requested)
    mediationRecord.assertRole(MediationRole.Recipient)

    // Update record
    mediationRecord.endpoint = messageContext.message.endpoint
<<<<<<< HEAD
    mediationRecord.routingKeys = messageContext.message.routingKeys
=======

    // According to RFC 0211 keys should be a did key, but base58 encoded verkey was used before
    // RFC was accepted. This converts the key to a public key base58 if it is a did key.
    mediationRecord.routingKeys = messageContext.message.routingKeys.map(didKeyToVerkey)
>>>>>>> f38ac058
    return await this.updateState(messageContext.agentContext, mediationRecord, MediationState.Granted)
  }

  public async processKeylistUpdateResults(messageContext: InboundMessageContext<KeylistUpdateResponseMessage>) {
    // Assert ready connection
    const connection = messageContext.assertReadyConnection()

    const mediationRecord = await this.mediationRepository.getByConnectionId(messageContext.agentContext, connection.id)

    // Assert
    mediationRecord.assertReady()
    mediationRecord.assertRole(MediationRole.Recipient)

    const keylist = messageContext.message.updated

    // update keylist in mediationRecord
    for (const update of keylist) {
      if (update.action === KeylistUpdateAction.add) {
        mediationRecord.addRecipientKey(update.recipientKey)
      } else if (update.action === KeylistUpdateAction.remove) {
        mediationRecord.removeRecipientKey(update.recipientKey)
      }
    }

    await this.mediationRepository.update(messageContext.agentContext, mediationRecord)
    this.eventEmitter.emit<KeylistUpdatedEvent>(messageContext.agentContext, {
      type: RoutingEventTypes.RecipientKeylistUpdated,
      payload: {
        mediationRecord,
        keylist,
      },
    })
  }

  public async keylistUpdateAndAwait(
    agentContext: AgentContext,
    mediationRecord: MediationRecord,
    verKey: string,
    timeoutMs = 15000 // TODO: this should be a configurable value in agent config
  ): Promise<MediationRecord> {
    const message = this.createKeylistUpdateMessage(verKey)
    const connection = await this.connectionService.getById(agentContext, mediationRecord.connectionId)

    mediationRecord.assertReady()
    mediationRecord.assertRole(MediationRole.Recipient)

    // Create observable for event
    const observable = this.eventEmitter.observable<KeylistUpdatedEvent>(RoutingEventTypes.RecipientKeylistUpdated)
    const subject = new ReplaySubject<KeylistUpdatedEvent>(1)

    // Apply required filters to observable stream and create promise to subscribe to observable
    observable
      .pipe(
        filterContextCorrelationId(agentContext.contextCorrelationId),
        // Only take event for current mediation record
        filter((event) => mediationRecord.id === event.payload.mediationRecord.id),
        // Only wait for first event that matches the criteria
        first(),
        // Do not wait for longer than specified timeout
        timeout(timeoutMs)
      )
      .subscribe(subject)

    const outboundMessage = createOutboundMessage(connection, message)
    await this.messageSender.sendMessage(agentContext, outboundMessage)

    const keylistUpdate = await firstValueFrom(subject)
    return keylistUpdate.payload.mediationRecord
  }

  public createKeylistUpdateMessage(verkey: string): KeylistUpdateMessage {
    const keylistUpdateMessage = new KeylistUpdateMessage({
      updates: [
        new KeylistUpdate({
          action: KeylistUpdateAction.add,
          recipientKey: verkey,
        }),
      ],
    })
    return keylistUpdateMessage
  }

  public async addMediationRouting(
    agentContext: AgentContext,
    routing: Routing,
    { mediatorId, useDefaultMediator = true }: GetRoutingOptions = {}
  ): Promise<Routing> {
    let mediationRecord: MediationRecord | null = null

    if (mediatorId) {
      mediationRecord = await this.getById(agentContext, mediatorId)
    } else if (useDefaultMediator) {
      // If no mediatorId is provided, and useDefaultMediator is true (default)
      // We use the default mediator if available
      mediationRecord = await this.findDefaultMediator(agentContext)
    }

    // Return early if no mediation record
    if (!mediationRecord) return routing

    // new did has been created and mediator needs to be updated with the public key.
    mediationRecord = await this.keylistUpdateAndAwait(
      agentContext,
      mediationRecord,
      routing.recipientKey.publicKeyBase58
    )

    return {
      ...routing,
      endpoints: mediationRecord.endpoint ? [mediationRecord.endpoint] : routing.endpoints,
      routingKeys: mediationRecord.routingKeys.map((key) => Key.fromPublicKeyBase58(key, KeyType.Ed25519)),
    }
  }

  public async processMediationDeny(messageContext: InboundMessageContext<MediationDenyMessage>) {
    const connection = messageContext.assertReadyConnection()

    // Mediation record already exists
    const mediationRecord = await this.findByConnectionId(messageContext.agentContext, connection.id)

    if (!mediationRecord) {
      throw new Error(`No mediation has been requested for this connection id: ${connection.id}`)
    }

    // Assert
    mediationRecord.assertRole(MediationRole.Recipient)
    mediationRecord.assertState(MediationState.Requested)

    // Update record
    await this.updateState(messageContext.agentContext, mediationRecord, MediationState.Denied)

    return mediationRecord
  }

  public async processStatus(messageContext: InboundMessageContext<StatusMessage>) {
    const connection = messageContext.assertReadyConnection()
    const { message: statusMessage } = messageContext
    const { messageCount, recipientKey } = statusMessage

<<<<<<< HEAD
    const mediationRecord = await this.mediationRepository.getByConnectionId(messageContext.agentContext, connection.id)

    mediationRecord.assertReady()
    mediationRecord.assertRole(MediationRole.Recipient)

=======
>>>>>>> f38ac058
    //No messages to be sent
    if (messageCount === 0) {
      const { message, connectionRecord } = await this.connectionService.createTrustPing(
        messageContext.agentContext,
        connection,
        {
          responseRequested: false,
        }
      )
      const websocketSchemes = ['ws', 'wss']

      await this.messageSender.sendMessage(
        messageContext.agentContext,
        createOutboundMessage(connectionRecord, message),
        {
          transportPriority: {
            schemes: websocketSchemes,
            restrictive: true,
            // TODO: add keepAlive: true to enforce through the public api
            // we need to keep the socket alive. It already works this way, but would
            // be good to make more explicit from the public facing API.
            // This would also make it easier to change the internal API later on.
            // keepAlive: true,
          },
        }
      )

      return null
    }
    const { maximumMessagePickup } = this.recipientModuleConfig
    const limit = messageCount < maximumMessagePickup ? messageCount : maximumMessagePickup

    const deliveryRequestMessage = new DeliveryRequestMessage({
      limit,
      recipientKey,
    })

    return deliveryRequestMessage
  }

  public async processDelivery(messageContext: InboundMessageContext<MessageDeliveryMessage>) {
    messageContext.assertReadyConnection()

    const { appendedAttachments } = messageContext.message

<<<<<<< HEAD
    const mediationRecord = await this.mediationRepository.getByConnectionId(messageContext.agentContext, connection.id)

    mediationRecord.assertReady()
    mediationRecord.assertRole(MediationRole.Recipient)

=======
>>>>>>> f38ac058
    if (!appendedAttachments)
      throw new ProblemReportError('Error processing attachments', {
        problemCode: RoutingProblemReportReason.ErrorProcessingAttachments,
      })

    const ids: string[] = []
    for (const attachment of appendedAttachments) {
      ids.push(attachment.id)

      this.eventEmitter.emit<AgentMessageReceivedEvent>(messageContext.agentContext, {
        type: AgentEventTypes.AgentMessageReceived,
        payload: {
          message: attachment.getDataAsJson<EncryptedMessage>(),
          contextCorrelationId: messageContext.agentContext.contextCorrelationId,
        },
      })
    }

    return new MessagesReceivedMessage({
      messageIdList: ids,
    })
  }

  /**
   * Update the record to a new state and emit an state changed event. Also updates the record
   * in storage.
   *
   * @param MediationRecord The proof record to update the state for
   * @param newState The state to update to
   *
   */
  private async updateState(agentContext: AgentContext, mediationRecord: MediationRecord, newState: MediationState) {
    const previousState = mediationRecord.state
    mediationRecord.state = newState
    await this.mediationRepository.update(agentContext, mediationRecord)

    this.emitStateChangedEvent(agentContext, mediationRecord, previousState)
    return mediationRecord
  }

  private emitStateChangedEvent(
    agentContext: AgentContext,
    mediationRecord: MediationRecord,
    previousState: MediationState | null
  ) {
    const clonedMediationRecord = JsonTransformer.clone(mediationRecord)
    this.eventEmitter.emit<MediationStateChangedEvent>(agentContext, {
      type: RoutingEventTypes.MediationStateChanged,
      payload: {
        mediationRecord: clonedMediationRecord,
        previousState,
      },
    })
  }

  public async getById(agentContext: AgentContext, id: string): Promise<MediationRecord> {
    return this.mediationRepository.getById(agentContext, id)
  }

  public async findByConnectionId(agentContext: AgentContext, connectionId: string): Promise<MediationRecord | null> {
    return this.mediationRepository.findSingleByQuery(agentContext, { connectionId })
  }

  public async getMediators(agentContext: AgentContext): Promise<MediationRecord[]> {
    return this.mediationRepository.getAll(agentContext)
  }

  public async findDefaultMediator(agentContext: AgentContext): Promise<MediationRecord | null> {
    return this.mediationRepository.findSingleByQuery(agentContext, { default: true })
  }

  public async discoverMediation(
    agentContext: AgentContext,
    mediatorId?: string
  ): Promise<MediationRecord | undefined> {
    // If mediatorId is passed, always use it (and error if it is not found)
    if (mediatorId) {
      return this.mediationRepository.getById(agentContext, mediatorId)
    }

    const defaultMediator = await this.findDefaultMediator(agentContext)
    if (defaultMediator) {
      if (defaultMediator.state !== MediationState.Granted) {
        throw new AriesFrameworkError(
          `Mediation State for ${defaultMediator.id} is not granted, but is set as default mediator!`
        )
      }

      return defaultMediator
    }
  }

  public async setDefaultMediator(agentContext: AgentContext, mediator: MediationRecord) {
    const mediationRecords = await this.mediationRepository.findByQuery(agentContext, { default: true })

    for (const record of mediationRecords) {
      record.setTag('default', false)
      await this.mediationRepository.update(agentContext, record)
    }

    // Set record coming in tag to true and then update.
    mediator.setTag('default', true)
    await this.mediationRepository.update(agentContext, mediator)
  }

  public async clearDefaultMediator(agentContext: AgentContext) {
    const mediationRecord = await this.findDefaultMediator(agentContext)

    if (mediationRecord) {
      mediationRecord.setTag('default', false)
      await this.mediationRepository.update(agentContext, mediationRecord)
    }
  }
}

export interface MediationProtocolMsgReturnType<MessageType extends AgentMessage> {
  message: MessageType
  mediationRecord: MediationRecord
}<|MERGE_RESOLUTION|>--- conflicted
+++ resolved
@@ -22,10 +22,7 @@
 import { injectable } from '../../../plugins'
 import { JsonTransformer } from '../../../utils'
 import { ConnectionService } from '../../connections/services/ConnectionService'
-<<<<<<< HEAD
-=======
 import { didKeyToVerkey } from '../../dids/helpers'
->>>>>>> f38ac058
 import { ProblemReportError } from '../../problem-reports'
 import { RecipientModuleConfig } from '../RecipientModuleConfig'
 import { RoutingEventTypes } from '../RoutingEvents'
@@ -107,14 +104,10 @@
 
     // Update record
     mediationRecord.endpoint = messageContext.message.endpoint
-<<<<<<< HEAD
-    mediationRecord.routingKeys = messageContext.message.routingKeys
-=======
 
     // According to RFC 0211 keys should be a did key, but base58 encoded verkey was used before
     // RFC was accepted. This converts the key to a public key base58 if it is a did key.
     mediationRecord.routingKeys = messageContext.message.routingKeys.map(didKeyToVerkey)
->>>>>>> f38ac058
     return await this.updateState(messageContext.agentContext, mediationRecord, MediationState.Granted)
   }
 
@@ -254,14 +247,6 @@
     const { message: statusMessage } = messageContext
     const { messageCount, recipientKey } = statusMessage
 
-<<<<<<< HEAD
-    const mediationRecord = await this.mediationRepository.getByConnectionId(messageContext.agentContext, connection.id)
-
-    mediationRecord.assertReady()
-    mediationRecord.assertRole(MediationRole.Recipient)
-
-=======
->>>>>>> f38ac058
     //No messages to be sent
     if (messageCount === 0) {
       const { message, connectionRecord } = await this.connectionService.createTrustPing(
@@ -307,14 +292,6 @@
 
     const { appendedAttachments } = messageContext.message
 
-<<<<<<< HEAD
-    const mediationRecord = await this.mediationRepository.getByConnectionId(messageContext.agentContext, connection.id)
-
-    mediationRecord.assertReady()
-    mediationRecord.assertRole(MediationRole.Recipient)
-
-=======
->>>>>>> f38ac058
     if (!appendedAttachments)
       throw new ProblemReportError('Error processing attachments', {
         problemCode: RoutingProblemReportReason.ErrorProcessingAttachments,
