import type { AgentContext } from '../../../agent'
import type { AgentMessage } from '../../../agent/AgentMessage'
import type { AgentMessageReceivedEvent } from '../../../agent/Events'
import type { InboundMessageContext } from '../../../agent/models/InboundMessageContext'
import type { EncryptedMessage } from '../../../types'
import type { ConnectionRecord } from '../../connections'
import type { Routing } from '../../connections/services/ConnectionService'
import type { MediationStateChangedEvent, KeylistUpdatedEvent } from '../RoutingEvents'
import type { MediationDenyMessage } from '../messages'
import type { StatusMessage, MessageDeliveryMessage } from '../protocol'
import type { GetRoutingOptions } from './RoutingService'

import { firstValueFrom, ReplaySubject } from 'rxjs'
import { filter, first, timeout } from 'rxjs/operators'

import { EventEmitter } from '../../../agent/EventEmitter'
import { filterContextCorrelationId, AgentEventTypes } from '../../../agent/Events'
import { MessageSender } from '../../../agent/MessageSender'
import { createOutboundMessage } from '../../../agent/helpers'
import { Key, KeyType } from '../../../crypto'
import { AriesFrameworkError } from '../../../error'
import { injectable } from '../../../plugins'
import { JsonTransformer } from '../../../utils'
import { ConnectionType } from '../../connections/models/ConnectionType'
import { ConnectionMetadataKeys } from '../../connections/repository/ConnectionMetadataTypes'
import { ConnectionService } from '../../connections/services/ConnectionService'
<<<<<<< HEAD
import { didKeyToVerkey } from '../../dids/helpers'
=======
import { Key } from '../../dids'
import { didKeyToVerkey, isDidKey, verkeyToDidKey } from '../../dids/helpers'
>>>>>>> 0d14a715
import { ProblemReportError } from '../../problem-reports'
import { RecipientModuleConfig } from '../RecipientModuleConfig'
import { RoutingEventTypes } from '../RoutingEvents'
import { RoutingProblemReportReason } from '../error'
import {
  KeylistUpdateAction,
  KeylistUpdateResponseMessage,
  MediationRequestMessage,
  MediationGrantMessage,
} from '../messages'
import { KeylistUpdate, KeylistUpdateMessage } from '../messages/KeylistUpdateMessage'
import { MediationRole, MediationState } from '../models'
import { DeliveryRequestMessage, MessagesReceivedMessage, StatusRequestMessage } from '../protocol/pickup/v2/messages'
import { MediationRecord } from '../repository/MediationRecord'
import { MediationRepository } from '../repository/MediationRepository'

@injectable()
export class MediationRecipientService {
  private mediationRepository: MediationRepository
  private eventEmitter: EventEmitter
  private connectionService: ConnectionService
  private messageSender: MessageSender
  private recipientModuleConfig: RecipientModuleConfig

  public constructor(
    connectionService: ConnectionService,
    messageSender: MessageSender,
    mediatorRepository: MediationRepository,
    eventEmitter: EventEmitter,
    recipientModuleConfig: RecipientModuleConfig
  ) {
    this.mediationRepository = mediatorRepository
    this.eventEmitter = eventEmitter
    this.connectionService = connectionService
    this.messageSender = messageSender
    this.recipientModuleConfig = recipientModuleConfig
  }

  public async createStatusRequest(
    mediationRecord: MediationRecord,
    config: {
      recipientKey?: string
    } = {}
  ) {
    mediationRecord.assertRole(MediationRole.Recipient)
    mediationRecord.assertReady()

    const { recipientKey } = config
    const statusRequest = new StatusRequestMessage({
      recipientKey,
    })

    return statusRequest
  }

  public async createRequest(
    agentContext: AgentContext,
    connection: ConnectionRecord
  ): Promise<MediationProtocolMsgReturnType<MediationRequestMessage>> {
    const message = new MediationRequestMessage({})

    const mediationRecord = new MediationRecord({
      threadId: message.threadId,
      state: MediationState.Requested,
      role: MediationRole.Recipient,
      connectionId: connection.id,
    })
<<<<<<< HEAD
    await this.mediationRepository.save(agentContext, mediationRecord)
    this.emitStateChangedEvent(agentContext, mediationRecord, null)
=======
    connection.setTag('connectionType', [ConnectionType.Mediator])
    await this.connectionService.update(connection)

    await this.mediationRepository.save(mediationRecord)
    this.emitStateChangedEvent(mediationRecord, null)
>>>>>>> 0d14a715

    return { mediationRecord, message }
  }

  public async processMediationGrant(messageContext: InboundMessageContext<MediationGrantMessage>) {
    // Assert ready connection
    const connection = messageContext.assertReadyConnection()

    // Mediation record must already exists to be updated to granted status
    const mediationRecord = await this.mediationRepository.getByConnectionId(messageContext.agentContext, connection.id)

    // Assert
    mediationRecord.assertState(MediationState.Requested)
    mediationRecord.assertRole(MediationRole.Recipient)

    // Update record
    mediationRecord.endpoint = messageContext.message.endpoint

    // Update connection metadata to use their key format in further protocol messages
    const connectionUsesDidKey = messageContext.message.routingKeys.some(isDidKey)
    await this.updateUseDidKeysFlag(connection, MediationGrantMessage.type.protocolUri, connectionUsesDidKey)

    // According to RFC 0211 keys should be a did key, but base58 encoded verkey was used before
    // RFC was accepted. This converts the key to a public key base58 if it is a did key.
    mediationRecord.routingKeys = messageContext.message.routingKeys.map(didKeyToVerkey)
    return await this.updateState(messageContext.agentContext, mediationRecord, MediationState.Granted)
  }

  public async processKeylistUpdateResults(messageContext: InboundMessageContext<KeylistUpdateResponseMessage>) {
    // Assert ready connection
    const connection = messageContext.assertReadyConnection()

    const mediationRecord = await this.mediationRepository.getByConnectionId(messageContext.agentContext, connection.id)

    // Assert
    mediationRecord.assertReady()
    mediationRecord.assertRole(MediationRole.Recipient)

    const keylist = messageContext.message.updated

    // Update connection metadata to use their key format in further protocol messages
    const connectionUsesDidKey = keylist.some((key) => isDidKey(key.recipientKey))
    await this.updateUseDidKeysFlag(connection, KeylistUpdateResponseMessage.type.protocolUri, connectionUsesDidKey)

    // update keylist in mediationRecord
    for (const update of keylist) {
      if (update.action === KeylistUpdateAction.add) {
        mediationRecord.addRecipientKey(didKeyToVerkey(update.recipientKey))
      } else if (update.action === KeylistUpdateAction.remove) {
        mediationRecord.removeRecipientKey(didKeyToVerkey(update.recipientKey))
      }
    }

    await this.mediationRepository.update(messageContext.agentContext, mediationRecord)
    this.eventEmitter.emit<KeylistUpdatedEvent>(messageContext.agentContext, {
      type: RoutingEventTypes.RecipientKeylistUpdated,
      payload: {
        mediationRecord,
        keylist,
      },
    })
  }

  public async keylistUpdateAndAwait(
    agentContext: AgentContext,
    mediationRecord: MediationRecord,
    verKey: string,
    timeoutMs = 15000 // TODO: this should be a configurable value in agent config
  ): Promise<MediationRecord> {
<<<<<<< HEAD
    const message = this.createKeylistUpdateMessage(verKey)
    const connection = await this.connectionService.getById(agentContext, mediationRecord.connectionId)
=======
    const connection = await this.connectionService.getById(mediationRecord.connectionId)
>>>>>>> 0d14a715

    // Use our useDidKey configuration unless we know the key formatting other party is using
    let useDidKey = this.config.useDidKeyInProtocols

    const useDidKeysConnectionMetadata = connection.metadata.get(ConnectionMetadataKeys.UseDidKeysForProtocol)
    if (useDidKeysConnectionMetadata) {
      useDidKey = useDidKeysConnectionMetadata[KeylistUpdateMessage.type.protocolUri] ?? useDidKey
    }

    const message = this.createKeylistUpdateMessage(useDidKey ? verkeyToDidKey(verKey) : verKey)

    mediationRecord.assertReady()
    mediationRecord.assertRole(MediationRole.Recipient)

    // Create observable for event
    const observable = this.eventEmitter.observable<KeylistUpdatedEvent>(RoutingEventTypes.RecipientKeylistUpdated)
    const subject = new ReplaySubject<KeylistUpdatedEvent>(1)

    // Apply required filters to observable stream and create promise to subscribe to observable
    observable
      .pipe(
        filterContextCorrelationId(agentContext.contextCorrelationId),
        // Only take event for current mediation record
        filter((event) => mediationRecord.id === event.payload.mediationRecord.id),
        // Only wait for first event that matches the criteria
        first(),
        // Do not wait for longer than specified timeout
        timeout(timeoutMs)
      )
      .subscribe(subject)

    const outboundMessage = createOutboundMessage(connection, message)
    await this.messageSender.sendMessage(agentContext, outboundMessage)

    const keylistUpdate = await firstValueFrom(subject)
    return keylistUpdate.payload.mediationRecord
  }

  public createKeylistUpdateMessage(verkey: string): KeylistUpdateMessage {
    const keylistUpdateMessage = new KeylistUpdateMessage({
      updates: [
        new KeylistUpdate({
          action: KeylistUpdateAction.add,
          recipientKey: verkey,
        }),
      ],
    })
    return keylistUpdateMessage
  }

  public async addMediationRouting(
    agentContext: AgentContext,
    routing: Routing,
    { mediatorId, useDefaultMediator = true }: GetRoutingOptions = {}
  ): Promise<Routing> {
    let mediationRecord: MediationRecord | null = null

    if (mediatorId) {
      mediationRecord = await this.getById(agentContext, mediatorId)
    } else if (useDefaultMediator) {
      // If no mediatorId is provided, and useDefaultMediator is true (default)
      // We use the default mediator if available
      mediationRecord = await this.findDefaultMediator(agentContext)
    }

    // Return early if no mediation record
    if (!mediationRecord) return routing

    // new did has been created and mediator needs to be updated with the public key.
    mediationRecord = await this.keylistUpdateAndAwait(
      agentContext,
      mediationRecord,
      routing.recipientKey.publicKeyBase58
    )

    return {
      ...routing,
      endpoints: mediationRecord.endpoint ? [mediationRecord.endpoint] : routing.endpoints,
      routingKeys: mediationRecord.routingKeys.map((key) => Key.fromPublicKeyBase58(key, KeyType.Ed25519)),
    }
  }

  public async processMediationDeny(messageContext: InboundMessageContext<MediationDenyMessage>) {
    const connection = messageContext.assertReadyConnection()

    // Mediation record already exists
    const mediationRecord = await this.findByConnectionId(messageContext.agentContext, connection.id)

    if (!mediationRecord) {
      throw new Error(`No mediation has been requested for this connection id: ${connection.id}`)
    }

    // Assert
    mediationRecord.assertRole(MediationRole.Recipient)
    mediationRecord.assertState(MediationState.Requested)

    // Update record
    await this.updateState(messageContext.agentContext, mediationRecord, MediationState.Denied)

    return mediationRecord
  }

  public async processStatus(messageContext: InboundMessageContext<StatusMessage>) {
    const connection = messageContext.assertReadyConnection()
    const { message: statusMessage } = messageContext
    const { messageCount, recipientKey } = statusMessage

    //No messages to be sent
    if (messageCount === 0) {
      const { message, connectionRecord } = await this.connectionService.createTrustPing(
        messageContext.agentContext,
        connection,
        {
          responseRequested: false,
        }
      )
      const websocketSchemes = ['ws', 'wss']

      await this.messageSender.sendMessage(
        messageContext.agentContext,
        createOutboundMessage(connectionRecord, message),
        {
          transportPriority: {
            schemes: websocketSchemes,
            restrictive: true,
            // TODO: add keepAlive: true to enforce through the public api
            // we need to keep the socket alive. It already works this way, but would
            // be good to make more explicit from the public facing API.
            // This would also make it easier to change the internal API later on.
            // keepAlive: true,
          },
        }
      )

      return null
    }
    const { maximumMessagePickup } = this.recipientModuleConfig
    const limit = messageCount < maximumMessagePickup ? messageCount : maximumMessagePickup

    const deliveryRequestMessage = new DeliveryRequestMessage({
      limit,
      recipientKey,
    })

    return deliveryRequestMessage
  }

  public async processDelivery(messageContext: InboundMessageContext<MessageDeliveryMessage>) {
    messageContext.assertReadyConnection()

    const { appendedAttachments } = messageContext.message

    if (!appendedAttachments)
      throw new ProblemReportError('Error processing attachments', {
        problemCode: RoutingProblemReportReason.ErrorProcessingAttachments,
      })

    const ids: string[] = []
    for (const attachment of appendedAttachments) {
      ids.push(attachment.id)

      this.eventEmitter.emit<AgentMessageReceivedEvent>(messageContext.agentContext, {
        type: AgentEventTypes.AgentMessageReceived,
        payload: {
          message: attachment.getDataAsJson<EncryptedMessage>(),
          contextCorrelationId: messageContext.agentContext.contextCorrelationId,
        },
      })
    }

    return new MessagesReceivedMessage({
      messageIdList: ids,
    })
  }

  /**
   * Update the record to a new state and emit an state changed event. Also updates the record
   * in storage.
   *
   * @param MediationRecord The proof record to update the state for
   * @param newState The state to update to
   *
   */
  private async updateState(agentContext: AgentContext, mediationRecord: MediationRecord, newState: MediationState) {
    const previousState = mediationRecord.state
    mediationRecord.state = newState
    await this.mediationRepository.update(agentContext, mediationRecord)

    this.emitStateChangedEvent(agentContext, mediationRecord, previousState)
    return mediationRecord
  }

  private emitStateChangedEvent(
    agentContext: AgentContext,
    mediationRecord: MediationRecord,
    previousState: MediationState | null
  ) {
    const clonedMediationRecord = JsonTransformer.clone(mediationRecord)
    this.eventEmitter.emit<MediationStateChangedEvent>(agentContext, {
      type: RoutingEventTypes.MediationStateChanged,
      payload: {
        mediationRecord: clonedMediationRecord,
        previousState,
      },
    })
  }

  public async getById(agentContext: AgentContext, id: string): Promise<MediationRecord> {
    return this.mediationRepository.getById(agentContext, id)
  }

  public async findByConnectionId(agentContext: AgentContext, connectionId: string): Promise<MediationRecord | null> {
    return this.mediationRepository.findSingleByQuery(agentContext, { connectionId })
  }

  public async getMediators(agentContext: AgentContext): Promise<MediationRecord[]> {
    return this.mediationRepository.getAll(agentContext)
  }

  public async findDefaultMediator(agentContext: AgentContext): Promise<MediationRecord | null> {
    return this.mediationRepository.findSingleByQuery(agentContext, { default: true })
  }

  public async discoverMediation(
    agentContext: AgentContext,
    mediatorId?: string
  ): Promise<MediationRecord | undefined> {
    // If mediatorId is passed, always use it (and error if it is not found)
    if (mediatorId) {
      return this.mediationRepository.getById(agentContext, mediatorId)
    }

    const defaultMediator = await this.findDefaultMediator(agentContext)
    if (defaultMediator) {
      if (defaultMediator.state !== MediationState.Granted) {
        throw new AriesFrameworkError(
          `Mediation State for ${defaultMediator.id} is not granted, but is set as default mediator!`
        )
      }

      return defaultMediator
    }
  }

  public async setDefaultMediator(agentContext: AgentContext, mediator: MediationRecord) {
    const mediationRecords = await this.mediationRepository.findByQuery(agentContext, { default: true })

    for (const record of mediationRecords) {
      record.setTag('default', false)
      await this.mediationRepository.update(agentContext, record)
    }

    // Set record coming in tag to true and then update.
    mediator.setTag('default', true)
    await this.mediationRepository.update(agentContext, mediator)
  }

  public async clearDefaultMediator(agentContext: AgentContext) {
    const mediationRecord = await this.findDefaultMediator(agentContext)

    if (mediationRecord) {
      mediationRecord.setTag('default', false)
      await this.mediationRepository.update(agentContext, mediationRecord)
    }
  }

  private async updateUseDidKeysFlag(connection: ConnectionRecord, protocolUri: string, connectionUsesDidKey: boolean) {
    const useDidKeysForProtocol = connection.metadata.get(ConnectionMetadataKeys.UseDidKeysForProtocol) ?? {}
    useDidKeysForProtocol[protocolUri] = connectionUsesDidKey
    connection.metadata.set(ConnectionMetadataKeys.UseDidKeysForProtocol, useDidKeysForProtocol)
    await this.connectionService.update(connection)
  }
}

export interface MediationProtocolMsgReturnType<MessageType extends AgentMessage> {
  message: MessageType
  mediationRecord: MediationRecord
}<|MERGE_RESOLUTION|>--- conflicted
+++ resolved
@@ -24,12 +24,7 @@
 import { ConnectionType } from '../../connections/models/ConnectionType'
 import { ConnectionMetadataKeys } from '../../connections/repository/ConnectionMetadataTypes'
 import { ConnectionService } from '../../connections/services/ConnectionService'
-<<<<<<< HEAD
-import { didKeyToVerkey } from '../../dids/helpers'
-=======
-import { Key } from '../../dids'
 import { didKeyToVerkey, isDidKey, verkeyToDidKey } from '../../dids/helpers'
->>>>>>> 0d14a715
 import { ProblemReportError } from '../../problem-reports'
 import { RecipientModuleConfig } from '../RecipientModuleConfig'
 import { RoutingEventTypes } from '../RoutingEvents'
@@ -97,16 +92,11 @@
       role: MediationRole.Recipient,
       connectionId: connection.id,
     })
-<<<<<<< HEAD
+    connection.setTag('connectionType', [ConnectionType.Mediator])
+    await this.connectionService.update(agentContext, connection)
+
     await this.mediationRepository.save(agentContext, mediationRecord)
     this.emitStateChangedEvent(agentContext, mediationRecord, null)
-=======
-    connection.setTag('connectionType', [ConnectionType.Mediator])
-    await this.connectionService.update(connection)
-
-    await this.mediationRepository.save(mediationRecord)
-    this.emitStateChangedEvent(mediationRecord, null)
->>>>>>> 0d14a715
 
     return { mediationRecord, message }
   }
@@ -127,7 +117,12 @@
 
     // Update connection metadata to use their key format in further protocol messages
     const connectionUsesDidKey = messageContext.message.routingKeys.some(isDidKey)
-    await this.updateUseDidKeysFlag(connection, MediationGrantMessage.type.protocolUri, connectionUsesDidKey)
+    await this.updateUseDidKeysFlag(
+      messageContext.agentContext,
+      connection,
+      MediationGrantMessage.type.protocolUri,
+      connectionUsesDidKey
+    )
 
     // According to RFC 0211 keys should be a did key, but base58 encoded verkey was used before
     // RFC was accepted. This converts the key to a public key base58 if it is a did key.
@@ -149,7 +144,12 @@
 
     // Update connection metadata to use their key format in further protocol messages
     const connectionUsesDidKey = keylist.some((key) => isDidKey(key.recipientKey))
-    await this.updateUseDidKeysFlag(connection, KeylistUpdateResponseMessage.type.protocolUri, connectionUsesDidKey)
+    await this.updateUseDidKeysFlag(
+      messageContext.agentContext,
+      connection,
+      KeylistUpdateResponseMessage.type.protocolUri,
+      connectionUsesDidKey
+    )
 
     // update keylist in mediationRecord
     for (const update of keylist) {
@@ -176,15 +176,10 @@
     verKey: string,
     timeoutMs = 15000 // TODO: this should be a configurable value in agent config
   ): Promise<MediationRecord> {
-<<<<<<< HEAD
-    const message = this.createKeylistUpdateMessage(verKey)
     const connection = await this.connectionService.getById(agentContext, mediationRecord.connectionId)
-=======
-    const connection = await this.connectionService.getById(mediationRecord.connectionId)
->>>>>>> 0d14a715
 
     // Use our useDidKey configuration unless we know the key formatting other party is using
-    let useDidKey = this.config.useDidKeyInProtocols
+    let useDidKey = agentContext.config.useDidKeyInProtocols
 
     const useDidKeysConnectionMetadata = connection.metadata.get(ConnectionMetadataKeys.UseDidKeysForProtocol)
     if (useDidKeysConnectionMetadata) {
@@ -448,11 +443,16 @@
     }
   }
 
-  private async updateUseDidKeysFlag(connection: ConnectionRecord, protocolUri: string, connectionUsesDidKey: boolean) {
+  private async updateUseDidKeysFlag(
+    agentContext: AgentContext,
+    connection: ConnectionRecord,
+    protocolUri: string,
+    connectionUsesDidKey: boolean
+  ) {
     const useDidKeysForProtocol = connection.metadata.get(ConnectionMetadataKeys.UseDidKeysForProtocol) ?? {}
     useDidKeysForProtocol[protocolUri] = connectionUsesDidKey
     connection.metadata.set(ConnectionMetadataKeys.UseDidKeysForProtocol, useDidKeysForProtocol)
-    await this.connectionService.update(connection)
+    await this.connectionService.update(agentContext, connection)
   }
 }
 
