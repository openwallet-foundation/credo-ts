import type { AgentContext } from '../../../agent'
import type { InboundMessageContext } from '../../../agent/models/InboundMessageContext'
import type { EncryptedMessage } from '../../../types'
import type { MediationStateChangedEvent } from '../RoutingEvents'
import type { ForwardMessage, KeylistUpdateMessage, MediationRequestMessage } from '../messages'

import { EventEmitter } from '../../../agent/EventEmitter'
import { InjectionSymbols } from '../../../constants'
import { AriesFrameworkError } from '../../../error'
import { Logger } from '../../../logger'
import { injectable, inject } from '../../../plugins'
import { JsonTransformer } from '../../../utils/JsonTransformer'
<<<<<<< HEAD
=======
import { didKeyToVerkey } from '../../dids/helpers'
>>>>>>> f38ac058
import { RoutingEventTypes } from '../RoutingEvents'
import {
  KeylistUpdateAction,
  KeylistUpdated,
  KeylistUpdateResponseMessage,
  KeylistUpdateResult,
  MediationGrantMessage,
} from '../messages'
import { MediationRole } from '../models/MediationRole'
import { MediationState } from '../models/MediationState'
import { MediatorRoutingRecord } from '../repository'
import { MediationRecord } from '../repository/MediationRecord'
import { MediationRepository } from '../repository/MediationRepository'
import { MediatorRoutingRepository } from '../repository/MediatorRoutingRepository'

@injectable()
export class MediatorService {
  private logger: Logger
  private mediationRepository: MediationRepository
  private mediatorRoutingRepository: MediatorRoutingRepository
  private eventEmitter: EventEmitter

  public constructor(
    mediationRepository: MediationRepository,
    mediatorRoutingRepository: MediatorRoutingRepository,
    eventEmitter: EventEmitter,
    @inject(InjectionSymbols.Logger) logger: Logger
  ) {
    this.mediationRepository = mediationRepository
    this.mediatorRoutingRepository = mediatorRoutingRepository
    this.eventEmitter = eventEmitter
    this.logger = logger
  }

  private async getRoutingKeys(agentContext: AgentContext) {
<<<<<<< HEAD
    this.logger.debug('Retrieving mediator routing keys')
    // If the routing record is not loaded yet, retrieve it from storage
    if (!this._mediatorRoutingRecord) {
      this.logger.debug('Mediator routing record not loaded yet, retrieving from storage')
      let routingRecord = await this.mediatorRoutingRepository.findById(
        agentContext,
        this.mediatorRoutingRepository.MEDIATOR_ROUTING_RECORD_ID
      )

      // If we don't have a routing record yet, create it
      if (!routingRecord) {
        this.logger.debug('Mediator routing record does not exist yet, creating routing keys and record')
        const { verkey } = await agentContext.wallet.createDid()

        routingRecord = new MediatorRoutingRecord({
          id: this.mediatorRoutingRepository.MEDIATOR_ROUTING_RECORD_ID,
          routingKeys: [verkey],
        })

        await this.mediatorRoutingRepository.save(agentContext, routingRecord)
      }
=======
    const mediatorRoutingRecord = await this.findMediatorRoutingRecord(agentContext)
>>>>>>> f38ac058

    if (mediatorRoutingRecord) {
      // Return the routing keys
      this.logger.debug(`Returning mediator routing keys ${mediatorRoutingRecord.routingKeys}`)
      return mediatorRoutingRecord.routingKeys
    }
<<<<<<< HEAD

    // Return the routing keys
    this.logger.debug(`Returning mediator routing keys ${this._mediatorRoutingRecord.routingKeys}`)
    return this._mediatorRoutingRecord.routingKeys
=======
    throw new AriesFrameworkError(`Mediator has not been initialized yet.`)
>>>>>>> f38ac058
  }

  public async processForwardMessage(
    messageContext: InboundMessageContext<ForwardMessage>
  ): Promise<{ mediationRecord: MediationRecord; encryptedMessage: EncryptedMessage }> {
    const { message } = messageContext

    // TODO: update to class-validator validation
    if (!message.to) {
      throw new AriesFrameworkError('Invalid Message: Missing required attribute "to"')
    }

    const mediationRecord = await this.mediationRepository.getSingleByRecipientKey(
      messageContext.agentContext,
      message.to
    )

    // Assert mediation record is ready to be used
    mediationRecord.assertReady()
    mediationRecord.assertRole(MediationRole.Mediator)

    return {
      encryptedMessage: message.message,
      mediationRecord,
    }
  }

  public async processKeylistUpdateRequest(messageContext: InboundMessageContext<KeylistUpdateMessage>) {
    // Assert Ready connection
    const connection = messageContext.assertReadyConnection()

    const { message } = messageContext
    const keylist: KeylistUpdated[] = []

    const mediationRecord = await this.mediationRepository.getByConnectionId(messageContext.agentContext, connection.id)

    mediationRecord.assertReady()
    mediationRecord.assertRole(MediationRole.Mediator)

    for (const update of message.updates) {
      const updated = new KeylistUpdated({
        action: update.action,
        recipientKey: update.recipientKey,
        result: KeylistUpdateResult.NoChange,
      })

      // According to RFC 0211 key should be a did key, but base58 encoded verkey was used before
      // RFC was accepted. This converts the key to a public key base58 if it is a did key.
      const publicKeyBase58 = didKeyToVerkey(update.recipientKey)

      if (update.action === KeylistUpdateAction.add) {
        mediationRecord.addRecipientKey(publicKeyBase58)
        updated.result = KeylistUpdateResult.Success

        keylist.push(updated)
      } else if (update.action === KeylistUpdateAction.remove) {
        const success = mediationRecord.removeRecipientKey(publicKeyBase58)
        updated.result = success ? KeylistUpdateResult.Success : KeylistUpdateResult.NoChange
        keylist.push(updated)
      }
    }

    await this.mediationRepository.update(messageContext.agentContext, mediationRecord)

    return new KeylistUpdateResponseMessage({ keylist, threadId: message.threadId })
  }

  public async createGrantMediationMessage(agentContext: AgentContext, mediationRecord: MediationRecord) {
    // Assert
    mediationRecord.assertState(MediationState.Requested)
    mediationRecord.assertRole(MediationRole.Mediator)

    await this.updateState(agentContext, mediationRecord, MediationState.Granted)

    const message = new MediationGrantMessage({
      endpoint: agentContext.config.endpoints[0],
      routingKeys: await this.getRoutingKeys(agentContext),
      threadId: mediationRecord.threadId,
    })

    return { mediationRecord, message }
  }

  public async processMediationRequest(messageContext: InboundMessageContext<MediationRequestMessage>) {
    // Assert ready connection
    const connection = messageContext.assertReadyConnection()

    const mediationRecord = new MediationRecord({
      connectionId: connection.id,
      role: MediationRole.Mediator,
      state: MediationState.Requested,
      threadId: messageContext.message.threadId,
    })

    await this.mediationRepository.save(messageContext.agentContext, mediationRecord)
    this.emitStateChangedEvent(messageContext.agentContext, mediationRecord, null)

    return mediationRecord
  }

  public async findById(agentContext: AgentContext, mediatorRecordId: string): Promise<MediationRecord | null> {
    return this.mediationRepository.findById(agentContext, mediatorRecordId)
<<<<<<< HEAD
  }

  public async getById(agentContext: AgentContext, mediatorRecordId: string): Promise<MediationRecord> {
    return this.mediationRepository.getById(agentContext, mediatorRecordId)
  }

  public async getAll(agentContext: AgentContext): Promise<MediationRecord[]> {
    return await this.mediationRepository.getAll(agentContext)
  }

=======
  }

  public async getById(agentContext: AgentContext, mediatorRecordId: string): Promise<MediationRecord> {
    return this.mediationRepository.getById(agentContext, mediatorRecordId)
  }

  public async getAll(agentContext: AgentContext): Promise<MediationRecord[]> {
    return await this.mediationRepository.getAll(agentContext)
  }

  public async findMediatorRoutingRecord(agentContext: AgentContext): Promise<MediatorRoutingRecord | null> {
    const routingRecord = await this.mediatorRoutingRepository.findById(
      agentContext,
      this.mediatorRoutingRepository.MEDIATOR_ROUTING_RECORD_ID
    )

    return routingRecord
  }

  public async createMediatorRoutingRecord(agentContext: AgentContext): Promise<MediatorRoutingRecord | null> {
    const { verkey } = await agentContext.wallet.createDid()

    const routingRecord = new MediatorRoutingRecord({
      id: this.mediatorRoutingRepository.MEDIATOR_ROUTING_RECORD_ID,
      routingKeys: [verkey],
    })

    await this.mediatorRoutingRepository.save(agentContext, routingRecord)

    return routingRecord
  }

>>>>>>> f38ac058
  private async updateState(agentContext: AgentContext, mediationRecord: MediationRecord, newState: MediationState) {
    const previousState = mediationRecord.state

    mediationRecord.state = newState

    await this.mediationRepository.update(agentContext, mediationRecord)

    this.emitStateChangedEvent(agentContext, mediationRecord, previousState)
  }

  private emitStateChangedEvent(
    agentContext: AgentContext,
    mediationRecord: MediationRecord,
    previousState: MediationState | null
  ) {
    const clonedMediationRecord = JsonTransformer.clone(mediationRecord)
    this.eventEmitter.emit<MediationStateChangedEvent>(agentContext, {
      type: RoutingEventTypes.MediationStateChanged,
      payload: {
        mediationRecord: clonedMediationRecord,
        previousState,
      },
    })
  }
}<|MERGE_RESOLUTION|>--- conflicted
+++ resolved
@@ -10,10 +10,7 @@
 import { Logger } from '../../../logger'
 import { injectable, inject } from '../../../plugins'
 import { JsonTransformer } from '../../../utils/JsonTransformer'
-<<<<<<< HEAD
-=======
 import { didKeyToVerkey } from '../../dids/helpers'
->>>>>>> f38ac058
 import { RoutingEventTypes } from '../RoutingEvents'
 import {
   KeylistUpdateAction,
@@ -49,45 +46,14 @@
   }
 
   private async getRoutingKeys(agentContext: AgentContext) {
-<<<<<<< HEAD
-    this.logger.debug('Retrieving mediator routing keys')
-    // If the routing record is not loaded yet, retrieve it from storage
-    if (!this._mediatorRoutingRecord) {
-      this.logger.debug('Mediator routing record not loaded yet, retrieving from storage')
-      let routingRecord = await this.mediatorRoutingRepository.findById(
-        agentContext,
-        this.mediatorRoutingRepository.MEDIATOR_ROUTING_RECORD_ID
-      )
-
-      // If we don't have a routing record yet, create it
-      if (!routingRecord) {
-        this.logger.debug('Mediator routing record does not exist yet, creating routing keys and record')
-        const { verkey } = await agentContext.wallet.createDid()
-
-        routingRecord = new MediatorRoutingRecord({
-          id: this.mediatorRoutingRepository.MEDIATOR_ROUTING_RECORD_ID,
-          routingKeys: [verkey],
-        })
-
-        await this.mediatorRoutingRepository.save(agentContext, routingRecord)
-      }
-=======
     const mediatorRoutingRecord = await this.findMediatorRoutingRecord(agentContext)
->>>>>>> f38ac058
 
     if (mediatorRoutingRecord) {
       // Return the routing keys
       this.logger.debug(`Returning mediator routing keys ${mediatorRoutingRecord.routingKeys}`)
       return mediatorRoutingRecord.routingKeys
     }
-<<<<<<< HEAD
-
-    // Return the routing keys
-    this.logger.debug(`Returning mediator routing keys ${this._mediatorRoutingRecord.routingKeys}`)
-    return this._mediatorRoutingRecord.routingKeys
-=======
     throw new AriesFrameworkError(`Mediator has not been initialized yet.`)
->>>>>>> f38ac058
   }
 
   public async processForwardMessage(
@@ -190,18 +156,6 @@
 
   public async findById(agentContext: AgentContext, mediatorRecordId: string): Promise<MediationRecord | null> {
     return this.mediationRepository.findById(agentContext, mediatorRecordId)
-<<<<<<< HEAD
-  }
-
-  public async getById(agentContext: AgentContext, mediatorRecordId: string): Promise<MediationRecord> {
-    return this.mediationRepository.getById(agentContext, mediatorRecordId)
-  }
-
-  public async getAll(agentContext: AgentContext): Promise<MediationRecord[]> {
-    return await this.mediationRepository.getAll(agentContext)
-  }
-
-=======
   }
 
   public async getById(agentContext: AgentContext, mediatorRecordId: string): Promise<MediationRecord> {
@@ -234,7 +188,6 @@
     return routingRecord
   }
 
->>>>>>> f38ac058
   private async updateState(agentContext: AgentContext, mediationRecord: MediationRecord, newState: MediationState) {
     const previousState = mediationRecord.state
 
