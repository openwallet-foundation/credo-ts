import type { InboundMessageContext } from '../../../agent/models/InboundMessageContext'
import type { WireMessage } from '../../../types'
import type { MediationStateChangedEvent } from '../RoutingEvents'
import type { ForwardMessage, KeylistUpdateMessage, MediationRequestMessage } from '../messages'

import { inject, Lifecycle, scoped } from 'tsyringe'

import { AgentConfig } from '../../../agent/AgentConfig'
import { EventEmitter } from '../../../agent/EventEmitter'
import { InjectionSymbols } from '../../../constants'
import { AriesFrameworkError } from '../../../error'
import { Wallet } from '../../../wallet/Wallet'
import { RoutingEventTypes } from '../RoutingEvents'
import {
  KeylistUpdateAction,
  KeylistUpdateResult,
  KeylistUpdated,
  MediationGrantMessage,
  KeylistUpdateResponseMessage,
} from '../messages'
import { MediationRole } from '../models/MediationRole'
import { MediationState } from '../models/MediationState'
import { MediatorRoutingRecord } from '../repository'
import { MediationRecord } from '../repository/MediationRecord'
import { MediationRepository } from '../repository/MediationRepository'
import { MediatorRoutingRepository } from '../repository/MediatorRoutingRepository'

@scoped(Lifecycle.ContainerScoped)
export class MediatorService {
  private agentConfig: AgentConfig
  private mediationRepository: MediationRepository
  private mediatorRoutingRepository: MediatorRoutingRepository
  private wallet: Wallet
  private eventEmitter: EventEmitter
  private _mediatorRoutingRecord?: MediatorRoutingRecord

  public constructor(
    mediationRepository: MediationRepository,
    mediatorRoutingRepository: MediatorRoutingRepository,
    agentConfig: AgentConfig,
    @inject(InjectionSymbols.Wallet) wallet: Wallet,
    eventEmitter: EventEmitter
  ) {
    this.mediationRepository = mediationRepository
    this.mediatorRoutingRepository = mediatorRoutingRepository
    this.agentConfig = agentConfig
    this.wallet = wallet
    this.eventEmitter = eventEmitter
  }

  private async getRoutingKeys() {
    this.agentConfig.logger.debug('Retrieving mediator routing keys')
    // If the routing record is not loaded yet, retrieve it from storage
    if (!this._mediatorRoutingRecord) {
      this.agentConfig.logger.debug('Mediator routing record not loaded yet, retrieving from storage')
      let routingRecord = await this.mediatorRoutingRepository.findById(
        this.mediatorRoutingRepository.MEDIATOR_ROUTING_RECORD_ID
      )

      // If we don't have a routing record yet, create it
      if (!routingRecord) {
        this.agentConfig.logger.debug('Mediator routing record does not exist yet, creating routing keys and record')
        const { verkey } = await this.wallet.createDid()

        routingRecord = new MediatorRoutingRecord({
          id: this.mediatorRoutingRepository.MEDIATOR_ROUTING_RECORD_ID,
          routingKeys: [verkey],
        })

        await this.mediatorRoutingRepository.save(routingRecord)
      }

      this._mediatorRoutingRecord = routingRecord
    }

    // Return the routing keys
    this.agentConfig.logger.debug(`Returning mediator routing keys ${this._mediatorRoutingRecord.routingKeys}`)
    return this._mediatorRoutingRecord.routingKeys
  }

  public async processForwardMessage(
    messageContext: InboundMessageContext<ForwardMessage>
  ): Promise<{ mediationRecord: MediationRecord; packedMessage: WireMessage }> {
    const { message } = messageContext

    // TODO: update to class-validator validation
    if (!message.to) {
      throw new AriesFrameworkError('Invalid Message: Missing required attribute "to"')
    }

    const mediationRecord = await this.mediationRepository.getSingleByRecipientKey(message.to)

    // Assert mediation record is ready to be used
    mediationRecord.assertReady()

    return {
      packedMessage: message.message,
      mediationRecord,
    }
  }

  public async processKeylistUpdateRequest(messageContext: InboundMessageContext<KeylistUpdateMessage>) {
    // Assert Ready connection
    const connection = messageContext.assertReadyConnection()

    const { message } = messageContext
    const keylist: KeylistUpdated[] = []

    const mediationRecord = await this.mediationRepository.getByConnectionId(connection.id)

    for (const update of message.updates) {
      const updated = new KeylistUpdated({
        action: update.action,
        recipientKey: update.recipientKey,
        result: KeylistUpdateResult.NoChange,
      })
      if (update.action === KeylistUpdateAction.add) {
        updated.result = await this.saveRoute(update.recipientKey, mediationRecord)
        keylist.push(updated)
      } else if (update.action === KeylistUpdateAction.remove) {
        updated.result = await this.removeRoute(update.recipientKey, mediationRecord)
        keylist.push(updated)
      }
    }

    return new KeylistUpdateResponseMessage({ keylist, threadId: message.threadId })
  }

  public async saveRoute(recipientKey: string, mediationRecord: MediationRecord) {
    try {
      mediationRecord.recipientKeys.push(recipientKey)
      this.mediationRepository.update(mediationRecord)
      return KeylistUpdateResult.Success
    } catch (error) {
      this.agentConfig.logger.error(
        `Error processing keylist update action for verkey '${recipientKey}' and mediation record '${mediationRecord.id}'`
      )
      return KeylistUpdateResult.ServerError
    }
  }

  public async removeRoute(recipientKey: string, mediationRecord: MediationRecord) {
    try {
      const index = mediationRecord.recipientKeys.indexOf(recipientKey, 0)
      if (index > -1) {
        mediationRecord.recipientKeys.splice(index, 1)

        await this.mediationRepository.update(mediationRecord)
        return KeylistUpdateResult.Success
      }

      return KeylistUpdateResult.ServerError
    } catch (error) {
      this.agentConfig.logger.error(
        `Error processing keylist remove action for verkey '${recipientKey}' and mediation record '${mediationRecord.id}'`
      )
      return KeylistUpdateResult.ServerError
    }
  }

  public async createGrantMediationMessage(mediationRecord: MediationRecord) {
    // Assert
    mediationRecord.assertState(MediationState.Requested)
    mediationRecord.assertRole(MediationRole.Mediator)

    mediationRecord.state = MediationState.Granted
    await this.mediationRepository.update(mediationRecord)

    const message = new MediationGrantMessage({
<<<<<<< HEAD
      endpoint: this.agentConfig.getEndpoint(),
      routingKeys: await this.getRoutingKeys(),
=======
      endpoint: this.agentConfig.endpoints[0],
      routingKeys: this.routingKeys,
>>>>>>> 56cb9f22
      threadId: mediationRecord.threadId,
    })

    return { mediationRecord, message }
  }

  public async processMediationRequest(messageContext: InboundMessageContext<MediationRequestMessage>) {
    // Assert ready connection
    const connection = messageContext.assertReadyConnection()

    const mediationRecord = new MediationRecord({
      connectionId: connection.id,
      role: MediationRole.Mediator,
      state: MediationState.Requested,
      threadId: messageContext.message.threadId,
    })

    await this.mediationRepository.save(mediationRecord)
    this.eventEmitter.emit<MediationStateChangedEvent>({
      type: RoutingEventTypes.MediationStateChanged,
      payload: {
        mediationRecord,
        previousState: null,
      },
    })

    return mediationRecord
  }

  public async findById(mediatorRecordId: string): Promise<MediationRecord | null> {
    return this.mediationRepository.findById(mediatorRecordId)
  }

  public async getById(mediatorRecordId: string): Promise<MediationRecord> {
    return this.mediationRepository.getById(mediatorRecordId)
  }

  public async getAll(): Promise<MediationRecord[]> {
    return await this.mediationRepository.getAll()
  }

  private async updateState(mediationRecord: MediationRecord, newState: MediationState) {
    const previousState = mediationRecord.state

    mediationRecord.state = newState

    await this.mediationRepository.update(mediationRecord)

    this.eventEmitter.emit<MediationStateChangedEvent>({
      type: RoutingEventTypes.MediationStateChanged,
      payload: {
        mediationRecord,
        previousState: previousState,
      },
    })
  }
}<|MERGE_RESOLUTION|>--- conflicted
+++ resolved
@@ -167,13 +167,8 @@
     await this.mediationRepository.update(mediationRecord)
 
     const message = new MediationGrantMessage({
-<<<<<<< HEAD
-      endpoint: this.agentConfig.getEndpoint(),
+      endpoint: this.agentConfig.endpoints[0],
       routingKeys: await this.getRoutingKeys(),
-=======
-      endpoint: this.agentConfig.endpoints[0],
-      routingKeys: this.routingKeys,
->>>>>>> 56cb9f22
       threadId: mediationRecord.threadId,
     })
 
