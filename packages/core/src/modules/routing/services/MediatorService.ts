--- conflicted
+++ resolved
@@ -1,46 +1,31 @@
 import type { EncryptedMessage } from '../../../agent/didcomm/types'
 import type { InboundMessageContext } from '../../../agent/models/InboundMessageContext'
-<<<<<<< HEAD
-import type { MediationStateChangedEvent } from '../RoutingEvents'
-import type { ForwardMessageV2, DidListUpdateMessage, MediationRequestMessageV2 } from '../messages'
-
-import { inject, Lifecycle, scoped } from 'tsyringe'
-=======
 import type { EncryptedMessage } from '../../../types'
 import type { ConnectionRecord } from '../../connections'
 import type { MediationStateChangedEvent } from '../RoutingEvents'
 import type { ForwardMessage, MediationRequestMessage } from '../messages'
->>>>>>> 0d14a715
+import type { ForwardMessageV2, DidListUpdateMessage, MediationRequestMessageV2 } from '../messages'
+
+import { inject, Lifecycle, scoped } from 'tsyringe'
 
 import { AgentConfig } from '../../../agent/AgentConfig'
 import { EventEmitter } from '../../../agent/EventEmitter'
 import { InjectionSymbols } from '../../../constants'
-<<<<<<< HEAD
-=======
 import { AriesFrameworkError } from '../../../error'
 import { inject, injectable } from '../../../plugins'
 import { JsonTransformer } from '../../../utils/JsonTransformer'
->>>>>>> 0d14a715
 import { Wallet } from '../../../wallet/Wallet'
 import { ConnectionService } from '../../connections'
 import { ConnectionMetadataKeys } from '../../connections/repository/ConnectionMetadataTypes'
 import { didKeyToVerkey, isDidKey, verkeyToDidKey } from '../../dids/helpers'
 import { RoutingEventTypes } from '../RoutingEvents'
 import {
-<<<<<<< HEAD
-  ListUpdateAction,
-  ListUpdateResult,
-  MediationGrantMessageV2,
-  DidListUpdated,
-  DidListUpdateResponseMessage,
-=======
   KeylistUpdateMessage,
   KeylistUpdateAction,
   KeylistUpdateResult,
   KeylistUpdated,
   MediationGrantMessage,
   KeylistUpdateResponseMessage,
->>>>>>> 0d14a715
 } from '../messages'
 import { MediationRole } from '../models/MediationRole'
 import { MediationState } from '../models/MediationState'
@@ -75,35 +60,34 @@
     this.connectionService = connectionService
   }
 
-  public async initialize() {
-    this.agentConfig.logger.debug('Mediator routing record not loaded yet, retrieving from storage')
-    let routingRecord = await this.mediatorRoutingRepository.findById(
-      this.mediatorRoutingRepository.MEDIATOR_ROUTING_RECORD_ID
-    )
-
-    // If we don't have a routing record yet, create it
-    if (!routingRecord) {
-      this.agentConfig.logger.debug('Mediator routing record does not exist yet, creating routing keys and record')
-      const { verkey } = await this.wallet.createDid()
-
-      routingRecord = new MediatorRoutingRecord({
-        id: this.mediatorRoutingRepository.MEDIATOR_ROUTING_RECORD_ID,
-        routingKeys: [verkey],
-      })
-
-      await this.mediatorRoutingRepository.save(routingRecord)
+  private async getRoutingKeys() {
+    this.agentConfig.logger.debug('Retrieving mediator routing keys')
+    // If the routing record is not loaded yet, retrieve it from storage
+    if (!this._mediatorRoutingRecord) {
+      this.agentConfig.logger.debug('Mediator routing record not loaded yet, retrieving from storage')
+      let routingRecord = await this.mediatorRoutingRepository.findById(
+        this.mediatorRoutingRepository.MEDIATOR_ROUTING_RECORD_ID
+      )
+
+      // If we don't have a routing record yet, create it
+      if (!routingRecord) {
+        this.agentConfig.logger.debug('Mediator routing record does not exist yet, creating routing keys and record')
+        const { verkey } = await this.wallet.createDid()
+
+        routingRecord = new MediatorRoutingRecord({
+          id: this.mediatorRoutingRepository.MEDIATOR_ROUTING_RECORD_ID,
+          routingKeys: [verkey],
+        })
+
+        await this.mediatorRoutingRepository.save(routingRecord)
+      }
+
+      this._mediatorRoutingRecord = routingRecord
     }
 
-    this._mediatorRoutingRecord = routingRecord
-  }
-
-  private getRoutingKeys() {
-    if (this._mediatorRoutingRecord) {
-      // Return the routing keys
-      this.agentConfig.logger.debug(`Returning mediator routing keys ${this._mediatorRoutingRecord.routingKeys}`)
-      return this._mediatorRoutingRecord.routingKeys
-    }
-    throw new AriesFrameworkError(`Mediation service has not been initialized yet.`)
+    // Return the routing keys
+    this.agentConfig.logger.debug(`Returning mediator routing keys ${this._mediatorRoutingRecord.routingKeys}`)
+    return this._mediatorRoutingRecord.routingKeys
   }
 
   public async processForwardMessage(
@@ -133,22 +117,12 @@
     mediationRecord.assertReady()
     mediationRecord.assertRole(MediationRole.Mediator)
 
-<<<<<<< HEAD
     for (const update of message.body.updates) {
       const updated = new DidListUpdated({
-=======
-    // Update connection metadata to use their key format in further protocol messages
-    const connectionUsesDidKey = message.updates.some((update) => isDidKey(update.recipientKey))
-    await this.updateUseDidKeysFlag(connection, KeylistUpdateMessage.type.protocolUri, connectionUsesDidKey)
-
-    for (const update of message.updates) {
-      const updated = new KeylistUpdated({
->>>>>>> 0d14a715
         action: update.action,
         recipientDid: update.recipientDid,
         result: ListUpdateResult.NoChange,
       })
-<<<<<<< HEAD
       if (update.action === ListUpdateAction.add) {
         mediationRecord.addRecipientKey(update.recipientDid)
         updated.result = ListUpdateResult.Success
@@ -158,22 +132,6 @@
         const success = mediationRecord.removeRecipientKey(update.recipientDid)
         updated.result = success ? ListUpdateResult.Success : ListUpdateResult.NoChange
         didList.push(updated)
-=======
-
-      // According to RFC 0211 key should be a did key, but base58 encoded verkey was used before
-      // RFC was accepted. This converts the key to a public key base58 if it is a did key.
-      const publicKeyBase58 = didKeyToVerkey(update.recipientKey)
-
-      if (update.action === KeylistUpdateAction.add) {
-        mediationRecord.addRecipientKey(publicKeyBase58)
-        updated.result = KeylistUpdateResult.Success
-
-        keylist.push(updated)
-      } else if (update.action === KeylistUpdateAction.remove) {
-        const success = mediationRecord.removeRecipientKey(publicKeyBase58)
-        updated.result = success ? KeylistUpdateResult.Success : KeylistUpdateResult.NoChange
-        keylist.push(updated)
->>>>>>> 0d14a715
       }
     }
 
@@ -192,22 +150,12 @@
 
     await this.updateState(mediationRecord, MediationState.Granted)
 
-<<<<<<< HEAD
     const message = new MediationGrantMessageV2({
       from: mediationRecord.did,
       body: {
         endpoint: this.agentConfig.endpoints[0],
         routingKeys: await this.getRoutingKeys(),
       },
-=======
-    // Use our useDidKey configuration, as this is the first interaction for this protocol
-    const useDidKey = this.agentConfig.useDidKeyInProtocols
-
-    const message = new MediationGrantMessage({
-      endpoint: this.agentConfig.endpoints[0],
-      routingKeys: useDidKey ? this.getRoutingKeys().map(verkeyToDidKey) : this.getRoutingKeys(),
-      threadId: mediationRecord.threadId,
->>>>>>> 0d14a715
     })
 
     return { mediationRecord, message }
