import type { AgentContext } from '../../../../agent'
import type { Wallet } from '../../../../wallet/Wallet'
import type { Routing } from '../../../connections/services/ConnectionService'

import { getAgentConfig, getAgentContext, getMockConnection, mockFunction } from '../../../../../tests/helpers'
import { EventEmitter } from '../../../../agent/EventEmitter'
import { AgentEventTypes } from '../../../../agent/Events'
import { MessageSender } from '../../../../agent/MessageSender'
import { InboundMessageContext } from '../../../../agent/models/InboundMessageContext'
import { Key } from '../../../../crypto'
import { SigningProviderRegistry } from '../../../../crypto/signing-provider'
import { Attachment } from '../../../../decorators/attachment/Attachment'
import { AriesFrameworkError } from '../../../../error'
import { uuid } from '../../../../utils/uuid'
import { IndyWallet } from '../../../../wallet/IndyWallet'
import { DidExchangeState } from '../../../connections'
import { ConnectionMetadataKeys } from '../../../connections/repository/ConnectionMetadataTypes'
import { ConnectionRepository } from '../../../connections/repository/ConnectionRepository'
import { ConnectionService } from '../../../connections/services/ConnectionService'
import { DidRepository } from '../../../dids/repository/DidRepository'
<<<<<<< HEAD
import { DidRegistrarService } from '../../../dids/services/DidRegistrarService'
import { RecipientModuleConfig } from '../../RecipientModuleConfig'
import { MediationGrantMessage } from '../../messages'
=======
import { RoutingEventTypes } from '../../RoutingEvents'
import {
  KeylistUpdateAction,
  KeylistUpdateResponseMessage,
  KeylistUpdateResult,
  MediationGrantMessage,
} from '../../messages'
>>>>>>> 0d14a715
import { MediationRole, MediationState } from '../../models'
import { DeliveryRequestMessage, MessageDeliveryMessage, MessagesReceivedMessage, StatusMessage } from '../../protocol'
import { MediationRecord } from '../../repository/MediationRecord'
import { MediationRepository } from '../../repository/MediationRepository'
import { MediationRecipientService } from '../MediationRecipientService'

jest.mock('../../repository/MediationRepository')
const MediationRepositoryMock = MediationRepository as jest.Mock<MediationRepository>

jest.mock('../../../connections/repository/ConnectionRepository')
const ConnectionRepositoryMock = ConnectionRepository as jest.Mock<ConnectionRepository>

jest.mock('../../../dids/repository/DidRepository')
const DidRepositoryMock = DidRepository as jest.Mock<DidRepository>

jest.mock('../../../../agent/EventEmitter')
const EventEmitterMock = EventEmitter as jest.Mock<EventEmitter>

jest.mock('../../../../agent/MessageSender')
const MessageSenderMock = MessageSender as jest.Mock<MessageSender>

jest.mock('../../../dids/services/DidRegistrarService')
const DidRegistrarServiceMock = DidRegistrarService as jest.Mock<DidRegistrarService>

const connectionImageUrl = 'https://example.com/image.png'

const mockConnection = getMockConnection({
  state: DidExchangeState.Completed,
})

describe('MediationRecipientService', () => {
  const config = getAgentConfig('MediationRecipientServiceTest', {
    endpoints: ['http://agent.com:8080'],
    connectionImageUrl,
  })

  let wallet: Wallet
  let mediationRepository: MediationRepository
  let didRepository: DidRepository
  let didRegistrarService: DidRegistrarService
  let eventEmitter: EventEmitter
  let connectionService: ConnectionService
  let connectionRepository: ConnectionRepository
  let messageSender: MessageSender
  let mediationRecipientService: MediationRecipientService
  let mediationRecord: MediationRecord
  let agentContext: AgentContext

  beforeAll(async () => {
    wallet = new IndyWallet(config.agentDependencies, config.logger, new SigningProviderRegistry([]))
    agentContext = getAgentContext({
      agentConfig: config,
    })
    // eslint-disable-next-line @typescript-eslint/no-non-null-assertion
    await wallet.createAndOpen(config.walletConfig!)
  })

  afterAll(async () => {
    await wallet.delete()
  })

  beforeEach(async () => {
    eventEmitter = new EventEmitterMock()
    connectionRepository = new ConnectionRepositoryMock()
    didRepository = new DidRepositoryMock()
    didRegistrarService = new DidRegistrarServiceMock()
    connectionService = new ConnectionService(
      config.logger,
      connectionRepository,
      didRepository,
      didRegistrarService,
      eventEmitter
    )
    mediationRepository = new MediationRepositoryMock()
    messageSender = new MessageSenderMock()

    // Mock default return value
    mediationRecord = new MediationRecord({
      connectionId: 'connectionId',
      role: MediationRole.Recipient,
      state: MediationState.Granted,
      threadId: 'threadId',
    })
    mockFunction(mediationRepository.getByConnectionId).mockResolvedValue(mediationRecord)

    mediationRecipientService = new MediationRecipientService(
      connectionService,
      messageSender,
      mediationRepository,
      eventEmitter,
      new RecipientModuleConfig()
    )
  })

  describe('processMediationGrant', () => {
    test('should process base58 encoded routing keys', async () => {
      mediationRecord.state = MediationState.Requested
      const mediationGrant = new MediationGrantMessage({
        endpoint: 'http://agent.com:8080',
        routingKeys: ['79CXkde3j8TNuMXxPdV7nLUrT2g7JAEjH5TreyVY7GEZ'],
        threadId: 'threadId',
      })

<<<<<<< HEAD
      const messageContext = new InboundMessageContext(mediationGrant, { connection: mockConnection, agentContext })
=======
      const connection = getMockConnection({
        state: DidExchangeState.Completed,
      })

      const messageContext = new InboundMessageContext(mediationGrant, { connection })
>>>>>>> 0d14a715

      await mediationRecipientService.processMediationGrant(messageContext)

      expect(connection.metadata.get(ConnectionMetadataKeys.UseDidKeysForProtocol)).toEqual({
        'https://didcomm.org/coordinate-mediation/1.0': false,
      })
      expect(mediationRecord.routingKeys).toEqual(['79CXkde3j8TNuMXxPdV7nLUrT2g7JAEjH5TreyVY7GEZ'])
    })

    test('should process did:key encoded routing keys', async () => {
      mediationRecord.state = MediationState.Requested
      const mediationGrant = new MediationGrantMessage({
        endpoint: 'http://agent.com:8080',
        routingKeys: ['did:key:z6MkmjY8GnV5i9YTDtPETC2uUAW6ejw3nk5mXF5yci5ab7th'],
        threadId: 'threadId',
      })

<<<<<<< HEAD
      const messageContext = new InboundMessageContext(mediationGrant, { connection: mockConnection, agentContext })
=======
      const connection = getMockConnection({
        state: DidExchangeState.Completed,
      })

      const messageContext = new InboundMessageContext(mediationGrant, { connection })
>>>>>>> 0d14a715

      await mediationRecipientService.processMediationGrant(messageContext)

      expect(connection.metadata.get(ConnectionMetadataKeys.UseDidKeysForProtocol)).toEqual({
        'https://didcomm.org/coordinate-mediation/1.0': true,
      })
      expect(mediationRecord.routingKeys).toEqual(['8HH5gYEeNc3z7PYXmd54d4x6qAfCNrqQqEB3nS7Zfu7K'])
    })
  })

  describe('createStatusRequest', () => {
    it('creates a status request message', async () => {
      const statusRequestMessage = await mediationRecipientService.createStatusRequest(mediationRecord, {
        recipientKey: 'a-key',
      })

      expect(statusRequestMessage).toMatchObject({
        id: expect.any(String),
        recipientKey: 'a-key',
      })
    })
  })

  describe('processKeylistUpdateResults', () => {
    it('it stores did:key-encoded keys in base58 format', async () => {
      const spyAddRecipientKey = jest.spyOn(mediationRecord, 'addRecipientKey')

      const connection = getMockConnection({
        state: DidExchangeState.Completed,
      })

      const keylist = [
        {
          result: KeylistUpdateResult.Success,
          recipientKey: 'did:key:z6MkmjY8GnV5i9YTDtPETC2uUAW6ejw3nk5mXF5yci5ab7th',
          action: KeylistUpdateAction.add,
        },
      ]

      const keyListUpdateResponse = new KeylistUpdateResponseMessage({
        threadId: uuid(),
        keylist,
      })

      const messageContext = new InboundMessageContext(keyListUpdateResponse, { connection })

      expect(connection.metadata.get(ConnectionMetadataKeys.UseDidKeysForProtocol)).toBeNull()

      await mediationRecipientService.processKeylistUpdateResults(messageContext)

      expect(connection.metadata.get(ConnectionMetadataKeys.UseDidKeysForProtocol)).toEqual({
        'https://didcomm.org/coordinate-mediation/1.0': true,
      })

      expect(eventEmitter.emit).toHaveBeenCalledWith({
        type: RoutingEventTypes.RecipientKeylistUpdated,
        payload: {
          mediationRecord,
          keylist,
        },
      })
      expect(spyAddRecipientKey).toHaveBeenCalledWith('8HH5gYEeNc3z7PYXmd54d4x6qAfCNrqQqEB3nS7Zfu7K')
      spyAddRecipientKey.mockClear()
    })
  })

  describe('processStatus', () => {
    it('if status request has a message count of zero returns nothing', async () => {
      const status = new StatusMessage({
        threadId: uuid(),
        messageCount: 0,
      })

      const messageContext = new InboundMessageContext(status, { connection: mockConnection, agentContext })
      const deliveryRequestMessage = await mediationRecipientService.processStatus(messageContext)
      expect(deliveryRequestMessage).toBeNull()
    })

    it('if it has a message count greater than zero return a valid delivery request', async () => {
      const status = new StatusMessage({
        threadId: uuid(),
        messageCount: 1,
      })
      const messageContext = new InboundMessageContext(status, { connection: mockConnection, agentContext })

      const deliveryRequestMessage = await mediationRecipientService.processStatus(messageContext)
      expect(deliveryRequestMessage)
      expect(deliveryRequestMessage).toEqual(new DeliveryRequestMessage({ id: deliveryRequestMessage?.id, limit: 1 }))
    })
  })

  describe('processDelivery', () => {
    it('if the delivery has no attachments expect an error', async () => {
      const messageContext = new InboundMessageContext({} as MessageDeliveryMessage, {
        connection: mockConnection,
        agentContext,
      })

      await expect(mediationRecipientService.processDelivery(messageContext)).rejects.toThrowError(
        new AriesFrameworkError('Error processing attachments')
      )
    })

    it('should return a message received with an message id list in it', async () => {
      const messageDeliveryMessage = new MessageDeliveryMessage({
        threadId: uuid(),
        attachments: [
          new Attachment({
            id: '1',
            data: {
              json: {
                a: 'value',
              },
            },
          }),
        ],
      })
      const messageContext = new InboundMessageContext(messageDeliveryMessage, {
        connection: mockConnection,
        agentContext,
      })

      const messagesReceivedMessage = await mediationRecipientService.processDelivery(messageContext)

      expect(messagesReceivedMessage).toEqual(
        new MessagesReceivedMessage({
          id: messagesReceivedMessage.id,
          messageIdList: ['1'],
        })
      )
    })

    it('calls the event emitter for each message', async () => {
      const messageDeliveryMessage = new MessageDeliveryMessage({
        threadId: uuid(),
        attachments: [
          new Attachment({
            id: '1',
            data: {
              json: {
                first: 'value',
              },
            },
          }),
          new Attachment({
            id: '2',
            data: {
              json: {
                second: 'value',
              },
            },
          }),
        ],
      })
      const messageContext = new InboundMessageContext(messageDeliveryMessage, {
        connection: mockConnection,
        agentContext,
      })

      await mediationRecipientService.processDelivery(messageContext)

      expect(eventEmitter.emit).toHaveBeenCalledTimes(2)
      expect(eventEmitter.emit).toHaveBeenNthCalledWith(1, agentContext, {
        type: AgentEventTypes.AgentMessageReceived,
        payload: {
          message: { first: 'value' },
          contextCorrelationId: agentContext.contextCorrelationId,
        },
      })
      expect(eventEmitter.emit).toHaveBeenNthCalledWith(2, agentContext, {
        type: AgentEventTypes.AgentMessageReceived,
        payload: {
          message: { second: 'value' },
          contextCorrelationId: agentContext.contextCorrelationId,
        },
      })
    })
  })

  describe('addMediationRouting', () => {
    const routingKey = Key.fromFingerprint('z6Mkk7yqnGF3YwTrLpqrW6PGsKci7dNqh1CjnvMbzrMerSeL')
    const recipientKey = Key.fromFingerprint('z6MkmjY8GnV5i9YTDtPETC2uUAW6ejw3nk5mXF5yci5ab7th')
    const routing: Routing = {
      routingKeys: [routingKey],
      recipientKey,
      endpoints: [],
    }

    const mediationRecord = new MediationRecord({
      connectionId: 'connection-id',
      role: MediationRole.Recipient,
      state: MediationState.Granted,
      threadId: 'thread-id',
      endpoint: 'https://a-mediator-endpoint.com',
      routingKeys: [routingKey.publicKeyBase58],
    })

    beforeEach(() => {
      jest.spyOn(mediationRecipientService, 'keylistUpdateAndAwait').mockResolvedValue(mediationRecord)
    })

    test('adds mediation routing id mediator id is passed', async () => {
      mockFunction(mediationRepository.getById).mockResolvedValue(mediationRecord)

      const extendedRouting = await mediationRecipientService.addMediationRouting(agentContext, routing, {
        mediatorId: 'mediator-id',
      })

      expect(extendedRouting).toMatchObject({
        endpoints: ['https://a-mediator-endpoint.com'],
        routingKeys: [routingKey],
      })
      expect(mediationRepository.getById).toHaveBeenCalledWith(agentContext, 'mediator-id')
    })

    test('adds mediation routing if useDefaultMediator is true and default mediation is found', async () => {
      mockFunction(mediationRepository.findSingleByQuery).mockResolvedValue(mediationRecord)

      jest.spyOn(mediationRecipientService, 'keylistUpdateAndAwait').mockResolvedValue(mediationRecord)
      const extendedRouting = await mediationRecipientService.addMediationRouting(agentContext, routing, {
        useDefaultMediator: true,
      })

      expect(extendedRouting).toMatchObject({
        endpoints: ['https://a-mediator-endpoint.com'],
        routingKeys: [routingKey],
      })
      expect(mediationRepository.findSingleByQuery).toHaveBeenCalledWith(agentContext, { default: true })
    })

    test('does not add mediation routing if no mediation is found', async () => {
      mockFunction(mediationRepository.findSingleByQuery).mockResolvedValue(mediationRecord)

      jest.spyOn(mediationRecipientService, 'keylistUpdateAndAwait').mockResolvedValue(mediationRecord)
      const extendedRouting = await mediationRecipientService.addMediationRouting(agentContext, routing, {
        useDefaultMediator: false,
      })

      expect(extendedRouting).toMatchObject(routing)
      expect(mediationRepository.findSingleByQuery).not.toHaveBeenCalled()
      expect(mediationRepository.getById).not.toHaveBeenCalled()
    })
  })
})<|MERGE_RESOLUTION|>--- conflicted
+++ resolved
@@ -18,11 +18,8 @@
 import { ConnectionRepository } from '../../../connections/repository/ConnectionRepository'
 import { ConnectionService } from '../../../connections/services/ConnectionService'
 import { DidRepository } from '../../../dids/repository/DidRepository'
-<<<<<<< HEAD
 import { DidRegistrarService } from '../../../dids/services/DidRegistrarService'
 import { RecipientModuleConfig } from '../../RecipientModuleConfig'
-import { MediationGrantMessage } from '../../messages'
-=======
 import { RoutingEventTypes } from '../../RoutingEvents'
 import {
   KeylistUpdateAction,
@@ -30,7 +27,6 @@
   KeylistUpdateResult,
   MediationGrantMessage,
 } from '../../messages'
->>>>>>> 0d14a715
 import { MediationRole, MediationState } from '../../models'
 import { DeliveryRequestMessage, MessageDeliveryMessage, MessagesReceivedMessage, StatusMessage } from '../../protocol'
 import { MediationRecord } from '../../repository/MediationRecord'
@@ -134,15 +130,11 @@
         threadId: 'threadId',
       })
 
-<<<<<<< HEAD
-      const messageContext = new InboundMessageContext(mediationGrant, { connection: mockConnection, agentContext })
-=======
       const connection = getMockConnection({
         state: DidExchangeState.Completed,
       })
 
-      const messageContext = new InboundMessageContext(mediationGrant, { connection })
->>>>>>> 0d14a715
+      const messageContext = new InboundMessageContext(mediationGrant, { connection, agentContext })
 
       await mediationRecipientService.processMediationGrant(messageContext)
 
@@ -160,15 +152,11 @@
         threadId: 'threadId',
       })
 
-<<<<<<< HEAD
-      const messageContext = new InboundMessageContext(mediationGrant, { connection: mockConnection, agentContext })
-=======
       const connection = getMockConnection({
         state: DidExchangeState.Completed,
       })
 
-      const messageContext = new InboundMessageContext(mediationGrant, { connection })
->>>>>>> 0d14a715
+      const messageContext = new InboundMessageContext(mediationGrant, { connection, agentContext })
 
       await mediationRecipientService.processMediationGrant(messageContext)
 
@@ -189,6 +177,20 @@
         id: expect.any(String),
         recipientKey: 'a-key',
       })
+    })
+
+    it('it throws an error when the mediation record has incorrect role or state', async () => {
+      mediationRecord.role = MediationRole.Mediator
+      await expect(mediationRecipientService.createStatusRequest(mediationRecord)).rejects.toThrowError(
+        'Mediation record has invalid role MEDIATOR. Expected role RECIPIENT.'
+      )
+
+      mediationRecord.role = MediationRole.Recipient
+      mediationRecord.state = MediationState.Requested
+
+      await expect(mediationRecipientService.createStatusRequest(mediationRecord)).rejects.toThrowError(
+        'Mediation record is not ready to be used. Expected granted, found invalid state requested'
+      )
     })
   })
 
@@ -213,7 +215,7 @@
         keylist,
       })
 
-      const messageContext = new InboundMessageContext(keyListUpdateResponse, { connection })
+      const messageContext = new InboundMessageContext(keyListUpdateResponse, { connection, agentContext })
 
       expect(connection.metadata.get(ConnectionMetadataKeys.UseDidKeysForProtocol)).toBeNull()
 
@@ -223,7 +225,7 @@
         'https://didcomm.org/coordinate-mediation/1.0': true,
       })
 
-      expect(eventEmitter.emit).toHaveBeenCalledWith({
+      expect(eventEmitter.emit).toHaveBeenCalledWith(agentContext, {
         type: RoutingEventTypes.RecipientKeylistUpdated,
         payload: {
           mediationRecord,
