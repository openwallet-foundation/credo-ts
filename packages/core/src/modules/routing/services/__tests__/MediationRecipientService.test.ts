import type { AgentContext } from '../../../../agent'
import type { Routing } from '../../../connections/services/ConnectionService'

import { getAgentConfig, getAgentContext, getMockConnection, mockFunction } from '../../../../../tests/helpers'
import { EventEmitter } from '../../../../agent/EventEmitter'
import { MessageSender } from '../../../../agent/MessageSender'
import { InboundMessageContext } from '../../../../agent/models/InboundMessageContext'
import { Key } from '../../../../crypto'
<<<<<<< HEAD
import { KeyProviderRegistry } from '../../../../crypto/key-provider'
import { V1Attachment } from '../../../../decorators/attachment/V1Attachment'
import { AriesFrameworkError } from '../../../../error'
=======
>>>>>>> 61daf0cb
import { uuid } from '../../../../utils/uuid'
import { DidExchangeState } from '../../../connections'
import { ConnectionMetadataKeys } from '../../../connections/repository/ConnectionMetadataTypes'
import { ConnectionRepository } from '../../../connections/repository/ConnectionRepository'
import { ConnectionService } from '../../../connections/services/ConnectionService'
import { DidRepository } from '../../../dids/repository/DidRepository'
import { DidRegistrarService } from '../../../dids/services/DidRegistrarService'
import { RoutingEventTypes } from '../../RoutingEvents'
import {
  KeylistUpdateAction,
  KeylistUpdateResponseMessage,
  KeylistUpdateResult,
  MediationGrantMessage,
} from '../../messages'
import { MediationRole, MediationState } from '../../models'
import { MediationRecord } from '../../repository/MediationRecord'
import { MediationRepository } from '../../repository/MediationRepository'
import { MediationRecipientService } from '../MediationRecipientService'

jest.mock('../../repository/MediationRepository')
const MediationRepositoryMock = MediationRepository as jest.Mock<MediationRepository>

jest.mock('../../../connections/repository/ConnectionRepository')
const ConnectionRepositoryMock = ConnectionRepository as jest.Mock<ConnectionRepository>

jest.mock('../../../dids/repository/DidRepository')
const DidRepositoryMock = DidRepository as jest.Mock<DidRepository>

jest.mock('../../../../agent/EventEmitter')
const EventEmitterMock = EventEmitter as jest.Mock<EventEmitter>

jest.mock('../../../../agent/MessageSender')
const MessageSenderMock = MessageSender as jest.Mock<MessageSender>

jest.mock('../../../dids/services/DidRegistrarService')
const DidRegistrarServiceMock = DidRegistrarService as jest.Mock<DidRegistrarService>

const connectionImageUrl = 'https://example.com/image.png'

describe('MediationRecipientService', () => {
  const config = getAgentConfig('MediationRecipientServiceTest', {
    endpoints: ['http://agent.com:8080'],
    connectionImageUrl,
  })

  let mediationRepository: MediationRepository
  let didRepository: DidRepository
  let didRegistrarService: DidRegistrarService
  let eventEmitter: EventEmitter
  let connectionService: ConnectionService
  let connectionRepository: ConnectionRepository
  let messageSender: MessageSender
  let mediationRecipientService: MediationRecipientService
  let mediationRecord: MediationRecord
  let agentContext: AgentContext

  beforeAll(async () => {
<<<<<<< HEAD
    wallet = new IndyWallet(config.agentDependencies, config.logger, new KeyProviderRegistry([]))
=======
>>>>>>> 61daf0cb
    agentContext = getAgentContext({
      agentConfig: config,
    })
  })

  beforeEach(async () => {
    eventEmitter = new EventEmitterMock()
    connectionRepository = new ConnectionRepositoryMock()
    didRepository = new DidRepositoryMock()
    didRegistrarService = new DidRegistrarServiceMock()
    connectionService = new ConnectionService(
      config.logger,
      connectionRepository,
      didRepository,
      didRegistrarService,
      eventEmitter
    )
    mediationRepository = new MediationRepositoryMock()
    messageSender = new MessageSenderMock()

    // Mock default return value
    mediationRecord = new MediationRecord({
      connectionId: 'connectionId',
      role: MediationRole.Recipient,
      state: MediationState.Granted,
      threadId: 'threadId',
    })
    mockFunction(mediationRepository.getByConnectionId).mockResolvedValue(mediationRecord)

    mediationRecipientService = new MediationRecipientService(
      connectionService,
      messageSender,
      mediationRepository,
      eventEmitter
    )
  })

  describe('processMediationGrant', () => {
    test('should process base58 encoded routing keys', async () => {
      mediationRecord.state = MediationState.Requested
      const mediationGrant = new MediationGrantMessage({
        endpoint: 'http://agent.com:8080',
        routingKeys: ['79CXkde3j8TNuMXxPdV7nLUrT2g7JAEjH5TreyVY7GEZ'],
        threadId: 'threadId',
      })

      const connection = getMockConnection({
        state: DidExchangeState.Completed,
      })

      const messageContext = new InboundMessageContext(mediationGrant, { connection, agentContext })

      await mediationRecipientService.processMediationGrant(messageContext)

      expect(connection.metadata.get(ConnectionMetadataKeys.UseDidKeysForProtocol)).toEqual({
        'https://didcomm.org/coordinate-mediation/1.0': false,
      })
      expect(mediationRecord.routingKeys).toEqual(['79CXkde3j8TNuMXxPdV7nLUrT2g7JAEjH5TreyVY7GEZ'])
    })

    test('should process did:key encoded routing keys', async () => {
      mediationRecord.state = MediationState.Requested
      const mediationGrant = new MediationGrantMessage({
        endpoint: 'http://agent.com:8080',
        routingKeys: ['did:key:z6MkmjY8GnV5i9YTDtPETC2uUAW6ejw3nk5mXF5yci5ab7th'],
        threadId: 'threadId',
      })

      const connection = getMockConnection({
        state: DidExchangeState.Completed,
      })

      const messageContext = new InboundMessageContext(mediationGrant, { connection, agentContext })

      await mediationRecipientService.processMediationGrant(messageContext)

      expect(connection.metadata.get(ConnectionMetadataKeys.UseDidKeysForProtocol)).toEqual({
        'https://didcomm.org/coordinate-mediation/1.0': true,
      })
      expect(mediationRecord.routingKeys).toEqual(['8HH5gYEeNc3z7PYXmd54d4x6qAfCNrqQqEB3nS7Zfu7K'])
    })
  })

  describe('processKeylistUpdateResults', () => {
    it('it stores did:key-encoded keys in base58 format', async () => {
      const spyAddRecipientKey = jest.spyOn(mediationRecord, 'addRecipientKey')

      const connection = getMockConnection({
        state: DidExchangeState.Completed,
      })

      const keylist = [
        {
          result: KeylistUpdateResult.Success,
          recipientKey: 'did:key:z6MkmjY8GnV5i9YTDtPETC2uUAW6ejw3nk5mXF5yci5ab7th',
          action: KeylistUpdateAction.add,
        },
      ]

      const keyListUpdateResponse = new KeylistUpdateResponseMessage({
        threadId: uuid(),
        keylist,
      })

      const messageContext = new InboundMessageContext(keyListUpdateResponse, { connection, agentContext })

      expect(connection.metadata.get(ConnectionMetadataKeys.UseDidKeysForProtocol)).toBeNull()

      await mediationRecipientService.processKeylistUpdateResults(messageContext)

      expect(connection.metadata.get(ConnectionMetadataKeys.UseDidKeysForProtocol)).toEqual({
        'https://didcomm.org/coordinate-mediation/1.0': true,
      })

      expect(eventEmitter.emit).toHaveBeenCalledWith(agentContext, {
        type: RoutingEventTypes.RecipientKeylistUpdated,
        payload: {
          mediationRecord,
          keylist,
        },
      })
      expect(spyAddRecipientKey).toHaveBeenCalledWith('8HH5gYEeNc3z7PYXmd54d4x6qAfCNrqQqEB3nS7Zfu7K')
      spyAddRecipientKey.mockClear()
    })
  })

<<<<<<< HEAD
  describe('processStatus', () => {
    it('if status request has a message count of zero returns nothing', async () => {
      const status = new StatusMessage({
        threadId: uuid(),
        messageCount: 0,
      })

      const messageContext = new InboundMessageContext(status, { connection: mockConnection, agentContext })
      const deliveryRequestMessage = await mediationRecipientService.processStatus(messageContext)
      expect(deliveryRequestMessage).toBeNull()
    })

    it('if it has a message count greater than zero return a valid delivery request', async () => {
      const status = new StatusMessage({
        threadId: uuid(),
        messageCount: 1,
      })
      const messageContext = new InboundMessageContext(status, { connection: mockConnection, agentContext })

      const deliveryRequestMessage = await mediationRecipientService.processStatus(messageContext)
      expect(deliveryRequestMessage)
      expect(deliveryRequestMessage).toEqual(new DeliveryRequestMessage({ id: deliveryRequestMessage?.id, limit: 1 }))
    })
  })

  describe('processDelivery', () => {
    it('if the delivery has no attachments expect an error', async () => {
      const messageContext = new InboundMessageContext({} as MessageDeliveryMessage, {
        connection: mockConnection,
        agentContext,
      })

      await expect(mediationRecipientService.processDelivery(messageContext)).rejects.toThrowError(
        new AriesFrameworkError('Error processing attachments')
      )
    })

    it('should return a message received with an message id list in it', async () => {
      const messageDeliveryMessage = new MessageDeliveryMessage({
        threadId: uuid(),
        attachments: [
          new V1Attachment({
            id: '1',
            data: {
              json: {
                a: 'value',
              },
            },
          }),
        ],
      })
      const messageContext = new InboundMessageContext(messageDeliveryMessage, {
        connection: mockConnection,
        agentContext,
      })

      const messagesReceivedMessage = await mediationRecipientService.processDelivery(messageContext)

      expect(messagesReceivedMessage).toEqual(
        new MessagesReceivedMessage({
          id: messagesReceivedMessage.id,
          messageIdList: ['1'],
        })
      )
    })

    it('calls the event emitter for each message', async () => {
      const messageDeliveryMessage = new MessageDeliveryMessage({
        threadId: uuid(),
        attachments: [
          new V1Attachment({
            id: '1',
            data: {
              json: {
                first: 'value',
              },
            },
          }),
          new V1Attachment({
            id: '2',
            data: {
              json: {
                second: 'value',
              },
            },
          }),
        ],
      })
      const messageContext = new InboundMessageContext(messageDeliveryMessage, {
        connection: mockConnection,
        agentContext,
      })

      await mediationRecipientService.processDelivery(messageContext)

      expect(eventEmitter.emit).toHaveBeenCalledTimes(2)
      expect(eventEmitter.emit).toHaveBeenNthCalledWith(1, agentContext, {
        type: AgentEventTypes.AgentMessageReceived,
        payload: {
          message: { first: 'value' },
          contextCorrelationId: agentContext.contextCorrelationId,
        },
      })
      expect(eventEmitter.emit).toHaveBeenNthCalledWith(2, agentContext, {
        type: AgentEventTypes.AgentMessageReceived,
        payload: {
          message: { second: 'value' },
          contextCorrelationId: agentContext.contextCorrelationId,
        },
      })
    })
  })

=======
>>>>>>> 61daf0cb
  describe('addMediationRouting', () => {
    const routingKey = Key.fromFingerprint('z6Mkk7yqnGF3YwTrLpqrW6PGsKci7dNqh1CjnvMbzrMerSeL')
    const recipientKey = Key.fromFingerprint('z6MkmjY8GnV5i9YTDtPETC2uUAW6ejw3nk5mXF5yci5ab7th')
    const routing: Routing = {
      routingKeys: [routingKey],
      recipientKey,
      endpoints: [],
    }

    const mediationRecord = new MediationRecord({
      connectionId: 'connection-id',
      role: MediationRole.Recipient,
      state: MediationState.Granted,
      threadId: 'thread-id',
      endpoint: 'https://a-mediator-endpoint.com',
      routingKeys: [routingKey.publicKeyBase58],
    })

    beforeEach(() => {
      jest.spyOn(mediationRecipientService, 'keylistUpdateAndAwait').mockResolvedValue(mediationRecord)
    })

    test('adds mediation routing id mediator id is passed', async () => {
      mockFunction(mediationRepository.getById).mockResolvedValue(mediationRecord)

      const extendedRouting = await mediationRecipientService.addMediationRouting(agentContext, routing, {
        mediatorId: 'mediator-id',
      })

      expect(extendedRouting).toMatchObject({
        endpoints: ['https://a-mediator-endpoint.com'],
        routingKeys: [routingKey],
      })
      expect(mediationRepository.getById).toHaveBeenCalledWith(agentContext, 'mediator-id')
    })

    test('adds mediation routing if useDefaultMediator is true and default mediation is found', async () => {
      mockFunction(mediationRepository.findSingleByQuery).mockResolvedValue(mediationRecord)

      jest.spyOn(mediationRecipientService, 'keylistUpdateAndAwait').mockResolvedValue(mediationRecord)
      const extendedRouting = await mediationRecipientService.addMediationRouting(agentContext, routing, {
        useDefaultMediator: true,
      })

      expect(extendedRouting).toMatchObject({
        endpoints: ['https://a-mediator-endpoint.com'],
        routingKeys: [routingKey],
      })
      expect(mediationRepository.findSingleByQuery).toHaveBeenCalledWith(agentContext, { default: true })
    })

    test('does not add mediation routing if no mediation is found', async () => {
      mockFunction(mediationRepository.findSingleByQuery).mockResolvedValue(mediationRecord)

      jest.spyOn(mediationRecipientService, 'keylistUpdateAndAwait').mockResolvedValue(mediationRecord)
      const extendedRouting = await mediationRecipientService.addMediationRouting(agentContext, routing, {
        useDefaultMediator: false,
      })

      expect(extendedRouting).toMatchObject(routing)
      expect(mediationRepository.findSingleByQuery).not.toHaveBeenCalled()
      expect(mediationRepository.getById).not.toHaveBeenCalled()
    })
  })
})<|MERGE_RESOLUTION|>--- conflicted
+++ resolved
@@ -6,12 +6,9 @@
 import { MessageSender } from '../../../../agent/MessageSender'
 import { InboundMessageContext } from '../../../../agent/models/InboundMessageContext'
 import { Key } from '../../../../crypto'
-<<<<<<< HEAD
 import { KeyProviderRegistry } from '../../../../crypto/key-provider'
 import { V1Attachment } from '../../../../decorators/attachment/V1Attachment'
 import { AriesFrameworkError } from '../../../../error'
-=======
->>>>>>> 61daf0cb
 import { uuid } from '../../../../utils/uuid'
 import { DidExchangeState } from '../../../connections'
 import { ConnectionMetadataKeys } from '../../../connections/repository/ConnectionMetadataTypes'
@@ -69,10 +66,7 @@
   let agentContext: AgentContext
 
   beforeAll(async () => {
-<<<<<<< HEAD
     wallet = new IndyWallet(config.agentDependencies, config.logger, new KeyProviderRegistry([]))
-=======
->>>>>>> 61daf0cb
     agentContext = getAgentContext({
       agentConfig: config,
     })
@@ -199,122 +193,6 @@
     })
   })
 
-<<<<<<< HEAD
-  describe('processStatus', () => {
-    it('if status request has a message count of zero returns nothing', async () => {
-      const status = new StatusMessage({
-        threadId: uuid(),
-        messageCount: 0,
-      })
-
-      const messageContext = new InboundMessageContext(status, { connection: mockConnection, agentContext })
-      const deliveryRequestMessage = await mediationRecipientService.processStatus(messageContext)
-      expect(deliveryRequestMessage).toBeNull()
-    })
-
-    it('if it has a message count greater than zero return a valid delivery request', async () => {
-      const status = new StatusMessage({
-        threadId: uuid(),
-        messageCount: 1,
-      })
-      const messageContext = new InboundMessageContext(status, { connection: mockConnection, agentContext })
-
-      const deliveryRequestMessage = await mediationRecipientService.processStatus(messageContext)
-      expect(deliveryRequestMessage)
-      expect(deliveryRequestMessage).toEqual(new DeliveryRequestMessage({ id: deliveryRequestMessage?.id, limit: 1 }))
-    })
-  })
-
-  describe('processDelivery', () => {
-    it('if the delivery has no attachments expect an error', async () => {
-      const messageContext = new InboundMessageContext({} as MessageDeliveryMessage, {
-        connection: mockConnection,
-        agentContext,
-      })
-
-      await expect(mediationRecipientService.processDelivery(messageContext)).rejects.toThrowError(
-        new AriesFrameworkError('Error processing attachments')
-      )
-    })
-
-    it('should return a message received with an message id list in it', async () => {
-      const messageDeliveryMessage = new MessageDeliveryMessage({
-        threadId: uuid(),
-        attachments: [
-          new V1Attachment({
-            id: '1',
-            data: {
-              json: {
-                a: 'value',
-              },
-            },
-          }),
-        ],
-      })
-      const messageContext = new InboundMessageContext(messageDeliveryMessage, {
-        connection: mockConnection,
-        agentContext,
-      })
-
-      const messagesReceivedMessage = await mediationRecipientService.processDelivery(messageContext)
-
-      expect(messagesReceivedMessage).toEqual(
-        new MessagesReceivedMessage({
-          id: messagesReceivedMessage.id,
-          messageIdList: ['1'],
-        })
-      )
-    })
-
-    it('calls the event emitter for each message', async () => {
-      const messageDeliveryMessage = new MessageDeliveryMessage({
-        threadId: uuid(),
-        attachments: [
-          new V1Attachment({
-            id: '1',
-            data: {
-              json: {
-                first: 'value',
-              },
-            },
-          }),
-          new V1Attachment({
-            id: '2',
-            data: {
-              json: {
-                second: 'value',
-              },
-            },
-          }),
-        ],
-      })
-      const messageContext = new InboundMessageContext(messageDeliveryMessage, {
-        connection: mockConnection,
-        agentContext,
-      })
-
-      await mediationRecipientService.processDelivery(messageContext)
-
-      expect(eventEmitter.emit).toHaveBeenCalledTimes(2)
-      expect(eventEmitter.emit).toHaveBeenNthCalledWith(1, agentContext, {
-        type: AgentEventTypes.AgentMessageReceived,
-        payload: {
-          message: { first: 'value' },
-          contextCorrelationId: agentContext.contextCorrelationId,
-        },
-      })
-      expect(eventEmitter.emit).toHaveBeenNthCalledWith(2, agentContext, {
-        type: AgentEventTypes.AgentMessageReceived,
-        payload: {
-          message: { second: 'value' },
-          contextCorrelationId: agentContext.contextCorrelationId,
-        },
-      })
-    })
-  })
-
-=======
->>>>>>> 61daf0cb
   describe('addMediationRouting', () => {
     const routingKey = Key.fromFingerprint('z6Mkk7yqnGF3YwTrLpqrW6PGsKci7dNqh1CjnvMbzrMerSeL')
     const recipientKey = Key.fromFingerprint('z6MkmjY8GnV5i9YTDtPETC2uUAW6ejw3nk5mXF5yci5ab7th')
