import type { OutboundWebSocketClosedEvent, OutboundWebSocketOpenedEvent } from '../../transport'
import type { ConnectionRecord } from '../connections'
import type { MediationStateChangedEvent } from './RoutingEvents'
import type { MediationRecord } from './repository'
import type { GetRoutingOptions } from './services/RoutingService'

import { firstValueFrom, interval, merge, ReplaySubject, Subject, timer } from 'rxjs'
import { delayWhen, filter, first, takeUntil, tap, throttleTime, timeout } from 'rxjs/operators'

import { AgentContext } from '../../agent'
import { Dispatcher } from '../../agent/Dispatcher'
import { EventEmitter } from '../../agent/EventEmitter'
import { filterContextCorrelationId } from '../../agent/Events'
import { MessageSender } from '../../agent/MessageSender'
import { OutboundMessageContext } from '../../agent/models'
import { InjectionSymbols } from '../../constants'
import { AriesFrameworkError } from '../../error'
import { Logger } from '../../logger'
import { inject, injectable } from '../../plugins'
import { TransportEventTypes } from '../../transport'
import { ConnectionService } from '../connections/services'
import { DidsApi } from '../dids'
import { DiscoverFeaturesApi } from '../discover-features'

import { MediatorPickupStrategy } from './MediatorPickupStrategy'
import { RecipientModuleConfig } from './RecipientModuleConfig'
import { RoutingEventTypes } from './RoutingEvents'
import { KeylistUpdateResponseHandler } from './handlers/KeylistUpdateResponseHandler'
import { MediationDenyHandler } from './handlers/MediationDenyHandler'
import { MediationGrantHandler } from './handlers/MediationGrantHandler'
import { MediationState } from './models/MediationState'
import { StatusRequestMessage, BatchPickupMessage, StatusMessage } from './protocol'
import { StatusHandler, MessageDeliveryHandler } from './protocol/pickup/v2/handlers'
import { MediationRepository } from './repository'
import { MediationRecipientService } from './services/MediationRecipientService'
import { RoutingService } from './services/RoutingService'
import { KeylistUpdateAction } from './messages'

@injectable()
export class RecipientApi {
  public config: RecipientModuleConfig

  private mediationRecipientService: MediationRecipientService
  private connectionService: ConnectionService
  private dids: DidsApi
  private messageSender: MessageSender
  private eventEmitter: EventEmitter
  private logger: Logger
  private discoverFeaturesApi: DiscoverFeaturesApi
  private mediationRepository: MediationRepository
  private routingService: RoutingService
  private agentContext: AgentContext
  private stop$: Subject<boolean>

  // stopMessagePickup$ is used for stop message pickup signal
  private readonly stopMessagePickup$ = new Subject<boolean>()

  public constructor(
    dispatcher: Dispatcher,
    mediationRecipientService: MediationRecipientService,
    connectionService: ConnectionService,
    dids: DidsApi,
    messageSender: MessageSender,
    eventEmitter: EventEmitter,
    discoverFeaturesApi: DiscoverFeaturesApi,
    mediationRepository: MediationRepository,
    routingService: RoutingService,
    @inject(InjectionSymbols.Logger) logger: Logger,
    agentContext: AgentContext,
    @inject(InjectionSymbols.Stop$) stop$: Subject<boolean>,
    recipientModuleConfig: RecipientModuleConfig
  ) {
    this.connectionService = connectionService
    this.dids = dids
    this.mediationRecipientService = mediationRecipientService
    this.messageSender = messageSender
    this.eventEmitter = eventEmitter
    this.logger = logger
    this.discoverFeaturesApi = discoverFeaturesApi
    this.mediationRepository = mediationRepository
    this.routingService = routingService
    this.agentContext = agentContext
    this.stop$ = stop$
    this.config = recipientModuleConfig
    this.registerHandlers(dispatcher)
  }

  public async initialize() {
    const { defaultMediatorId, clearDefaultMediator } = this.agentContext.config

    // Set default mediator by id
    if (defaultMediatorId) {
      const mediatorRecord = await this.mediationRecipientService.getById(this.agentContext, defaultMediatorId)
      await this.mediationRecipientService.setDefaultMediator(this.agentContext, mediatorRecord)
    }
    // Clear the stored default mediator
    else if (clearDefaultMediator) {
      await this.mediationRecipientService.clearDefaultMediator(this.agentContext)
    }

    // Poll for messages from mediator
    const defaultMediator = await this.findDefaultMediator()
    if (defaultMediator) {
      this.initiateMessagePickup(defaultMediator).catch((error) => {
        this.logger.warn(`Error initiating message pickup with mediator ${defaultMediator.id}`, { error })
      })
    }
  }

  private async sendMessage(outboundMessageContext: OutboundMessageContext, pickupStrategy?: MediatorPickupStrategy) {
    const mediatorPickupStrategy = pickupStrategy ?? this.config.mediatorPickupStrategy
    const transportPriority =
      mediatorPickupStrategy === MediatorPickupStrategy.Implicit
        ? { schemes: ['wss', 'ws'], restrictive: true }
        : undefined

    await this.messageSender.sendMessage(outboundMessageContext, {
      transportPriority,
      // TODO: add keepAlive: true to enforce through the public api
      // we need to keep the socket alive. It already works this way, but would
      // be good to make more explicit from the public facing API.
      // This would also make it easier to change the internal API later on.
      // keepAlive: true,
    })
  }

  private async openMediationWebSocket(mediator: MediationRecord) {
    const connection = await this.connectionService.getById(this.agentContext, mediator.connectionId)
    const { message, connectionRecord } = await this.connectionService.createTrustPing(this.agentContext, connection, {
      responseRequested: false,
    })

    const websocketSchemes = ['ws', 'wss']
    const didDocument = connectionRecord.theirDid && (await this.dids.resolveDidDocument(connectionRecord.theirDid))
    const services = didDocument && didDocument?.didCommServices
    const hasWebSocketTransport = services && services.some((s) => websocketSchemes.includes(s.protocolScheme))

    if (!hasWebSocketTransport) {
      throw new AriesFrameworkError('Cannot open websocket to connection without websocket service endpoint')
    }

    await this.messageSender.sendMessage(
      new OutboundMessageContext(message, { agentContext: this.agentContext, connection: connectionRecord }),
      {
        transportPriority: {
          schemes: websocketSchemes,
          restrictive: true,
          // TODO: add keepAlive: true to enforce through the public api
          // we need to keep the socket alive. It already works this way, but would
          // be good to make more explicit from the public facing API.
          // This would also make it easier to change the internal API later on.
          // keepAlive: true,
        },
      }
    )
  }

  private async openWebSocketAndPickUp(mediator: MediationRecord, pickupStrategy: MediatorPickupStrategy) {
    const { baseMediatorReconnectionIntervalMs, maximumMediatorReconnectionIntervalMs } = this.config
    let interval = baseMediatorReconnectionIntervalMs

    const stopConditions$ = merge(this.stop$, this.stopMessagePickup$).pipe()

    // Reset back off interval when the websocket is successfully opened again
    this.eventEmitter
      .observable<OutboundWebSocketOpenedEvent>(TransportEventTypes.OutboundWebSocketOpenedEvent)
      .pipe(
        // Stop when the agent shuts down or stop message pickup signal is received
        takeUntil(stopConditions$),
        filter((e) => e.payload.connectionId === mediator.connectionId)
      )
      .subscribe(() => {
        interval = baseMediatorReconnectionIntervalMs
      })

    // FIXME: this won't work for tenant agents created by the tenants module as the agent context session
    // could be closed. I'm not sure we want to support this as you probably don't want different tenants opening
    // various websocket connections to mediators. However we should look at throwing an error or making sure
    // it is not possible to use the mediation module with tenant agents.

    // Listens to Outbound websocket closed events and will reopen the websocket connection
    // in a recursive back off strategy if it matches the following criteria:
    // - Agent is not shutdown
    // - Socket was for current mediator connection id
    this.eventEmitter
      .observable<OutboundWebSocketClosedEvent>(TransportEventTypes.OutboundWebSocketClosedEvent)
      .pipe(
        // Stop when the agent shuts down or stop message pickup signal is received
        takeUntil(stopConditions$),
        filter((e) => e.payload.connectionId === mediator.connectionId),
        // Make sure we're not reconnecting multiple times
        throttleTime(interval),
        // Wait for interval time before reconnecting
        delayWhen(() => timer(interval)),
        // Increase the interval (recursive back-off)
        tap(() => {
          interval = Math.min(interval * 2, maximumMediatorReconnectionIntervalMs)
        })
      )
      .subscribe({
        next: async () => {
          this.logger.debug(
            `Websocket connection to mediator with connectionId '${mediator.connectionId}' is closed, attempting to reconnect...`
          )
          try {
            if (pickupStrategy === MediatorPickupStrategy.PickUpV2) {
              // Start Pickup v2 protocol to receive messages received while websocket offline
              await this.sendStatusRequest({ mediatorId: mediator.id })
            } else {
              await this.openMediationWebSocket(mediator)
            }
          } catch (error) {
            this.logger.warn('Unable to re-open websocket connection to mediator', { error })
          }
        },
        complete: () => this.logger.info(`Stopping pickup of messages from mediator '${mediator.id}'`),
      })
    try {
      if (pickupStrategy === MediatorPickupStrategy.Implicit) {
        await this.openMediationWebSocket(mediator)
      }
    } catch (error) {
      this.logger.warn('Unable to open websocket connection to mediator', { error })
    }
  }

  /**
   * Start a Message Pickup flow with a registered Mediator.
   *
   * @param mediator optional {MediationRecord} corresponding to the mediator to pick messages from. It will use
   * default mediator otherwise
   * @param pickupStrategy optional {MediatorPickupStrategy} to use in the loop. It will use Agent's default
   * strategy or attempt to find it by Discover Features otherwise
   * @returns
   */
  public async initiateMessagePickup(mediator?: MediationRecord, pickupStrategy?: MediatorPickupStrategy) {
    const { mediatorPollingInterval } = this.config
    const mediatorRecord = mediator ?? (await this.findDefaultMediator())
    if (!mediatorRecord) {
      throw new AriesFrameworkError('There is no mediator to pickup messages from')
    }

    const mediatorPickupStrategy = pickupStrategy ?? (await this.getPickupStrategyForMediator(mediatorRecord))
    const mediatorConnection = await this.connectionService.getById(this.agentContext, mediatorRecord.connectionId)

    switch (mediatorPickupStrategy) {
      case MediatorPickupStrategy.PickUpV2:
        this.logger.info(`Starting pickup of messages from mediator '${mediatorRecord.id}'`)
        await this.openWebSocketAndPickUp(mediatorRecord, mediatorPickupStrategy)
        await this.sendStatusRequest({ mediatorId: mediatorRecord.id })
        break
      case MediatorPickupStrategy.PickUpV1: {
        const stopConditions$ = merge(this.stop$, this.stopMessagePickup$).pipe()
        // Explicit means polling every X seconds with batch message
        this.logger.info(`Starting explicit (batch) pickup of messages from mediator '${mediatorRecord.id}'`)
        const subscription = interval(mediatorPollingInterval)
          .pipe(takeUntil(stopConditions$))
          .subscribe({
            next: async () => {
              await this.pickupMessages(mediatorConnection)
            },
            complete: () => this.logger.info(`Stopping pickup of messages from mediator '${mediatorRecord.id}'`),
          })
        return subscription
      }
      case MediatorPickupStrategy.Implicit:
        // Implicit means sending ping once and keeping connection open. This requires a long-lived transport
        // such as WebSockets to work
        this.logger.info(`Starting implicit pickup of messages from mediator '${mediatorRecord.id}'`)
        await this.openWebSocketAndPickUp(mediatorRecord, mediatorPickupStrategy)
        break
      default:
        this.logger.info(`Skipping pickup of messages from mediator '${mediatorRecord.id}' due to pickup strategy none`)
    }
  }

  /**
   * Terminate all ongoing Message Pickup loops
   */
  public async stopMessagePickup() {
    this.stopMessagePickup$.next(true)
  }

  private async sendStatusRequest(config: { mediatorId: string; recipientKey?: string }) {
    const mediationRecord = await this.mediationRecipientService.getById(this.agentContext, config.mediatorId)

    const statusRequestMessage = await this.mediationRecipientService.createStatusRequest(mediationRecord, {
      recipientKey: config.recipientKey,
    })

    const mediatorConnection = await this.connectionService.getById(this.agentContext, mediationRecord.connectionId)
    return this.messageSender.sendMessage(
      new OutboundMessageContext(statusRequestMessage, {
        agentContext: this.agentContext,
        connection: mediatorConnection,
      })
    )
  }

  private async getPickupStrategyForMediator(mediator: MediationRecord) {
    let mediatorPickupStrategy = mediator.pickupStrategy ?? this.config.mediatorPickupStrategy

    // If mediator pickup strategy is not configured we try to query if batch pickup
    // is supported through the discover features protocol
    if (!mediatorPickupStrategy) {
      const discloseForPickupV2 = await this.discoverFeaturesApi.queryFeatures({
        connectionId: mediator.connectionId,
        protocolVersion: 'v1',
        queries: [{ featureType: 'protocol', match: StatusMessage.type.protocolUri }],
        awaitDisclosures: true,
      })

      if (discloseForPickupV2.features?.find((item) => item.id === StatusMessage.type.protocolUri)) {
        mediatorPickupStrategy = MediatorPickupStrategy.PickUpV2
      } else {
        const discloseForPickupV1 = await this.discoverFeaturesApi.queryFeatures({
          connectionId: mediator.connectionId,
          protocolVersion: 'v1',
          queries: [{ featureType: 'protocol', match: BatchPickupMessage.type.protocolUri }],
          awaitDisclosures: true,
        })
        // Use explicit pickup strategy
        mediatorPickupStrategy = discloseForPickupV1.features?.find(
          (item) => item.id === BatchPickupMessage.type.protocolUri
        )
          ? MediatorPickupStrategy.PickUpV1
          : MediatorPickupStrategy.Implicit
      }

      // Store the result so it can be reused next time
      mediator.pickupStrategy = mediatorPickupStrategy
      await this.mediationRepository.update(this.agentContext, mediator)
    }

    return mediatorPickupStrategy
  }

  public async discoverMediation() {
    return this.mediationRecipientService.discoverMediation(this.agentContext)
  }

  public async pickupMessages(mediatorConnection: ConnectionRecord, pickupStrategy?: MediatorPickupStrategy) {
    mediatorConnection.assertReady()

    const pickupMessage =
      pickupStrategy === MediatorPickupStrategy.PickUpV2
        ? new StatusRequestMessage({})
        : new BatchPickupMessage({ batchSize: 10 })
    const outboundMessageContext = new OutboundMessageContext(pickupMessage, {
      agentContext: this.agentContext,
      connection: mediatorConnection,
    })
    await this.sendMessage(outboundMessageContext, pickupStrategy)
  }

  public async setDefaultMediator(mediatorRecord: MediationRecord) {
    return this.mediationRecipientService.setDefaultMediator(this.agentContext, mediatorRecord)
  }

  public async requestMediation(connection: ConnectionRecord): Promise<MediationRecord> {
    const { mediationRecord, message } = await this.mediationRecipientService.createRequest(
      this.agentContext,
      connection
    )
    const outboundMessage = new OutboundMessageContext(message, {
      agentContext: this.agentContext,
      connection: connection,
    })

    await this.sendMessage(outboundMessage)
    return mediationRecord
  }

<<<<<<< HEAD
  public async notifyKeylistUpdate(connection: ConnectionRecord, verkey: string, action: KeylistUpdateAction) {
    const message = this.mediationRecipientService.createKeylistUpdateMessage(verkey, action)
    const outboundMessage = createOutboundMessage(connection, message)
    await this.sendMessage(outboundMessage)
=======
  public async notifyKeylistUpdate(connection: ConnectionRecord, verkey: string) {
    const message = this.mediationRecipientService.createKeylistUpdateMessage(verkey)
    const outboundMessageContext = new OutboundMessageContext(message, {
      agentContext: this.agentContext,
      connection,
    })
    await this.sendMessage(outboundMessageContext)
>>>>>>> 157a357b
  }

  public async findByConnectionId(connectionId: string) {
    return await this.mediationRecipientService.findByConnectionId(this.agentContext, connectionId)
  }

  public async getMediators() {
    return await this.mediationRecipientService.getMediators(this.agentContext)
  }

  public async findDefaultMediator(): Promise<MediationRecord | null> {
    return this.mediationRecipientService.findDefaultMediator(this.agentContext)
  }

  public async findDefaultMediatorConnection(): Promise<ConnectionRecord | null> {
    const mediatorRecord = await this.findDefaultMediator()

    if (mediatorRecord) {
      return this.connectionService.getById(this.agentContext, mediatorRecord.connectionId)
    }

    return null
  }

  public async requestAndAwaitGrant(connection: ConnectionRecord, timeoutMs = 10000): Promise<MediationRecord> {
    const { mediationRecord, message } = await this.mediationRecipientService.createRequest(
      this.agentContext,
      connection
    )

    // Create observable for event
    const observable = this.eventEmitter.observable<MediationStateChangedEvent>(RoutingEventTypes.MediationStateChanged)
    const subject = new ReplaySubject<MediationStateChangedEvent>(1)

    // Apply required filters to observable stream subscribe to replay subject
    observable
      .pipe(
        filterContextCorrelationId(this.agentContext.contextCorrelationId),
        // Only take event for current mediation record
        filter((event) => event.payload.mediationRecord.id === mediationRecord.id),
        // Only take event for previous state requested, current state granted
        filter((event) => event.payload.previousState === MediationState.Requested),
        filter((event) => event.payload.mediationRecord.state === MediationState.Granted),
        // Only wait for first event that matches the criteria
        first(),
        // Do not wait for longer than specified timeout
        timeout(timeoutMs)
      )
      .subscribe(subject)

    // Send mediation request message
    const outboundMessageContext = new OutboundMessageContext(message, {
      agentContext: this.agentContext,
      connection: connection,
      associatedRecord: mediationRecord,
    })
    await this.sendMessage(outboundMessageContext)

    const event = await firstValueFrom(subject)
    return event.payload.mediationRecord
  }

  /**
   * Requests mediation for a given connection and sets that as default mediator.
   *
   * @param connection connection record which will be used for mediation
   * @returns mediation record
   */
  public async provision(connection: ConnectionRecord) {
    this.logger.debug('Connection completed, requesting mediation')

    let mediation = await this.findByConnectionId(connection.id)
    if (!mediation) {
      this.logger.info(`Requesting mediation for connection ${connection.id}`)
      mediation = await this.requestAndAwaitGrant(connection, 60000) // TODO: put timeout as a config parameter
      this.logger.debug('Mediation granted, setting as default mediator')
      await this.setDefaultMediator(mediation)
      this.logger.debug('Default mediator set')
    } else {
      this.logger.debug(`Mediator invitation has already been ${mediation.isReady ? 'granted' : 'requested'}`)
    }

    return mediation
  }

  public async getRouting(options: GetRoutingOptions) {
    return this.routingService.getRouting(this.agentContext, options)
  }

  // Register handlers for the several messages for the mediator.
  private registerHandlers(dispatcher: Dispatcher) {
    dispatcher.registerHandler(new KeylistUpdateResponseHandler(this.mediationRecipientService))
    dispatcher.registerHandler(new MediationGrantHandler(this.mediationRecipientService))
    dispatcher.registerHandler(new MediationDenyHandler(this.mediationRecipientService))
    dispatcher.registerHandler(new StatusHandler(this.mediationRecipientService))
    dispatcher.registerHandler(new MessageDeliveryHandler(this.mediationRecipientService))
    //dispatcher.registerHandler(new KeylistListHandler(this.mediationRecipientService)) // TODO: write this
  }
}<|MERGE_RESOLUTION|>--- conflicted
+++ resolved
@@ -371,20 +371,13 @@
     return mediationRecord
   }
 
-<<<<<<< HEAD
   public async notifyKeylistUpdate(connection: ConnectionRecord, verkey: string, action: KeylistUpdateAction) {
     const message = this.mediationRecipientService.createKeylistUpdateMessage(verkey, action)
-    const outboundMessage = createOutboundMessage(connection, message)
-    await this.sendMessage(outboundMessage)
-=======
-  public async notifyKeylistUpdate(connection: ConnectionRecord, verkey: string) {
-    const message = this.mediationRecipientService.createKeylistUpdateMessage(verkey)
     const outboundMessageContext = new OutboundMessageContext(message, {
       agentContext: this.agentContext,
       connection,
     })
     await this.sendMessage(outboundMessageContext)
->>>>>>> 157a357b
   }
 
   public async findByConnectionId(connectionId: string) {
