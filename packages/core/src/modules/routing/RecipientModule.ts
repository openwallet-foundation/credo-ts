import type { Logger } from '../../logger'
import type { OutboundWebSocketClosedEvent } from '../../transport'
import type { OutboundMessage } from '../../types'
import type { ConnectionRecord } from '../connections'
import type { MediationStateChangedEvent } from './RoutingEvents'
import type { MediationRecord } from './index'
import type { GetRoutingOptions } from './services/MediationRecipientService'

import { firstValueFrom, interval, ReplaySubject, timer } from 'rxjs'
import { filter, first, takeUntil, throttleTime, timeout, tap, delayWhen } from 'rxjs/operators'
import { Lifecycle, scoped } from 'tsyringe'

import { AgentConfig } from '../../agent/AgentConfig'
import { Dispatcher } from '../../agent/Dispatcher'
import { EventEmitter } from '../../agent/EventEmitter'
import { MessageReceiver } from '../../agent/MessageReceiver'
import { MessageSender } from '../../agent/MessageSender'
import { createOutboundMessage } from '../../agent/helpers'
import { AriesFrameworkError } from '../../error'
import { TransportEventTypes } from '../../transport'
<<<<<<< HEAD
import { ConnectionInvitationMessage } from '../connections'
import { ConnectionService } from '../connections/services'
=======
import { ConnectionService } from '../connections/services'
import { DidsModule } from '../dids'
>>>>>>> 0c3cc49f
import { DiscoverFeaturesModule } from '../discover-features'

import { MediatorPickupStrategy } from './MediatorPickupStrategy'
import { RoutingEventTypes } from './RoutingEvents'
import { MessageDeliveryHandler, StatusHandler } from './handlers'
import { KeylistUpdateResponseHandler } from './handlers/KeylistUpdateResponseHandler'
import { MediationDenyHandler } from './handlers/MediationDenyHandler'
import { MediationGrantHandler } from './handlers/MediationGrantHandler'
import { StatusRequestMessage } from './messages'
import { BatchPickupMessage } from './messages/BatchPickupMessage'
import { MediationState } from './models/MediationState'
import { MediationRepository } from './repository'
import { MediationRecipientService } from './services/MediationRecipientService'

@scoped(Lifecycle.ContainerScoped)
export class RecipientModule {
  private agentConfig: AgentConfig
  private mediationRecipientService: MediationRecipientService
  private connectionService: ConnectionService
  private dids: DidsModule
  private messageSender: MessageSender
  private messageReceiver: MessageReceiver
  private eventEmitter: EventEmitter
  private logger: Logger
  private discoverFeaturesModule: DiscoverFeaturesModule
  private mediationRepository: MediationRepository

  public constructor(
    dispatcher: Dispatcher,
    agentConfig: AgentConfig,
    mediationRecipientService: MediationRecipientService,
    connectionService: ConnectionService,
    dids: DidsModule,
    messageSender: MessageSender,
    messageReceiver: MessageReceiver,
    eventEmitter: EventEmitter,
    discoverFeaturesModule: DiscoverFeaturesModule,
    mediationRepository: MediationRepository
  ) {
    this.agentConfig = agentConfig
    this.connectionService = connectionService
    this.dids = dids
    this.mediationRecipientService = mediationRecipientService
    this.messageSender = messageSender
    this.messageReceiver = messageReceiver
    this.eventEmitter = eventEmitter
    this.logger = agentConfig.logger
    this.discoverFeaturesModule = discoverFeaturesModule
    this.mediationRepository = mediationRepository
    this.registerHandlers(dispatcher)
  }

  public async initialize() {
    const { defaultMediatorId, clearDefaultMediator } = this.agentConfig

    // Set default mediator by id
    if (defaultMediatorId) {
      const mediatorRecord = await this.mediationRecipientService.getById(defaultMediatorId)
      await this.mediationRecipientService.setDefaultMediator(mediatorRecord)
    }
    // Clear the stored default mediator
    else if (clearDefaultMediator) {
      await this.mediationRecipientService.clearDefaultMediator()
    }

    // Poll for messages from mediator
    const defaultMediator = await this.findDefaultMediator()
    if (defaultMediator) {
      await this.initiateMessagePickup(defaultMediator)
    }
  }

  private async sendMessage(outboundMessage: OutboundMessage) {
    const { mediatorPickupStrategy } = this.agentConfig
    const transportPriority =
      mediatorPickupStrategy === MediatorPickupStrategy.Implicit
        ? { schemes: ['wss', 'ws'], restrictive: true }
        : undefined

    await this.messageSender.sendMessage(outboundMessage, {
      transportPriority,
      // TODO: add keepAlive: true to enforce through the public api
      // we need to keep the socket alive. It already works this way, but would
      // be good to make more explicit from the public facing API.
      // This would also make it easier to change the internal API later on.
      // keepAlive: true,
    })
  }

  private async openMediationWebSocket(mediator: MediationRecord) {
    const connection = await this.connectionService.getById(mediator.connectionId)
    const { message, connectionRecord } = await this.connectionService.createTrustPing(connection, {
      responseRequested: false,
    })

    const websocketSchemes = ['ws', 'wss']
    const didDocument = connectionRecord.theirDid && (await this.dids.resolveDidDocument(connectionRecord.theirDid))
    const services = didDocument && didDocument?.didCommServices
    const hasWebSocketTransport = services && services.some((s) => websocketSchemes.includes(s.protocolScheme))

    if (!hasWebSocketTransport) {
      throw new AriesFrameworkError('Cannot open websocket to connection without websocket service endpoint')
    }

    await this.messageSender.sendMessage(createOutboundMessage(connectionRecord, message), {
      transportPriority: {
        schemes: websocketSchemes,
        restrictive: true,
        // TODO: add keepAlive: true to enforce through the public api
        // we need to keep the socket alive. It already works this way, but would
        // be good to make more explicit from the public facing API.
        // This would also make it easier to change the internal API later on.
        // keepAlive: true,
      },
    })
  }

  private async openWebSocketAndPickUp(mediator: MediationRecord) {
    let interval = 50

    // Listens to Outbound websocket closed events and will reopen the websocket connection
    // in a recursive back off strategy if it matches the following criteria:
    // - Agent is not shutdown
    // - Socket was for current mediator connection id
    this.eventEmitter
      .observable<OutboundWebSocketClosedEvent>(TransportEventTypes.OutboundWebSocketClosedEvent)
      .pipe(
        // Stop when the agent shuts down
        takeUntil(this.agentConfig.stop$),
        filter((e) => e.payload.connectionId === mediator.connectionId),
        // Make sure we're not reconnecting multiple times
        throttleTime(interval),
        // Increase the interval (recursive back-off)
        tap(() => (interval *= 2)),
        // Wait for interval time before reconnecting
        delayWhen(() => timer(interval))
      )
      .subscribe(async () => {
        this.logger.warn(
          `Websocket connection to mediator with connectionId '${mediator.connectionId}' is closed, attempting to reconnect...`
        )
        try {
          await this.openMediationWebSocket(mediator)
          if (mediator.pickupStrategy === MediatorPickupStrategy.PickUpV2) {
            // Start Pickup v2 protocol to receive messages received while websocket offline
<<<<<<< HEAD
            await this.mediationRecipientService.requestStatus({ mediatorId: mediator.id })
=======
            await this.sendStatusRequest({ mediatorId: mediator.id })
>>>>>>> 0c3cc49f
          }
        } catch (error) {
          this.logger.warn('Unable to re-open websocket connection to mediator', { error })
        }
      })
    try {
      await this.openMediationWebSocket(mediator)
    } catch (error) {
      this.logger.warn('Unable to open websocket connection to mediator', { error })
    }
  }

  public async initiateMessagePickup(mediator: MediationRecord) {
    const { mediatorPollingInterval } = this.agentConfig
    const mediatorPickupStrategy = await this.getPickupStrategyForMediator(mediator)
    const mediatorConnection = await this.connectionService.getById(mediator.connectionId)

    switch (mediatorPickupStrategy) {
      case MediatorPickupStrategy.PickUpV2:
        this.agentConfig.logger.info(`Starting pickup of messages from mediator '${mediator.id}'`)
        await this.openWebSocketAndPickUp(mediator)
<<<<<<< HEAD
        await this.mediationRecipientService.requestStatus({ mediatorId: mediator.id })
=======
        await this.sendStatusRequest({ mediatorId: mediator.id })
>>>>>>> 0c3cc49f
        break
      case MediatorPickupStrategy.PickUpV1: {
        // Explicit means polling every X seconds with batch message
        this.agentConfig.logger.info(`Starting explicit (batch) pickup of messages from mediator '${mediator.id}'`)
        const subscription = interval(mediatorPollingInterval)
          .pipe(takeUntil(this.agentConfig.stop$))
          .subscribe(async () => {
            await this.pickupMessages(mediatorConnection)
          })
        return subscription
      }
      case MediatorPickupStrategy.Implicit:
        // Implicit means sending ping once and keeping connection open. This requires a long-lived transport
        // such as WebSockets to work
        this.agentConfig.logger.info(`Starting implicit pickup of messages from mediator '${mediator.id}'`)
        await this.openWebSocketAndPickUp(mediator)
        break
      default:
        this.agentConfig.logger.info(
          `Skipping pickup of messages from mediator '${mediator.id}' due to pickup strategy none`
        )
    }
<<<<<<< HEAD
=======
  }

  private async sendStatusRequest(config: { mediatorId: string; recipientKey?: string }) {
    const mediationRecord = await this.mediationRecipientService.getById(config.mediatorId)

    const statusRequestMessage = await this.mediationRecipientService.createStatusRequest(mediationRecord, {
      recipientKey: config.recipientKey,
    })

    const mediatorConnection = await this.connectionService.getById(mediationRecord.connectionId)
    return this.messageSender.sendMessage(createOutboundMessage(mediatorConnection, statusRequestMessage))
>>>>>>> 0c3cc49f
  }

  private async getPickupStrategyForMediator(mediator: MediationRecord) {
    let mediatorPickupStrategy = mediator.pickupStrategy ?? this.agentConfig.mediatorPickupStrategy

    // If mediator pickup strategy is not configured we try to query if batch pickup
    // is supported through the discover features protocol
    if (!mediatorPickupStrategy) {
      const isPickUpV2Supported = await this.discoverFeaturesModule.isProtocolSupported(
        mediator.connectionId,
        StatusRequestMessage
      )
      if (isPickUpV2Supported) {
        mediatorPickupStrategy = MediatorPickupStrategy.PickUpV2
      } else {
        const isBatchPickupSupported = await this.discoverFeaturesModule.isProtocolSupported(
          mediator.connectionId,
          BatchPickupMessage
        )

        // Use explicit pickup strategy
        mediatorPickupStrategy = isBatchPickupSupported
          ? MediatorPickupStrategy.PickUpV1
          : MediatorPickupStrategy.Implicit
      }

      // Store the result so it can be reused next time
      mediator.pickupStrategy = mediatorPickupStrategy
      await this.mediationRepository.update(mediator)
    }

    return mediatorPickupStrategy
  }

  public async discoverMediation() {
    return this.mediationRecipientService.discoverMediation()
  }

  public async pickupMessages(mediatorConnection: ConnectionRecord) {
    mediatorConnection.assertReady()

    const batchPickupMessage = new BatchPickupMessage({ batchSize: 10 })
    const outboundMessage = createOutboundMessage(mediatorConnection, batchPickupMessage)
    await this.sendMessage(outboundMessage)
  }

  public async setDefaultMediator(mediatorRecord: MediationRecord) {
    return this.mediationRecipientService.setDefaultMediator(mediatorRecord)
  }

  public async requestMediation(connection: ConnectionRecord): Promise<MediationRecord> {
    const { mediationRecord, message } = await this.mediationRecipientService.createRequest(connection)
    const outboundMessage = createOutboundMessage(connection, message)

    await this.sendMessage(outboundMessage)
    return mediationRecord
  }

  public async notifyKeylistUpdate(connection: ConnectionRecord, verkey: string) {
    const message = this.mediationRecipientService.createKeylistUpdateMessage(verkey)
    const outboundMessage = createOutboundMessage(connection, message)
    await this.sendMessage(outboundMessage)
  }

  public async findByConnectionId(connectionId: string) {
    return await this.mediationRecipientService.findByConnectionId(connectionId)
  }

  public async getMediators() {
    return await this.mediationRecipientService.getMediators()
  }

  public async findDefaultMediator(): Promise<MediationRecord | null> {
    return this.mediationRecipientService.findDefaultMediator()
  }

  public async findDefaultMediatorConnection(): Promise<ConnectionRecord | null> {
    const mediatorRecord = await this.findDefaultMediator()

    if (mediatorRecord) {
      return this.connectionService.getById(mediatorRecord.connectionId)
    }

    return null
  }

  public async requestAndAwaitGrant(connection: ConnectionRecord, timeoutMs = 10000): Promise<MediationRecord> {
    const { mediationRecord, message } = await this.mediationRecipientService.createRequest(connection)

    // Create observable for event
    const observable = this.eventEmitter.observable<MediationStateChangedEvent>(RoutingEventTypes.MediationStateChanged)
    const subject = new ReplaySubject<MediationStateChangedEvent>(1)

    // Apply required filters to observable stream subscribe to replay subject
    observable
      .pipe(
        // Only take event for current mediation record
        filter((event) => event.payload.mediationRecord.id === mediationRecord.id),
        // Only take event for previous state requested, current state granted
        filter((event) => event.payload.previousState === MediationState.Requested),
        filter((event) => event.payload.mediationRecord.state === MediationState.Granted),
        // Only wait for first event that matches the criteria
        first(),
        // Do not wait for longer than specified timeout
        timeout(timeoutMs)
      )
      .subscribe(subject)

    // Send mediation request message
    const outboundMessage = createOutboundMessage(connection, message)
    await this.sendMessage(outboundMessage)

    const event = await firstValueFrom(subject)
    return event.payload.mediationRecord
  }

  /**
   * Requests mediation for a given connection and sets that as default mediator.
   *
   * @param connection connection record which will be used for mediation
   * @returns mediation record
   */
  public async provision(connection: ConnectionRecord) {
    this.logger.debug('Connection completed, requesting mediation')

    let mediation = await this.findByConnectionId(connection.id)
    if (!mediation) {
      this.agentConfig.logger.info(`Requesting mediation for connection ${connection.id}`)
      mediation = await this.requestAndAwaitGrant(connection, 60000) // TODO: put timeout as a config parameter
      this.logger.debug('Mediation granted, setting as default mediator')
      await this.setDefaultMediator(mediation)
      this.logger.debug('Default mediator set')
    } else {
      this.agentConfig.logger.warn(
        `Mediator invitation has already been ${mediation.isReady ? 'granted' : 'requested'}`
      )
    }

    return mediation
  }

  public async getRouting(options: GetRoutingOptions) {
    return this.mediationRecipientService.getRouting(options)
  }

  // Register handlers for the several messages for the mediator.
  private registerHandlers(dispatcher: Dispatcher) {
    dispatcher.registerHandler(new KeylistUpdateResponseHandler(this.mediationRecipientService))
    dispatcher.registerHandler(new MediationGrantHandler(this.mediationRecipientService))
    dispatcher.registerHandler(new MediationDenyHandler(this.mediationRecipientService))
    dispatcher.registerHandler(new StatusHandler(this.mediationRecipientService))
    dispatcher.registerHandler(new MessageDeliveryHandler(this.mediationRecipientService))
    //dispatcher.registerHandler(new KeylistListHandler(this.mediationRecipientService)) // TODO: write this
  }
}<|MERGE_RESOLUTION|>--- conflicted
+++ resolved
@@ -18,13 +18,8 @@
 import { createOutboundMessage } from '../../agent/helpers'
 import { AriesFrameworkError } from '../../error'
 import { TransportEventTypes } from '../../transport'
-<<<<<<< HEAD
-import { ConnectionInvitationMessage } from '../connections'
-import { ConnectionService } from '../connections/services'
-=======
 import { ConnectionService } from '../connections/services'
 import { DidsModule } from '../dids'
->>>>>>> 0c3cc49f
 import { DiscoverFeaturesModule } from '../discover-features'
 
 import { MediatorPickupStrategy } from './MediatorPickupStrategy'
@@ -170,11 +165,7 @@
           await this.openMediationWebSocket(mediator)
           if (mediator.pickupStrategy === MediatorPickupStrategy.PickUpV2) {
             // Start Pickup v2 protocol to receive messages received while websocket offline
-<<<<<<< HEAD
-            await this.mediationRecipientService.requestStatus({ mediatorId: mediator.id })
-=======
             await this.sendStatusRequest({ mediatorId: mediator.id })
->>>>>>> 0c3cc49f
           }
         } catch (error) {
           this.logger.warn('Unable to re-open websocket connection to mediator', { error })
@@ -196,11 +187,7 @@
       case MediatorPickupStrategy.PickUpV2:
         this.agentConfig.logger.info(`Starting pickup of messages from mediator '${mediator.id}'`)
         await this.openWebSocketAndPickUp(mediator)
-<<<<<<< HEAD
-        await this.mediationRecipientService.requestStatus({ mediatorId: mediator.id })
-=======
         await this.sendStatusRequest({ mediatorId: mediator.id })
->>>>>>> 0c3cc49f
         break
       case MediatorPickupStrategy.PickUpV1: {
         // Explicit means polling every X seconds with batch message
@@ -223,8 +210,6 @@
           `Skipping pickup of messages from mediator '${mediator.id}' due to pickup strategy none`
         )
     }
-<<<<<<< HEAD
-=======
   }
 
   private async sendStatusRequest(config: { mediatorId: string; recipientKey?: string }) {
@@ -236,7 +221,6 @@
 
     const mediatorConnection = await this.connectionService.getById(mediationRecord.connectionId)
     return this.messageSender.sendMessage(createOutboundMessage(mediatorConnection, statusRequestMessage))
->>>>>>> 0c3cc49f
   }
 
   private async getPickupStrategyForMediator(mediator: MediationRecord) {
