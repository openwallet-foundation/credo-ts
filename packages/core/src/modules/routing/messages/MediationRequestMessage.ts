<<<<<<< HEAD
import type { DIDCommV2MessageParams } from '../../../agent/didcomm'

import { Type } from 'class-transformer'
import { Equals, IsOptional, IsString, ValidateNested } from 'class-validator'

import { DIDCommV1Message, DIDCommV2Message } from '../../../agent/didcomm'
=======
import { AgentMessage } from '../../../agent/AgentMessage'
import { IsValidMessageType, parseMessageType } from '../../../utils/messageType'
>>>>>>> 0d14a715

export interface MediationRequestMessageOptions {
  sentTime?: Date
  id?: string
  locale?: string
}

/**
 * This message serves as a request from the recipient to the mediator, asking for the permission (and routing information)
 * to publish the endpoint as a mediator.
 *
 * @see https://github.com/hyperledger/aries-rfcs/blob/master/features/0211-route-coordination/README.md#mediation-request
 */
export class MediationRequestMessage extends DIDCommV1Message {
  /**
   * Create new BasicMessage instance.
   * sentTime will be assigned to new Date if not passed, id will be assigned to uuid/v4 if not passed
   * @param options
   */
  public constructor(options: MediationRequestMessageOptions) {
    super()

    if (options) {
      this.id = options.id || this.generateId()
      this.addLocale(options.locale || 'en')
    }
  }

<<<<<<< HEAD
  @Equals(MediationRequestMessage.type)
  public readonly type = MediationRequestMessage.type
  public static readonly type = 'https://didcomm.org/coordinate-mediation/1.0/mediate-request'
}

export class MediationRequestMessageV2Body {
  @IsString()
  @IsOptional()
  public deliveryType?: string

  @IsString()
  @IsOptional()
  public deliveryData?: string
}

export type MediationRequestMessageV2Options = {
  body: MediationRequestMessageV2Body
} & DIDCommV2MessageParams

/**
 * This message serves as a request from the recipient to the mediator, asking for the permission (and routing information)
 * to publish the endpoint as a mediator.
 * DIDComm V2 version of message defined here https://github.com/hyperledger/aries-rfcs/blob/master/features/0211-route-coordination/README.md#mediation-request
 */
export class MediationRequestMessageV2 extends DIDCommV2Message {
  public constructor(options: MediationRequestMessageV2Options) {
    super(options)
  }

  @Equals(MediationRequestMessageV2.type)
  public readonly type = MediationRequestMessageV2.type
  public static readonly type = 'https://didcomm.org/coordinate-mediation/2.0/mediate-request'

  @Type(() => MediationRequestMessageV2Body)
  @ValidateNested()
  public body!: MediationRequestMessageV2Body
=======
  @IsValidMessageType(MediationRequestMessage.type)
  public readonly type = MediationRequestMessage.type.messageTypeUri
  public static readonly type = parseMessageType('https://didcomm.org/coordinate-mediation/1.0/mediate-request')
>>>>>>> 0d14a715
}<|MERGE_RESOLUTION|>--- conflicted
+++ resolved
@@ -1,14 +1,10 @@
-<<<<<<< HEAD
 import type { DIDCommV2MessageParams } from '../../../agent/didcomm'
 
 import { Type } from 'class-transformer'
 import { Equals, IsOptional, IsString, ValidateNested } from 'class-validator'
 
 import { DIDCommV1Message, DIDCommV2Message } from '../../../agent/didcomm'
-=======
-import { AgentMessage } from '../../../agent/AgentMessage'
 import { IsValidMessageType, parseMessageType } from '../../../utils/messageType'
->>>>>>> 0d14a715
 
 export interface MediationRequestMessageOptions {
   sentTime?: Date
@@ -37,10 +33,9 @@
     }
   }
 
-<<<<<<< HEAD
-  @Equals(MediationRequestMessage.type)
-  public readonly type = MediationRequestMessage.type
-  public static readonly type = 'https://didcomm.org/coordinate-mediation/1.0/mediate-request'
+  @IsValidMessageType(MediationRequestMessage.type)
+  public readonly type = MediationRequestMessage.type.messageTypeUri
+  public static readonly type = parseMessageType('https://didcomm.org/coordinate-mediation/1.0/mediate-request')
 }
 
 export class MediationRequestMessageV2Body {
@@ -74,9 +69,4 @@
   @Type(() => MediationRequestMessageV2Body)
   @ValidateNested()
   public body!: MediationRequestMessageV2Body
-=======
-  @IsValidMessageType(MediationRequestMessage.type)
-  public readonly type = MediationRequestMessage.type.messageTypeUri
-  public static readonly type = parseMessageType('https://didcomm.org/coordinate-mediation/1.0/mediate-request')
->>>>>>> 0d14a715
 }