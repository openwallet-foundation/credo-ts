<<<<<<< HEAD
import type { Logger } from '../../../logger'
import type { RequestedCredentials } from '../../proofs/formats/indy/models/RequestedCredentials'
=======
import type { AgentContext } from '../../../agent'
import type { RequestedCredentials } from '../../proofs'
>>>>>>> d2fe29e0
import type * as Indy from 'indy-sdk'

import { AgentDependencies } from '../../../agent/AgentDependencies'
import { InjectionSymbols } from '../../../constants'
import { IndySdkError } from '../../../error/IndySdkError'
import { Logger } from '../../../logger'
import { injectable, inject } from '../../../plugins'
import { isIndyError } from '../../../utils/indyError'
import { assertIndyWallet } from '../../../wallet/util/assertIndyWallet'

import { IndyRevocationService } from './IndyRevocationService'

@injectable()
export class IndyHolderService {
  private indy: typeof Indy
  private logger: Logger
  private indyRevocationService: IndyRevocationService

  public constructor(
    indyRevocationService: IndyRevocationService,
    @inject(InjectionSymbols.Logger) logger: Logger,
    @inject(InjectionSymbols.AgentDependencies) agentDependencies: AgentDependencies
  ) {
    this.indy = agentDependencies.indy
    this.indyRevocationService = indyRevocationService
    this.logger = logger
  }

  /**
   * Creates an Indy Proof in response to a proof request. Will create revocation state if the proof request requests proof of non-revocation
   *
   * @param proofRequest a Indy proof request
   * @param requestedCredentials the requested credentials to use for the proof creation
   * @param schemas schemas to use in proof creation
   * @param credentialDefinitions credential definitions to use in proof creation
   * @throws {Error} if there is an error during proof generation or revocation state generation
   * @returns a promise of Indy Proof
   *
   * @todo support attribute non_revoked fields
   */
  public async createProof(
    agentContext: AgentContext,
    { proofRequest, requestedCredentials, schemas, credentialDefinitions }: CreateProofOptions
  ): Promise<Indy.IndyProof> {
    assertIndyWallet(agentContext.wallet)
    try {
      this.logger.debug('Creating Indy Proof')
      const revocationStates: Indy.RevStates = await this.indyRevocationService.createRevocationState(
        agentContext,
        proofRequest,
        requestedCredentials
      )

      const indyProof: Indy.IndyProof = await this.indy.proverCreateProof(
        agentContext.wallet.handle,
        proofRequest,
        requestedCredentials.toJSON(),
        agentContext.wallet.masterSecretId,
        schemas,
        credentialDefinitions,
        revocationStates
      )

      this.logger.trace('Created Indy Proof', {
        indyProof,
      })

      return indyProof
    } catch (error) {
      this.logger.error(`Error creating Indy Proof`, {
        error,
        proofRequest,
        requestedCredentials,
      })

      throw isIndyError(error) ? new IndySdkError(error) : error
    }
  }

  /**
   * Store a credential in the wallet.
   *
   * @returns The credential id
   */
  public async storeCredential(
    agentContext: AgentContext,
    {
      credentialRequestMetadata,
      credential,
      credentialDefinition,
      credentialId,
      revocationRegistryDefinition,
    }: StoreCredentialOptions
  ): Promise<Indy.CredentialId> {
    assertIndyWallet(agentContext.wallet)
    try {
      return await this.indy.proverStoreCredential(
        agentContext.wallet.handle,
        credentialId ?? null,
        credentialRequestMetadata,
        credential,
        credentialDefinition,
        revocationRegistryDefinition ?? null
      )
    } catch (error) {
      this.logger.error(`Error storing Indy Credential '${credentialId}'`, {
        error,
      })

      throw isIndyError(error) ? new IndySdkError(error) : error
    }
  }

  /**
   * Get a credential stored in the wallet by id.
   *
   * @param credentialId the id (referent) of the credential
   * @throws {Error} if the credential is not found
   * @returns the credential
   *
   * @todo handle record not found
   */
  public async getCredential(
    agentContext: AgentContext,
    credentialId: Indy.CredentialId
  ): Promise<Indy.IndyCredentialInfo> {
    assertIndyWallet(agentContext.wallet)
    try {
      return await this.indy.proverGetCredential(agentContext.wallet.handle, credentialId)
    } catch (error) {
      this.logger.error(`Error getting Indy Credential '${credentialId}'`, {
        error,
      })

      throw isIndyError(error) ? new IndySdkError(error) : error
    }
  }

  /**
   * Create a credential request for the given credential offer.
   *
   * @returns The credential request and the credential request metadata
   */
  public async createCredentialRequest(
    agentContext: AgentContext,
    { holderDid, credentialOffer, credentialDefinition }: CreateCredentialRequestOptions
  ): Promise<[Indy.CredReq, Indy.CredReqMetadata]> {
    assertIndyWallet(agentContext.wallet)
    try {
      return await this.indy.proverCreateCredentialReq(
        agentContext.wallet.handle,
        holderDid,
        credentialOffer,
        credentialDefinition,
        agentContext.wallet.masterSecretId
      )
    } catch (error) {
      this.logger.error(`Error creating Indy Credential Request`, {
        error,
        credentialOffer,
      })

      throw isIndyError(error) ? new IndySdkError(error) : error
    }
  }

  /**
   * Retrieve the credentials that are available for an attribute referent in the proof request.
   *
   * @param proofRequest The proof request to retrieve the credentials for
   * @param attributeReferent An attribute referent from the proof request to retrieve the credentials for
   * @param start Starting index
   * @param limit Maximum number of records to return
   *
   * @returns List of credentials that are available for building a proof for the given proof request
   *
   */
  public async getCredentialsForProofRequest(
    agentContext: AgentContext,
    { proofRequest, attributeReferent, start = 0, limit = 256, extraQuery }: GetCredentialForProofRequestOptions
  ): Promise<Indy.IndyCredential[]> {
    assertIndyWallet(agentContext.wallet)
    try {
      // Open indy credential search
      const searchHandle = await this.indy.proverSearchCredentialsForProofReq(
        agentContext.wallet.handle,
        proofRequest,
        extraQuery ?? null
      )

      try {
        // Make sure database cursors start at 'start' (bit ugly, but no way around in indy)
        if (start > 0) {
          await this.fetchCredentialsForReferent(searchHandle, attributeReferent, start)
        }

        // Fetch the credentials
        const credentials = await this.fetchCredentialsForReferent(searchHandle, attributeReferent, limit)

        // TODO: sort the credentials (irrevocable first)
        return credentials
      } finally {
        // Always close search
        await this.indy.proverCloseCredentialsSearchForProofReq(searchHandle)
      }
    } catch (error) {
      if (isIndyError(error)) {
        throw new IndySdkError(error)
      }

      throw error
    }
  }

  /**
   * Delete a credential stored in the wallet by id.
   *
   * @param credentialId the id (referent) of the credential
   *
   */
  public async deleteCredential(agentContext: AgentContext, credentialId: Indy.CredentialId): Promise<void> {
    assertIndyWallet(agentContext.wallet)
    try {
      return await this.indy.proverDeleteCredential(agentContext.wallet.handle, credentialId)
    } catch (error) {
      this.logger.error(`Error deleting Indy Credential from Wallet`, {
        error,
      })

      throw isIndyError(error) ? new IndySdkError(error) : error
    }
  }

  private async fetchCredentialsForReferent(searchHandle: number, referent: string, limit?: number) {
    try {
      let credentials: Indy.IndyCredential[] = []

      // Allow max of 256 per fetch operation
      const chunk = limit ? Math.min(256, limit) : 256

      // Loop while limit not reached (or no limit specified)
      while (!limit || credentials.length < limit) {
        // Retrieve credentials
        const credentialsJson = await this.indy.proverFetchCredentialsForProofReq(searchHandle, referent, chunk)
        credentials = [...credentials, ...credentialsJson]

        // If the number of credentials returned is less than chunk
        // It means we reached the end of the iterator (no more credentials)
        if (credentialsJson.length < chunk) {
          return credentials
        }
      }

      return credentials
    } catch (error) {
      this.logger.error(`Error Fetching Indy Credentials For Referent`, {
        error,
      })

      throw isIndyError(error) ? new IndySdkError(error) : error
    }
  }
}

export interface GetCredentialForProofRequestOptions {
  proofRequest: Indy.IndyProofRequest
  attributeReferent: string
  start?: number
  limit?: number
  extraQuery?: Indy.ReferentWalletQuery
}

export interface CreateCredentialRequestOptions {
  holderDid: string
  credentialOffer: Indy.CredOffer
  credentialDefinition: Indy.CredDef
}

export interface StoreCredentialOptions {
  credentialRequestMetadata: Indy.CredReqMetadata
  credential: Indy.Cred
  credentialDefinition: Indy.CredDef
  credentialId?: Indy.CredentialId
  revocationRegistryDefinition?: Indy.RevocRegDef
}

export interface CreateProofOptions {
  proofRequest: Indy.IndyProofRequest
  requestedCredentials: RequestedCredentials
  schemas: Indy.Schemas
  credentialDefinitions: Indy.CredentialDefs
}<|MERGE_RESOLUTION|>--- conflicted
+++ resolved
@@ -1,10 +1,5 @@
-<<<<<<< HEAD
-import type { Logger } from '../../../logger'
+import type { AgentContext } from '../../../agent'
 import type { RequestedCredentials } from '../../proofs/formats/indy/models/RequestedCredentials'
-=======
-import type { AgentContext } from '../../../agent'
-import type { RequestedCredentials } from '../../proofs'
->>>>>>> d2fe29e0
 import type * as Indy from 'indy-sdk'
 
 import { AgentDependencies } from '../../../agent/AgentDependencies'
