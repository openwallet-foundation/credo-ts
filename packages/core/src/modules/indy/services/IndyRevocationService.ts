--- conflicted
+++ resolved
@@ -1,12 +1,6 @@
 import type { Logger } from '../../../logger'
 import type { FileSystem } from '../../../storage/FileSystem'
-<<<<<<< HEAD
-import type { RevocationInterval } from '../../credentials/models/RevocationInterval'
 import type { RequestedCredentials } from '../../proofs/formats/indy/models/RequestedCredentials'
-=======
-import type { RevocationInterval } from '../../credentials'
-import type { RequestedCredentials } from '../../proofs'
->>>>>>> 06714eee
 import type { default as Indy } from 'indy-sdk'
 
 import { scoped, Lifecycle } from 'tsyringe'
@@ -19,6 +13,7 @@
 import { IndyLedgerService } from '../../ledger'
 
 import { IndyUtilitiesService } from './IndyUtilitiesService'
+import { RevocationInterval } from '../../credentials/protocol/v1/models/RevocationInterval'
 
 enum RequestReferentType {
   Attribute = 'attribute',
