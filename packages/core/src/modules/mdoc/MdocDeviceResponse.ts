--- conflicted
+++ resolved
@@ -1,4 +1,4 @@
-import type { IssuerSignedDocument, PresentationDefinition } from '@animo-id/mdoc'
+import type { IssuerSignedDocument, MdocContext, PresentationDefinition } from '@animo-id/mdoc'
 import type { InputDescriptorV2 } from '@sphereon/pex-models'
 import type { AgentContext } from '../../agent'
 import type { JwkJson } from '../../crypto'
@@ -9,14 +9,6 @@
   MdocDeviceResponseVerifyOptions,
   MdocSessionTranscriptOptions,
 } from './MdocOptions'
-<<<<<<< HEAD
-import type { AgentContext } from '../../agent'
-import type { JwkJson } from '../../crypto'
-import type { DifPresentationExchangeDefinition } from '../dif-presentation-exchange'
-import type { IssuerSignedDocument, MdocContext, PresentationDefinition } from '@animo-id/mdoc'
-import type { InputDescriptorV2 } from '@sphereon/pex-models'
-=======
->>>>>>> 9df09fa5
 
 import {
   COSEKey,
@@ -190,12 +182,7 @@
     agentContext: AgentContext,
     options: MdocDeviceResponsePresentationDefinitionOptions
   ) {
-<<<<<<< HEAD
-    const presentationDefinition = this.partitionPresentationDefinition(
-=======
-    const { sessionTranscriptOptions } = options
     const presentationDefinition = MdocDeviceResponse.partitionPresentationDefinition(
->>>>>>> 9df09fa5
       options.presentationDefinition
     ).mdocPresentationDefinition
 
