import type { Query, QueryOptions } from '../../storage/StorageService'
import type {
<<<<<<< HEAD
  MdocSignOptions,
  MdocDeviceResponsePresentationDefinitionOptions,
=======
  MdocDeviceResponseOpenId4VpOptions,
  MdocDeviceResponseOptions,
>>>>>>> 9df09fa5
  MdocDeviceResponseVerifyOptions,
  MdocSignOptions,
  MdocVerifyOptions,
} from './MdocOptions'

import { injectable } from 'tsyringe'

import { AgentContext } from '../../agent'

import { Mdoc } from './Mdoc'
import { MdocDeviceResponse } from './MdocDeviceResponse'
import { MdocRecord, MdocRepository } from './repository'

/**
 * @internal
 */
@injectable()
export class MdocService {
  private MdocRepository: MdocRepository

  public constructor(mdocRepository: MdocRepository) {
    this.MdocRepository = mdocRepository
  }

  public mdocFromBase64Url(hexEncodedMdoc: string) {
    return Mdoc.fromBase64Url(hexEncodedMdoc)
  }

  public signMdoc(agentContext: AgentContext, options: MdocSignOptions) {
    return Mdoc.sign(agentContext, options)
  }

  public async verifyMdoc(agentContext: AgentContext, mdoc: Mdoc, options: MdocVerifyOptions) {
    return await mdoc.verify(agentContext, options)
  }

  public async createDeviceResponse(agentContext: AgentContext, options: MdocDeviceResponseOptions) {
    return MdocDeviceResponse.createDeviceResponse(agentContext, options)
  }

  public async createPresentationDefinitionDeviceResponse(
    agentContext: AgentContext,
    options: MdocDeviceResponsePresentationDefinitionOptions
  ) {
    return MdocDeviceResponse.createPresentationDefinitionDeviceResponse(agentContext, options)
  }

  public async verifyDeviceResponse(agentContext: AgentContext, options: MdocDeviceResponseVerifyOptions) {
    const deviceResponse = MdocDeviceResponse.fromBase64Url(options.deviceResponse)
    return deviceResponse.verify(agentContext, options)
  }

  public async store(agentContext: AgentContext, mdoc: Mdoc) {
    const mdocRecord = new MdocRecord({ mdoc })
    await this.MdocRepository.save(agentContext, mdocRecord)

    return mdocRecord
  }

  public async getById(agentContext: AgentContext, id: string): Promise<MdocRecord> {
    return await this.MdocRepository.getById(agentContext, id)
  }

  public async getAll(agentContext: AgentContext): Promise<Array<MdocRecord>> {
    return await this.MdocRepository.getAll(agentContext)
  }

  public async findByQuery(
    agentContext: AgentContext,
    query: Query<MdocRecord>,
    queryOptions?: QueryOptions
  ): Promise<Array<MdocRecord>> {
    return await this.MdocRepository.findByQuery(agentContext, query, queryOptions)
  }

  public async deleteById(agentContext: AgentContext, id: string) {
    await this.MdocRepository.deleteById(agentContext, id)
  }

  public async update(agentContext: AgentContext, mdocRecord: MdocRecord) {
    await this.MdocRepository.update(agentContext, mdocRecord)
  }
}<|MERGE_RESOLUTION|>--- conflicted
+++ resolved
@@ -1,12 +1,7 @@
 import type { Query, QueryOptions } from '../../storage/StorageService'
+import type { MdocDeviceResponsePresentationDefinitionOptions } from './MdocOptions'
 import type {
-<<<<<<< HEAD
-  MdocSignOptions,
-  MdocDeviceResponsePresentationDefinitionOptions,
-=======
-  MdocDeviceResponseOpenId4VpOptions,
   MdocDeviceResponseOptions,
->>>>>>> 9df09fa5
   MdocDeviceResponseVerifyOptions,
   MdocSignOptions,
   MdocVerifyOptions,
