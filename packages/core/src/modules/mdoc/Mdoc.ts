<<<<<<< HEAD
import type { MdocSignOptions, MdocNameSpaces, MdocVerifyOptions } from './MdocOptions'
import type { AgentContext } from '../../agent'
import type { JwkJson, Key } from '../../crypto'
=======
>>>>>>> 9df09fa5
import type { IssuerSignedDocument } from '@animo-id/mdoc'
import type { AgentContext } from '../../agent'
import type { MdocNameSpaces, MdocSignOptions, MdocVerifyOptions } from './MdocOptions'

import {
  COSEKey,
  DeviceSignedDocument,
  Document,
  Verifier,
  cborEncode,
  parseDeviceSigned,
  parseIssuerSigned,
} from '@animo-id/mdoc'

<<<<<<< HEAD
import { getJwkFromJson, getJwkFromKey, JwaSignatureAlgorithm } from '../../crypto'
import { ClaimFormat } from '../vc/index'
=======
import { JwaSignatureAlgorithm, getJwkFromKey } from '../../crypto'
>>>>>>> 9df09fa5
import { X509Certificate, X509ModuleConfig } from '../x509'

import { TypedArrayEncoder } from './../../utils'
import { getMdocContext } from './MdocContext'
import { MdocError } from './MdocError'
import { isMdocSupportedSignatureAlgorithm, mdocSupporteSignatureAlgorithms } from './mdocSupportedAlgs'

/**
 * This class represents a IssuerSigned Mdoc Document,
 * which are the actual credentials being issued to holders.
 */
export class Mdoc {
  public base64Url: string

  private constructor(private issuerSignedDocument: IssuerSignedDocument) {
    const issuerSigned = issuerSignedDocument.prepare().get('issuerSigned')
    this.base64Url = TypedArrayEncoder.toBase64URL(cborEncode(issuerSigned))
  }

  /**
   * claim format is convenience method added to all credential instances
   */
  public get claimFormat() {
    return ClaimFormat.MsoMdoc as const
  }

  /**
   * Encoded is convenience method added to all credential instances
   */
  public get encoded() {
    return this.base64Url
  }

  /**
   * Get the device key to which the mdoc is bound
   */
  public get deviceKey(): Key | null {
    const deviceKeyRaw = this.issuerSignedDocument.issuerSigned.issuerAuth.decodedPayload.deviceKeyInfo?.deviceKey
    if (!deviceKeyRaw) return null

    return getJwkFromJson(COSEKey.import(deviceKeyRaw).toJWK() as JwkJson).key
  }

  public static fromBase64Url(mdocBase64Url: string, expectedDocType?: string): Mdoc {
    const issuerSignedDocument = parseIssuerSigned(TypedArrayEncoder.fromBase64(mdocBase64Url), expectedDocType)
    return new Mdoc(issuerSignedDocument)
  }

  public static fromIssuerSignedDocument(issuerSignedBase64Url: string, expectedDocType?: string): Mdoc {
    return new Mdoc(parseIssuerSigned(TypedArrayEncoder.fromBase64(issuerSignedBase64Url), expectedDocType))
  }

  public static fromDeviceSignedDocument(
    issuerSignedBase64Url: string,
    deviceSignedBase64Url: string,
    expectedDocType?: string
  ): Mdoc {
    // biome-ignore lint/suspicious/noExplicitAny: <explanation>

    return new Mdoc(
      parseDeviceSigned(
        TypedArrayEncoder.fromBase64(deviceSignedBase64Url),
        TypedArrayEncoder.fromBase64(issuerSignedBase64Url),
        expectedDocType
      )
    )
  }

  public get docType(): string {
    return this.issuerSignedDocument.docType
  }

  public get alg(): JwaSignatureAlgorithm {
    const algName = this.issuerSignedDocument.issuerSigned.issuerAuth.algName
    if (!algName) {
      throw new MdocError('Cannot extract the signature algorithm from the mdoc.')
    }
    if (Object.values(JwaSignatureAlgorithm).includes(algName as JwaSignatureAlgorithm)) {
      return algName as JwaSignatureAlgorithm
    }
    throw new MdocError(`Cannot parse mdoc. The signature algorithm '${algName}' is not supported.`)
  }

  public get validityInfo() {
    return this.issuerSignedDocument.issuerSigned.issuerAuth.decodedPayload.validityInfo
  }

  public get deviceSignedNamespaces(): MdocNameSpaces | null {
    if (this.issuerSignedDocument instanceof DeviceSignedDocument === false) {
      return null
    }

    return Object.fromEntries(
      Array.from(this.issuerSignedDocument.allDeviceSignedNamespaces.entries()).map(([namespace, value]) => [
        namespace,
        Object.fromEntries(Array.from(value.entries())),
      ])
    )
  }

  public get issuerSignedCertificateChain() {
    return this.issuerSignedDocument.issuerSigned.issuerAuth.certificateChain
  }

  public get issuerSignedNamespaces(): MdocNameSpaces {
    return Object.fromEntries(
      Array.from(this.issuerSignedDocument.allIssuerSignedNamespaces.entries()).map(([namespace, value]) => [
        namespace,
        Object.fromEntries(Array.from(value.entries())),
      ])
    )
  }

  public static async sign(agentContext: AgentContext, options: MdocSignOptions) {
    const { docType, validityInfo, namespaces, holderKey, issuerCertificate } = options
    const mdocContext = getMdocContext(agentContext)

    const holderPublicJwk = getJwkFromKey(holderKey)
    const document = new Document(docType, mdocContext)
      .useDigestAlgorithm('SHA-256')
      .addValidityInfo(validityInfo)
      .addDeviceKeyInfo({ deviceKey: holderPublicJwk.toJson() })

    for (const [namespace, namespaceRecord] of Object.entries(namespaces)) {
      document.addIssuerNameSpace(namespace, namespaceRecord)
    }

    const cert = X509Certificate.fromEncodedCertificate(issuerCertificate)
    const issuerKey = getJwkFromKey(cert.publicKey)

    const alg = issuerKey.supportedSignatureAlgorithms.find(isMdocSupportedSignatureAlgorithm)
    if (!alg) {
      throw new MdocError(
        `Unable to create sign mdoc. No supported signature algorithm found to sign mdoc for jwk with key type ${
          issuerKey.keyType
        }. Key supports algs ${issuerKey.supportedSignatureAlgorithms.join(
          ', '
        )}. mdoc supports algs ${mdocSupporteSignatureAlgorithms.join(', ')}`
      )
    }

    const issuerSignedDocument = await document.sign(
      {
        issuerPrivateKey: issuerKey.toJson(),
        alg,
        issuerCertificate,
        kid: cert.publicKey.fingerprint,
      },
      mdocContext
    )

    return new Mdoc(issuerSignedDocument)
  }

  public async verify(
    agentContext: AgentContext,
    options?: MdocVerifyOptions
  ): Promise<{ isValid: true } | { isValid: false; error: string }> {
    const x509ModuleConfig = agentContext.dependencyManager.resolve(X509ModuleConfig)
    const certificateChain = this.issuerSignedDocument.issuerSigned.issuerAuth.certificateChain.map((certificate) =>
      X509Certificate.fromRawCertificate(certificate)
    )

    let trustedCertificates = options?.trustedCertificates
    if (!trustedCertificates) {
      trustedCertificates =
        (await x509ModuleConfig.getTrustedCertificatesForVerification?.(agentContext, {
          verification: {
            type: 'credential',
            credential: this,
          },
          certificateChain,
        })) ?? x509ModuleConfig.trustedCertificates
    }

    if (!trustedCertificates) {
      throw new MdocError('No trusted certificates found. Cannot verify mdoc.')
    }

    const mdocContext = getMdocContext(agentContext)
    try {
      const verifier = new Verifier()
      await verifier.verifyIssuerSignature(
        {
          trustedCertificates: trustedCertificates.map(
            (cert) => X509Certificate.fromEncodedCertificate(cert).rawCertificate
          ),
          issuerAuth: this.issuerSignedDocument.issuerSigned.issuerAuth,
          disableCertificateChainValidation: false,
          now: options?.now,
        },
        mdocContext
      )

      await verifier.verifyData({ mdoc: this.issuerSignedDocument }, mdocContext)
      return { isValid: true }
    } catch (error) {
      return { isValid: false, error: error.message }
    }
  }
}<|MERGE_RESOLUTION|>--- conflicted
+++ resolved
@@ -1,11 +1,6 @@
-<<<<<<< HEAD
-import type { MdocSignOptions, MdocNameSpaces, MdocVerifyOptions } from './MdocOptions'
+import type { IssuerSignedDocument } from '@animo-id/mdoc'
 import type { AgentContext } from '../../agent'
 import type { JwkJson, Key } from '../../crypto'
-=======
->>>>>>> 9df09fa5
-import type { IssuerSignedDocument } from '@animo-id/mdoc'
-import type { AgentContext } from '../../agent'
 import type { MdocNameSpaces, MdocSignOptions, MdocVerifyOptions } from './MdocOptions'
 
 import {
@@ -18,12 +13,8 @@
   parseIssuerSigned,
 } from '@animo-id/mdoc'
 
-<<<<<<< HEAD
-import { getJwkFromJson, getJwkFromKey, JwaSignatureAlgorithm } from '../../crypto'
+import { JwaSignatureAlgorithm, getJwkFromJson, getJwkFromKey } from '../../crypto'
 import { ClaimFormat } from '../vc/index'
-=======
-import { JwaSignatureAlgorithm, getJwkFromKey } from '../../crypto'
->>>>>>> 9df09fa5
 import { X509Certificate, X509ModuleConfig } from '../x509'
 
 import { TypedArrayEncoder } from './../../utils'
@@ -81,8 +72,6 @@
     deviceSignedBase64Url: string,
     expectedDocType?: string
   ): Mdoc {
-    // biome-ignore lint/suspicious/noExplicitAny: <explanation>
-
     return new Mdoc(
       parseDeviceSigned(
         TypedArrayEncoder.fromBase64(deviceSignedBase64Url),
