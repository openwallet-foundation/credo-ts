import type { IssuerSignedDocument } from '@animo-id/mdoc'
import type { AgentContext } from '../../agent'
import type { JwkJson, Key } from '../../crypto'
import type { MdocNameSpaces, MdocSignOptions, MdocVerifyOptions } from './MdocOptions'

import {
  COSEKey,
  DeviceSignedDocument,
  Document,
  Verifier,
  cborEncode,
  parseDeviceSigned,
  parseIssuerSigned,
} from '@animo-id/mdoc'

<<<<<<< HEAD
import { JwaSignatureAlgorithm, getJwkFromJson, getJwkFromKey } from '../../crypto'
import { ClaimFormat } from '../vc/index'
=======
import { JwaSignatureAlgorithm, JwkJson, getJwkFromJson, getJwkFromKey } from '../../crypto'
>>>>>>> 44b18665
import { X509Certificate, X509ModuleConfig } from '../x509'

import { TypedArrayEncoder } from './../../utils'
import { getMdocContext } from './MdocContext'
import { MdocError } from './MdocError'
import { isMdocSupportedSignatureAlgorithm, mdocSupporteSignatureAlgorithms } from './mdocSupportedAlgs'

/**
 * This class represents a IssuerSigned Mdoc Document,
 * which are the actual credentials being issued to holders.
 */
export class Mdoc {
  public base64Url: string

<<<<<<< HEAD
  private constructor(private issuerSignedDocument: IssuerSignedDocument) {
=======
  private constructor(private issuerSignedDocument: IssuerSignedDocument | DeviceSignedDocument) {
>>>>>>> 44b18665
    const issuerSigned = issuerSignedDocument.prepare().get('issuerSigned')
    this.base64Url = TypedArrayEncoder.toBase64URL(cborEncode(issuerSigned))
  }

  /**
   * claim format is convenience method added to all credential instances
   */
  public get claimFormat() {
    return ClaimFormat.MsoMdoc as const
  }

  /**
   * Encoded is convenience method added to all credential instances
   */
  public get encoded() {
    return this.base64Url
  }

  /**
   * Get the device key to which the mdoc is bound
   */
  public get deviceKey(): Key | null {
    const deviceKeyRaw = this.issuerSignedDocument.issuerSigned.issuerAuth.decodedPayload.deviceKeyInfo?.deviceKey
    if (!deviceKeyRaw) return null

    return getJwkFromJson(COSEKey.import(deviceKeyRaw).toJWK() as JwkJson).key
  }

  public static fromBase64Url(mdocBase64Url: string, expectedDocType?: string): Mdoc {
    const issuerSignedDocument = parseIssuerSigned(TypedArrayEncoder.fromBase64(mdocBase64Url), expectedDocType)
    return new Mdoc(issuerSignedDocument)
  }

  public static fromIssuerSignedDocument(issuerSignedBase64Url: string, expectedDocType?: string): Mdoc {
    return new Mdoc(parseIssuerSigned(TypedArrayEncoder.fromBase64(issuerSignedBase64Url), expectedDocType))
  }

  public static fromDeviceSignedDocument(
    issuerSignedBase64Url: string,
    deviceSignedBase64Url: string,
    expectedDocType?: string
  ): Mdoc {
    return new Mdoc(
      parseDeviceSigned(
        TypedArrayEncoder.fromBase64(deviceSignedBase64Url),
        TypedArrayEncoder.fromBase64(issuerSignedBase64Url),
        expectedDocType
      )
    )
  }

  public get docType(): string {
    return this.issuerSignedDocument.docType
  }

  public get alg(): JwaSignatureAlgorithm {
    const algName = this.issuerSignedDocument.issuerSigned.issuerAuth.algName
    if (!algName) {
      throw new MdocError('Cannot extract the signature algorithm from the mdoc.')
    }
    if (Object.values(JwaSignatureAlgorithm).includes(algName as JwaSignatureAlgorithm)) {
      return algName as JwaSignatureAlgorithm
    }
    throw new MdocError(`Cannot parse mdoc. The signature algorithm '${algName}' is not supported.`)
  }

  public get validityInfo() {
    return this.issuerSignedDocument.issuerSigned.issuerAuth.decodedPayload.validityInfo
  }

  public get deviceSignedNamespaces(): MdocNameSpaces | null {
    if (this.issuerSignedDocument instanceof DeviceSignedDocument === false) {
      return null
    }

    return Object.fromEntries(
      Array.from(this.issuerSignedDocument.allDeviceSignedNamespaces.entries()).map(([namespace, value]) => [
        namespace,
        Object.fromEntries(Array.from(value.entries())),
      ])
    )
  }

  public get issuerSignedCertificateChain() {
    return this.issuerSignedDocument.issuerSigned.issuerAuth.certificateChain
  }

  public get issuerSignedNamespaces(): MdocNameSpaces {
    return Object.fromEntries(
      Array.from(this.issuerSignedDocument.allIssuerSignedNamespaces.entries()).map(([namespace, value]) => [
        namespace,
        Object.fromEntries(Array.from(value.entries())),
      ])
    )
  }

  public get deviceKeyJwk() {
    const deviceKey = this.issuerSignedDocument.issuerSigned.issuerAuth.decodedPayload.deviceKeyInfo?.deviceKey
    if (!deviceKey) return null

    const publicDeviceJwk = COSEKey.import(deviceKey).toJWK()
    const jwkInstance = getJwkFromJson(publicDeviceJwk as JwkJson)

    return jwkInstance
  }

  public static async sign(agentContext: AgentContext, options: MdocSignOptions) {
    const { docType, validityInfo, namespaces, holderKey, issuerCertificate } = options
    const mdocContext = getMdocContext(agentContext)

    const holderPublicJwk = getJwkFromKey(holderKey)
    const document = new Document(docType, mdocContext)
      .useDigestAlgorithm('SHA-256')
      .addValidityInfo(validityInfo)
      .addDeviceKeyInfo({ deviceKey: holderPublicJwk.toJson() })

    for (const [namespace, namespaceRecord] of Object.entries(namespaces)) {
      document.addIssuerNameSpace(namespace, namespaceRecord)
    }

    const cert = X509Certificate.fromEncodedCertificate(issuerCertificate)
    const issuerKey = getJwkFromKey(cert.publicKey)

    const alg = issuerKey.supportedSignatureAlgorithms.find(isMdocSupportedSignatureAlgorithm)
    if (!alg) {
      throw new MdocError(
        `Unable to create sign mdoc. No supported signature algorithm found to sign mdoc for jwk with key type ${
          issuerKey.keyType
        }. Key supports algs ${issuerKey.supportedSignatureAlgorithms.join(
          ', '
        )}. mdoc supports algs ${mdocSupporteSignatureAlgorithms.join(', ')}`
      )
    }

    const issuerSignedDocument = await document.sign(
      {
        issuerPrivateKey: issuerKey.toJson(),
        alg,
        issuerCertificate,
        kid: cert.publicKey.fingerprint,
      },
      mdocContext
    )

    return new Mdoc(issuerSignedDocument)
  }

  public async verify(
    agentContext: AgentContext,
    options?: MdocVerifyOptions
  ): Promise<{ isValid: true } | { isValid: false; error: string }> {
    const x509ModuleConfig = agentContext.dependencyManager.resolve(X509ModuleConfig)
    const certificateChain = this.issuerSignedDocument.issuerSigned.issuerAuth.certificateChain.map((certificate) =>
      X509Certificate.fromRawCertificate(certificate)
    )

    let trustedCertificates = options?.trustedCertificates
    if (!trustedCertificates) {
      trustedCertificates =
        (await x509ModuleConfig.getTrustedCertificatesForVerification?.(agentContext, {
          verification: {
            type: 'credential',
            credential: this,
          },
          certificateChain,
        })) ?? x509ModuleConfig.trustedCertificates
    }

    if (!trustedCertificates) {
      throw new MdocError('No trusted certificates found. Cannot verify mdoc.')
    }

    const mdocContext = getMdocContext(agentContext)
    try {
      const verifier = new Verifier()
      await verifier.verifyIssuerSignature(
        {
          trustedCertificates: trustedCertificates.map(
            (cert) => X509Certificate.fromEncodedCertificate(cert).rawCertificate
          ),
          issuerAuth: this.issuerSignedDocument.issuerSigned.issuerAuth,
          disableCertificateChainValidation: false,
          now: options?.now,
        },
        mdocContext
      )

      await verifier.verifyData({ mdoc: this.issuerSignedDocument }, mdocContext)
      return { isValid: true }
    } catch (error) {
      return { isValid: false, error: error.message }
    }
  }
}<|MERGE_RESOLUTION|>--- conflicted
+++ resolved
@@ -1,6 +1,6 @@
 import type { IssuerSignedDocument } from '@animo-id/mdoc'
 import type { AgentContext } from '../../agent'
-import type { JwkJson, Key } from '../../crypto'
+import type { Key } from '../../crypto'
 import type { MdocNameSpaces, MdocSignOptions, MdocVerifyOptions } from './MdocOptions'
 
 import {
@@ -12,13 +12,8 @@
   parseDeviceSigned,
   parseIssuerSigned,
 } from '@animo-id/mdoc'
-
-<<<<<<< HEAD
-import { JwaSignatureAlgorithm, getJwkFromJson, getJwkFromKey } from '../../crypto'
+import { JwaSignatureAlgorithm, JwkJson, getJwkFromJson, getJwkFromKey } from '../../crypto'
 import { ClaimFormat } from '../vc/index'
-=======
-import { JwaSignatureAlgorithm, JwkJson, getJwkFromJson, getJwkFromKey } from '../../crypto'
->>>>>>> 44b18665
 import { X509Certificate, X509ModuleConfig } from '../x509'
 
 import { TypedArrayEncoder } from './../../utils'
@@ -33,11 +28,7 @@
 export class Mdoc {
   public base64Url: string
 
-<<<<<<< HEAD
-  private constructor(private issuerSignedDocument: IssuerSignedDocument) {
-=======
   private constructor(private issuerSignedDocument: IssuerSignedDocument | DeviceSignedDocument) {
->>>>>>> 44b18665
     const issuerSigned = issuerSignedDocument.prepare().get('issuerSigned')
     this.base64Url = TypedArrayEncoder.toBase64URL(cborEncode(issuerSigned))
   }
