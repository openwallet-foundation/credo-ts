import type { AgentContext } from '../../../agent'

<<<<<<< HEAD
=======
import { KeyType, X509ModuleConfig, X509Service } from '../../..'
>>>>>>> 8867daa7
import { InMemoryWallet } from '../../../../../../tests/InMemoryWallet'
import { getAgentConfig, getAgentContext } from '../../../../tests'
import { KeyType } from '../../../crypto'
import { X509Service } from '../../x509'
import { Mdoc } from '../Mdoc'

import { sprindFunkeTestVectorBase64Url, sprindFunkeX509TrustedCertificate } from './mdoc.fixtures'

describe('mdoc service test', () => {
  let wallet: InMemoryWallet
  let agentContext: AgentContext

  beforeAll(async () => {
    const agentConfig = getAgentConfig('mdoc')
    wallet = new InMemoryWallet()
    agentContext = getAgentContext({ wallet, registerInstances: [[X509ModuleConfig, new X509ModuleConfig()]] })

    // eslint-disable-next-line @typescript-eslint/no-non-null-assertion
    await wallet.createAndOpen(agentConfig.walletConfig!)
  })

  test('can get issuer-auth protected-header alg', async () => {
    const mdoc = Mdoc.fromBase64Url(sprindFunkeTestVectorBase64Url)
    expect(mdoc.alg).toBe('ES256')
  })

  test('can get doctype', async () => {
    const mdoc = Mdoc.fromBase64Url(sprindFunkeTestVectorBase64Url)
    expect(mdoc.docType).toBe('eu.europa.ec.eudi.pid.1')
  })

  test('can create and verify mdoc', async () => {
    const holderKey = await agentContext.wallet.createKey({
      keyType: KeyType.P256,
    })
    const issuerKey = await agentContext.wallet.createKey({
      keyType: KeyType.P256,
    })

    const currentDate = new Date()
    currentDate.setDate(currentDate.getDate() - 1)
    const nextDay = new Date(currentDate)
    nextDay.setDate(currentDate.getDate() + 2)

    const selfSignedCertificate = await X509Service.createSelfSignedCertificate(agentContext, {
      key: issuerKey,
      notBefore: currentDate,
      notAfter: nextDay,
      extensions: [],
      name: 'C=DE',
    })

    const issuerCertificate = selfSignedCertificate.toString('pem')

    const mdoc = await Mdoc.sign(agentContext, {
      docType: 'org.iso.18013.5.1.mDL',
      holderKey: holderKey,
      namespaces: {
        hello: {
          world: 'world',
          nicer: 'dicer',
        },
      },
      issuerCertificate,
    })

    expect(mdoc.alg).toBe('ES256')
    expect(mdoc.docType).toBe('org.iso.18013.5.1.mDL')
    expect(mdoc.issuerSignedNamespaces).toStrictEqual({
      hello: {
        world: 'world',
        nicer: 'dicer',
      },
    })

    expect(() => mdoc.deviceSignedNamespaces).toThrow()

    const { isValid } = await mdoc.verify(agentContext, {
      trustedCertificates: [selfSignedCertificate.toString('base64')],
    })
    expect(isValid).toBeTruthy()
  })

  test('can decode claims from namespaces', async () => {
    const mdoc = Mdoc.fromBase64Url(sprindFunkeTestVectorBase64Url)
    const namespaces = mdoc.issuerSignedNamespaces
    expect(Object.entries(namespaces)).toHaveLength(1)

    expect(namespaces).toBeDefined()
    const eudiPidNamespace = namespaces['eu.europa.ec.eudi.pid.1']
    expect(eudiPidNamespace).toBeDefined()
    expect(eudiPidNamespace).toStrictEqual({
      resident_country: 'DE',
      age_over_12: true,
      family_name_birth: 'GABLER',
      given_name: 'ERIKA',
      age_birth_year: 1984,
      age_over_18: true,
      age_over_21: true,
      resident_city: 'KÖLN',
      family_name: 'MUSTERMANN',
      birth_place: 'BERLIN',
      expiry_date: new Date('2024-08-26T14:49:42.124Z'),
      issuing_country: 'DE',
      age_over_65: false,
      issuance_date: new Date('2024-08-12T14:49:42.124Z'),
      resident_street: 'HEIDESTRASSE 17',
      age_over_16: true,
      resident_postal_code: '51147',
      birth_date: '1984-01-26',
      issuing_authority: 'DE',
      age_over_14: true,
      age_in_years: 40,
      nationality: new Map([
        ['value', 'DE'],
        ['countryName', 'Germany'],
      ]),
    })
  })

  test('can verify sprindFunkeTestVector Issuer Signed', async () => {
    const mdoc = Mdoc.fromBase64Url(sprindFunkeTestVectorBase64Url)
    const now = new Date('2024-08-12T14:50:42.124Z')
    const { isValid } = await mdoc.verify(agentContext, {
      trustedCertificates: [sprindFunkeX509TrustedCertificate],
      now,
    })
    expect(isValid).toBeTruthy()
  })
})<|MERGE_RESOLUTION|>--- conflicted
+++ resolved
@@ -1,13 +1,9 @@
 import type { AgentContext } from '../../../agent'
 
-<<<<<<< HEAD
-=======
-import { KeyType, X509ModuleConfig, X509Service } from '../../..'
->>>>>>> 8867daa7
 import { InMemoryWallet } from '../../../../../../tests/InMemoryWallet'
 import { getAgentConfig, getAgentContext } from '../../../../tests'
 import { KeyType } from '../../../crypto'
-import { X509Service } from '../../x509'
+import { X509ModuleConfig, X509Service } from '../../x509'
 import { Mdoc } from '../Mdoc'
 
 import { sprindFunkeTestVectorBase64Url, sprindFunkeX509TrustedCertificate } from './mdoc.fixtures'
