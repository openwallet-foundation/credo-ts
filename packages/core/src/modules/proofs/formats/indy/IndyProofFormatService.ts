--- conflicted
+++ resolved
@@ -20,10 +20,7 @@
   CreateRequestOptions,
   ProcessPresentationOptions,
   ProcessProposalOptions,
-<<<<<<< HEAD
-=======
   ProcessRequestOptions,
->>>>>>> 6de439a2
   VerifyProofOptions,
 } from '../models/ProofFormatServiceOptions'
 import type { ProofAttributeInfo, ProofPredicateInfo } from './models'
