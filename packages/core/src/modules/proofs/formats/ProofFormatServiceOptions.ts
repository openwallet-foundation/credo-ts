--- conflicted
+++ resolved
@@ -1,21 +1,14 @@
-<<<<<<< HEAD
+import type { ProofAttachmentFormat } from './ProofAttachmentFormat'
+import type { ProofFormat, ProofFormatPayload } from './ProofFormat'
+import type { ProofFormatService } from './ProofFormatService'
+import type { IndyProposeProofFormat, IndyRequestProofFormat, ProofRequest, ProofRequestOptions } from './indy'
 import type { Attachment } from '../../../decorators/attachment/Attachment'
 import type { BaseOptions } from '../ProofServiceOptions'
 import type { GetRequestedCredentialsConfig } from '../models/GetRequestedCredentialsConfig'
 import type { RequestPresentationOptions } from '../protocol'
 import type { PresentationPreview } from '../protocol/v1/models/V1PresentationPreview'
 import type { ProofExchangeRecord } from '../repository/ProofExchangeRecord'
-import type { ProofAttachmentFormat } from './ProofAttachmentFormat'
-import type { ProofFormat, ProofFormatPayload } from './ProofFormat'
-import type { ProofFormatService } from './ProofFormatService'
-import type { IndyProposeProofFormat, IndyRequestProofFormat, ProofRequest, ProofRequestOptions } from './indy'
 import type { PresentationDefinitionV1 } from '@sphereon/pex-models'
-=======
-import type { ProofFormat } from './ProofFormat'
-import type { ProofFormatService } from './ProofFormatService'
-import type { Attachment } from '../../../decorators/attachment/Attachment'
-import type { ProofFormatSpec } from '../models/ProofFormatSpec'
->>>>>>> 087980f1
 
 /**
  * Get the service map for usage in the proofs module. Will return a type mapping of protocol version to service.
