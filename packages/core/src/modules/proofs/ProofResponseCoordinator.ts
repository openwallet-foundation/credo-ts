--- conflicted
+++ resolved
@@ -1,15 +1,12 @@
 import type { AgentContext } from '../../agent/context'
 import type { ProofRecord } from './repository'
 
+import { AgentConfig } from '../../agent/AgentConfig'
 import { injectable } from '../../plugins'
 
-<<<<<<< HEAD
 import { ProofService } from './ProofService'
+import { ProofsModuleConfig } from './ProofsModuleConfig'
 import { AutoAcceptProof } from './models/ProofAutoAcceptType'
-=======
-import { AutoAcceptProof } from './ProofAutoAcceptType'
-import { ProofsModuleConfig } from './ProofsModuleConfig'
->>>>>>> d2fe29e0
 
 /**
  * This class handles all the automation with all the messages in the present proof protocol
@@ -17,19 +14,14 @@
  */
 @injectable()
 export class ProofResponseCoordinator {
-<<<<<<< HEAD
   private agentConfig: AgentConfig
   private proofService: ProofService
+  private proofsModuleConfig: ProofsModuleConfig
 
-  public constructor(agentConfig: AgentConfig, proofService: ProofService) {
+  public constructor(agentConfig: AgentConfig, proofService: ProofService, proofsModuleConfig: ProofsModuleConfig) {
     this.agentConfig = agentConfig
     this.proofService = proofService
-=======
-  private proofsModuleConfig: ProofsModuleConfig
-
-  public constructor(proofsModuleConfig: ProofsModuleConfig) {
     this.proofsModuleConfig = proofsModuleConfig
->>>>>>> d2fe29e0
   }
   /**
    * Returns the proof auto accept config based on priority:
@@ -58,7 +50,7 @@
     }
 
     if (autoAccept === AutoAcceptProof.ContentApproved) {
-      return this.proofService.shouldAutoRespondToProposal(proofRecord)
+      return this.proofService.shouldAutoRespondToProposal(agentContext, proofRecord)
     }
 
     return false
@@ -78,7 +70,7 @@
     }
 
     if (autoAccept === AutoAcceptProof.ContentApproved) {
-      return this.proofService.shouldAutoRespondToRequest(proofRecord)
+      return this.proofService.shouldAutoRespondToRequest(agentContext, proofRecord)
     }
 
     return false
@@ -98,7 +90,7 @@
     }
 
     if (autoAccept === AutoAcceptProof.ContentApproved) {
-      return this.proofService.shouldAutoRespondToPresentation(proofRecord)
+      return this.proofService.shouldAutoRespondToPresentation(agentContext, proofRecord)
     }
 
     return false
