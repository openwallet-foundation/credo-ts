--- conflicted
+++ resolved
@@ -89,19 +89,7 @@
     const formats = []
     for (const key of Object.keys(options.proofFormats)) {
       const service = this.formatServiceMap[key]
-<<<<<<< HEAD
-
-      formats.push(
-        await service.createProposal({
-          formats:
-            key === PresentationRecordType.Indy
-              ? await IndyProofUtils.createRequestFromPreview(options)
-              : options.proofFormats,
-        })
-      )
-=======
       formats.push(await service.createProposal({ formats: options.proofFormats }))
->>>>>>> 7850a27e
     }
 
     const proposalMessage = new V2ProposalPresentationMessage({
