import type { AgentContext } from '../../../../agent'
import type { AgentMessage } from '../../../../agent/AgentMessage'
import type { Dispatcher } from '../../../../agent/Dispatcher'
import type { InboundMessageContext } from '../../../../agent/models/InboundMessageContext'
import type { Attachment } from '../../../../decorators/attachment/Attachment'
import type { MediationRecipientService } from '../../../routing/services/MediationRecipientService'
import type { RoutingService } from '../../../routing/services/RoutingService'
import type { ProofResponseCoordinator } from '../../ProofResponseCoordinator'
import type { ProofFormat } from '../../formats/ProofFormat'
import type { ProofFormatService } from '../../formats/ProofFormatService'
import type {
  FormatCreateProblemReportOptions,
  FormatProcessRequestOptions,
} from '../../formats/models/ProofFormatServiceOptions'
import type { PresentationExchangeProofFormat } from '../../formats/presentation-exchange/PresentationExchangeProofFormat'
import type { ProofFormatSpec } from '../../models/ProofFormatSpec'
import type {
  CreateAckOptions,
  CreatePresentationOptions,
  CreateProofRequestFromProposalOptions,
  CreateProposalAsResponseOptions,
  CreateProposalOptions,
  CreateRequestAsResponseOptions,
  CreateRequestOptions,
  FormatDataMessagePayload,
  FormatRequestedCredentialReturn,
  FormatRetrievedCredentialOptions,
  GetFormatDataReturn,
  GetRequestedCredentialsForProofRequestOptions,
  ProofRequestFromProposalOptions,
} from '../../models/ProofServiceOptions'

import { inject, Lifecycle, scoped } from 'tsyringe'

import { AgentConfig } from '../../../../agent/AgentConfig'
import { EventEmitter } from '../../../../agent/EventEmitter'
import { InjectionSymbols } from '../../../../constants'
import { AriesFrameworkError } from '../../../../error'
import { DidCommMessageRepository, DidCommMessageRole } from '../../../../storage'
import { MessageValidator } from '../../../../utils/MessageValidator'
import { Wallet } from '../../../../wallet/Wallet'
import { AckStatus } from '../../../common'
import { ConnectionService } from '../../../connections'
import { ProofService } from '../../ProofService'
import { PresentationProblemReportReason } from '../../errors/PresentationProblemReportReason'
import { V2_INDY_PRESENTATION_REQUEST } from '../../formats/ProofFormatConstants'
import { IndyProofFormatService } from '../../formats/indy/IndyProofFormatService'
<<<<<<< HEAD
import { PresentationExchangeFormatService } from '../../formats/presentation-exchange/PresentationExchangeFormatService'
import { ProofProtocolVersion } from '../../models/ProofProtocolVersion'
=======
>>>>>>> e37575f5
import { ProofState } from '../../models/ProofState'
import { PresentationRecordType, ProofExchangeRecord, ProofRepository } from '../../repository'

import { V2PresentationProblemReportError } from './errors'
import { V2PresentationAckHandler } from './handlers/V2PresentationAckHandler'
import { V2PresentationHandler } from './handlers/V2PresentationHandler'
import { V2PresentationProblemReportHandler } from './handlers/V2PresentationProblemReportHandler'
import { V2ProposePresentationHandler } from './handlers/V2ProposePresentationHandler'
import { V2RequestPresentationHandler } from './handlers/V2RequestPresentationHandler'
import { V2PresentationAckMessage } from './messages'
import { V2PresentationMessage } from './messages/V2PresentationMessage'
import { V2PresentationProblemReportMessage } from './messages/V2PresentationProblemReportMessage'
import { V2ProposalPresentationMessage } from './messages/V2ProposalPresentationMessage'
import { V2RequestPresentationMessage } from './messages/V2RequestPresentationMessage'

@scoped(Lifecycle.ContainerScoped)
export class V2ProofService<PFs extends ProofFormat[] = ProofFormat[]> extends ProofService<PFs> {
  private formatServiceMap: { [key: string]: ProofFormatService }

  public constructor(
    agentConfig: AgentConfig,
    connectionService: ConnectionService,
    proofRepository: ProofRepository,
    didCommMessageRepository: DidCommMessageRepository,
    eventEmitter: EventEmitter,
    indyProofFormatService: IndyProofFormatService,
    presentationExchangeFormatService: PresentationExchangeFormatService,

    @inject(InjectionSymbols.Wallet) wallet: Wallet
  ) {
    super(agentConfig, proofRepository, connectionService, didCommMessageRepository, wallet, eventEmitter)
    this.wallet = wallet
    this.formatServiceMap = {
      [PresentationRecordType.Indy]: indyProofFormatService,
      [PresentationRecordType.PresentationExchange]: presentationExchangeFormatService,

      // other format services to be added to the map
    }
  }

  /**
   * The version of the present proof protocol this service supports
   */
  public readonly version = 'v2' as const

  public async createProposal(
    agentContext: AgentContext,
    options: CreateProposalOptions<PFs>
  ): Promise<{ proofRecord: ProofExchangeRecord; message: AgentMessage }> {
    const formats = []
    for (const key of Object.keys(options.proofFormats)) {
      const service = this.formatServiceMap[key]
<<<<<<< HEAD

      const formatOptions = await service.getProposalFormatOptions(options)

      formats.push(await service.createProposal(formatOptions))
=======
      formats.push(await service.createProposal({ formats: options.proofFormats }))
>>>>>>> e37575f5
    }

    const proposalMessage = new V2ProposalPresentationMessage({
      attachmentInfo: formats,
      comment: options.comment,
      willConfirm: options.willConfirm,
      goalCode: options.goalCode,
      parentThreadId: options.parentThreadId,
    })

    const proofRecord = new ProofExchangeRecord({
      connectionId: options.connectionRecord.id,
      threadId: proposalMessage.threadId,
      parentThreadId: proposalMessage.thread?.parentThreadId,
      state: ProofState.ProposalSent,
      protocolVersion: 'v2',
    })

    await this.proofRepository.save(agentContext, proofRecord)

    await this.didCommMessageRepository.saveOrUpdateAgentMessage(agentContext, {
      agentMessage: proposalMessage,
      role: DidCommMessageRole.Sender,
      associatedRecordId: proofRecord.id,
    })

    this.emitStateChangedEvent(agentContext, proofRecord, null)

    return {
      proofRecord: proofRecord,
      message: proposalMessage,
    }
  }

  public async createProposalAsResponse(
    agentContext: AgentContext,
    options: CreateProposalAsResponseOptions<PFs>
  ): Promise<{ proofRecord: ProofExchangeRecord; message: AgentMessage }> {
    options.proofRecord.assertState(ProofState.RequestReceived)

    const formats = []
    for (const key of Object.keys(options.proofFormats)) {
      const service = this.formatServiceMap[key]
      const formatOptions = await service.getProposalFormatOptions(options)

      formats.push(await service.createProposal(formatOptions))
    }

    const proposalMessage = new V2ProposalPresentationMessage({
      attachmentInfo: formats,
      comment: options.comment,
      goalCode: options.goalCode,
      willConfirm: options.willConfirm,
    })

    await this.didCommMessageRepository.saveOrUpdateAgentMessage(agentContext, {
      agentMessage: proposalMessage,
      role: DidCommMessageRole.Sender,
      associatedRecordId: options.proofRecord.id,
    })

    await this.updateState(agentContext, options.proofRecord, ProofState.ProposalSent)

    return { message: proposalMessage, proofRecord: options.proofRecord }
  }

  public async processProposal(
    messageContext: InboundMessageContext<V2ProposalPresentationMessage>
  ): Promise<ProofExchangeRecord> {
    const { message: proposalMessage, connection: connectionRecord } = messageContext
    let proofRecord: ProofExchangeRecord

    const proposalAttachments = proposalMessage.getAttachmentFormats()

    for (const attachmentFormat of proposalAttachments) {
      const service = this.getFormatServiceForFormat(attachmentFormat.format)
      await service?.processProposal({
        proposal: attachmentFormat,
      })
    }

    try {
      proofRecord = await this.proofRepository.getSingleByQuery(messageContext.agentContext, {
        threadId: proposalMessage.threadId,
        connectionId: connectionRecord?.id,
      })

      const requestMessage = await this.didCommMessageRepository.findAgentMessage(messageContext.agentContext, {
        associatedRecordId: proofRecord.id,
        messageClass: V2RequestPresentationMessage,
      })

      // Assert
      proofRecord.assertState(ProofState.RequestSent)
      this.connectionService.assertConnectionOrServiceDecorator(messageContext, {
        previousReceivedMessage: proposalMessage,
        previousSentMessage: requestMessage ?? undefined,
      })

      await this.didCommMessageRepository.saveOrUpdateAgentMessage(messageContext.agentContext, {
        agentMessage: proposalMessage,
        associatedRecordId: proofRecord.id,
        role: DidCommMessageRole.Receiver,
      })

      await this.updateState(messageContext.agentContext, proofRecord, ProofState.ProposalReceived)
    } catch {
      // No proof record exists with thread id
      proofRecord = new ProofExchangeRecord({
        connectionId: connectionRecord?.id,
        threadId: proposalMessage.threadId,
        parentThreadId: proposalMessage.thread?.parentThreadId,
        state: ProofState.ProposalReceived,
        protocolVersion: 'v2',
      })

      // Assert
      this.connectionService.assertConnectionOrServiceDecorator(messageContext)

      // Save record
      await this.didCommMessageRepository.saveOrUpdateAgentMessage(messageContext.agentContext, {
        agentMessage: proposalMessage,
        associatedRecordId: proofRecord.id,
        role: DidCommMessageRole.Receiver,
      })

      await this.proofRepository.save(messageContext.agentContext, proofRecord)
      this.emitStateChangedEvent(messageContext.agentContext, proofRecord, null)
    }

    return proofRecord
  }

  public async createRequest(
    agentContext: AgentContext,
    options: CreateRequestOptions<PFs>
  ): Promise<{ proofRecord: ProofExchangeRecord; message: AgentMessage }> {
    // create attachment formats
    const formats = []
    for (const key of Object.keys(options.proofFormats)) {
      const service = this.formatServiceMap[key]
      formats.push(
        await service.createRequest({
          formats: options.proofFormats,
        })
      )
    }

    // create request message
    const requestMessage = new V2RequestPresentationMessage({
      attachmentInfo: formats,
      comment: options.comment,
      willConfirm: options.willConfirm,
      goalCode: options.goalCode,
      parentThreadId: options.parentThreadId,
    })

    // create & store proof record
    const proofRecord = new ProofExchangeRecord({
      connectionId: options.connectionRecord?.id,
      threadId: requestMessage.threadId,
      parentThreadId: requestMessage.thread?.parentThreadId,
      state: ProofState.RequestSent,
      protocolVersion: 'v2',
    })

    await this.proofRepository.save(agentContext, proofRecord)

    // create DIDComm message
    await this.didCommMessageRepository.saveOrUpdateAgentMessage(agentContext, {
      agentMessage: requestMessage,
      role: DidCommMessageRole.Sender,
      associatedRecordId: proofRecord.id,
    })

    this.emitStateChangedEvent(agentContext, proofRecord, null)

    return {
      proofRecord: proofRecord,
      message: requestMessage,
    }
  }

  public async createRequestAsResponse(
    agentContext: AgentContext,
    options: CreateRequestAsResponseOptions<PFs>
  ): Promise<{ proofRecord: ProofExchangeRecord; message: AgentMessage }> {
    options.proofRecord.assertState(ProofState.ProposalReceived)

    const proposal = await this.didCommMessageRepository.getAgentMessage(agentContext, {
      associatedRecordId: options.proofRecord.id,
      messageClass: V2ProposalPresentationMessage,
    })

    if (!proposal) {
      throw new AriesFrameworkError(
        `Proof record with id ${options.proofRecord.id} is missing required presentation proposal`
      )
    }

    // create attachment formats
    const formats = []

    for (const key of Object.keys(options.proofFormats)) {
      const service = this.formatServiceMap[key]
      const requestOptions: CreateRequestAsResponseOptions<PFs> = {
        proofFormats: options.proofFormats,
        proofRecord: options.proofRecord,
      }
      formats.push(await service.createRequestAsResponse(requestOptions))
    }

    // create request message
    const requestMessage = new V2RequestPresentationMessage({
      attachmentInfo: formats,
      comment: options.comment,
      willConfirm: options.willConfirm,
      goalCode: options.goalCode,
    })
    requestMessage.setThread({ threadId: options.proofRecord.threadId })

    await this.didCommMessageRepository.saveOrUpdateAgentMessage(agentContext, {
      agentMessage: requestMessage,
      role: DidCommMessageRole.Sender,
      associatedRecordId: options.proofRecord.id,
    })

    await this.updateState(agentContext, options.proofRecord, ProofState.RequestSent)

    return { message: requestMessage, proofRecord: options.proofRecord }
  }

  public async processRequest(
    messageContext: InboundMessageContext<V2RequestPresentationMessage>
  ): Promise<ProofExchangeRecord> {
    const { message: proofRequestMessage, connection: connectionRecord } = messageContext

    const requestAttachments = proofRequestMessage.getAttachmentFormats()

    for (const attachmentFormat of requestAttachments) {
      const service = this.getFormatServiceForFormat(attachmentFormat.format)

      const options = service?.createProcessRequestOptions(attachmentFormat)

      if (!options) {
        throw new AriesFrameworkError('Missing request attachment')
      }
      service?.processRequest(options)
    }

    // assert
    if (proofRequestMessage.requestPresentationsAttach.length === 0) {
      throw new V2PresentationProblemReportError(
        `Missing required base64 or json encoded attachment data for presentation request with thread id ${proofRequestMessage.threadId}`,
        { problemCode: PresentationProblemReportReason.Abandoned }
      )
    }

    this.logger.debug(`Received proof request`, proofRequestMessage)

    let proofRecord: ProofExchangeRecord

    try {
      proofRecord = await this.proofRepository.getSingleByQuery(messageContext.agentContext, {
        threadId: proofRequestMessage.threadId,
        connectionId: connectionRecord?.id,
      })

      const requestMessage = await this.didCommMessageRepository.findAgentMessage(messageContext.agentContext, {
        associatedRecordId: proofRecord.id,
        messageClass: V2RequestPresentationMessage,
      })

      const proposalMessage = await this.didCommMessageRepository.findAgentMessage(messageContext.agentContext, {
        associatedRecordId: proofRecord.id,
        messageClass: V2ProposalPresentationMessage,
      })

      // Assert
      proofRecord.assertState(ProofState.ProposalSent)
      this.connectionService.assertConnectionOrServiceDecorator(messageContext, {
        previousReceivedMessage: requestMessage ?? undefined,
        previousSentMessage: proposalMessage ?? undefined,
      })

      await this.didCommMessageRepository.saveOrUpdateAgentMessage(messageContext.agentContext, {
        agentMessage: proofRequestMessage,
        associatedRecordId: proofRecord.id,
        role: DidCommMessageRole.Receiver,
      })

      // Update record
      await this.updateState(messageContext.agentContext, proofRecord, ProofState.RequestReceived)
    } catch {
      // No proof record exists with thread id
      proofRecord = new ProofExchangeRecord({
        connectionId: connectionRecord?.id,
        threadId: proofRequestMessage.threadId,
        parentThreadId: proofRequestMessage.thread?.parentThreadId,
        state: ProofState.RequestReceived,
        protocolVersion: 'v2',
      })

      await this.didCommMessageRepository.saveOrUpdateAgentMessage(messageContext.agentContext, {
        agentMessage: proofRequestMessage,
        associatedRecordId: proofRecord.id,
        role: DidCommMessageRole.Receiver,
      })

      // Assert
      this.connectionService.assertConnectionOrServiceDecorator(messageContext)

      // Save in repository
      await this.proofRepository.save(messageContext.agentContext, proofRecord)
      this.emitStateChangedEvent(messageContext.agentContext, proofRecord, null)
    }

    return proofRecord
  }

  public async createPresentation(
    agentContext: AgentContext,
    options: CreatePresentationOptions<PFs>
  ): Promise<{ proofRecord: ProofExchangeRecord; message: AgentMessage }> {
    // assert state
    options.proofRecord.assertState(ProofState.RequestReceived)

    const proofRequest = await this.didCommMessageRepository.getAgentMessage(agentContext, {
      associatedRecordId: options.proofRecord.id,
      messageClass: V2RequestPresentationMessage,
    })

    const formats = []
    for (const attachmentFormat of proofRequest.getAttachmentFormats()) {
      const service = this.getFormatServiceForFormat(attachmentFormat.format)
      if (service) {
        try {
          formats.push(
            await service.createPresentation(agentContext, {
              attachment: proofRequest.getAttachmentByFormatIdentifier(attachmentFormat.format.format),
              proofFormats: options.proofFormats,
            })
          )
        } catch (e) {
          if (e instanceof AriesFrameworkError) {
            throw new V2PresentationProblemReportError(e.message, {
              problemCode: PresentationProblemReportReason.Abandoned,
            })
          }
          throw e
        }
      }
    }

    const presentationMessage = new V2PresentationMessage({
      comment: options.comment,
      attachmentInfo: formats,
      goalCode: options.goalCode,
      lastPresentation: options.lastPresentation,
    })
    presentationMessage.setThread({ threadId: options.proofRecord.threadId })

    await this.didCommMessageRepository.saveOrUpdateAgentMessage(agentContext, {
      agentMessage: presentationMessage,
      associatedRecordId: options.proofRecord.id,
      role: DidCommMessageRole.Sender,
    })

    await this.updateState(agentContext, options.proofRecord, ProofState.PresentationSent)

    return { message: presentationMessage, proofRecord: options.proofRecord }
  }

  public async processPresentation(
    messageContext: InboundMessageContext<V2PresentationMessage>
  ): Promise<ProofExchangeRecord> {
    const { message: presentationMessage, connection: connectionRecord } = messageContext

    this.logger.debug(`Processing presentation with id ${presentationMessage.id}`)

    const proofRecord = await this.proofRepository.getSingleByQuery(messageContext.agentContext, {
      threadId: presentationMessage.threadId,
      connectionId: connectionRecord?.id,
    })

    const proposalMessage = await this.didCommMessageRepository.findAgentMessage(messageContext.agentContext, {
      associatedRecordId: proofRecord.id,
      messageClass: V2ProposalPresentationMessage,
    })

    const requestMessage = await this.didCommMessageRepository.getAgentMessage(messageContext.agentContext, {
      associatedRecordId: proofRecord.id,
      messageClass: V2RequestPresentationMessage,
    })

    // Assert
    proofRecord.assertState(ProofState.RequestSent)
    this.connectionService.assertConnectionOrServiceDecorator(messageContext, {
      previousReceivedMessage: proposalMessage ?? undefined,
      previousSentMessage: requestMessage ?? undefined,
    })

    const formatVerificationResults = []
    for (const attachmentFormat of presentationMessage.getAttachmentFormats()) {
      const service = this.getFormatServiceForFormat(attachmentFormat.format)
      if (service) {
        try {
          formatVerificationResults.push(
            await service.processPresentation(messageContext.agentContext, {
              record: proofRecord,
              formatAttachments: {
                request: requestMessage?.getAttachmentFormats(),
                presentation: presentationMessage.getAttachmentFormats(),
              },
            })
          )
        } catch (e) {
          if (e instanceof AriesFrameworkError) {
            throw new V2PresentationProblemReportError(e.message, {
              problemCode: PresentationProblemReportReason.Abandoned,
            })
          }
          throw e
        }
      }
    }
    if (formatVerificationResults.length === 0) {
      throw new V2PresentationProblemReportError('None of the received formats are supported.', {
        problemCode: PresentationProblemReportReason.Abandoned,
      })
    }

    const isValid = formatVerificationResults.every((x) => x === true)

    await this.didCommMessageRepository.saveOrUpdateAgentMessage(messageContext.agentContext, {
      agentMessage: presentationMessage,
      associatedRecordId: proofRecord.id,
      role: DidCommMessageRole.Receiver,
    })

    // Update record
    proofRecord.isVerified = isValid
    await this.updateState(messageContext.agentContext, proofRecord, ProofState.PresentationReceived)

    return proofRecord
  }

  public async createAck(
    agentContext: AgentContext,
    options: CreateAckOptions
  ): Promise<{ proofRecord: ProofExchangeRecord; message: AgentMessage }> {
    // assert we've received the final presentation
    const presentation = await this.didCommMessageRepository.getAgentMessage(agentContext, {
      associatedRecordId: options.proofRecord.id,
      messageClass: V2PresentationMessage,
    })

    if (!presentation.lastPresentation) {
      throw new AriesFrameworkError(
        `Trying to send an ack message while presentation with id ${presentation.id} indicates this is not the last presentation (presentation.lastPresentation is set to false)`
      )
    }

    const msg = new V2PresentationAckMessage({
      threadId: options.proofRecord.threadId,
      status: AckStatus.OK,
    })

    await this.updateState(agentContext, options.proofRecord, ProofState.Done)

    return {
      message: msg,
      proofRecord: options.proofRecord,
    }
  }

  public async processAck(
    messageContext: InboundMessageContext<V2PresentationAckMessage>
  ): Promise<ProofExchangeRecord> {
    const { message: ackMessage, connection: connectionRecord } = messageContext

    const proofRecord = await this.proofRepository.getSingleByQuery(messageContext.agentContext, {
      threadId: ackMessage.threadId,
      connectionId: connectionRecord?.id,
    })

    const requestMessage = await this.didCommMessageRepository.findAgentMessage(messageContext.agentContext, {
      associatedRecordId: proofRecord.id,
      messageClass: V2RequestPresentationMessage,
    })

    const presentationMessage = await this.didCommMessageRepository.findAgentMessage(messageContext.agentContext, {
      associatedRecordId: proofRecord.id,
      messageClass: V2PresentationMessage,
    })

    // Assert
    proofRecord.assertState(ProofState.PresentationSent)
    this.connectionService.assertConnectionOrServiceDecorator(messageContext, {
      previousReceivedMessage: requestMessage ?? undefined,
      previousSentMessage: presentationMessage ?? undefined,
    })

    // Update record
    await this.updateState(messageContext.agentContext, proofRecord, ProofState.Done)

    return proofRecord
  }

  public async createProblemReport(
    agentContext: AgentContext,
<<<<<<< HEAD
    options: FormatCreateProblemReportOptions
  ): Promise<{ proofRecord: ProofRecord; message: AgentMessage }> {
=======
    options: CreateProblemReportOptions
  ): Promise<{ proofRecord: ProofExchangeRecord; message: AgentMessage }> {
>>>>>>> e37575f5
    const msg = new V2PresentationProblemReportMessage({
      description: {
        code: PresentationProblemReportReason.Abandoned,
        en: options.description,
      },
    })

    msg.setThread({
      threadId: options.proofRecord.threadId,
      parentThreadId: options.proofRecord.threadId,
    })

    return {
      proofRecord: options.proofRecord,
      message: msg,
    }
  }

  public async processProblemReport(
    messageContext: InboundMessageContext<V2PresentationProblemReportMessage>
  ): Promise<ProofExchangeRecord> {
    const { message: presentationProblemReportMessage } = messageContext

    const connectionRecord = messageContext.assertReadyConnection()

    this.logger.debug(`Processing problem report with id ${presentationProblemReportMessage.id}`)

    const proofRecord = await this.proofRepository.getSingleByQuery(messageContext.agentContext, {
      threadId: presentationProblemReportMessage.threadId,
      connectionId: connectionRecord?.id,
    })

    proofRecord.errorMessage = `${presentationProblemReportMessage.description.code}: ${presentationProblemReportMessage.description.en}`
    await this.updateState(messageContext.agentContext, proofRecord, ProofState.Abandoned)
    return proofRecord
  }

  public async createProofRequestFromProposal(
    agentContext: AgentContext,
    options: CreateProofRequestFromProposalOptions
  ): Promise<ProofRequestFromProposalOptions<PFs>> {
    const proofRecordId = options.proofRecord.id
    const proposalMessage = await this.didCommMessageRepository.findAgentMessage(agentContext, {
      associatedRecordId: proofRecordId,
      messageClass: V2ProposalPresentationMessage,
    })

    if (!proposalMessage) {
      throw new AriesFrameworkError(`Proof record with id ${proofRecordId} is missing required presentation proposal`)
    }

    const proposalAttachments = proposalMessage.getAttachmentFormats()

    let result = {}

    for (const attachmentFormat of proposalAttachments) {
      const service = this.getFormatServiceForFormat(attachmentFormat.format)

      if (!service) {
        throw new AriesFrameworkError('No format service found for getting requested.')
      }

      result = {
        ...result,
        ...(await service.createProofRequestFromProposal({
          presentationAttachment: attachmentFormat.attachment,
        })),
      }
    }

    const retVal: ProofRequestFromProposalOptions<PFs> = {
      proofRecord: options.proofRecord,
      proofFormats: result,
    }
    return retVal
  }

  public async shouldAutoRespondToProposal(
    agentContext: AgentContext,
    proofRecord: ProofExchangeRecord
  ): Promise<boolean> {
    const proposal = await this.didCommMessageRepository.findAgentMessage(agentContext, {
      associatedRecordId: proofRecord.id,
      messageClass: V2ProposalPresentationMessage,
    })

    if (!proposal) {
      return false
    }
    const request = await this.didCommMessageRepository.findAgentMessage(agentContext, {
      associatedRecordId: proofRecord.id,
      messageClass: V2RequestPresentationMessage,
    })
    if (!request) {
      return true
    }
    await MessageValidator.validateSync(proposal)

    const proposalAttachments = proposal.getAttachmentFormats()
    const requestAttachments = request.getAttachmentFormats()

    const equalityResults = []
    for (const attachmentFormat of proposalAttachments) {
      const service = this.getFormatServiceForFormat(attachmentFormat.format)
      equalityResults.push(service?.proposalAndRequestAreEqual(proposalAttachments, requestAttachments))
    }
    return true
  }

  public async shouldAutoRespondToRequest(
    agentContext: AgentContext,
    proofRecord: ProofExchangeRecord
  ): Promise<boolean> {
    const proposal = await this.didCommMessageRepository.findAgentMessage(agentContext, {
      associatedRecordId: proofRecord.id,
      messageClass: V2ProposalPresentationMessage,
    })

    if (!proposal) {
      return false
    }

    const request = await this.didCommMessageRepository.findAgentMessage(agentContext, {
      associatedRecordId: proofRecord.id,
      messageClass: V2RequestPresentationMessage,
    })

    if (!request) {
      throw new AriesFrameworkError(
        `Expected to find a request message for ProofExchangeRecord with id ${proofRecord.id}`
      )
    }

    const proposalAttachments = proposal.getAttachmentFormats()
    const requestAttachments = request.getAttachmentFormats()

    const equalityResults = []
    for (const attachmentFormat of proposalAttachments) {
      const service = this.getFormatServiceForFormat(attachmentFormat.format)
      equalityResults.push(service?.proposalAndRequestAreEqual(proposalAttachments, requestAttachments))
    }

    return equalityResults.every((x) => x === true)
  }

  public async shouldAutoRespondToPresentation(
    agentContext: AgentContext,
    proofRecord: ProofExchangeRecord
  ): Promise<boolean> {
    const request = await this.didCommMessageRepository.getAgentMessage(agentContext, {
      associatedRecordId: proofRecord.id,
      messageClass: V2RequestPresentationMessage,
    })

    return request.willConfirm
  }

  public async findRequestMessage(
    agentContext: AgentContext,
    proofRecordId: string
  ): Promise<V2RequestPresentationMessage | null> {
    return await this.didCommMessageRepository.findAgentMessage(agentContext, {
      associatedRecordId: proofRecordId,
      messageClass: V2RequestPresentationMessage,
    })
  }

  public async findPresentationMessage(
    agentContext: AgentContext,
    proofRecordId: string
  ): Promise<V2PresentationMessage | null> {
    return await this.didCommMessageRepository.findAgentMessage(agentContext, {
      associatedRecordId: proofRecordId,
      messageClass: V2PresentationMessage,
    })
  }

  public async findProposalMessage(
    agentContext: AgentContext,
    proofRecordId: string
  ): Promise<V2ProposalPresentationMessage | null> {
    return await this.didCommMessageRepository.findAgentMessage(agentContext, {
      associatedRecordId: proofRecordId,
      messageClass: V2ProposalPresentationMessage,
    })
  }

  public async getFormatData(agentContext: AgentContext, proofRecordId: string): Promise<GetFormatDataReturn> {
    // TODO: we could looking at fetching all record using a single query and then filtering based on the type of the message.
    const [proposalMessage, requestMessage, presentationMessage] = await Promise.all([
      this.findProposalMessage(agentContext, proofRecordId),
      this.findRequestMessage(agentContext, proofRecordId),
      this.findPresentationMessage(agentContext, proofRecordId),
    ])

    // Create object with the keys and the message formats/attachments. We can then loop over this in a generic
    // way so we don't have to add the same operation code four times
    const messages = {
      proposal: [proposalMessage?.formats, proposalMessage?.proposalsAttach],
      request: [requestMessage?.formats, requestMessage?.requestPresentationsAttach],
      presentation: [presentationMessage?.formats, presentationMessage?.presentationsAttach],
    } as const

    const formatData: GetFormatDataReturn = {}

    // We loop through all of the message keys as defined above
    for (const [messageKey, [formats, attachments]] of Object.entries(messages)) {
      // Message can be undefined, so we continue if it is not defined
      if (!formats || !attachments) continue

      // Find all format services associated with the message
      const formatServices = this.getFormatServicesFromMessage(formats)

      const messageFormatData: FormatDataMessagePayload = {}

      // Loop through all of the format services, for each we will extract the attachment data and assign this to the object
      // using the unique format key (e.g. indy)
      for (const formatService of formatServices) {
        const attachment = this.getAttachmentForService(formatService, formats, attachments)
        messageFormatData[formatService.formatKey] = attachment.getDataAsJson()
      }

      formatData[messageKey as Exclude<keyof GetFormatDataReturn, 'proposalAttributes' | 'proposalPredicates'>] =
        messageFormatData
    }

    return formatData
  }

  private getFormatServicesFromMessage(messageFormats: ProofFormatSpec[]): ProofFormatService[] {
    const formatServices = new Set<ProofFormatService>()

    for (const msg of messageFormats) {
      const service = this.getFormatServiceForFormat(msg)
      if (service) formatServices.add(service)
    }

    return Array.from(formatServices)
  }

  private getAttachmentForService(
    proofFormatService: ProofFormatService,
    formats: ProofFormatSpec[],
    attachments: Attachment[]
  ) {
    const attachmentId = this.getAttachmentIdForService(proofFormatService, formats)
    const attachment = attachments.find((attachment) => attachment.id === attachmentId)

    if (!attachment) {
      throw new AriesFrameworkError(`Attachment with id ${attachmentId} not found in attachments.`)
    }

    return attachment
  }

  private getAttachmentIdForService(proofFormatService: ProofFormatService, formats: ProofFormatSpec[]) {
    const format = formats.find((format) => proofFormatService.supportsFormat(format.format))

    if (!format) throw new AriesFrameworkError(`No attachment found for service ${proofFormatService.formatKey}`)

    return format.attachmentId
  }

  public async getRequestedCredentialsForProofRequest(
    agentContext: AgentContext,
    options: GetRequestedCredentialsForProofRequestOptions
  ): Promise<FormatRetrievedCredentialOptions<PFs>> {
    const requestMessage = await this.didCommMessageRepository.findAgentMessage(agentContext, {
      associatedRecordId: options.proofRecord.id,
      messageClass: V2RequestPresentationMessage,
    })

    if (!requestMessage) {
      throw new AriesFrameworkError('No proof request found.')
    }

    const requestAttachments = requestMessage.getAttachmentFormats()

    let result = {
      proofFormats: {},
    }
    for (const attachmentFormat of requestAttachments) {
      const service = this.getFormatServiceForFormat(attachmentFormat.format)

      if (!service) {
        throw new AriesFrameworkError('No format service found for getting requested.')
      }

      result = {
        ...result,
        ...(await service.getRequestedCredentialsForProofRequest(agentContext, {
          attachment: attachmentFormat.attachment,
          presentationProposal: undefined,
          config: options.config,
        })),
      }
    }

    return result
  }

  public async autoSelectCredentialsForProofRequest(
    options: FormatRetrievedCredentialOptions<PFs>
  ): Promise<FormatRequestedCredentialReturn<PFs>> {
    let returnValue = {
      proofFormats: {},
    }
    for (const [id] of Object.entries(options.proofFormats)) {
      const formatService = this.formatServiceMap[id]
      const credentials = await formatService.autoSelectCredentialsForProofRequest(options)
      returnValue = { ...returnValue, ...credentials }
    }

    return returnValue
  }

  public registerHandlers(
    dispatcher: Dispatcher,
    agentConfig: AgentConfig,
    proofResponseCoordinator: ProofResponseCoordinator,
    mediationRecipientService: MediationRecipientService,
    routingService: RoutingService
  ): void {
    dispatcher.registerHandler(
      new V2ProposePresentationHandler<PFs>(this, agentConfig, this.didCommMessageRepository, proofResponseCoordinator)
    )

    dispatcher.registerHandler(
      new V2RequestPresentationHandler(
        this,
        agentConfig,
        proofResponseCoordinator,
        mediationRecipientService,
        this.didCommMessageRepository,
        routingService
      )
    )

    dispatcher.registerHandler(
      new V2PresentationHandler(this, agentConfig, proofResponseCoordinator, this.didCommMessageRepository)
    )
    dispatcher.registerHandler(new V2PresentationAckHandler(this))
    dispatcher.registerHandler(new V2PresentationProblemReportHandler(this))
  }

  private getFormatServiceForFormat(format: ProofFormatSpec) {
    for (const service of Object.values(this.formatServiceMap)) {
      if (service.supportsFormat(format.format)) {
        return service
      }
    }
    return null
  }
}<|MERGE_RESOLUTION|>--- conflicted
+++ resolved
@@ -8,11 +8,7 @@
 import type { ProofResponseCoordinator } from '../../ProofResponseCoordinator'
 import type { ProofFormat } from '../../formats/ProofFormat'
 import type { ProofFormatService } from '../../formats/ProofFormatService'
-import type {
-  FormatCreateProblemReportOptions,
-  FormatProcessRequestOptions,
-} from '../../formats/models/ProofFormatServiceOptions'
-import type { PresentationExchangeProofFormat } from '../../formats/presentation-exchange/PresentationExchangeProofFormat'
+import type { CreateProblemReportOptions } from '../../formats/models/ProofFormatServiceOptions'
 import type { ProofFormatSpec } from '../../models/ProofFormatSpec'
 import type {
   CreateAckOptions,
@@ -43,13 +39,8 @@
 import { ConnectionService } from '../../../connections'
 import { ProofService } from '../../ProofService'
 import { PresentationProblemReportReason } from '../../errors/PresentationProblemReportReason'
-import { V2_INDY_PRESENTATION_REQUEST } from '../../formats/ProofFormatConstants'
 import { IndyProofFormatService } from '../../formats/indy/IndyProofFormatService'
-<<<<<<< HEAD
 import { PresentationExchangeFormatService } from '../../formats/presentation-exchange/PresentationExchangeFormatService'
-import { ProofProtocolVersion } from '../../models/ProofProtocolVersion'
-=======
->>>>>>> e37575f5
 import { ProofState } from '../../models/ProofState'
 import { PresentationRecordType, ProofExchangeRecord, ProofRepository } from '../../repository'
 
@@ -102,14 +93,7 @@
     const formats = []
     for (const key of Object.keys(options.proofFormats)) {
       const service = this.formatServiceMap[key]
-<<<<<<< HEAD
-
-      const formatOptions = await service.getProposalFormatOptions(options)
-
-      formats.push(await service.createProposal(formatOptions))
-=======
       formats.push(await service.createProposal({ formats: options.proofFormats }))
->>>>>>> e37575f5
     }
 
     const proposalMessage = new V2ProposalPresentationMessage({
@@ -153,9 +137,11 @@
     const formats = []
     for (const key of Object.keys(options.proofFormats)) {
       const service = this.formatServiceMap[key]
-      const formatOptions = await service.getProposalFormatOptions(options)
-
-      formats.push(await service.createProposal(formatOptions))
+      formats.push(
+        await service.createProposal({
+          formats: options.proofFormats,
+        })
+      )
     }
 
     const proposalMessage = new V2ProposalPresentationMessage({
@@ -351,13 +337,9 @@
 
     for (const attachmentFormat of requestAttachments) {
       const service = this.getFormatServiceForFormat(attachmentFormat.format)
-
-      const options = service?.createProcessRequestOptions(attachmentFormat)
-
-      if (!options) {
-        throw new AriesFrameworkError('Missing request attachment')
-      }
-      service?.processRequest(options)
+      service?.processRequest({
+        requestAttachment: attachmentFormat,
+      })
     }
 
     // assert
@@ -621,13 +603,8 @@
 
   public async createProblemReport(
     agentContext: AgentContext,
-<<<<<<< HEAD
-    options: FormatCreateProblemReportOptions
-  ): Promise<{ proofRecord: ProofRecord; message: AgentMessage }> {
-=======
     options: CreateProblemReportOptions
   ): Promise<{ proofRecord: ProofExchangeRecord; message: AgentMessage }> {
->>>>>>> e37575f5
     const msg = new V2PresentationProblemReportMessage({
       description: {
         code: PresentationProblemReportReason.Abandoned,
