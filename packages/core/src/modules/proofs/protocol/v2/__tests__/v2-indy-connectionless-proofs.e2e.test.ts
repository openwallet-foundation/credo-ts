--- conflicted
+++ resolved
@@ -247,45 +247,42 @@
   test('Faber starts with connection-less proof requests to Alice with auto-accept enabled and without an outbound transport', async () => {
     testLogger.test('Faber sends presentation request to Alice')
 
-    const { aliceAgent, faberAgent, aliceReplay, credDefId, faberReplay } = await setupProofsTest(
-      'Faber connection-less Proofs - Auto Accept',
-      'Alice connection-less Proofs - Auto Accept',
-      AutoAcceptProof.Always
-    )
+    const {
+      issuerAgent: faberAgent,
+      issuerReplay: faberReplay,
+      holderAgent: aliceAgent,
+      holderReplay: aliceReplay,
+      credentialDefinitionId,
+      issuerHolderConnectionId: faberConnectionId,
+    } = await setupAnonCredsTests({
+      issuerName: 'Faber connection-less Proofs v2 - Auto Accept',
+      holderName: 'Alice connection-less Proofs v2 - Auto Accept',
+      autoAcceptProofs: AutoAcceptProof.Always,
+      attributeNames: ['name', 'age'],
+    })
+
+    await issueLegacyAnonCredsCredential({
+      issuerAgent: faberAgent,
+      issuerReplay: faberReplay,
+      holderAgent: aliceAgent,
+      holderReplay: aliceReplay,
+      issuerHolderConnectionId: faberConnectionId,
+      offer: {
+        credentialDefinitionId,
+        attributes: [
+          {
+            name: 'name',
+            value: 'Alice',
+          },
+          {
+            name: 'age',
+            value: '99',
+          },
+        ],
+      },
+    })
 
     agents = [aliceAgent, faberAgent]
-
-    const attributes = {
-      name: new ProofAttributeInfo({
-        name: 'name',
-        restrictions: [
-          new AttributeFilter({
-            credentialDefinitionId: credDefId,
-          }),
-        ],
-      }),
-    }
-
-    const predicates = {
-      age: new ProofPredicateInfo({
-        name: 'age',
-        predicateType: PredicateType.GreaterThanOrEqualTo,
-        predicateValue: 50,
-        restrictions: [
-          new AttributeFilter({
-            credentialDefinitionId: credDefId,
-          }),
-        ],
-      }),
-    }
-
-    const aliceProofExchangeRecordPromise = waitForProofExchangeRecordSubject(aliceReplay, {
-      state: ProofState.Done,
-    })
-
-    const faberProofExchangeRecordPromise = waitForProofExchangeRecordSubject(faberReplay, {
-      state: ProofState.Done,
-    })
 
     // eslint-disable-next-line prefer-const
     let { message, proofRecord: faberProofExchangeRecord } = await faberAgent.proofs.createRequest({
@@ -294,11 +291,31 @@
         indy: {
           name: 'test-proof-request',
           version: '1.0',
-          requestedAttributes: attributes,
-          requestedPredicates: predicates,
+          requested_attributes: {
+            name: {
+              name: 'name',
+              restrictions: [
+                {
+                  cred_def_id: credentialDefinitionId,
+                },
+              ],
+            },
+          },
+          requested_predicates: {
+            age: {
+              name: 'age',
+              p_type: '>=',
+              p_value: 50,
+              restrictions: [
+                {
+                  cred_def_id: credentialDefinitionId,
+                },
+              ],
+            },
+          },
         },
       },
-      autoAcceptProof: AutoAcceptProof.Always,
+      autoAcceptProof: AutoAcceptProof.ContentApproved,
     })
 
     message.setService({
@@ -315,9 +332,13 @@
     message.setReturnRouting(ReturnRouteTypes.all, message.threadId)
 
     await aliceAgent.receiveMessage(requestMessage.toJSON())
-    await aliceProofExchangeRecordPromise
-
-    await faberProofExchangeRecordPromise
+    await waitForProofExchangeRecordSubject(aliceReplay, {
+      state: ProofState.Done,
+    })
+
+    await waitForProofExchangeRecordSubject(faberReplay, {
+      state: ProofState.Done,
+    })
   })
 
   test('Faber starts with connection-less proof requests to Alice with auto-accept enabled and both agents having a mediator', async () => {
@@ -498,15 +519,8 @@
       state: ProofState.Done,
     })
 
-<<<<<<< HEAD
-    await faberProofExchangeRecordPromise
-
-    await aliceAgent.mediationRecipient.stopMessagePickup()
-    await faberAgent.mediationRecipient.stopMessagePickup()
-=======
     await waitForProofExchangeRecordSubject(faberReplay, {
       state: ProofState.Done,
     })
->>>>>>> 518e5e4d
   })
 })