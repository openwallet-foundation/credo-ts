--- conflicted
+++ resolved
@@ -1,21 +1,11 @@
 import type { Agent } from '../../../../../agent/Agent'
 import type { ConnectionRecord } from '../../../../connections/repository/ConnectionRecord'
-<<<<<<< HEAD
-import type { ProposeProofOptions } from '../../../ProofsApiOptions'
-import type { ProofRecord } from '../../../repository'
-=======
 import type { AcceptProofProposalOptions } from '../../../ProofsApiOptions'
->>>>>>> e37575f5
 import type { PresentationPreview } from '../../v1/models/V1PresentationPreview'
 
-import { setupProofsTest, waitForProofExchangeRecord } from '../../../../../../tests/helpers'
+import { setupIndyProofsTest, waitForProofExchangeRecord } from '../../../../../../tests/helpers'
 import testLogger from '../../../../../../tests/logger'
 import { DidCommMessageRepository } from '../../../../../storage'
-<<<<<<< HEAD
-import { V2_INDY_PRESENTATION_PROPOSAL } from '../../../formats/ProofFormatConstants'
-import { ProofProtocolVersion } from '../../../models/ProofProtocolVersion'
-import { ProofState } from '../../../models/ProofState'
-=======
 import {
   V2_INDY_PRESENTATION_PROPOSAL,
   V2_INDY_PRESENTATION_REQUEST,
@@ -24,7 +14,6 @@
 import { ProofState } from '../../../models/ProofState'
 import { ProofExchangeRecord } from '../../../repository/ProofExchangeRecord'
 import { V2PresentationMessage, V2RequestPresentationMessage } from '../messages'
->>>>>>> e37575f5
 import { V2ProposalPresentationMessage } from '../messages/V2ProposalPresentationMessage'
 
 describe('Present Proof', () => {
@@ -32,19 +21,15 @@
   let aliceAgent: Agent
   let aliceConnection: ConnectionRecord
   let presentationPreview: PresentationPreview
-<<<<<<< HEAD
-  let faberPresentationRecord: ProofRecord
-=======
   let faberProofExchangeRecord: ProofExchangeRecord
   let aliceProofExchangeRecord: ProofExchangeRecord
->>>>>>> e37575f5
   let didCommMessageRepository: DidCommMessageRepository
 
   beforeAll(async () => {
     testLogger.test('Initializing the agents')
-    ;({ faberAgent, aliceAgent, aliceConnection, presentationPreview } = await setupProofsTest(
-      'Faber agent',
-      'Alice agent'
+    ;({ faberAgent, aliceAgent, aliceConnection, presentationPreview } = await setupIndyProofsTest(
+      'Faber agent v2 present proof',
+      'Alice agent v2 present proof'
     ))
   })
 
@@ -69,7 +54,7 @@
       proofFormats: {
         indy: {
           name: 'ProofRequest',
-          nonce: '58d223e5-fc4d-4448-b74c-5eb11c6b558f',
+          nonce: '947121108704767252195126',
           version: '1.0',
           attributes: presentationPreview.attributes,
           predicates: presentationPreview.predicates,
@@ -78,24 +63,13 @@
       comment: 'V2 propose proof test',
     })
 
-<<<<<<< HEAD
-    await aliceAgent.proofs.proposeProof(proposeOptions)
-
-    testLogger.test('Faber waits for presentation from Alice')
-    faberPresentationRecord = await faberPresentationRecordPromise
-=======
     testLogger.test('Faber waits for presentation from Alice')
     faberProofExchangeRecord = await faberPresentationRecordPromise
->>>>>>> e37575f5
 
     didCommMessageRepository = faberAgent.injectionContainer.resolve<DidCommMessageRepository>(DidCommMessageRepository)
 
     const proposal = await didCommMessageRepository.findAgentMessage(faberAgent.context, {
-<<<<<<< HEAD
-      associatedRecordId: faberPresentationRecord.id,
-=======
       associatedRecordId: faberProofExchangeRecord.id,
->>>>>>> e37575f5
       messageClass: V2ProposalPresentationMessage,
     })
 
@@ -119,21 +93,13 @@
       id: expect.any(String),
       comment: 'V2 propose proof test',
     })
-<<<<<<< HEAD
-    expect(faberPresentationRecord).toMatchObject({
-      id: expect.anything(),
-      threadId: faberPresentationRecord.threadId,
-=======
     expect(faberProofExchangeRecord).toMatchObject({
       id: expect.anything(),
       threadId: faberProofExchangeRecord.threadId,
->>>>>>> e37575f5
       state: ProofState.ProposalReceived,
       protocolVersion: 'v2',
     })
   })
-<<<<<<< HEAD
-=======
 
   test(`Faber accepts the Proposal send by Alice`, async () => {
     // Accept Proposal
@@ -282,5 +248,4 @@
       state: ProofState.Done,
     })
   })
->>>>>>> e37575f5
 })