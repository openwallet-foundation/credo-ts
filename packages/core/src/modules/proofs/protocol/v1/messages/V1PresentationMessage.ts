--- conflicted
+++ resolved
@@ -67,10 +67,6 @@
   }
 
   public getPresentationAttachmentById(id: string): Attachment | undefined {
-<<<<<<< HEAD
-    return this.presentationAttachments.find((attachment) => attachment.id == id)
-=======
     return this.presentationAttachments.find((attachment) => attachment.id === id)
->>>>>>> fb8d58b8
   }
 }