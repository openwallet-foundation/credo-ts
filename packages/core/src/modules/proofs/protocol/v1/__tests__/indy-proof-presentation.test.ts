import type { Agent } from '../../../../../agent/Agent'
import type { ConnectionRecord } from '../../../../connections/repository/ConnectionRecord'
import type { PresentationPreview } from '../models/V1PresentationPreview'

<<<<<<< HEAD
import { setupIndyProofsTest, waitForProofRecord } from '../../../../../../tests/helpers'
=======
import { setupProofsTest, waitForProofExchangeRecord } from '../../../../../../tests/helpers'
>>>>>>> e37575f5
import testLogger from '../../../../../../tests/logger'
import { DidCommMessageRepository } from '../../../../../storage/didcomm'
import { ProofState } from '../../../models/ProofState'
import { ProofExchangeRecord } from '../../../repository/ProofExchangeRecord'
import { V1PresentationMessage, V1ProposePresentationMessage, V1RequestPresentationMessage } from '../messages'

describe('Present Proof', () => {
  let faberAgent: Agent
  let aliceAgent: Agent
  let aliceConnection: ConnectionRecord
  let presentationPreview: PresentationPreview
  let faberProofExchangeRecord: ProofExchangeRecord
  let aliceProofExchangeRecord: ProofExchangeRecord
  let didCommMessageRepository: DidCommMessageRepository

  beforeAll(async () => {
    testLogger.test('Initializing the agents')
    ;({ faberAgent, aliceAgent, aliceConnection, presentationPreview } = await setupIndyProofsTest(
      'Faber Agent Proofs',
      'Alice Agent Proofs'
    ))
  })

  afterAll(async () => {
    testLogger.test('Shutting down both agents')
    await faberAgent.shutdown()
    await faberAgent.wallet.delete()
    await aliceAgent.shutdown()
    await aliceAgent.wallet.delete()
  })

  test(`Alice Creates and sends Proof Proposal to Faber`, async () => {
    testLogger.test('Alice sends proof proposal to Faber')

    const faberProofExchangeRecordPromise = waitForProofExchangeRecord(faberAgent, {
      state: ProofState.ProposalReceived,
    })

    aliceProofExchangeRecord = await aliceAgent.proofs.proposeProof({
      connectionId: aliceConnection.id,
      protocolVersion: 'v1',
      proofFormats: {
        indy: {
          name: 'ProofRequest',
          nonce: '58d223e5-fc4d-4448-b74c-5eb11c6b558f',
          version: '1.0',
          attributes: presentationPreview.attributes,
          predicates: presentationPreview.predicates,
        },
      },
      comment: 'V1 propose proof test',
    })

    testLogger.test('Faber waits for presentation from Alice')

    faberProofExchangeRecord = await faberProofExchangeRecordPromise

    didCommMessageRepository = faberAgent.injectionContainer.resolve<DidCommMessageRepository>(DidCommMessageRepository)

    const proposal = await didCommMessageRepository.findAgentMessage(faberAgent.context, {
      associatedRecordId: faberProofExchangeRecord.id,
      messageClass: V1ProposePresentationMessage,
    })

    expect(proposal).toMatchObject({
      type: 'https://didcomm.org/present-proof/1.0/propose-presentation',
      id: expect.any(String),
      comment: 'V1 propose proof test',
      presentationProposal: {
        type: 'https://didcomm.org/present-proof/1.0/presentation-preview',
        attributes: [
          {
            name: 'name',
            credentialDefinitionId: presentationPreview.attributes[0].credentialDefinitionId,
            value: 'John',
            referent: '0',
          },
          {
            name: 'image_0',
            credentialDefinitionId: presentationPreview.attributes[1].credentialDefinitionId,
          },
        ],
        predicates: [
          {
            name: 'age',
            credentialDefinitionId: presentationPreview.predicates[0].credentialDefinitionId,
            predicate: '>=',
            threshold: 50,
          },
        ],
      },
    })
    expect(faberProofExchangeRecord).toMatchObject({
      id: expect.anything(),
      threadId: faberProofExchangeRecord.threadId,
      state: ProofState.ProposalReceived,
      protocolVersion: 'v1',
    })
  })

  test(`Faber accepts the Proposal send by Alice`, async () => {
    // Accept Proposal
    const aliceProofExchangeRecordPromise = waitForProofExchangeRecord(aliceAgent, {
      threadId: faberProofExchangeRecord.threadId,
      state: ProofState.RequestReceived,
    })

    testLogger.test('Faber accepts presentation proposal from Alice')
    faberProofExchangeRecord = await faberAgent.proofs.acceptProposal({
      proofRecordId: faberProofExchangeRecord.id,
    })

    testLogger.test('Alice waits for proof request from Faber')
    aliceProofExchangeRecord = await aliceProofExchangeRecordPromise

    didCommMessageRepository = faberAgent.injectionContainer.resolve<DidCommMessageRepository>(DidCommMessageRepository)

    const request = await didCommMessageRepository.findAgentMessage(faberAgent.context, {
      associatedRecordId: faberProofExchangeRecord.id,
      messageClass: V1RequestPresentationMessage,
    })

    expect(request).toMatchObject({
      type: 'https://didcomm.org/present-proof/1.0/request-presentation',
      id: expect.any(String),
      requestPresentationAttachments: [
        {
          id: 'libindy-request-presentation-0',
          mimeType: 'application/json',
          data: {
            base64: expect.any(String),
          },
        },
      ],
      thread: {
        threadId: faberProofExchangeRecord.threadId,
      },
    })
    expect(aliceProofExchangeRecord).toMatchObject({
      id: expect.anything(),
      threadId: faberProofExchangeRecord.threadId,
      state: ProofState.RequestReceived,
      protocolVersion: 'v1',
    })
  })

  test(`Alice accepts presentation request from Faber`, async () => {
    const requestedCredentials = await aliceAgent.proofs.autoSelectCredentialsForProofRequest({
      proofRecordId: aliceProofExchangeRecord.id,
      config: {
        filterByPresentationPreview: true,
      },
    })

    const faberProofExchangeRecordPromise = waitForProofExchangeRecord(faberAgent, {
      threadId: aliceProofExchangeRecord.threadId,
      state: ProofState.PresentationReceived,
    })

    await aliceAgent.proofs.acceptRequest({
      proofRecordId: aliceProofExchangeRecord.id,
      proofFormats: { indy: requestedCredentials.proofFormats.indy },
    })

    // Faber waits for the presentation from Alice
    testLogger.test('Faber waits for presentation from Alice')
    faberProofExchangeRecord = await faberProofExchangeRecordPromise

    const presentation = await didCommMessageRepository.findAgentMessage(faberAgent.context, {
      associatedRecordId: faberProofExchangeRecord.id,
      messageClass: V1PresentationMessage,
    })

    expect(presentation).toMatchObject({
      type: 'https://didcomm.org/present-proof/1.0/presentation',
      id: expect.any(String),
      presentationAttachments: [
        {
          id: 'libindy-presentation-0',
          mimeType: 'application/json',
          data: {
            base64: expect.any(String),
          },
        },
      ],
      appendedAttachments: [
        {
          id: expect.any(String),
          filename: expect.any(String),
          data: {
            base64: expect.any(String),
          },
        },
      ],
      thread: {
        threadId: expect.any(String),
      },
    })

    expect(faberProofExchangeRecord.id).not.toBeNull()
    expect(faberProofExchangeRecord).toMatchObject({
      threadId: faberProofExchangeRecord.threadId,
      state: ProofState.PresentationReceived,
      protocolVersion: 'v1',
    })
  })

  test(`Faber accepts the presentation provided by Alice`, async () => {
    const aliceProofExchangeRecordPromise = waitForProofExchangeRecord(aliceAgent, {
      threadId: aliceProofExchangeRecord.threadId,
      state: ProofState.Done,
    })

    // Faber accepts the presentation provided by Alice
    await faberAgent.proofs.acceptPresentation(faberProofExchangeRecord.id)

    // Alice waits until she received a presentation acknowledgement
    testLogger.test('Alice waits until she receives a presentation acknowledgement')
    aliceProofExchangeRecord = await aliceProofExchangeRecordPromise

    expect(faberProofExchangeRecord).toMatchObject({
      type: ProofExchangeRecord.type,
      id: expect.any(String),
      createdAt: expect.any(Date),
      threadId: aliceProofExchangeRecord.threadId,
      connectionId: expect.any(String),
      isVerified: true,
      state: ProofState.PresentationReceived,
    })

    expect(aliceProofExchangeRecord).toMatchObject({
      type: ProofExchangeRecord.type,
      id: expect.any(String),
      createdAt: expect.any(Date),
      threadId: faberProofExchangeRecord.threadId,
      connectionId: expect.any(String),
      state: ProofState.Done,
    })
  })
})<|MERGE_RESOLUTION|>--- conflicted
+++ resolved
@@ -1,16 +1,12 @@
 import type { Agent } from '../../../../../agent/Agent'
 import type { ConnectionRecord } from '../../../../connections/repository/ConnectionRecord'
+import type { ProofExchangeRecord } from '../../../repository'
 import type { PresentationPreview } from '../models/V1PresentationPreview'
 
-<<<<<<< HEAD
-import { setupIndyProofsTest, waitForProofRecord } from '../../../../../../tests/helpers'
-=======
-import { setupProofsTest, waitForProofExchangeRecord } from '../../../../../../tests/helpers'
->>>>>>> e37575f5
+import { setupIndyProofsTest, waitForProofExchangeRecord } from '../../../../../../tests/helpers'
 import testLogger from '../../../../../../tests/logger'
 import { DidCommMessageRepository } from '../../../../../storage/didcomm'
 import { ProofState } from '../../../models/ProofState'
-import { ProofExchangeRecord } from '../../../repository/ProofExchangeRecord'
 import { V1PresentationMessage, V1ProposePresentationMessage, V1RequestPresentationMessage } from '../messages'
 
 describe('Present Proof', () => {
@@ -18,8 +14,8 @@
   let aliceAgent: Agent
   let aliceConnection: ConnectionRecord
   let presentationPreview: PresentationPreview
-  let faberProofExchangeRecord: ProofExchangeRecord
-  let aliceProofExchangeRecord: ProofExchangeRecord
+  let faberProofRecord: ProofExchangeRecord
+  let aliceProofRecord: ProofExchangeRecord
   let didCommMessageRepository: DidCommMessageRepository
 
   beforeAll(async () => {
@@ -41,11 +37,11 @@
   test(`Alice Creates and sends Proof Proposal to Faber`, async () => {
     testLogger.test('Alice sends proof proposal to Faber')
 
-    const faberProofExchangeRecordPromise = waitForProofExchangeRecord(faberAgent, {
+    const faberProofRecordPromise = waitForProofExchangeRecord(faberAgent, {
       state: ProofState.ProposalReceived,
     })
 
-    aliceProofExchangeRecord = await aliceAgent.proofs.proposeProof({
+    aliceProofRecord = await aliceAgent.proofs.proposeProof({
       connectionId: aliceConnection.id,
       protocolVersion: 'v1',
       proofFormats: {
@@ -62,12 +58,12 @@
 
     testLogger.test('Faber waits for presentation from Alice')
 
-    faberProofExchangeRecord = await faberProofExchangeRecordPromise
+    faberProofRecord = await faberProofRecordPromise
 
     didCommMessageRepository = faberAgent.injectionContainer.resolve<DidCommMessageRepository>(DidCommMessageRepository)
 
     const proposal = await didCommMessageRepository.findAgentMessage(faberAgent.context, {
-      associatedRecordId: faberProofExchangeRecord.id,
+      associatedRecordId: faberProofRecord.id,
       messageClass: V1ProposePresentationMessage,
     })
 
@@ -99,9 +95,9 @@
         ],
       },
     })
-    expect(faberProofExchangeRecord).toMatchObject({
+    expect(faberProofRecord).toMatchObject({
       id: expect.anything(),
-      threadId: faberProofExchangeRecord.threadId,
+      threadId: faberProofRecord.threadId,
       state: ProofState.ProposalReceived,
       protocolVersion: 'v1',
     })
@@ -109,23 +105,23 @@
 
   test(`Faber accepts the Proposal send by Alice`, async () => {
     // Accept Proposal
-    const aliceProofExchangeRecordPromise = waitForProofExchangeRecord(aliceAgent, {
-      threadId: faberProofExchangeRecord.threadId,
+    const aliceProofRecordPromise = waitForProofExchangeRecord(aliceAgent, {
+      threadId: faberProofRecord.threadId,
       state: ProofState.RequestReceived,
     })
 
     testLogger.test('Faber accepts presentation proposal from Alice')
-    faberProofExchangeRecord = await faberAgent.proofs.acceptProposal({
-      proofRecordId: faberProofExchangeRecord.id,
+    faberProofRecord = await faberAgent.proofs.acceptProposal({
+      proofRecordId: faberProofRecord.id,
     })
 
     testLogger.test('Alice waits for proof request from Faber')
-    aliceProofExchangeRecord = await aliceProofExchangeRecordPromise
+    aliceProofRecord = await aliceProofRecordPromise
 
     didCommMessageRepository = faberAgent.injectionContainer.resolve<DidCommMessageRepository>(DidCommMessageRepository)
 
     const request = await didCommMessageRepository.findAgentMessage(faberAgent.context, {
-      associatedRecordId: faberProofExchangeRecord.id,
+      associatedRecordId: faberProofRecord.id,
       messageClass: V1RequestPresentationMessage,
     })
 
@@ -142,12 +138,12 @@
         },
       ],
       thread: {
-        threadId: faberProofExchangeRecord.threadId,
-      },
-    })
-    expect(aliceProofExchangeRecord).toMatchObject({
+        threadId: faberProofRecord.threadId,
+      },
+    })
+    expect(aliceProofRecord).toMatchObject({
       id: expect.anything(),
-      threadId: faberProofExchangeRecord.threadId,
+      threadId: faberProofRecord.threadId,
       state: ProofState.RequestReceived,
       protocolVersion: 'v1',
     })
@@ -155,28 +151,28 @@
 
   test(`Alice accepts presentation request from Faber`, async () => {
     const requestedCredentials = await aliceAgent.proofs.autoSelectCredentialsForProofRequest({
-      proofRecordId: aliceProofExchangeRecord.id,
+      proofRecordId: aliceProofRecord.id,
       config: {
         filterByPresentationPreview: true,
       },
     })
 
-    const faberProofExchangeRecordPromise = waitForProofExchangeRecord(faberAgent, {
-      threadId: aliceProofExchangeRecord.threadId,
+    const faberProofRecordPromise = waitForProofExchangeRecord(faberAgent, {
+      threadId: aliceProofRecord.threadId,
       state: ProofState.PresentationReceived,
     })
 
     await aliceAgent.proofs.acceptRequest({
-      proofRecordId: aliceProofExchangeRecord.id,
+      proofRecordId: aliceProofRecord.id,
       proofFormats: { indy: requestedCredentials.proofFormats.indy },
     })
 
     // Faber waits for the presentation from Alice
     testLogger.test('Faber waits for presentation from Alice')
-    faberProofExchangeRecord = await faberProofExchangeRecordPromise
+    faberProofRecord = await faberProofRecordPromise
 
     const presentation = await didCommMessageRepository.findAgentMessage(faberAgent.context, {
-      associatedRecordId: faberProofExchangeRecord.id,
+      associatedRecordId: faberProofRecord.id,
       messageClass: V1PresentationMessage,
     })
 
@@ -206,42 +202,42 @@
       },
     })
 
-    expect(faberProofExchangeRecord.id).not.toBeNull()
-    expect(faberProofExchangeRecord).toMatchObject({
-      threadId: faberProofExchangeRecord.threadId,
+    expect(faberProofRecord.id).not.toBeNull()
+    expect(faberProofRecord).toMatchObject({
+      threadId: faberProofRecord.threadId,
       state: ProofState.PresentationReceived,
       protocolVersion: 'v1',
     })
   })
 
   test(`Faber accepts the presentation provided by Alice`, async () => {
-    const aliceProofExchangeRecordPromise = waitForProofExchangeRecord(aliceAgent, {
-      threadId: aliceProofExchangeRecord.threadId,
+    const aliceProofRecordPromise = waitForProofExchangeRecord(aliceAgent, {
+      threadId: aliceProofRecord.threadId,
       state: ProofState.Done,
     })
 
     // Faber accepts the presentation provided by Alice
-    await faberAgent.proofs.acceptPresentation(faberProofExchangeRecord.id)
+    await faberAgent.proofs.acceptPresentation(faberProofRecord.id)
 
     // Alice waits until she received a presentation acknowledgement
     testLogger.test('Alice waits until she receives a presentation acknowledgement')
-    aliceProofExchangeRecord = await aliceProofExchangeRecordPromise
-
-    expect(faberProofExchangeRecord).toMatchObject({
-      type: ProofExchangeRecord.type,
+    aliceProofRecord = await aliceProofRecordPromise
+
+    expect(faberProofRecord).toMatchObject({
+      // type: ProofRecord.name,
       id: expect.any(String),
       createdAt: expect.any(Date),
-      threadId: aliceProofExchangeRecord.threadId,
+      threadId: aliceProofRecord.threadId,
       connectionId: expect.any(String),
       isVerified: true,
       state: ProofState.PresentationReceived,
     })
 
-    expect(aliceProofExchangeRecord).toMatchObject({
-      type: ProofExchangeRecord.type,
+    expect(aliceProofRecord).toMatchObject({
+      // type: ProofRecord.name,
       id: expect.any(String),
       createdAt: expect.any(Date),
-      threadId: faberProofExchangeRecord.threadId,
+      threadId: faberProofRecord.threadId,
       connectionId: expect.any(String),
       state: ProofState.Done,
     })
