<<<<<<< HEAD
import type { AgentMessage } from '../../agent/AgentMessage'
import type { ProofService } from './ProofService'
import type {
  AcceptPresentationOptions,
  AcceptProposalOptions,
  AutoSelectCredentialsForProofRequestOptions,
  OutOfBandRequestOptions,
  ProposeProofOptions,
  RequestProofOptions,
} from './models/ModuleOptions'
import type { AutoAcceptProof } from './models/ProofAutoAcceptType'
import type {
  CreateOutOfBandRequestOptions,
  CreatePresentationOptions,
  CreateProposalOptions,
  CreateRequestOptions,
  ProofRequestFromProposalOptions,
} from './models/ProofServiceOptions'
import type { RequestedCredentialsFormats } from './models/SharedOptions'
import type { ProofRecord } from './repository/ProofRecord'

import { Lifecycle, scoped } from 'tsyringe'

import { AgentConfig } from '../../agent/AgentConfig'
import { Dispatcher } from '../../agent/Dispatcher'
import { MessageSender } from '../../agent/MessageSender'
import { createOutboundMessage } from '../../agent/helpers'
import { ServiceDecorator } from '../../decorators/service/ServiceDecorator'
import { AriesFrameworkError } from '../../error'
import { DidCommMessageRole } from '../../storage'
import { ConnectionService } from '../connections/services/ConnectionService'
import { MediationRecipientService } from '../routing/services/MediationRecipientService'

import { ProofResponseCoordinator } from './ProofResponseCoordinator'
import { ProofProtocolVersion } from './models/ProofProtocolVersion'
import { ProofState } from './models/ProofState'
import { V1ProofService } from './protocol/v1/V1ProofService'
import { V2ProofService } from './protocol/v2/V2ProofService'
import { ProofRepository } from './repository/ProofRepository'

@scoped(Lifecycle.ContainerScoped)
export class ProofsModule {
  private connectionService: ConnectionService
  private messageSender: MessageSender
  private agentConfig: AgentConfig
  private mediationRecipientService: MediationRecipientService
  private serviceMap: { [key in ProofProtocolVersion]: ProofService }
  private proofRepository: ProofRepository

  public constructor(
    dispatcher: Dispatcher,
    connectionService: ConnectionService,
    messageSender: MessageSender,
    agentConfig: AgentConfig,
    mediationRecipientService: MediationRecipientService,
    v1ProofService: V1ProofService,
    v2ProofService: V2ProofService,
    proofRepository: ProofRepository
  ) {
    this.connectionService = connectionService
    this.messageSender = messageSender
    this.agentConfig = agentConfig
    this.mediationRecipientService = mediationRecipientService
    this.proofRepository = proofRepository

    this.serviceMap = {
      [ProofProtocolVersion.V1]: v1ProofService,
      [ProofProtocolVersion.V2]: v2ProofService,
    }

    this.registerHandlers(dispatcher, mediationRecipientService)
  }

  private getService(protocolVersion: ProofProtocolVersion) {
    return this.serviceMap[protocolVersion]
  }

  /**
   * Initiate a new presentation exchange as prover by sending a presentation proposal message
   * to the connection with the specified connection id.
   *
   * @param options multiple properties like protocol version, connection id, proof format (indy/ presentation exchange)
   * to include in the message
   * @returns Proof record associated with the sent proposal message
   */
  public async proposeProof(options: ProposeProofOptions): Promise<ProofRecord> {
    const version: ProofProtocolVersion = options.protocolVersion

    const service = this.getService(version)

    const { connectionId } = options

    const connection = await this.connectionService.getById(connectionId)

    // Assert
    connection.assertReady()

    const proposalOptions: CreateProposalOptions = {
      connectionRecord: connection,
      protocolVersion: version,
      proofFormats: options.proofFormats,
      autoAcceptProof: options.autoAcceptProof,
      goalCode: options.goalCode,
      comment: options.comment,
    }

    const { message, proofRecord } = await service.createProposal(proposalOptions)

    const outbound = createOutboundMessage(connection, message)
    await this.messageSender.sendMessage(outbound)

    return proofRecord
  }

  /**
   * Accept a presentation proposal as verifier (by sending a presentation request message) to the connection
   * associated with the proof record.
   *
   * @param options multiple properties like proof record id, additional configuration for creating the request
   * @returns Proof record associated with the presentation request
   */
  public async acceptProposal(options: AcceptProposalOptions): Promise<ProofRecord> {
    const { proofRecordId } = options
    const proofRecord = await this.getById(proofRecordId)

    const service = this.getService(proofRecord.protocolVersion)

    if (!proofRecord.connectionId) {
      throw new AriesFrameworkError(
        `No connectionId found for credential record '${proofRecord.id}'. Connection-less issuance does not support presentation proposal or negotiation.`
      )
    }

    const connection = await this.connectionService.getById(proofRecord.connectionId)

    // Assert
    connection.assertReady()

    const proofRequestFromProposalOptions: ProofRequestFromProposalOptions = {
      proofRecord,
    }

    const proofRequest = await service.createProofRequestFromProposal(proofRequestFromProposalOptions)

    const { message } = await service.createRequestAsResponse({
      proofRecord: proofRecord,
      proofFormats: proofRequest,
      goalCode: options.goalCode,
      willConfirm: options.willConfirm ?? true,
      comment: options.comment,
    })
=======
import type { DependencyManager, Module } from '../../plugins'
import type { ProofsModuleConfigOptions } from './ProofsModuleConfig'

import { ProofsApi } from './ProofsApi'
import { ProofsModuleConfig } from './ProofsModuleConfig'
import { ProofRepository } from './repository'
import { ProofService } from './services'

export class ProofsModule implements Module {
  public readonly config: ProofsModuleConfig

  public constructor(config?: ProofsModuleConfigOptions) {
    this.config = new ProofsModuleConfig(config)
  }

  /**
   * Registers the dependencies of the proofs module on the dependency manager.
   */
  public register(dependencyManager: DependencyManager) {
    // Api
    dependencyManager.registerContextScoped(ProofsApi)

    // Config
    dependencyManager.registerInstance(ProofsModuleConfig, this.config)
>>>>>>> d2fe29e0

    // Services
    dependencyManager.registerSingleton(ProofService)

    // Repositories
    dependencyManager.registerSingleton(ProofRepository)
  }
<<<<<<< HEAD

  /**
   * Initiate a new presentation exchange as verifier by sending a presentation request message
   * to the connection with the specified connection id
   *
   * @param options multiple properties like connection id, protocol version, proof Formats to build the proof request
   * @returns Proof record associated with the sent request message
   */
  public async requestProof(options: RequestProofOptions): Promise<ProofRecord> {
    const version: ProofProtocolVersion = options.protocolVersion
    const service = this.getService(options.protocolVersion)

    const connection = await this.connectionService.getById(options.connectionId)

    // Assert
    connection.assertReady()

    const createProofRequest: CreateRequestOptions = {
      connectionRecord: connection,
      proofFormats: options.proofFormats,
      protocolVersion: version,
      autoAcceptProof: options.autoAcceptProof,
      comment: options.comment,
    }
    const { message, proofRecord } = await service.createRequest(createProofRequest)

    const outboundMessage = createOutboundMessage(connection, message)
    await this.messageSender.sendMessage(outboundMessage)

    return proofRecord
  }

  /**
   * Initiate a new presentation exchange as verifier by creating a presentation request
   * not bound to any connection. The request must be delivered out-of-band to the holder
   *
   * @param options multiple properties like protocol version and proof formats to build the proof request
   * @returns The proof record and proof request message
   */
  public async createOutOfBandRequest(options: OutOfBandRequestOptions): Promise<{
    message: AgentMessage
    proofRecord: ProofRecord
  }> {
    const version: ProofProtocolVersion = options.protocolVersion

    const service = this.getService(version)

    const createProofRequest: CreateOutOfBandRequestOptions = {
      proofFormats: options.proofFormats,
      protocolVersion: version,
      autoAcceptProof: options.autoAcceptProof,
      comment: options.comment,
    }

    const { message, proofRecord } = await service.createRequest(createProofRequest)

    // Create and set ~service decorator
    const routing = await this.mediationRecipientService.getRouting()
    message.service = new ServiceDecorator({
      serviceEndpoint: routing.endpoints[0],
      recipientKeys: [routing.recipientKey.publicKeyBase58],
      routingKeys: routing.routingKeys.map((key) => key.publicKeyBase58),
    })

    // Save ~service decorator to record (to remember our verkey)

    await service.saveOrUpdatePresentationMessage({
      message,
      proofRecord: proofRecord,
      role: DidCommMessageRole.Sender,
    })

    await service.update(proofRecord)

    return { proofRecord, message }
  }

  /**
   * Accept a presentation request as prover (by sending a presentation message) to the connection
   * associated with the proof record.
   *
   * @param options multiple properties like proof record id, proof formats to accept requested credentials object
   * specifying which credentials to use for the proof
   * @returns Proof record associated with the sent presentation message
   */
  public async acceptRequest(options: AcceptPresentationOptions): Promise<ProofRecord> {
    const { proofRecordId, proofFormats, comment } = options

    const record = await this.getById(proofRecordId)

    const version: ProofProtocolVersion = record.protocolVersion
    const service = this.getService(version)

    const presentationOptions: CreatePresentationOptions = {
      proofFormats,
      proofRecord: record,
      comment,
    }
    const { message, proofRecord } = await service.createPresentation(presentationOptions)

    const requestMessage = await service.findRequestMessage(proofRecord.id)

    // Use connection if present
    if (proofRecord.connectionId) {
      const connection = await this.connectionService.getById(proofRecord.connectionId)

      // Assert
      connection.assertReady()

      const outboundMessage = createOutboundMessage(connection, message)
      await this.messageSender.sendMessage(outboundMessage)

      return proofRecord
    }

    // Use ~service decorator otherwise
    else if (requestMessage?.service) {
      // Create ~service decorator
      const routing = await this.mediationRecipientService.getRouting()
      const ourService = new ServiceDecorator({
        serviceEndpoint: routing.endpoints[0],
        recipientKeys: [routing.recipientKey.publicKeyBase58],
        routingKeys: routing.routingKeys.map((key) => key.publicKeyBase58),
      })

      const recipientService = requestMessage.service

      // Set and save ~service decorator to record (to remember our verkey)
      message.service = ourService

      await service.saveOrUpdatePresentationMessage({
        proofRecord: proofRecord,
        message: message,
        role: DidCommMessageRole.Sender,
      })

      await this.messageSender.sendMessageToService({
        message,
        service: recipientService.resolvedDidCommService,
        senderKey: ourService.resolvedDidCommService.recipientKeys[0],
        returnRoute: true,
      })

      return proofRecord
    }
    // Cannot send message without connectionId or ~service decorator
    else {
      throw new AriesFrameworkError(
        `Cannot accept presentation request without connectionId or ~service decorator on presentation request.`
      )
    }
  }

  /**
   * Declines a proof request as holder
   * @param proofRecordId the id of the proof request to be declined
   * @returns proof record that was declined
   */
  public async declineRequest(proofRecordId: string): Promise<ProofRecord> {
    const proofRecord = await this.getById(proofRecordId)
    const service = this.getService(proofRecord.protocolVersion)

    proofRecord.assertState(ProofState.RequestReceived)

    await service.updateState(proofRecord, ProofState.Declined)

    return proofRecord
  }

  /**
   * Accept a presentation as prover (by sending a presentation acknowledgement message) to the connection
   * associated with the proof record.
   *
   * @param proofRecordId The id of the proof record for which to accept the presentation
   * @returns Proof record associated with the sent presentation acknowledgement message
   *
   */
  public async acceptPresentation(proofRecordId: string): Promise<ProofRecord> {
    const record = await this.getById(proofRecordId)
    const service = this.getService(record.protocolVersion)

    const { message, proofRecord } = await service.createAck({
      proofRecord: record,
    })

    const requestMessage = await service.findRequestMessage(record.id)

    const presentationMessage = await service.findPresentationMessage(record.id)

    // Use connection if present
    if (proofRecord.connectionId) {
      const connection = await this.connectionService.getById(proofRecord.connectionId)

      // Assert
      connection.assertReady()

      const outboundMessage = createOutboundMessage(connection, message)
      await this.messageSender.sendMessage(outboundMessage)
    }
    // Use ~service decorator otherwise
    else if (requestMessage?.service && presentationMessage?.service) {
      const recipientService = presentationMessage?.service
      const ourService = requestMessage.service

      await this.messageSender.sendMessageToService({
        message,
        service: recipientService.resolvedDidCommService,
        senderKey: ourService.resolvedDidCommService.recipientKeys[0],
        returnRoute: true,
      })
    }
    // Cannot send message without credentialId or ~service decorator
    else {
      throw new AriesFrameworkError(
        `Cannot accept presentation without connectionId or ~service decorator on presentation message.`
      )
    }

    return record
  }

  /**
   * Create a {@link RetrievedCredentials} object. Given input proof request and presentation proposal,
   * use credentials in the wallet to build indy requested credentials object for input to proof creation.
   * If restrictions allow, self attested attributes will be used.
   *
   * @param options multiple properties like proof record id and optional configuration
   * @returns RequestedCredentials
   */
  public async autoSelectCredentialsForProofRequest(
    options: AutoSelectCredentialsForProofRequestOptions
  ): Promise<RequestedCredentialsFormats> {
    const proofRecord = await this.getById(options.proofRecordId)

    const service = this.getService(proofRecord.protocolVersion)

    const retrievedCredentials = await service.getRequestedCredentialsForProofRequest({
      proofRecord: proofRecord,
      config: options.config,
    })

    return await service.autoSelectCredentialsForProofRequest(retrievedCredentials)
  }

  /**
   * Send problem report message for a proof record
   *
   * @param proofRecordId  The id of the proof record for which to send problem report
   * @param message message to send
   * @returns proof record associated with the proof problem report message
   */
  public async sendProblemReport(proofRecordId: string, message: string) {
    const record = await this.getById(proofRecordId)
    const service = this.getService(record.protocolVersion)
    if (!record.connectionId) {
      throw new AriesFrameworkError(`No connectionId found for proof record '${record.id}'.`)
    }
    const connection = await this.connectionService.getById(record.connectionId)

    // Assert
    connection.assertReady()

    const { message: problemReport } = await service.createProblemReport({
      proofRecord: record,
      description: message,
    })

    const outboundMessage = createOutboundMessage(connection, problemReport)
    await this.messageSender.sendMessage(outboundMessage)

    return record
  }

  /**
   * Retrieve all proof records
   *
   * @returns List containing all proof records
   */
  public getAll(): Promise<ProofRecord[]> {
    return this.proofRepository.getAll()
  }

  /**
   * Retrieve a proof record by id
   *
   * @param proofRecordId The proof record id
   * @throws {RecordNotFoundError} If no record is found
   * @throws {RecordDuplicateError} If multiple records are found
   * @return The proof record
   *
   */
  public async getById(proofRecordId: string): Promise<ProofRecord> {
    return this.proofRepository.getById(proofRecordId)
  }

  /**
   * Retrieve a proof record by id
   *
   * @param proofRecordId The proof record id
   * @return The proof record or null if not found
   *
   */
  public async findById(proofRecordId: string): Promise<ProofRecord | null> {
    return this.proofRepository.findById(proofRecordId)
  }

  /**
   * Delete a proof record by id
   *
   * @param proofId the proof record id
   */
  public async deleteById(proofId: string) {
    const proofRecord = await this.getById(proofId)
    return this.proofRepository.delete(proofRecord)
  }

  private registerHandlers(dispatcher: Dispatcher, mediationRecipientService: MediationRecipientService) {
    for (const service of Object.values(this.serviceMap)) {
      service.registerHandlers(
        dispatcher,
        this.agentConfig,
        new ProofResponseCoordinator(this.agentConfig, service),
        mediationRecipientService
      )
    }
  }
}

export interface ProofRequestConfig {
  comment?: string
  autoAcceptProof?: AutoAcceptProof
=======
>>>>>>> d2fe29e0
}<|MERGE_RESOLUTION|>--- conflicted
+++ resolved
@@ -1,163 +1,14 @@
-<<<<<<< HEAD
-import type { AgentMessage } from '../../agent/AgentMessage'
-import type { ProofService } from './ProofService'
-import type {
-  AcceptPresentationOptions,
-  AcceptProposalOptions,
-  AutoSelectCredentialsForProofRequestOptions,
-  OutOfBandRequestOptions,
-  ProposeProofOptions,
-  RequestProofOptions,
-} from './models/ModuleOptions'
-import type { AutoAcceptProof } from './models/ProofAutoAcceptType'
-import type {
-  CreateOutOfBandRequestOptions,
-  CreatePresentationOptions,
-  CreateProposalOptions,
-  CreateRequestOptions,
-  ProofRequestFromProposalOptions,
-} from './models/ProofServiceOptions'
-import type { RequestedCredentialsFormats } from './models/SharedOptions'
-import type { ProofRecord } from './repository/ProofRecord'
-
-import { Lifecycle, scoped } from 'tsyringe'
-
-import { AgentConfig } from '../../agent/AgentConfig'
-import { Dispatcher } from '../../agent/Dispatcher'
-import { MessageSender } from '../../agent/MessageSender'
-import { createOutboundMessage } from '../../agent/helpers'
-import { ServiceDecorator } from '../../decorators/service/ServiceDecorator'
-import { AriesFrameworkError } from '../../error'
-import { DidCommMessageRole } from '../../storage'
-import { ConnectionService } from '../connections/services/ConnectionService'
-import { MediationRecipientService } from '../routing/services/MediationRecipientService'
-
-import { ProofResponseCoordinator } from './ProofResponseCoordinator'
-import { ProofProtocolVersion } from './models/ProofProtocolVersion'
-import { ProofState } from './models/ProofState'
-import { V1ProofService } from './protocol/v1/V1ProofService'
-import { V2ProofService } from './protocol/v2/V2ProofService'
-import { ProofRepository } from './repository/ProofRepository'
-
-@scoped(Lifecycle.ContainerScoped)
-export class ProofsModule {
-  private connectionService: ConnectionService
-  private messageSender: MessageSender
-  private agentConfig: AgentConfig
-  private mediationRecipientService: MediationRecipientService
-  private serviceMap: { [key in ProofProtocolVersion]: ProofService }
-  private proofRepository: ProofRepository
-
-  public constructor(
-    dispatcher: Dispatcher,
-    connectionService: ConnectionService,
-    messageSender: MessageSender,
-    agentConfig: AgentConfig,
-    mediationRecipientService: MediationRecipientService,
-    v1ProofService: V1ProofService,
-    v2ProofService: V2ProofService,
-    proofRepository: ProofRepository
-  ) {
-    this.connectionService = connectionService
-    this.messageSender = messageSender
-    this.agentConfig = agentConfig
-    this.mediationRecipientService = mediationRecipientService
-    this.proofRepository = proofRepository
-
-    this.serviceMap = {
-      [ProofProtocolVersion.V1]: v1ProofService,
-      [ProofProtocolVersion.V2]: v2ProofService,
-    }
-
-    this.registerHandlers(dispatcher, mediationRecipientService)
-  }
-
-  private getService(protocolVersion: ProofProtocolVersion) {
-    return this.serviceMap[protocolVersion]
-  }
-
-  /**
-   * Initiate a new presentation exchange as prover by sending a presentation proposal message
-   * to the connection with the specified connection id.
-   *
-   * @param options multiple properties like protocol version, connection id, proof format (indy/ presentation exchange)
-   * to include in the message
-   * @returns Proof record associated with the sent proposal message
-   */
-  public async proposeProof(options: ProposeProofOptions): Promise<ProofRecord> {
-    const version: ProofProtocolVersion = options.protocolVersion
-
-    const service = this.getService(version)
-
-    const { connectionId } = options
-
-    const connection = await this.connectionService.getById(connectionId)
-
-    // Assert
-    connection.assertReady()
-
-    const proposalOptions: CreateProposalOptions = {
-      connectionRecord: connection,
-      protocolVersion: version,
-      proofFormats: options.proofFormats,
-      autoAcceptProof: options.autoAcceptProof,
-      goalCode: options.goalCode,
-      comment: options.comment,
-    }
-
-    const { message, proofRecord } = await service.createProposal(proposalOptions)
-
-    const outbound = createOutboundMessage(connection, message)
-    await this.messageSender.sendMessage(outbound)
-
-    return proofRecord
-  }
-
-  /**
-   * Accept a presentation proposal as verifier (by sending a presentation request message) to the connection
-   * associated with the proof record.
-   *
-   * @param options multiple properties like proof record id, additional configuration for creating the request
-   * @returns Proof record associated with the presentation request
-   */
-  public async acceptProposal(options: AcceptProposalOptions): Promise<ProofRecord> {
-    const { proofRecordId } = options
-    const proofRecord = await this.getById(proofRecordId)
-
-    const service = this.getService(proofRecord.protocolVersion)
-
-    if (!proofRecord.connectionId) {
-      throw new AriesFrameworkError(
-        `No connectionId found for credential record '${proofRecord.id}'. Connection-less issuance does not support presentation proposal or negotiation.`
-      )
-    }
-
-    const connection = await this.connectionService.getById(proofRecord.connectionId)
-
-    // Assert
-    connection.assertReady()
-
-    const proofRequestFromProposalOptions: ProofRequestFromProposalOptions = {
-      proofRecord,
-    }
-
-    const proofRequest = await service.createProofRequestFromProposal(proofRequestFromProposalOptions)
-
-    const { message } = await service.createRequestAsResponse({
-      proofRecord: proofRecord,
-      proofFormats: proofRequest,
-      goalCode: options.goalCode,
-      willConfirm: options.willConfirm ?? true,
-      comment: options.comment,
-    })
-=======
 import type { DependencyManager, Module } from '../../plugins'
 import type { ProofsModuleConfigOptions } from './ProofsModuleConfig'
 
+import { RevocationNotificationService } from '../credentials/protocol/revocation-notification/services'
+
 import { ProofsApi } from './ProofsApi'
 import { ProofsModuleConfig } from './ProofsModuleConfig'
+import { IndyProofFormatService } from './formats/indy/IndyProofFormatService'
+import { V1ProofService } from './protocol/v1'
+import { V2ProofService } from './protocol/v2'
 import { ProofRepository } from './repository'
-import { ProofService } from './services'
 
 export class ProofsModule implements Module {
   public readonly config: ProofsModuleConfig
@@ -167,7 +18,7 @@
   }
 
   /**
-   * Registers the dependencies of the proofs module on the dependency manager.
+   * Registers the dependencies of the credentials module on the dependency manager.
    */
   public register(dependencyManager: DependencyManager) {
     // Api
@@ -175,346 +26,16 @@
 
     // Config
     dependencyManager.registerInstance(ProofsModuleConfig, this.config)
->>>>>>> d2fe29e0
 
     // Services
-    dependencyManager.registerSingleton(ProofService)
+    dependencyManager.registerSingleton(V1ProofService)
+    dependencyManager.registerSingleton(RevocationNotificationService)
+    dependencyManager.registerSingleton(V2ProofService)
 
     // Repositories
     dependencyManager.registerSingleton(ProofRepository)
+
+    // Credential Formats
+    dependencyManager.registerSingleton(IndyProofFormatService)
   }
-<<<<<<< HEAD
-
-  /**
-   * Initiate a new presentation exchange as verifier by sending a presentation request message
-   * to the connection with the specified connection id
-   *
-   * @param options multiple properties like connection id, protocol version, proof Formats to build the proof request
-   * @returns Proof record associated with the sent request message
-   */
-  public async requestProof(options: RequestProofOptions): Promise<ProofRecord> {
-    const version: ProofProtocolVersion = options.protocolVersion
-    const service = this.getService(options.protocolVersion)
-
-    const connection = await this.connectionService.getById(options.connectionId)
-
-    // Assert
-    connection.assertReady()
-
-    const createProofRequest: CreateRequestOptions = {
-      connectionRecord: connection,
-      proofFormats: options.proofFormats,
-      protocolVersion: version,
-      autoAcceptProof: options.autoAcceptProof,
-      comment: options.comment,
-    }
-    const { message, proofRecord } = await service.createRequest(createProofRequest)
-
-    const outboundMessage = createOutboundMessage(connection, message)
-    await this.messageSender.sendMessage(outboundMessage)
-
-    return proofRecord
-  }
-
-  /**
-   * Initiate a new presentation exchange as verifier by creating a presentation request
-   * not bound to any connection. The request must be delivered out-of-band to the holder
-   *
-   * @param options multiple properties like protocol version and proof formats to build the proof request
-   * @returns The proof record and proof request message
-   */
-  public async createOutOfBandRequest(options: OutOfBandRequestOptions): Promise<{
-    message: AgentMessage
-    proofRecord: ProofRecord
-  }> {
-    const version: ProofProtocolVersion = options.protocolVersion
-
-    const service = this.getService(version)
-
-    const createProofRequest: CreateOutOfBandRequestOptions = {
-      proofFormats: options.proofFormats,
-      protocolVersion: version,
-      autoAcceptProof: options.autoAcceptProof,
-      comment: options.comment,
-    }
-
-    const { message, proofRecord } = await service.createRequest(createProofRequest)
-
-    // Create and set ~service decorator
-    const routing = await this.mediationRecipientService.getRouting()
-    message.service = new ServiceDecorator({
-      serviceEndpoint: routing.endpoints[0],
-      recipientKeys: [routing.recipientKey.publicKeyBase58],
-      routingKeys: routing.routingKeys.map((key) => key.publicKeyBase58),
-    })
-
-    // Save ~service decorator to record (to remember our verkey)
-
-    await service.saveOrUpdatePresentationMessage({
-      message,
-      proofRecord: proofRecord,
-      role: DidCommMessageRole.Sender,
-    })
-
-    await service.update(proofRecord)
-
-    return { proofRecord, message }
-  }
-
-  /**
-   * Accept a presentation request as prover (by sending a presentation message) to the connection
-   * associated with the proof record.
-   *
-   * @param options multiple properties like proof record id, proof formats to accept requested credentials object
-   * specifying which credentials to use for the proof
-   * @returns Proof record associated with the sent presentation message
-   */
-  public async acceptRequest(options: AcceptPresentationOptions): Promise<ProofRecord> {
-    const { proofRecordId, proofFormats, comment } = options
-
-    const record = await this.getById(proofRecordId)
-
-    const version: ProofProtocolVersion = record.protocolVersion
-    const service = this.getService(version)
-
-    const presentationOptions: CreatePresentationOptions = {
-      proofFormats,
-      proofRecord: record,
-      comment,
-    }
-    const { message, proofRecord } = await service.createPresentation(presentationOptions)
-
-    const requestMessage = await service.findRequestMessage(proofRecord.id)
-
-    // Use connection if present
-    if (proofRecord.connectionId) {
-      const connection = await this.connectionService.getById(proofRecord.connectionId)
-
-      // Assert
-      connection.assertReady()
-
-      const outboundMessage = createOutboundMessage(connection, message)
-      await this.messageSender.sendMessage(outboundMessage)
-
-      return proofRecord
-    }
-
-    // Use ~service decorator otherwise
-    else if (requestMessage?.service) {
-      // Create ~service decorator
-      const routing = await this.mediationRecipientService.getRouting()
-      const ourService = new ServiceDecorator({
-        serviceEndpoint: routing.endpoints[0],
-        recipientKeys: [routing.recipientKey.publicKeyBase58],
-        routingKeys: routing.routingKeys.map((key) => key.publicKeyBase58),
-      })
-
-      const recipientService = requestMessage.service
-
-      // Set and save ~service decorator to record (to remember our verkey)
-      message.service = ourService
-
-      await service.saveOrUpdatePresentationMessage({
-        proofRecord: proofRecord,
-        message: message,
-        role: DidCommMessageRole.Sender,
-      })
-
-      await this.messageSender.sendMessageToService({
-        message,
-        service: recipientService.resolvedDidCommService,
-        senderKey: ourService.resolvedDidCommService.recipientKeys[0],
-        returnRoute: true,
-      })
-
-      return proofRecord
-    }
-    // Cannot send message without connectionId or ~service decorator
-    else {
-      throw new AriesFrameworkError(
-        `Cannot accept presentation request without connectionId or ~service decorator on presentation request.`
-      )
-    }
-  }
-
-  /**
-   * Declines a proof request as holder
-   * @param proofRecordId the id of the proof request to be declined
-   * @returns proof record that was declined
-   */
-  public async declineRequest(proofRecordId: string): Promise<ProofRecord> {
-    const proofRecord = await this.getById(proofRecordId)
-    const service = this.getService(proofRecord.protocolVersion)
-
-    proofRecord.assertState(ProofState.RequestReceived)
-
-    await service.updateState(proofRecord, ProofState.Declined)
-
-    return proofRecord
-  }
-
-  /**
-   * Accept a presentation as prover (by sending a presentation acknowledgement message) to the connection
-   * associated with the proof record.
-   *
-   * @param proofRecordId The id of the proof record for which to accept the presentation
-   * @returns Proof record associated with the sent presentation acknowledgement message
-   *
-   */
-  public async acceptPresentation(proofRecordId: string): Promise<ProofRecord> {
-    const record = await this.getById(proofRecordId)
-    const service = this.getService(record.protocolVersion)
-
-    const { message, proofRecord } = await service.createAck({
-      proofRecord: record,
-    })
-
-    const requestMessage = await service.findRequestMessage(record.id)
-
-    const presentationMessage = await service.findPresentationMessage(record.id)
-
-    // Use connection if present
-    if (proofRecord.connectionId) {
-      const connection = await this.connectionService.getById(proofRecord.connectionId)
-
-      // Assert
-      connection.assertReady()
-
-      const outboundMessage = createOutboundMessage(connection, message)
-      await this.messageSender.sendMessage(outboundMessage)
-    }
-    // Use ~service decorator otherwise
-    else if (requestMessage?.service && presentationMessage?.service) {
-      const recipientService = presentationMessage?.service
-      const ourService = requestMessage.service
-
-      await this.messageSender.sendMessageToService({
-        message,
-        service: recipientService.resolvedDidCommService,
-        senderKey: ourService.resolvedDidCommService.recipientKeys[0],
-        returnRoute: true,
-      })
-    }
-    // Cannot send message without credentialId or ~service decorator
-    else {
-      throw new AriesFrameworkError(
-        `Cannot accept presentation without connectionId or ~service decorator on presentation message.`
-      )
-    }
-
-    return record
-  }
-
-  /**
-   * Create a {@link RetrievedCredentials} object. Given input proof request and presentation proposal,
-   * use credentials in the wallet to build indy requested credentials object for input to proof creation.
-   * If restrictions allow, self attested attributes will be used.
-   *
-   * @param options multiple properties like proof record id and optional configuration
-   * @returns RequestedCredentials
-   */
-  public async autoSelectCredentialsForProofRequest(
-    options: AutoSelectCredentialsForProofRequestOptions
-  ): Promise<RequestedCredentialsFormats> {
-    const proofRecord = await this.getById(options.proofRecordId)
-
-    const service = this.getService(proofRecord.protocolVersion)
-
-    const retrievedCredentials = await service.getRequestedCredentialsForProofRequest({
-      proofRecord: proofRecord,
-      config: options.config,
-    })
-
-    return await service.autoSelectCredentialsForProofRequest(retrievedCredentials)
-  }
-
-  /**
-   * Send problem report message for a proof record
-   *
-   * @param proofRecordId  The id of the proof record for which to send problem report
-   * @param message message to send
-   * @returns proof record associated with the proof problem report message
-   */
-  public async sendProblemReport(proofRecordId: string, message: string) {
-    const record = await this.getById(proofRecordId)
-    const service = this.getService(record.protocolVersion)
-    if (!record.connectionId) {
-      throw new AriesFrameworkError(`No connectionId found for proof record '${record.id}'.`)
-    }
-    const connection = await this.connectionService.getById(record.connectionId)
-
-    // Assert
-    connection.assertReady()
-
-    const { message: problemReport } = await service.createProblemReport({
-      proofRecord: record,
-      description: message,
-    })
-
-    const outboundMessage = createOutboundMessage(connection, problemReport)
-    await this.messageSender.sendMessage(outboundMessage)
-
-    return record
-  }
-
-  /**
-   * Retrieve all proof records
-   *
-   * @returns List containing all proof records
-   */
-  public getAll(): Promise<ProofRecord[]> {
-    return this.proofRepository.getAll()
-  }
-
-  /**
-   * Retrieve a proof record by id
-   *
-   * @param proofRecordId The proof record id
-   * @throws {RecordNotFoundError} If no record is found
-   * @throws {RecordDuplicateError} If multiple records are found
-   * @return The proof record
-   *
-   */
-  public async getById(proofRecordId: string): Promise<ProofRecord> {
-    return this.proofRepository.getById(proofRecordId)
-  }
-
-  /**
-   * Retrieve a proof record by id
-   *
-   * @param proofRecordId The proof record id
-   * @return The proof record or null if not found
-   *
-   */
-  public async findById(proofRecordId: string): Promise<ProofRecord | null> {
-    return this.proofRepository.findById(proofRecordId)
-  }
-
-  /**
-   * Delete a proof record by id
-   *
-   * @param proofId the proof record id
-   */
-  public async deleteById(proofId: string) {
-    const proofRecord = await this.getById(proofId)
-    return this.proofRepository.delete(proofRecord)
-  }
-
-  private registerHandlers(dispatcher: Dispatcher, mediationRecipientService: MediationRecipientService) {
-    for (const service of Object.values(this.serviceMap)) {
-      service.registerHandlers(
-        dispatcher,
-        this.agentConfig,
-        new ProofResponseCoordinator(this.agentConfig, service),
-        mediationRecipientService
-      )
-    }
-  }
-}
-
-export interface ProofRequestConfig {
-  comment?: string
-  autoAcceptProof?: AutoAcceptProof
-=======
->>>>>>> d2fe29e0
 }