--- conflicted
+++ resolved
@@ -33,32 +33,9 @@
     delete this.transportSessionTable[session.id]
   }
 
-<<<<<<< HEAD
-  public findDidCommServices(connection: ConnectionRecord, supportedProtocols: string[]): DidCommService[] {
-=======
   public findDidCommServices(connection: ConnectionRecord): Array<DidCommService | IndyAgentService> {
->>>>>>> 895f7d08
     if (connection.theirDidDoc) {
-      // map for efficient lookup of sortIndex
-      const supportedProtocolsIndexTable = new Map(supportedProtocols.map((v, i) => [v, i]))
-      const services = connection.theirDidDoc.didCommServices
-      // filter out any un-supported
-      const filteredServices = services.filter((service) =>
-        supportedProtocols.includes(service.serviceEndpoint.split(':')[0])
-      )
-      // sort by protocol, if same protocol, sort by priority
-      filteredServices.sort(function (
-        serviceA: { serviceEndpoint: string; priority: number },
-        serviceB: { serviceEndpoint: string; priority: number }
-      ) {
-        const protocolA = serviceA.serviceEndpoint.split(':')[0] || ''
-        const protocolB = serviceB.serviceEndpoint.split(':')[0] || ''
-        const preferred =
-          (supportedProtocolsIndexTable.get(protocolA) || 0) - (supportedProtocolsIndexTable.get(protocolB) || 0)
-        const priority = serviceA.priority - serviceB.priority
-        return preferred || priority
-      })
-      return filteredServices
+      return connection.theirDidDoc.didCommServices
     }
 
     if (connection.role === ConnectionRole.Invitee && connection.invitation) {
