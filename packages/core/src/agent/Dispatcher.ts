--- conflicted
+++ resolved
@@ -67,13 +67,8 @@
         this.logger.error(`Error handling message with type ${message.type}`, {
           message: message.toJSON(),
           error,
-<<<<<<< HEAD
           sender: messageContext.sender,
           recipient: messageContext.recipient,
-=======
-          senderKey: messageContext.senderKey?.fingerprint,
-          recipientKey: messageContext.recipientKey?.fingerprint,
->>>>>>> 0d14a715
           connectionId: messageContext.connection?.id,
         })
 
@@ -89,12 +84,7 @@
         returnRoute: true,
       })
     } else if (outboundMessage) {
-<<<<<<< HEAD
       await this.messageSender.sendDIDCommV1Message(outboundMessage)
-=======
-      outboundMessage.sessionId = messageContext.sessionId
-      await this.messageSender.sendMessage(outboundMessage)
->>>>>>> 0d14a715
     }
 
     // Emit event that allows to hook into received messages
@@ -102,17 +92,14 @@
       type: AgentEventTypes.AgentMessageProcessed,
       payload: {
         message: messageContext.message,
+        connection: messageContext.connection,
       },
     })
   }
 
-<<<<<<< HEAD
   private getHandlerForType(messageType: string): Handler<DIDCommMessageClass> | undefined {
-=======
-  private getHandlerForType(messageType: string): Handler | undefined {
     const incomingMessageType = parseMessageType(messageType)
 
->>>>>>> 0d14a715
     for (const handler of this.handlers) {
       for (const MessageClass of handler.supportedMessages) {
         if (canHandleMessageType(MessageClass, incomingMessageType)) return handler
@@ -120,13 +107,8 @@
     }
   }
 
-<<<<<<< HEAD
   public getMessageClassForType(messageType: string): DIDCommMessageClass | undefined {
-=======
-  public getMessageClassForType(messageType: string): typeof AgentMessage | undefined {
     const incomingMessageType = parseMessageType(messageType)
-
->>>>>>> 0d14a715
     for (const handler of this.handlers) {
       for (const MessageClass of handler.supportedMessages) {
         if (canHandleMessageType(MessageClass, incomingMessageType)) return MessageClass
