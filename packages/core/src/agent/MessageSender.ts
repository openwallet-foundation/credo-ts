--- conflicted
+++ resolved
@@ -104,7 +104,6 @@
     if (!session.keys) {
       throw new AriesFrameworkError(`There are no keys for the given ${session.type} transport session.`)
     }
-<<<<<<< HEAD
 
     let senderDidDocument: DidDocument | undefined
     let recipientDidDocument: DidDocument | undefined
@@ -128,10 +127,6 @@
     }
     const encryptedMessage = await this.envelopeService.packMessage(agentContext, message, params)
     await session.send(encryptedMessage)
-=======
-    const encryptedMessage = await this.envelopeService.packMessage(agentContext, message, session.keys)
-    await session.send(agentContext, encryptedMessage)
->>>>>>> aaa13dc7
   }
 
   public async sendPackage(
