--- conflicted
+++ resolved
@@ -1,28 +1,16 @@
-<<<<<<< HEAD
 import type { EncryptedMessage, OutboundPackage, OutboundPackagePayload } from '../didcomm/types'
 import type { DidCommV1Message } from '../didcomm/versions/v1'
 import type { DidCommV2Message } from '../didcomm/versions/v2/DidCommV2Message'
-=======
-import type { AgentMessage } from './AgentMessage'
-import type { EnvelopeKeys } from './EnvelopeService'
-import type { AgentMessageSentEvent } from './Events'
-import type { TransportSession } from './TransportService'
-import type { AgentContext } from './context'
->>>>>>> 61daf0cb
 import type { ConnectionRecord } from '../modules/connections'
 import type { ResolvedDidCommService } from '../modules/didcomm'
 import type { DidCommV2Service, DidDocument, DidDocumentService } from '../modules/dids'
 import type { OutOfBandRecord } from '../modules/oob/repository'
 import type { OutboundTransport } from '../transport/OutboundTransport'
-<<<<<<< HEAD
 import type { AgentMessage } from './AgentMessage'
 import type { PackMessageParams } from './EnvelopeService'
 import type { AgentMessageSentEvent } from './Events'
 import type { TransportSession } from './TransportService'
 import type { AgentContext } from './context'
-=======
-import type { OutboundPackage, EncryptedMessage } from '../types'
->>>>>>> 61daf0cb
 
 import { DID_COMM_TRANSPORT_QUEUE, InjectionSymbols } from '../constants'
 import { ReturnRouteTypes } from '../decorators/transport/TransportDecorator'
@@ -31,13 +19,9 @@
 import { isDidCommV2Message } from '../didcomm/versions/v2'
 import { AriesFrameworkError, MessageSendingError } from '../error'
 import { Logger } from '../logger'
-<<<<<<< HEAD
 import { DidCommDocumentService } from '../modules/didcomm/services/DidCommDocumentService'
 import { getKeyDidMappingByVerificationMethod } from '../modules/dids/domain/key-type'
-=======
-import { DidCommDocumentService } from '../modules/didcomm'
 import { getKeyFromVerificationMethod } from '../modules/dids/domain/key-type'
->>>>>>> 61daf0cb
 import { didKeyToInstanceOfKey } from '../modules/dids/helpers'
 import { DidResolverService } from '../modules/dids/services/DidResolverService'
 import { inject, injectable } from '../plugins'
@@ -233,11 +217,7 @@
       transportPriority?: TransportPriorityOptions
     }
   ) {
-<<<<<<< HEAD
-    const { agentContext, connection, outOfBand, sessionId } = outboundMessageContext
-=======
     const { agentContext, connection, outOfBand, message } = outboundMessageContext
->>>>>>> 61daf0cb
     const errors: Error[] = []
 
     if (!connection) {
@@ -518,7 +498,7 @@
     } else if (outOfBand) {
       this.logger.debug(`Resolving services from out-of-band record ${outOfBand.id}.`)
       if (connection.isRequester) {
-        for (const service of outOfBand.getOutOfBandInvitation().getServices()) {
+        for (const service of outOfBand.outOfBandInvitation.getServices()) {
           // Resolve dids to DIDDocs to retrieve services
           if (typeof service === 'string') {
             this.logger.debug(`Resolving services for did ${service}.`)
