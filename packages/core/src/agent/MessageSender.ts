--- conflicted
+++ resolved
@@ -265,36 +265,19 @@
     connection: ConnectionRecord,
     transportPriority?: TransportPriorityOptions
   ) {
-<<<<<<< HEAD
-    this.logger.debug(
-      `Retrieving services for connection '${connection.id}'${' (' && connection.theirLabel && ')'}${
-        (transportPriority?.restrictive && ' restrictively ',
-        transportPriority && ' by priority of the follow schemes: ' + transportPriority.schemes)
-      }`
-    )
-=======
     this.logger.debug(`Retrieving services for connection '${connection.id}' (${connection.theirLabel})`, {
       transportPriority,
     })
->>>>>>> 895f7d08
     // Retrieve DIDComm services
     const allServices = this.transportService.findDidCommServices(connection)
 
     //Separate queue service out
-<<<<<<< HEAD
     let services = allServices.filter((s) => !isDidCommTransportQueue(s.serviceEndpoint))
-=======
-    const services = allServices.filter((s) => !isDidCommTransportQueue(s.serviceEndpoint))
->>>>>>> 895f7d08
     const queueService = allServices.find((s) => isDidCommTransportQueue(s.serviceEndpoint))
 
     //If restrictive will remove services not listed in schemes list
     if (transportPriority?.restrictive) {
-<<<<<<< HEAD
       services = services.filter((service) => {
-=======
-      services.filter((service) => {
->>>>>>> 895f7d08
         const serviceSchema = service.protocolScheme
         return transportPriority.schemes.includes(serviceSchema)
       })
@@ -302,11 +285,7 @@
 
     //If transport priority is set we will sort services by our priority
     if (transportPriority?.schemes) {
-<<<<<<< HEAD
       services = services.sort(function (a, b) {
-=======
-      services.sort(function (a, b) {
->>>>>>> 895f7d08
         const aScheme = a.protocolScheme
         const bScheme = b.protocolScheme
         return transportPriority?.schemes.indexOf(aScheme) - transportPriority?.schemes.indexOf(bScheme)
@@ -314,13 +293,7 @@
     }
 
     this.logger.debug(
-<<<<<<< HEAD
-      `Retrieved ${services.length} services for message to connection '${connection.id}'${
-        ' (' && connection.theirLabel && ')'
-      }`
-=======
       `Retrieved ${services.length} services for message to connection '${connection.id}'(${connection.theirLabel})'`
->>>>>>> 895f7d08
     )
     return { services, queueService }
   }
