import type { ConnectionRecord } from '../../modules/connections'
import type { ResolvedDidCommService } from '../../modules/didcomm'
import type { DidDocumentService } from '../../modules/dids'
import type { MessageRepository } from '../../storage/MessageRepository'
import type { OutboundTransport } from '../../transport'
import type { OutboundMessage, EncryptedMessage } from '../../types'

import { TestMessage } from '../../../tests/TestMessage'
import { getAgentConfig, getAgentContext, getMockConnection, mockFunction } from '../../../tests/helpers'
import testLogger from '../../../tests/logger'
import { Key, KeyType } from '../../crypto'
import { ReturnRouteTypes } from '../../decorators/transport/TransportDecorator'
<<<<<<< HEAD
import { DidDocument, VerificationMethod } from '../../modules/dids'
=======
import { DidCommDocumentService } from '../../modules/didcomm'
import { DidResolverService, Key, DidDocument, VerificationMethod } from '../../modules/dids'
>>>>>>> c789081f
import { DidCommV1Service } from '../../modules/dids/domain/service/DidCommV1Service'
import { verkeyToInstanceOfKey } from '../../modules/dids/helpers'
import { OutOfBandRepository } from '../../modules/oob'
import { InMemoryMessageRepository } from '../../storage/InMemoryMessageRepository'
import { EnvelopeService as EnvelopeServiceImpl } from '../EnvelopeService'
import { MessageSender } from '../MessageSender'
import { TransportService } from '../TransportService'
import { createOutboundMessage } from '../helpers'

import { DummyTransportSession } from './stubs'

jest.mock('../TransportService')
jest.mock('../EnvelopeService')
jest.mock('../../modules/dids/services/DidResolverService')
jest.mock('../../modules/didcomm/services/DidCommDocumentService')
jest.mock('../../modules/oob/repository/OutOfBandRepository')

const logger = testLogger

const TransportServiceMock = TransportService as jest.MockedClass<typeof TransportService>
const DidResolverServiceMock = DidResolverService as jest.Mock<DidResolverService>
const DidCommDocumentServiceMock = DidCommDocumentService as jest.Mock<DidCommDocumentService>
const OutOfBandRepositoryMock = OutOfBandRepository as jest.Mock<OutOfBandRepository>

class DummyHttpOutboundTransport implements OutboundTransport {
  public start(): Promise<void> {
    throw new Error('Method not implemented.')
  }

  public stop(): Promise<void> {
    throw new Error('Method not implemented.')
  }

  public supportedSchemes: string[] = ['https']

  public sendMessage() {
    return Promise.resolve()
  }
}

class DummyWsOutboundTransport implements OutboundTransport {
  public start(): Promise<void> {
    throw new Error('Method not implemented.')
  }

  public stop(): Promise<void> {
    throw new Error('Method not implemented.')
  }

  public supportedSchemes: string[] = ['wss']

  public sendMessage() {
    return Promise.resolve()
  }
}

describe('MessageSender', () => {
  const EnvelopeService = <jest.Mock<EnvelopeServiceImpl>>(<unknown>EnvelopeServiceImpl)

  const encryptedMessage: EncryptedMessage = {
    protected: 'base64url',
    iv: 'base64url',
    ciphertext: 'base64url',
    tag: 'base64url',
  }

  const enveloperService = new EnvelopeService()
  const envelopeServicePackMessageMock = mockFunction(enveloperService.packMessage)

  const didResolverService = new DidResolverServiceMock()
  const didCommDocumentService = new DidCommDocumentServiceMock()
  const outOfBandRepository = new OutOfBandRepositoryMock()
  const didResolverServiceResolveMock = mockFunction(didResolverService.resolveDidDocument)
  const didResolverServiceResolveDidServicesMock = mockFunction(didCommDocumentService.resolveServicesFromDid)

  const inboundMessage = new TestMessage()
  inboundMessage.setReturnRouting(ReturnRouteTypes.all)

  const recipientKey = Key.fromPublicKeyBase58('8HH5gYEeNc3z7PYXmd54d4x6qAfCNrqQqEB3nS7Zfu7K', KeyType.Ed25519)
  const senderKey = Key.fromPublicKeyBase58('79CXkde3j8TNuMXxPdV7nLUrT2g7JAEjH5TreyVY7GEZ', KeyType.Ed25519)
  const session = new DummyTransportSession('session-123')
  session.keys = {
    recipientKeys: [recipientKey],
    routingKeys: [],
    senderKey: senderKey,
  }
  session.inboundMessage = inboundMessage
  session.send = jest.fn()

  const sessionWithoutKeys = new DummyTransportSession('sessionWithoutKeys-123')
  sessionWithoutKeys.inboundMessage = inboundMessage
  sessionWithoutKeys.send = jest.fn()

  const transportService = new TransportService()
  const transportServiceFindSessionMock = mockFunction(transportService.findSessionByConnectionId)
  const transportServiceFindSessionByIdMock = mockFunction(transportService.findSessionById)
  const transportServiceHasInboundEndpoint = mockFunction(transportService.hasInboundEndpoint)

  const firstDidCommService = new DidCommV1Service({
    id: `<did>;indy`,
    serviceEndpoint: 'https://www.first-endpoint.com',
    recipientKeys: ['#authentication-1'],
  })
  const secondDidCommService = new DidCommV1Service({
    id: `<did>;indy`,
    serviceEndpoint: 'https://www.second-endpoint.com',
    recipientKeys: ['#authentication-1'],
  })

  let messageSender: MessageSender
  let outboundTransport: OutboundTransport
  let messageRepository: MessageRepository
  let connection: ConnectionRecord
  let outboundMessage: OutboundMessage
  const agentConfig = getAgentConfig('MessageSender')
  const agentContext = getAgentContext()

  describe('sendMessage', () => {
    beforeEach(() => {
      TransportServiceMock.mockClear()
      DidResolverServiceMock.mockClear()

      outboundTransport = new DummyHttpOutboundTransport()
      messageRepository = new InMemoryMessageRepository(agentConfig.logger)
      messageSender = new MessageSender(
        enveloperService,
        transportService,
        messageRepository,
        logger,
        didResolverService,
        didCommDocumentService,
        outOfBandRepository
      )
      connection = getMockConnection({
        id: 'test-123',
        did: 'did:peer:1mydid',
        theirDid: 'did:peer:1theirdid',
        theirLabel: 'Test 123',
      })
      outboundMessage = createOutboundMessage(connection, new TestMessage())

      envelopeServicePackMessageMock.mockReturnValue(Promise.resolve(encryptedMessage))
      transportServiceHasInboundEndpoint.mockReturnValue(true)

      const didDocumentInstance = getMockDidDocument({
        service: [firstDidCommService, secondDidCommService],
      })
      didResolverServiceResolveMock.mockResolvedValue(didDocumentInstance)
      didResolverServiceResolveDidServicesMock.mockResolvedValue([
        getMockResolvedDidService(firstDidCommService),
        getMockResolvedDidService(secondDidCommService),
      ])
    })

    afterEach(() => {
      jest.resetAllMocks()
    })

    test('throw error when there is no outbound transport', async () => {
      await expect(messageSender.sendMessage(agentContext, outboundMessage)).rejects.toThrow(
        /Message is undeliverable to connection/
      )
    })

    test('throw error when there is no service or queue', async () => {
      messageSender.registerOutboundTransport(outboundTransport)

      didResolverServiceResolveMock.mockResolvedValue(getMockDidDocument({ service: [] }))
      didResolverServiceResolveDidServicesMock.mockResolvedValue([])

      await expect(messageSender.sendMessage(agentContext, outboundMessage)).rejects.toThrow(
        `Message is undeliverable to connection test-123 (Test 123)`
      )
    })

    test('call send message when session send method fails', async () => {
      messageSender.registerOutboundTransport(outboundTransport)
      transportServiceFindSessionMock.mockReturnValue(session)
      session.send = jest.fn().mockRejectedValue(new Error('some error'))

      messageSender.registerOutboundTransport(outboundTransport)
      const sendMessageSpy = jest.spyOn(outboundTransport, 'sendMessage')

      await messageSender.sendMessage(agentContext, outboundMessage)

      expect(sendMessageSpy).toHaveBeenCalledWith({
        connectionId: 'test-123',
        payload: encryptedMessage,
        endpoint: firstDidCommService.serviceEndpoint,
        responseRequested: false,
      })
      expect(sendMessageSpy).toHaveBeenCalledTimes(1)
    })

    test("resolves the did service using the did resolver if connection.theirDid starts with 'did:'", async () => {
      messageSender.registerOutboundTransport(outboundTransport)

      const sendMessageSpy = jest.spyOn(outboundTransport, 'sendMessage')

      await messageSender.sendMessage(agentContext, outboundMessage)

<<<<<<< HEAD
      expect(didResolverServiceResolveMock).toHaveBeenCalledWith(agentContext, connection.theirDid)
=======
      expect(didResolverServiceResolveDidServicesMock).toHaveBeenCalledWith(connection.theirDid)
>>>>>>> c789081f
      expect(sendMessageSpy).toHaveBeenCalledWith({
        connectionId: 'test-123',
        payload: encryptedMessage,
        endpoint: firstDidCommService.serviceEndpoint,
        responseRequested: false,
      })
      expect(sendMessageSpy).toHaveBeenCalledTimes(1)
    })

    test("throws an error if connection.theirDid starts with 'did:' but the resolver can't resolve the did document", async () => {
      messageSender.registerOutboundTransport(outboundTransport)

      didResolverServiceResolveMock.mockRejectedValue(
        new Error(`Unable to resolve did document for did '${connection.theirDid}': notFound`)
      )

      await expect(messageSender.sendMessage(agentContext, outboundMessage)).rejects.toThrowError(
        `Unable to resolve did document for did '${connection.theirDid}': notFound`
      )
    })

    test('call send message when session send method fails with missing keys', async () => {
      messageSender.registerOutboundTransport(outboundTransport)
      transportServiceFindSessionMock.mockReturnValue(sessionWithoutKeys)

      messageSender.registerOutboundTransport(outboundTransport)
      const sendMessageSpy = jest.spyOn(outboundTransport, 'sendMessage')

      await messageSender.sendMessage(agentContext, outboundMessage)

      expect(sendMessageSpy).toHaveBeenCalledWith({
        connectionId: 'test-123',
        payload: encryptedMessage,
        endpoint: firstDidCommService.serviceEndpoint,
        responseRequested: false,
      })
      expect(sendMessageSpy).toHaveBeenCalledTimes(1)
    })

    test('call send message on session when outbound message has sessionId attached', async () => {
      transportServiceFindSessionByIdMock.mockReturnValue(session)
      messageSender.registerOutboundTransport(outboundTransport)
      const sendMessageSpy = jest.spyOn(outboundTransport, 'sendMessage')
      const sendMessageToServiceSpy = jest.spyOn(messageSender, 'sendMessageToService')

      await messageSender.sendMessage(agentContext, { ...outboundMessage, sessionId: 'session-123' })

      expect(session.send).toHaveBeenCalledTimes(1)
      expect(session.send).toHaveBeenNthCalledWith(1, encryptedMessage)
      expect(sendMessageSpy).toHaveBeenCalledTimes(0)
      expect(sendMessageToServiceSpy).toHaveBeenCalledTimes(0)
      expect(transportServiceFindSessionByIdMock).toHaveBeenCalledWith('session-123')
    })

    test('call send message on session when there is a session for a given connection', async () => {
      messageSender.registerOutboundTransport(outboundTransport)
      const sendMessageSpy = jest.spyOn(outboundTransport, 'sendMessage')
      const sendMessageToServiceSpy = jest.spyOn(messageSender, 'sendMessageToService')

      await messageSender.sendMessage(agentContext, outboundMessage)

      const [[, sendMessage]] = sendMessageToServiceSpy.mock.calls

      expect(sendMessage).toMatchObject({
        connectionId: 'test-123',
        message: outboundMessage.payload,
        returnRoute: false,
        service: {
          serviceEndpoint: firstDidCommService.serviceEndpoint,
        },
      })

      expect(sendMessage.senderKey.publicKeyBase58).toEqual('EoGusetSxDJktp493VCyh981nUnzMamTRjvBaHZAy68d')
      expect(sendMessage.service.recipientKeys.map((key) => key.publicKeyBase58)).toEqual([
        'EoGusetSxDJktp493VCyh981nUnzMamTRjvBaHZAy68d',
      ])

      expect(sendMessageToServiceSpy).toHaveBeenCalledTimes(1)
      expect(sendMessageSpy).toHaveBeenCalledTimes(1)
    })

    test('calls sendMessageToService with payload and endpoint from second DidComm service when the first fails', async () => {
      messageSender.registerOutboundTransport(outboundTransport)
      const sendMessageSpy = jest.spyOn(outboundTransport, 'sendMessage')
      const sendMessageToServiceSpy = jest.spyOn(messageSender, 'sendMessageToService')

      // Simulate the case when the first call fails
      sendMessageSpy.mockRejectedValueOnce(new Error())

      await messageSender.sendMessage(agentContext, outboundMessage)

      const [, [, sendMessage]] = sendMessageToServiceSpy.mock.calls
      expect(sendMessage).toMatchObject({
        connectionId: 'test-123',
        message: outboundMessage.payload,
        returnRoute: false,
        service: {
          serviceEndpoint: secondDidCommService.serviceEndpoint,
        },
      })

      expect(sendMessage.senderKey.publicKeyBase58).toEqual('EoGusetSxDJktp493VCyh981nUnzMamTRjvBaHZAy68d')
      expect(sendMessage.service.recipientKeys.map((key) => key.publicKeyBase58)).toEqual([
        'EoGusetSxDJktp493VCyh981nUnzMamTRjvBaHZAy68d',
      ])

      expect(sendMessageToServiceSpy).toHaveBeenCalledTimes(2)
      expect(sendMessageSpy).toHaveBeenCalledTimes(2)
    })

    test('throw error when message endpoint is not supported by outbound transport schemes', async () => {
      messageSender.registerOutboundTransport(new DummyWsOutboundTransport())
      await expect(messageSender.sendMessage(agentContext, outboundMessage)).rejects.toThrow(
        /Message is undeliverable to connection/
      )
    })
  })

  describe('sendMessageToService', () => {
    const service: ResolvedDidCommService = {
      id: 'out-of-band',
      recipientKeys: [Key.fromFingerprint('z6Mkk7yqnGF3YwTrLpqrW6PGsKci7dNqh1CjnvMbzrMerSeL')],
      routingKeys: [],
      serviceEndpoint: 'https://example.com',
    }
    const senderKey = Key.fromFingerprint('z6MkmjY8GnV5i9YTDtPETC2uUAW6ejw3nk5mXF5yci5ab7th')

    beforeEach(() => {
      outboundTransport = new DummyHttpOutboundTransport()
      messageSender = new MessageSender(
        enveloperService,
        transportService,
        new InMemoryMessageRepository(agentConfig.logger),
        logger,
        didResolverService,
        didCommDocumentService,
        outOfBandRepository
      )

      envelopeServicePackMessageMock.mockReturnValue(Promise.resolve(encryptedMessage))
    })

    afterEach(() => {
      jest.resetAllMocks()
    })

    test('throws error when there is no outbound transport', async () => {
      await expect(
        messageSender.sendMessageToService(agentContext, {
          message: new TestMessage(),
          senderKey,
          service,
        })
      ).rejects.toThrow(`Agent has no outbound transport!`)
    })

    test('calls send message with payload and endpoint from DIDComm service', async () => {
      messageSender.registerOutboundTransport(outboundTransport)
      const sendMessageSpy = jest.spyOn(outboundTransport, 'sendMessage')

      await messageSender.sendMessageToService(agentContext, {
        message: new TestMessage(),
        senderKey,
        service,
      })

      expect(sendMessageSpy).toHaveBeenCalledWith({
        payload: encryptedMessage,
        endpoint: service.serviceEndpoint,
        responseRequested: false,
      })
      expect(sendMessageSpy).toHaveBeenCalledTimes(1)
    })

    test('call send message with responseRequested when message has return route', async () => {
      messageSender.registerOutboundTransport(outboundTransport)
      const sendMessageSpy = jest.spyOn(outboundTransport, 'sendMessage')

      const message = new TestMessage()
      message.setReturnRouting(ReturnRouteTypes.all)

      await messageSender.sendMessageToService(agentContext, {
        message,
        senderKey,
        service,
      })

      expect(sendMessageSpy).toHaveBeenCalledWith({
        payload: encryptedMessage,
        endpoint: service.serviceEndpoint,
        responseRequested: true,
      })
      expect(sendMessageSpy).toHaveBeenCalledTimes(1)
    })

    test('throw error when message endpoint is not supported by outbound transport schemes', async () => {
      messageSender.registerOutboundTransport(new DummyWsOutboundTransport())
      await expect(
        messageSender.sendMessageToService(agentContext, {
          message: new TestMessage(),
          senderKey,
          service,
        })
      ).rejects.toThrow(/Unable to send message to service/)
    })
  })

  describe('packMessage', () => {
    beforeEach(() => {
      outboundTransport = new DummyHttpOutboundTransport()
      messageRepository = new InMemoryMessageRepository(agentConfig.logger)
      messageSender = new MessageSender(
        enveloperService,
        transportService,
        messageRepository,
        logger,
        didResolverService,
        didCommDocumentService,
        outOfBandRepository
      )
      connection = getMockConnection()

      envelopeServicePackMessageMock.mockReturnValue(Promise.resolve(encryptedMessage))
    })

    afterEach(() => {
      jest.resetAllMocks()
    })

    test('return outbound message context with connection, payload and endpoint', async () => {
      const message = new TestMessage()
      const endpoint = 'https://example.com'

      const keys = {
        recipientKeys: [recipientKey],
        routingKeys: [],
        senderKey: senderKey,
      }
      const result = await messageSender.packMessage(agentContext, { message, keys, endpoint })

      expect(result).toEqual({
        payload: encryptedMessage,
        responseRequested: message.hasAnyReturnRoute(),
        endpoint,
      })
    })
  })
})

function getMockDidDocument({ service }: { service: DidDocumentService[] }) {
  return new DidDocument({
    id: 'did:sov:SKJVx2kn373FNgvff1SbJo',
    alsoKnownAs: ['did:sov:SKJVx2kn373FNgvff1SbJo'],
    controller: ['did:sov:SKJVx2kn373FNgvff1SbJo'],
    verificationMethod: [],
    service,
    authentication: [
      new VerificationMethod({
        id: 'did:sov:SKJVx2kn373FNgvff1SbJo#authentication-1',
        type: 'Ed25519VerificationKey2018',
        controller: 'did:sov:LjgpST2rjsoxYegQDRm7EL',
        publicKeyBase58: 'EoGusetSxDJktp493VCyh981nUnzMamTRjvBaHZAy68d',
      }),
    ],
  })
}

function getMockResolvedDidService(service: DidDocumentService): ResolvedDidCommService {
  return {
    id: service.id,
    serviceEndpoint: service.serviceEndpoint,
    recipientKeys: [verkeyToInstanceOfKey('EoGusetSxDJktp493VCyh981nUnzMamTRjvBaHZAy68d')],
    routingKeys: [],
  }
}<|MERGE_RESOLUTION|>--- conflicted
+++ resolved
@@ -10,12 +10,8 @@
 import testLogger from '../../../tests/logger'
 import { Key, KeyType } from '../../crypto'
 import { ReturnRouteTypes } from '../../decorators/transport/TransportDecorator'
-<<<<<<< HEAD
-import { DidDocument, VerificationMethod } from '../../modules/dids'
-=======
 import { DidCommDocumentService } from '../../modules/didcomm'
-import { DidResolverService, Key, DidDocument, VerificationMethod } from '../../modules/dids'
->>>>>>> c789081f
+import { DidResolverService, DidDocument, VerificationMethod } from '../../modules/dids'
 import { DidCommV1Service } from '../../modules/dids/domain/service/DidCommV1Service'
 import { verkeyToInstanceOfKey } from '../../modules/dids/helpers'
 import { OutOfBandRepository } from '../../modules/oob'
@@ -217,11 +213,7 @@
 
       await messageSender.sendMessage(agentContext, outboundMessage)
 
-<<<<<<< HEAD
-      expect(didResolverServiceResolveMock).toHaveBeenCalledWith(agentContext, connection.theirDid)
-=======
-      expect(didResolverServiceResolveDidServicesMock).toHaveBeenCalledWith(connection.theirDid)
->>>>>>> c789081f
+      expect(didResolverServiceResolveDidServicesMock).toHaveBeenCalledWith(agentContext, connection.theirDid)
       expect(sendMessageSpy).toHaveBeenCalledWith({
         connectionId: 'test-123',
         payload: encryptedMessage,
