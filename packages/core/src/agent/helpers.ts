--- conflicted
+++ resolved
@@ -1,10 +1,6 @@
 import type { Key } from '../crypto'
 import type { ConnectionRecord } from '../modules/connections'
-<<<<<<< HEAD
-=======
 import type { ResolvedDidCommService } from '../modules/didcomm'
-import type { Key } from '../modules/dids/domain/Key'
->>>>>>> c789081f
 import type { OutOfBandRecord } from '../modules/oob/repository'
 import type { OutboundMessage, OutboundServiceMessage } from '../types'
 import type { AgentMessage } from './AgentMessage'
