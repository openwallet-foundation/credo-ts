--- conflicted
+++ resolved
@@ -3,13 +3,7 @@
 import type { OutOfBandRecord } from '../modules/oob/repository'
 import type { OutboundMessage, OutboundServiceMessage } from '../types'
 import type { AgentMessage } from './AgentMessage'
-<<<<<<< HEAD
-
-import { IndyAgentService } from '../modules/dids'
-import { DidCommService } from '../modules/dids/domain/service/DidCommService'
-=======
 import type { ResolvedDidCommService } from './MessageSender'
->>>>>>> 0c3cc49f
 
 export function createOutboundMessage<T extends AgentMessage = AgentMessage>(
   connection: ConnectionRecord,
@@ -35,10 +29,6 @@
   message: OutboundMessage | OutboundServiceMessage
 ): message is OutboundServiceMessage {
   const service = (message as OutboundServiceMessage).service
-<<<<<<< HEAD
-  return service instanceof IndyAgentService || service instanceof DidCommService
-=======
 
   return service !== undefined
->>>>>>> 0c3cc49f
 }