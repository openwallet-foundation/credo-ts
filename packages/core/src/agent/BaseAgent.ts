import type { Logger } from '../logger'
import { DidsApi } from '../modules/dids'
import { GenericRecordsApi } from '../modules/generic-records'
import { KeyManagementApi } from '../modules/kms'
import { MdocApi } from '../modules/mdoc'
import { SdJwtVcApi } from '../modules/sd-jwt-vc'
import { W3cV2CredentialsApi } from '../modules/vc'
import { W3cCredentialsApi } from '../modules/vc/W3cCredentialsApi'
import { X509Api } from '../modules/x509'
import type { DependencyManager, Module } from '../plugins'
import type { AgentConfig } from './AgentConfig'
import type { AgentApi, EmptyModuleMap, ModuleApiInstance, ModulesMap, WithoutDefaultModules } from './AgentModules'

import { getAgentApi } from './AgentModules'
import { EventEmitter } from './EventEmitter'
import { AgentContext } from './context'

export abstract class BaseAgent<AgentModules extends ModulesMap = EmptyModuleMap> {
  protected logger: Logger
  protected eventEmitter: EventEmitter
  protected _isInitialized = false
  protected agentContext: AgentContext

  public readonly mdoc: MdocApi
  public readonly genericRecords: GenericRecordsApi
  public readonly dids: DidsApi
  public readonly w3cCredentials: W3cCredentialsApi
  public readonly w3cV2Credentials: W3cV2CredentialsApi
  public readonly sdJwtVc: SdJwtVcApi
  public readonly x509: X509Api
  public readonly kms: KeyManagementApi

  /**
<<<<<<< HEAD
   * The DIDComm module, only available if the didcomm module is registered
   */
  public readonly didcomm: AgentModules['didcomm'] extends Module
    ? ModuleApiInstance<AgentModules['didcomm']>
=======
   * The OpenID4VC module, only available if the openid4vc module is registered
   */
  public readonly openid4vc: AgentModules['openid4vc'] extends Module
    ? ModuleApiInstance<AgentModules['openid4vc']>
>>>>>>> 69ea7296
    : undefined

  public readonly modules: AgentApi<WithoutDefaultModules<AgentModules>>

  public constructor(
    protected agentConfig: AgentConfig,
    public readonly dependencyManager: DependencyManager
  ) {
    this.logger = this.agentConfig.logger

    this.logger.info('Creating agent with config', {
      agentConfig: agentConfig.toJSON(),
    })

    // Resolve instances after everything is registered
    this.eventEmitter = this.dependencyManager.resolve(EventEmitter)
    this.agentContext = this.dependencyManager.resolve(AgentContext)

    this.genericRecords = this.dependencyManager.resolve(GenericRecordsApi)
    this.dids = this.dependencyManager.resolve(DidsApi)
    this.w3cCredentials = this.dependencyManager.resolve(W3cCredentialsApi)
    this.w3cV2Credentials = this.dependencyManager.resolve(W3cV2CredentialsApi)
    this.sdJwtVc = this.dependencyManager.resolve(SdJwtVcApi)
    this.x509 = this.dependencyManager.resolve(X509Api)
    this.mdoc = this.dependencyManager.resolve(MdocApi)
    this.kms = this.dependencyManager.resolve(KeyManagementApi)

    const defaultApis = [
      this.genericRecords,
      this.dids,
      this.w3cCredentials,
      this.w3cV2Credentials,
      this.sdJwtVc,
      this.x509,
      this.mdoc,
      this.kms,
    ]

    // Set the api of the registered modules on the agent, excluding the default apis
    this.modules = getAgentApi(this.dependencyManager, defaultApis)

<<<<<<< HEAD
    // Special case for DIDComm module, to expose it on the top-level of the agent.
    this.didcomm = ('didcomm' in this.modules ? this.modules.didcomm : undefined) as this['didcomm']
=======
    // Special case for OpenID4VC module, to expose it on the top-level of the agent.
    this.openid4vc = ('openid4vc' in this.modules ? this.modules.openid4vc : undefined) as this['openid4vc']
>>>>>>> 69ea7296
  }

  public get isInitialized() {
    return this._isInitialized
  }

  public get config() {
    return this.agentConfig
  }

  public get context() {
    return this.agentContext
  }
}<|MERGE_RESOLUTION|>--- conflicted
+++ resolved
@@ -31,17 +31,17 @@
   public readonly kms: KeyManagementApi
 
   /**
-<<<<<<< HEAD
    * The DIDComm module, only available if the didcomm module is registered
    */
   public readonly didcomm: AgentModules['didcomm'] extends Module
     ? ModuleApiInstance<AgentModules['didcomm']>
-=======
+    : undefined
+
+  /*
    * The OpenID4VC module, only available if the openid4vc module is registered
    */
   public readonly openid4vc: AgentModules['openid4vc'] extends Module
     ? ModuleApiInstance<AgentModules['openid4vc']>
->>>>>>> 69ea7296
     : undefined
 
   public readonly modules: AgentApi<WithoutDefaultModules<AgentModules>>
@@ -83,13 +83,9 @@
     // Set the api of the registered modules on the agent, excluding the default apis
     this.modules = getAgentApi(this.dependencyManager, defaultApis)
 
-<<<<<<< HEAD
-    // Special case for DIDComm module, to expose it on the top-level of the agent.
+    // Special case for DIDComm and OpenID4vc modules, to expose it on the top-level of the agent.
     this.didcomm = ('didcomm' in this.modules ? this.modules.didcomm : undefined) as this['didcomm']
-=======
-    // Special case for OpenID4VC module, to expose it on the top-level of the agent.
     this.openid4vc = ('openid4vc' in this.modules ? this.modules.openid4vc : undefined) as this['openid4vc']
->>>>>>> 69ea7296
   }
 
   public get isInitialized() {
