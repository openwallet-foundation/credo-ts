import type { AgentConfig } from './AgentConfig'
import type { AgentApi, EmptyModuleMap, ModulesMap, WithoutDefaultModules } from './AgentModules'
import type { Logger } from '../logger'
import type { DependencyManager } from '../plugins'

import { CredoError } from '../error'
import { DidsApi } from '../modules/dids'
import { GenericRecordsApi } from '../modules/generic-records'
import { KeyManagementApi } from '../modules/kms'
import { MdocApi } from '../modules/mdoc'
import { SdJwtVcApi } from '../modules/sd-jwt-vc'
import { W3cCredentialsApi } from '../modules/vc/W3cCredentialsApi'
import { X509Api } from '../modules/x509'
import { StorageUpdateService } from '../storage'
import { UpdateAssistant } from '../storage/migration/UpdateAssistant'

import { getAgentApi } from './AgentModules'
import { EventEmitter } from './EventEmitter'
import { AgentContext } from './context'

export abstract class BaseAgent<AgentModules extends ModulesMap = EmptyModuleMap> {
  protected logger: Logger
  protected eventEmitter: EventEmitter
  protected _isInitialized = false
  protected agentContext: AgentContext

  public readonly mdoc: MdocApi
  public readonly genericRecords: GenericRecordsApi
  public readonly dids: DidsApi
<<<<<<< HEAD
  public readonly oob: OutOfBandApi
=======
  public readonly wallet: WalletApi
>>>>>>> dca4fdf0
  public readonly w3cCredentials: W3cCredentialsApi
  public readonly sdJwtVc: SdJwtVcApi
  public readonly x509: X509Api
  public readonly kms: KeyManagementApi

  public readonly modules: AgentApi<WithoutDefaultModules<AgentModules>>

  public constructor(
    protected agentConfig: AgentConfig,
    public readonly dependencyManager: DependencyManager,
    private persistedModuleMetadata?: Record<string, Record<string, unknown> | undefined>
  ) {
    this.logger = this.agentConfig.logger

    this.logger.info('Creating agent with config', {
      agentConfig: agentConfig.toJSON(),
    })

    // Resolve instances after everything is registered
    this.eventEmitter = this.dependencyManager.resolve(EventEmitter)
    this.agentContext = this.dependencyManager.resolve(AgentContext)

    this.genericRecords = this.dependencyManager.resolve(GenericRecordsApi)
    this.dids = this.dependencyManager.resolve(DidsApi)
<<<<<<< HEAD
    this.oob = this.dependencyManager.resolve(OutOfBandApi)
=======
    this.wallet = this.dependencyManager.resolve(WalletApi)
>>>>>>> dca4fdf0
    this.w3cCredentials = this.dependencyManager.resolve(W3cCredentialsApi)
    this.sdJwtVc = this.dependencyManager.resolve(SdJwtVcApi)
    this.x509 = this.dependencyManager.resolve(X509Api)
    this.mdoc = this.dependencyManager.resolve(MdocApi)
    this.kms = this.dependencyManager.resolve(KeyManagementApi)

    const defaultApis = [
      this.genericRecords,
      this.dids,
<<<<<<< HEAD
      this.oob,
=======
      this.wallet,
>>>>>>> dca4fdf0
      this.w3cCredentials,
      this.sdJwtVc,
      this.x509,
      this.mdoc,
      this.kms,
    ]

    // Set the api of the registered modules on the agent, excluding the default apis
    this.modules = getAgentApi(this.dependencyManager, defaultApis)
  }

  public get isInitialized() {
    return this._isInitialized
  }

  public async initialize() {
    if (this._isInitialized) {
      throw new CredoError(
        'Agent already initialized. Currently it is not supported to re-initialize an already initialized agent.'
      )
    }

    await this.dependencyManager.initializeAgentContext(this.agentContext, this.persistedModuleMetadata)

    // Make sure the storage is up to date
    const storageUpdateService = this.dependencyManager.resolve(StorageUpdateService)
    const isStorageUpToDate = await storageUpdateService.isUpToDate(this.agentContext)
    this.logger.info(`Agent storage is ${isStorageUpToDate ? '' : 'not '}up to date.`)

    if (!isStorageUpToDate && this.agentConfig.autoUpdateStorageOnStartup) {
      const updateAssistant = new UpdateAssistant(this)

      await updateAssistant.initialize()
      await updateAssistant.update({ backupBeforeStorageUpdate: this.agentConfig.backupBeforeStorageUpdate })
    } else if (!isStorageUpToDate) {
      const currentVersion = await storageUpdateService.getCurrentStorageVersion(this.agentContext)

      // Close agent context to prevent un-initialized agent with initialized agent context
      await this.dependencyManager.closeAgentContext(this.agentContext)

      throw new CredoError(
        // TODO: add link to where documentation on how to update can be found.
        `Current agent storage is not up to date. ` +
          `To prevent the framework state from getting corrupted the agent initialization is aborted. ` +
          `Make sure to update the agent storage (currently at ${currentVersion}) to the latest version (${UpdateAssistant.frameworkStorageVersion}). ` +
          `You can also downgrade your version of Credo.`
      )
    }
  }

  public get config() {
    return this.agentConfig
  }

  public get context() {
    return this.agentContext
  }
}<|MERGE_RESOLUTION|>--- conflicted
+++ resolved
@@ -27,11 +27,6 @@
   public readonly mdoc: MdocApi
   public readonly genericRecords: GenericRecordsApi
   public readonly dids: DidsApi
-<<<<<<< HEAD
-  public readonly oob: OutOfBandApi
-=======
-  public readonly wallet: WalletApi
->>>>>>> dca4fdf0
   public readonly w3cCredentials: W3cCredentialsApi
   public readonly sdJwtVc: SdJwtVcApi
   public readonly x509: X509Api
@@ -56,11 +51,6 @@
 
     this.genericRecords = this.dependencyManager.resolve(GenericRecordsApi)
     this.dids = this.dependencyManager.resolve(DidsApi)
-<<<<<<< HEAD
-    this.oob = this.dependencyManager.resolve(OutOfBandApi)
-=======
-    this.wallet = this.dependencyManager.resolve(WalletApi)
->>>>>>> dca4fdf0
     this.w3cCredentials = this.dependencyManager.resolve(W3cCredentialsApi)
     this.sdJwtVc = this.dependencyManager.resolve(SdJwtVcApi)
     this.x509 = this.dependencyManager.resolve(X509Api)
@@ -70,11 +60,6 @@
     const defaultApis = [
       this.genericRecords,
       this.dids,
-<<<<<<< HEAD
-      this.oob,
-=======
-      this.wallet,
->>>>>>> dca4fdf0
       this.w3cCredentials,
       this.sdJwtVc,
       this.x509,
