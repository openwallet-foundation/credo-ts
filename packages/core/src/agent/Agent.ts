--- conflicted
+++ resolved
@@ -1,16 +1,10 @@
-<<<<<<< HEAD
-=======
 import type { AgentDependencies } from './AgentDependencies'
 import type { AgentModulesInput } from './AgentModules'
 import type { AgentMessageReceivedEvent } from './Events'
 import type { Module } from '../plugins'
->>>>>>> 518e5e4d
 import type { InboundTransport } from '../transport/InboundTransport'
 import type { OutboundTransport } from '../transport/OutboundTransport'
 import type { InitConfig } from '../types'
-import type { AgentDependencies } from './AgentDependencies'
-import type { AgentModulesInput } from './AgentModules'
-import type { AgentMessageReceivedEvent } from './Events'
 import type { Subscription } from 'rxjs'
 
 import { Subject } from 'rxjs'
