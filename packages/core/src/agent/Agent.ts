import type { InboundTransport } from '../transport/InboundTransport'
import type { OutboundTransport } from '../transport/OutboundTransport'
import type { InitConfig } from '../types'
import type { AgentDependencies } from './AgentDependencies'
import type { AgentModulesInput, ModulesMap } from './AgentModules'
import type { AgentMessageReceivedEvent } from './Events'
import type { Subscription } from 'rxjs'

import { Subject } from 'rxjs'
import { concatMap, takeUntil } from 'rxjs/operators'

import { CacheRepository } from '../cache'
import { InjectionSymbols } from '../constants'
import { JwsService } from '../crypto/JwsService'
import { AriesFrameworkError } from '../error'
import { DependencyManager } from '../plugins'
import { DidCommMessageRepository, StorageUpdateService, StorageVersionRepository } from '../storage'
import { InMemoryMessageRepository } from '../storage/InMemoryMessageRepository'
import { IndyStorageService } from '../storage/IndyStorageService'
import { IndyWallet } from '../wallet/IndyWallet'

import { AgentConfig } from './AgentConfig'
import { extendModulesWithDefaultModules } from './AgentModules'
import { BaseAgent } from './BaseAgent'
import { Dispatcher } from './Dispatcher'
import { EnvelopeService } from './EnvelopeService'
import { EventEmitter } from './EventEmitter'
import { AgentEventTypes } from './Events'
import { FeatureRegistry } from './FeatureRegistry'
import { MessageReceiver } from './MessageReceiver'
import { MessageSender } from './MessageSender'
import { TransportService } from './TransportService'
import { AgentContext, DefaultAgentContextProvider } from './context'

interface AgentOptions<AgentModules extends AgentModulesInput> {
  config: InitConfig
  modules?: AgentModules
  dependencies: AgentDependencies
}

export class Agent<AgentModules extends AgentModulesInput = ModulesMap> extends BaseAgent<AgentModules> {
  public messageSubscription: Subscription

  public constructor(options: AgentOptions<AgentModules>, dependencyManager = new DependencyManager()) {
    const agentConfig = new AgentConfig(options.config, options.dependencies)
    const modulesWithDefaultModules = extendModulesWithDefaultModules(agentConfig, options.modules)

    // Register internal dependencies
    dependencyManager.registerSingleton(EventEmitter)
    dependencyManager.registerSingleton(MessageSender)
    dependencyManager.registerSingleton(MessageReceiver)
    dependencyManager.registerSingleton(TransportService)
    dependencyManager.registerSingleton(Dispatcher)
    dependencyManager.registerSingleton(EnvelopeService)
    dependencyManager.registerSingleton(JwsService)
    dependencyManager.registerSingleton(CacheRepository)
    dependencyManager.registerSingleton(DidCommMessageRepository)
    dependencyManager.registerSingleton(StorageVersionRepository)
    dependencyManager.registerSingleton(StorageUpdateService)

    dependencyManager.registerInstance(AgentConfig, agentConfig)
    dependencyManager.registerInstance(InjectionSymbols.AgentDependencies, agentConfig.agentDependencies)
    dependencyManager.registerInstance(InjectionSymbols.Stop$, new Subject<boolean>())
    dependencyManager.registerInstance(InjectionSymbols.FileSystem, new agentConfig.agentDependencies.FileSystem())

    // Register possibly already defined services
    if (!dependencyManager.isRegistered(InjectionSymbols.Wallet)) {
      dependencyManager.registerContextScoped(InjectionSymbols.Wallet, IndyWallet)
    }
    if (!dependencyManager.isRegistered(InjectionSymbols.Logger)) {
      dependencyManager.registerInstance(InjectionSymbols.Logger, agentConfig.logger)
    }
    if (!dependencyManager.isRegistered(InjectionSymbols.StorageService)) {
      dependencyManager.registerSingleton(InjectionSymbols.StorageService, IndyStorageService)
    }
    if (!dependencyManager.isRegistered(InjectionSymbols.MessageRepository)) {
      dependencyManager.registerSingleton(InjectionSymbols.MessageRepository, InMemoryMessageRepository)
    }

    // Register all modules. This will also include the default modules
    dependencyManager.registerModules(modulesWithDefaultModules)

    // TODO: contextCorrelationId for base wallet
    // Bind the default agent context to the container for use in modules etc.
    dependencyManager.registerInstance(
      AgentContext,
      new AgentContext({
        dependencyManager,
        contextCorrelationId: 'default',
      })
    )

    // If no agent context provider has been registered we use the default agent context provider.
    if (!dependencyManager.isRegistered(InjectionSymbols.AgentContextProvider)) {
      dependencyManager.registerSingleton(InjectionSymbols.AgentContextProvider, DefaultAgentContextProvider)
    }

    super(agentConfig, dependencyManager)

    const stop$ = this.dependencyManager.resolve<Subject<boolean>>(InjectionSymbols.Stop$)

    // Listen for new messages (either from transports or somewhere else in the framework / extensions)
    this.messageSubscription = this.eventEmitter
      .observable<AgentMessageReceivedEvent>(AgentEventTypes.AgentMessageReceived)
      .pipe(
        takeUntil(stop$),
        concatMap((e) =>
          this.messageReceiver.receiveMessage(e.payload.message, {
            connection: e.payload.connection,
            contextCorrelationId: e.payload.contextCorrelationId,
          })
        )
      )
      .subscribe()
  }

  public registerInboundTransport(inboundTransport: InboundTransport) {
    this.messageReceiver.registerInboundTransport(inboundTransport)
  }

  public get inboundTransports() {
    return this.messageReceiver.inboundTransports
  }

  public registerOutboundTransport(outboundTransport: OutboundTransport) {
    this.messageSender.registerOutboundTransport(outboundTransport)
  }

  public get outboundTransports() {
    return this.messageSender.outboundTransports
  }

  public get events() {
    return this.eventEmitter
  }

  /**
   * Agent's feature registry
   */
  public get features() {
    return this.featureRegistry
  }

  public async initialize() {
    await super.initialize()

    // set the pools on the ledger.
    this.ledger.setPools(this.ledger.config.indyLedgers)
    // As long as value isn't false we will async connect to all genesis pools on startup
    if (this.ledger.config.connectToIndyLedgersOnStartup) {
      this.ledger.connectToPools().catch((error) => {
        this.logger.warn('Error connecting to ledger, will try to reconnect when needed.', { error })
      })
    }

    for (const transport of this.inboundTransports) {
      await transport.start(this)
    }

    for (const transport of this.outboundTransports) {
      await transport.start(this)
    }

    // Connect to mediator through provided invitation if provided in config
    // Also requests mediation ans sets as default mediator
    // Because this requires the connections module, we do this in the agent constructor
    if (this.mediationRecipient.config.mediatorInvitationUrl) {
      this.logger.debug('Provision mediation with invitation', {
        mediatorInvitationUrl: this.mediationRecipient.config.mediatorInvitationUrl,
      })
      const mediationConnection = await this.getMediationConnection(
        this.mediationRecipient.config.mediatorInvitationUrl
      )
      await this.mediationRecipient.provision(mediationConnection)
    }
    await this.mediator.initialize()
    await this.mediationRecipient.initialize()

    this._isInitialized = true
  }

  public async shutdown() {
    const stop$ = this.dependencyManager.resolve<Subject<boolean>>(InjectionSymbols.Stop$)
    // All observables use takeUntil with the stop$ observable
    // this means all observables will stop running if a value is emitted on this observable
    stop$.next(true)

    // Stop transports
    const allTransports = [...this.inboundTransports, ...this.outboundTransports]
    const transportPromises = allTransports.map((transport) => transport.stop())
    await Promise.all(transportPromises)

    if (this.wallet.isInitialized) {
      await this.wallet.close()
    }

    this._isInitialized = false
  }

<<<<<<< HEAD
=======
  protected registerDependencies(dependencyManager: DependencyManager) {
    // Register internal dependencies
    dependencyManager.registerSingleton(EventEmitter)
    dependencyManager.registerSingleton(MessageSender)
    dependencyManager.registerSingleton(MessageReceiver)
    dependencyManager.registerSingleton(TransportService)
    dependencyManager.registerSingleton(Dispatcher)
    dependencyManager.registerSingleton(EnvelopeService)
    dependencyManager.registerSingleton(FeatureRegistry)
    dependencyManager.registerSingleton(JwsService)
    dependencyManager.registerSingleton(CacheRepository)
    dependencyManager.registerSingleton(DidCommMessageRepository)
    dependencyManager.registerSingleton(StorageVersionRepository)
    dependencyManager.registerSingleton(StorageUpdateService)

    dependencyManager.registerInstance(AgentConfig, this.agentConfig)
    dependencyManager.registerInstance(InjectionSymbols.AgentDependencies, this.agentConfig.agentDependencies)
    dependencyManager.registerInstance(InjectionSymbols.Stop$, new Subject<boolean>())
    dependencyManager.registerInstance(InjectionSymbols.FileSystem, new this.agentConfig.agentDependencies.FileSystem())

    // Register possibly already defined services
    if (!dependencyManager.isRegistered(InjectionSymbols.Wallet)) {
      dependencyManager.registerContextScoped(InjectionSymbols.Wallet, IndyWallet)
    }
    if (!dependencyManager.isRegistered(InjectionSymbols.Logger)) {
      dependencyManager.registerInstance(InjectionSymbols.Logger, this.logger)
    }
    if (!dependencyManager.isRegistered(InjectionSymbols.StorageService)) {
      dependencyManager.registerSingleton(InjectionSymbols.StorageService, IndyStorageService)
    }
    if (!dependencyManager.isRegistered(InjectionSymbols.MessageRepository)) {
      dependencyManager.registerSingleton(InjectionSymbols.MessageRepository, InMemoryMessageRepository)
    }

    // Register all modules
    dependencyManager.registerModules(
      new ConnectionsModule({
        autoAcceptConnections: this.agentConfig.autoAcceptConnections,
      }),
      new CredentialsModule({
        autoAcceptCredentials: this.agentConfig.autoAcceptCredentials,
      }),
      new ProofsModule({
        autoAcceptProofs: this.agentConfig.autoAcceptProofs,
      }),
      new MediatorModule({
        autoAcceptMediationRequests: this.agentConfig.autoAcceptMediationRequests,
      }),
      new RecipientModule({
        maximumMessagePickup: this.agentConfig.maximumMessagePickup,
        mediatorInvitationUrl: this.agentConfig.mediatorConnectionsInvite,
        mediatorPickupStrategy: this.agentConfig.mediatorPickupStrategy,
        mediatorPollingInterval: this.agentConfig.mediatorPollingInterval,
      }),
      new BasicMessagesModule(),
      new QuestionAnswerModule(),
      new GenericRecordsModule(),
      new LedgerModule({
        connectToIndyLedgersOnStartup: this.agentConfig.connectToIndyLedgersOnStartup,
        indyLedgers: this.agentConfig.indyLedgers,
      }),
      new DiscoverFeaturesModule(),
      new DidsModule(),
      new WalletModule(),
      new OutOfBandModule(),
      new IndyModule(),
      new W3cVcModule()
    )

    // TODO: contextCorrelationId for base wallet
    // Bind the default agent context to the container for use in modules etc.
    dependencyManager.registerInstance(
      AgentContext,
      new AgentContext({
        dependencyManager,
        contextCorrelationId: 'default',
      })
    )

    // If no agent context provider has been registered we use the default agent context provider.
    if (!this.dependencyManager.isRegistered(InjectionSymbols.AgentContextProvider)) {
      this.dependencyManager.registerSingleton(InjectionSymbols.AgentContextProvider, DefaultAgentContextProvider)
    }
  }

>>>>>>> 273e353f
  protected async getMediationConnection(mediatorInvitationUrl: string) {
    const outOfBandInvitation = this.oob.parseInvitation(mediatorInvitationUrl)
    const outOfBandRecord = await this.oob.findByInvitationId(outOfBandInvitation.id)
    const [connection] = outOfBandRecord ? await this.connections.findAllByOutOfBandId(outOfBandRecord.id) : []

    if (!connection) {
      this.logger.debug('Mediation connection does not exist, creating connection')
      // We don't want to use the current default mediator when connecting to another mediator
      const routing = await this.mediationRecipient.getRouting({ useDefaultMediator: false })

      this.logger.debug('Routing created', routing)
      const { connectionRecord: newConnection } = await this.oob.receiveInvitation(outOfBandInvitation, {
        routing,
      })
      this.logger.debug(`Mediation invitation processed`, { outOfBandInvitation })

      if (!newConnection) {
        throw new AriesFrameworkError('No connection record to provision mediation.')
      }

      return this.connections.returnWhenIsConnected(newConnection.id)
    }

    if (!connection.isReady) {
      return this.connections.returnWhenIsConnected(connection.id)
    }
    return connection
  }
}<|MERGE_RESOLUTION|>--- conflicted
+++ resolved
@@ -52,6 +52,7 @@
     dependencyManager.registerSingleton(TransportService)
     dependencyManager.registerSingleton(Dispatcher)
     dependencyManager.registerSingleton(EnvelopeService)
+    dependencyManager.registerSingleton(FeatureRegistry)
     dependencyManager.registerSingleton(JwsService)
     dependencyManager.registerSingleton(CacheRepository)
     dependencyManager.registerSingleton(DidCommMessageRepository)
@@ -197,94 +198,6 @@
     this._isInitialized = false
   }
 
-<<<<<<< HEAD
-=======
-  protected registerDependencies(dependencyManager: DependencyManager) {
-    // Register internal dependencies
-    dependencyManager.registerSingleton(EventEmitter)
-    dependencyManager.registerSingleton(MessageSender)
-    dependencyManager.registerSingleton(MessageReceiver)
-    dependencyManager.registerSingleton(TransportService)
-    dependencyManager.registerSingleton(Dispatcher)
-    dependencyManager.registerSingleton(EnvelopeService)
-    dependencyManager.registerSingleton(FeatureRegistry)
-    dependencyManager.registerSingleton(JwsService)
-    dependencyManager.registerSingleton(CacheRepository)
-    dependencyManager.registerSingleton(DidCommMessageRepository)
-    dependencyManager.registerSingleton(StorageVersionRepository)
-    dependencyManager.registerSingleton(StorageUpdateService)
-
-    dependencyManager.registerInstance(AgentConfig, this.agentConfig)
-    dependencyManager.registerInstance(InjectionSymbols.AgentDependencies, this.agentConfig.agentDependencies)
-    dependencyManager.registerInstance(InjectionSymbols.Stop$, new Subject<boolean>())
-    dependencyManager.registerInstance(InjectionSymbols.FileSystem, new this.agentConfig.agentDependencies.FileSystem())
-
-    // Register possibly already defined services
-    if (!dependencyManager.isRegistered(InjectionSymbols.Wallet)) {
-      dependencyManager.registerContextScoped(InjectionSymbols.Wallet, IndyWallet)
-    }
-    if (!dependencyManager.isRegistered(InjectionSymbols.Logger)) {
-      dependencyManager.registerInstance(InjectionSymbols.Logger, this.logger)
-    }
-    if (!dependencyManager.isRegistered(InjectionSymbols.StorageService)) {
-      dependencyManager.registerSingleton(InjectionSymbols.StorageService, IndyStorageService)
-    }
-    if (!dependencyManager.isRegistered(InjectionSymbols.MessageRepository)) {
-      dependencyManager.registerSingleton(InjectionSymbols.MessageRepository, InMemoryMessageRepository)
-    }
-
-    // Register all modules
-    dependencyManager.registerModules(
-      new ConnectionsModule({
-        autoAcceptConnections: this.agentConfig.autoAcceptConnections,
-      }),
-      new CredentialsModule({
-        autoAcceptCredentials: this.agentConfig.autoAcceptCredentials,
-      }),
-      new ProofsModule({
-        autoAcceptProofs: this.agentConfig.autoAcceptProofs,
-      }),
-      new MediatorModule({
-        autoAcceptMediationRequests: this.agentConfig.autoAcceptMediationRequests,
-      }),
-      new RecipientModule({
-        maximumMessagePickup: this.agentConfig.maximumMessagePickup,
-        mediatorInvitationUrl: this.agentConfig.mediatorConnectionsInvite,
-        mediatorPickupStrategy: this.agentConfig.mediatorPickupStrategy,
-        mediatorPollingInterval: this.agentConfig.mediatorPollingInterval,
-      }),
-      new BasicMessagesModule(),
-      new QuestionAnswerModule(),
-      new GenericRecordsModule(),
-      new LedgerModule({
-        connectToIndyLedgersOnStartup: this.agentConfig.connectToIndyLedgersOnStartup,
-        indyLedgers: this.agentConfig.indyLedgers,
-      }),
-      new DiscoverFeaturesModule(),
-      new DidsModule(),
-      new WalletModule(),
-      new OutOfBandModule(),
-      new IndyModule(),
-      new W3cVcModule()
-    )
-
-    // TODO: contextCorrelationId for base wallet
-    // Bind the default agent context to the container for use in modules etc.
-    dependencyManager.registerInstance(
-      AgentContext,
-      new AgentContext({
-        dependencyManager,
-        contextCorrelationId: 'default',
-      })
-    )
-
-    // If no agent context provider has been registered we use the default agent context provider.
-    if (!this.dependencyManager.isRegistered(InjectionSymbols.AgentContextProvider)) {
-      this.dependencyManager.registerSingleton(InjectionSymbols.AgentContextProvider, DefaultAgentContextProvider)
-    }
-  }
-
->>>>>>> 273e353f
   protected async getMediationConnection(mediatorInvitationUrl: string) {
     const outOfBandInvitation = this.oob.parseInvitation(mediatorInvitationUrl)
     const outOfBandRecord = await this.oob.findByInvitationId(outOfBandInvitation.id)
