--- conflicted
+++ resolved
@@ -53,15 +53,6 @@
 
     this.logger.debug(`Agent ${this.config.label} received message`)
 
-<<<<<<< HEAD
-    const unpackedMessage = await this.unpackMessage(inboundPackedMessage as Record<string, unknown>)
-    const senderKey = unpackedMessage.senderVerkey
-    let connection = undefined
-    if (senderKey && unpackedMessage.recipientVerkey) {
-      // TODO: only attach if theirKey is present. Otherwise a connection that may not be complete, validated or correct will
-      // be attached to the message context. See #76
-      connection = (await this.connectionService.findByVerkey(unpackedMessage.recipientVerkey)) || undefined
-=======
     const unpackedMessage = await this.unpackMessage(inboundPackedMessage as WireMessage)
     const senderKey = unpackedMessage.senderVerkey
     const recipientKey = unpackedMessage.recipientVerkey
@@ -71,7 +62,6 @@
       // TODO: only attach if theirKey is present. Otherwise a connection that may not be complete, validated or correct will
       // be attached to the message context. See #76
       connection = (await this.connectionService.findByVerkey(recipientKey)) || undefined
->>>>>>> 5f2d5126
 
       // We check whether the sender key is the same as the key we have stored in the connection
       // otherwise everyone could send messages to our key and we would just accept
@@ -92,11 +82,7 @@
     const messageContext = new InboundMessageContext(message, {
       connection,
       senderVerkey: senderKey,
-<<<<<<< HEAD
-      recipientVerkey: unpackedMessage.recipientVerkey,
-=======
       recipientVerkey: recipientKey,
->>>>>>> 5f2d5126
     })
 
     // We want to save a session if there is a chance of returning outbound message via inbound transport.
