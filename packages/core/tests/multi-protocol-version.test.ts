import type { DidCommMessageProcessedEvent } from '../../didcomm/src'

import { filter, firstValueFrom, timeout } from 'rxjs'

import {
  DidCommEventTypes,
  DidCommMessage,
  DidCommMessageSender,
  DidCommOutboundMessageContext,
  IsValidMessageType,
  parseMessageType,
} from '../../didcomm/src'
import { Agent } from '../src/agent/Agent'

import { getAgentOptions } from './helpers'
import { setupSubjectTransports } from './transport'

const aliceAgentOptions = getAgentOptions(
  'Multi Protocol Versions - Alice',
  {
    endpoints: ['rxjs:alice'],
  },
  undefined,
  undefined,
  { requireDidcomm: true }
)
const bobAgentOptions = getAgentOptions(
  'Multi Protocol Versions - Bob',
  {
    endpoints: ['rxjs:bob'],
  },
  undefined,
  undefined,
  { requireDidcomm: true }
)

describe('multi version protocols', () => {
  let aliceAgent: Agent
  let bobAgent: Agent

  afterAll(async () => {
    await bobAgent.shutdown()
    await aliceAgent.shutdown()
  })

  test('should successfully handle a message with a lower minor version than the currently supported version', async () => {
    bobAgent = new Agent(bobAgentOptions)
    aliceAgent = new Agent(aliceAgentOptions)
    setupSubjectTransports([aliceAgent, bobAgent])

    // Register the test handler with the v1.3 version of the message
<<<<<<< HEAD
    const mockHandle = vi.fn()
    aliceAgent.modules.didcomm.registerMessageHandlers([{ supportedMessages: [TestMessageV13], handle: mockHandle }])
=======
    const mockHandle = jest.fn()
    aliceAgent.didcomm.registerMessageHandlers([{ supportedMessages: [TestMessageV13], handle: mockHandle }])
>>>>>>> e23865d4

    await aliceAgent.initialize()
    await bobAgent.initialize()

    const { outOfBandInvitation, id } = await aliceAgent.didcomm.oob.createInvitation()
    let { connectionRecord: bobConnection } = await bobAgent.didcomm.oob.receiveInvitation(outOfBandInvitation, {
      label: 'bob',
      autoAcceptConnection: true,
      autoAcceptInvitation: true,
    })

    if (!bobConnection) {
      throw new Error('No connection for bob')
    }

    bobConnection = await bobAgent.didcomm.connections.returnWhenIsConnected(bobConnection.id)

    let [aliceConnection] = await aliceAgent.didcomm.connections.findAllByOutOfBandId(id)
    aliceConnection = await aliceAgent.didcomm.connections.returnWhenIsConnected(aliceConnection.id)

    expect(aliceConnection).toBeConnectedWith(bobConnection)
    expect(bobConnection).toBeConnectedWith(aliceConnection)

    const bobMessageSender = bobAgent.dependencyManager.resolve(DidCommMessageSender)

    // Start event listener for message processed
    const agentMessageV11ProcessedPromise = firstValueFrom(
      aliceAgent.events.observable<DidCommMessageProcessedEvent>(DidCommEventTypes.DidCommMessageProcessed).pipe(
        filter((event) => event.payload.message.type === TestMessageV11.type.messageTypeUri),
        timeout(8000)
      )
    )

    await bobMessageSender.sendMessage(
      new DidCommOutboundMessageContext(new TestMessageV11(), {
        agentContext: bobAgent.context,
        connection: bobConnection,
      })
    )

    // Wait for the agent message processed event to be called
    await agentMessageV11ProcessedPromise

    expect(mockHandle).toHaveBeenCalledTimes(1)

    // Start event listener for message processed
    const agentMessageV15ProcessedPromise = firstValueFrom(
      aliceAgent.events.observable<DidCommMessageProcessedEvent>(DidCommEventTypes.DidCommMessageProcessed).pipe(
        filter((event) => event.payload.message.type === TestMessageV15.type.messageTypeUri),
        timeout(8000)
      )
    )

    await bobMessageSender.sendMessage(
      new DidCommOutboundMessageContext(new TestMessageV15(), {
        agentContext: bobAgent.context,
        connection: bobConnection,
      })
    )
    await agentMessageV15ProcessedPromise

    expect(mockHandle).toHaveBeenCalledTimes(2)
  })
})

class TestMessageV11 extends DidCommMessage {
  public constructor() {
    super()
    this.id = this.generateId()
  }

  @IsValidMessageType(TestMessageV11.type)
  public readonly type = TestMessageV11.type.messageTypeUri
  public static readonly type = parseMessageType('https://didcomm.org/custom-protocol/1.1/test-message')
}

class TestMessageV13 extends DidCommMessage {
  public constructor() {
    super()
    this.id = this.generateId()
  }

  @IsValidMessageType(TestMessageV13.type)
  public readonly type = TestMessageV13.type.messageTypeUri
  public static readonly type = parseMessageType('https://didcomm.org/custom-protocol/1.3/test-message')
}

class TestMessageV15 extends DidCommMessage {
  public constructor() {
    super()
    this.id = this.generateId()
  }

  @IsValidMessageType(TestMessageV15.type)
  public readonly type = TestMessageV15.type.messageTypeUri
  public static readonly type = parseMessageType('https://didcomm.org/custom-protocol/1.5/test-message')
}<|MERGE_RESOLUTION|>--- conflicted
+++ resolved
@@ -49,13 +49,8 @@
     setupSubjectTransports([aliceAgent, bobAgent])
 
     // Register the test handler with the v1.3 version of the message
-<<<<<<< HEAD
     const mockHandle = vi.fn()
-    aliceAgent.modules.didcomm.registerMessageHandlers([{ supportedMessages: [TestMessageV13], handle: mockHandle }])
-=======
-    const mockHandle = jest.fn()
     aliceAgent.didcomm.registerMessageHandlers([{ supportedMessages: [TestMessageV13], handle: mockHandle }])
->>>>>>> e23865d4
 
     await aliceAgent.initialize()
     await bobAgent.initialize()
