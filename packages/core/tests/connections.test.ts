import type { DidCommKeylistUpdate, DidCommMessageProcessedEvent } from '../../didcomm/src'

import { filter, firstValueFrom, map, timeout } from 'rxjs'

import {
  DidCommDidExchangeState,
  DidCommEventTypes,
  DidCommHandshakeProtocol,
  DidCommKeylistUpdateAction,
  DidCommKeylistUpdateMessage,
} from '../../didcomm/src'
import { DidCommOutOfBandState } from '../../didcomm/src/modules/oob/domain/DidCommOutOfBandState'
import { Agent } from '../src/agent/Agent'
import { didKeyToVerkey } from '../src/modules/dids/helpers'

import { getAgentOptions, waitForTrustPingResponseReceivedEvent } from './helpers'
import { setupSubjectTransports } from './transport'

import { TypedArrayEncoder } from '@credo-ts/core'
import { Ed25519PublicJwk, PublicJwk } from '../src/modules/kms'

const faberAgent = new Agent(
  getAgentOptions(
    'Faber Agent Connections',
    {
      endpoints: ['rxjs:faber'],
    },
    undefined,
    undefined,
    { requireDidcomm: true }
  )
)
const aliceAgent = new Agent(
  getAgentOptions(
    'Alice Agent Connections',
    {
      endpoints: ['rxjs:alice'],
    },
    undefined,
    undefined,
    { requireDidcomm: true }
  )
)
const acmeAgent = new Agent(
  getAgentOptions(
    'Acme Agent Connections',
    {
      endpoints: ['rxjs:acme'],
    },
    undefined,
    undefined,
    { requireDidcomm: true }
  )
)
const mediatorAgent = new Agent(
  getAgentOptions(
    'Mediator Agent Connections',
    {
      endpoints: ['rxjs:mediator'],
      mediator: {
        autoAcceptMediationRequests: true,
      },
    },
    {},
    {},
    { requireDidcomm: true }
  )
)

describe('connections', () => {
  beforeEach(async () => {
    setupSubjectTransports([faberAgent, aliceAgent, acmeAgent, mediatorAgent])

    await faberAgent.initialize()
    await aliceAgent.initialize()
    await acmeAgent.initialize()
    await mediatorAgent.initialize()
  })

  afterEach(async () => {
    await faberAgent.shutdown()
    await aliceAgent.shutdown()
    await acmeAgent.shutdown()
    await mediatorAgent.shutdown()
  })

  it('one agent should be able to send and receive a ping', async () => {
    const faberOutOfBandRecord = await faberAgent.didcomm.oob.createInvitation({
      handshakeProtocols: [DidCommHandshakeProtocol.Connections],
      multiUseInvitation: true,
    })

    const invitation = faberOutOfBandRecord.outOfBandInvitation
    const invitationUrl = invitation.toUrl({ domain: 'https://example.com' })

    // Receive invitation with alice agent
    let { connectionRecord: aliceFaberConnection } = await aliceAgent.didcomm.oob.receiveInvitationFromUrl(
      invitationUrl,
      { label: 'alice' }
    )
    // biome-ignore lint/style/noNonNullAssertion: <explanation>
    aliceFaberConnection = await aliceAgent.didcomm.connections.returnWhenIsConnected(aliceFaberConnection?.id!)
    expect(aliceFaberConnection.state).toBe(DidCommDidExchangeState.Completed)

    const ping = await aliceAgent.didcomm.connections.sendPing(aliceFaberConnection.id, {})

    await waitForTrustPingResponseReceivedEvent(aliceAgent, { threadId: ping.threadId })
  })

  it('one should be able to make multiple connections using a multi use invite', async () => {
    const faberOutOfBandRecord = await faberAgent.didcomm.oob.createInvitation({
      handshakeProtocols: [DidCommHandshakeProtocol.Connections],
      multiUseInvitation: true,
    })

    const invitation = faberOutOfBandRecord.outOfBandInvitation
    const invitationUrl = invitation.toUrl({ domain: 'https://example.com' })

    // Receive invitation first time with alice agent
    let { connectionRecord: aliceFaberConnection } = await aliceAgent.didcomm.oob.receiveInvitationFromUrl(
      invitationUrl,
      { label: 'alice' }
    )
    // biome-ignore lint/style/noNonNullAssertion: <explanation>
    aliceFaberConnection = await aliceAgent.didcomm.connections.returnWhenIsConnected(aliceFaberConnection?.id!)
    expect(aliceFaberConnection.state).toBe(DidCommDidExchangeState.Completed)

    // Receive invitation second time with acme agent
    let { connectionRecord: acmeFaberConnection } = await acmeAgent.didcomm.oob.receiveInvitationFromUrl(
      invitationUrl,
      {
        label: 'acme',
        reuseConnection: false,
      }
    )
    // biome-ignore lint/style/noNonNullAssertion: <explanation>
    acmeFaberConnection = await acmeAgent.didcomm.connections.returnWhenIsConnected(acmeFaberConnection?.id!)
    expect(acmeFaberConnection.state).toBe(DidCommDidExchangeState.Completed)

    // biome-ignore lint/style/noNonNullAssertion: <explanation>
    let faberAliceConnection = await faberAgent.didcomm.connections.getByThreadId(aliceFaberConnection.threadId!)
    // biome-ignore lint/style/noNonNullAssertion: <explanation>
    let faberAcmeConnection = await faberAgent.didcomm.connections.getByThreadId(acmeFaberConnection.threadId!)

    faberAliceConnection = await faberAgent.didcomm.connections.returnWhenIsConnected(faberAliceConnection.id)
    faberAcmeConnection = await faberAgent.didcomm.connections.returnWhenIsConnected(faberAcmeConnection.id)

    expect(faberAliceConnection).toBeConnectedWith(aliceFaberConnection)
    expect(faberAcmeConnection).toBeConnectedWith(acmeFaberConnection)

    expect(faberAliceConnection.id).not.toBe(faberAcmeConnection.id)

    return expect(faberOutOfBandRecord.state).toBe(DidCommOutOfBandState.AwaitResponse)
  })

  it('tag connections with multiple types and query them', async () => {
    const faberOutOfBandRecord = await faberAgent.didcomm.oob.createInvitation({
      handshakeProtocols: [DidCommHandshakeProtocol.Connections],
      multiUseInvitation: true,
    })

    const invitation = faberOutOfBandRecord.outOfBandInvitation
    const invitationUrl = invitation.toUrl({ domain: 'https://example.com' })

    // Receive invitation first time with alice agent
    let { connectionRecord: aliceFaberConnection } = await aliceAgent.didcomm.oob.receiveInvitationFromUrl(
      invitationUrl,
      { label: 'alice' }
    )
    // biome-ignore lint/style/noNonNullAssertion: <explanation>
    aliceFaberConnection = await aliceAgent.didcomm.connections.returnWhenIsConnected(aliceFaberConnection?.id!)
    expect(aliceFaberConnection.state).toBe(DidCommDidExchangeState.Completed)

    // Mark connection with three different types
    aliceFaberConnection = await aliceAgent.didcomm.connections.addConnectionType(
      aliceFaberConnection.id,
      'alice-faber-1'
    )
    aliceFaberConnection = await aliceAgent.didcomm.connections.addConnectionType(
      aliceFaberConnection.id,
      'alice-faber-2'
    )
    aliceFaberConnection = await aliceAgent.didcomm.connections.addConnectionType(
      aliceFaberConnection.id,
      'alice-faber-3'
    )

    // Now search for them
    let connectionsFound = await aliceAgent.didcomm.connections.findAllByConnectionTypes(['alice-faber-4'])
    expect(connectionsFound).toEqual([])
    connectionsFound = await aliceAgent.didcomm.connections.findAllByConnectionTypes(['alice-faber-1'])
    expect(connectionsFound.map((item) => item.id)).toMatchObject([aliceFaberConnection.id])
    connectionsFound = await aliceAgent.didcomm.connections.findAllByConnectionTypes(['alice-faber-2'])
    expect(connectionsFound.map((item) => item.id)).toMatchObject([aliceFaberConnection.id])
    connectionsFound = await aliceAgent.didcomm.connections.findAllByConnectionTypes(['alice-faber-3'])
    expect(connectionsFound.map((item) => item.id)).toMatchObject([aliceFaberConnection.id])
    connectionsFound = await aliceAgent.didcomm.connections.findAllByConnectionTypes(['alice-faber-1', 'alice-faber-3'])
    expect(connectionsFound.map((item) => item.id)).toMatchObject([aliceFaberConnection.id])
    connectionsFound = await aliceAgent.didcomm.connections.findAllByConnectionTypes([
      'alice-faber-1',
      'alice-faber-2',
      'alice-faber-3',
    ])
    expect(connectionsFound.map((item) => item.id)).toMatchObject([aliceFaberConnection.id])
    connectionsFound = await aliceAgent.didcomm.connections.findAllByConnectionTypes(['alice-faber-1', 'alice-faber-4'])
    expect(connectionsFound).toEqual([])
  })

<<<<<<< HEAD
  it.skip('should be able to make multiple connections using a multi use invite', async () => {
    const faberOutOfBandRecord = await faberAgent.modules.oob.createInvitation({
=======
  xit('should be able to make multiple connections using a multi use invite', async () => {
    const faberOutOfBandRecord = await faberAgent.didcomm.oob.createInvitation({
>>>>>>> e23865d4
      handshakeProtocols: [DidCommHandshakeProtocol.Connections],
      multiUseInvitation: true,
    })

    const invitation = faberOutOfBandRecord.outOfBandInvitation
    const invitationUrl = invitation.toUrl({ domain: 'https://example.com' })

    // Create first connection
    let { connectionRecord: aliceFaberConnection1 } = await aliceAgent.didcomm.oob.receiveInvitationFromUrl(
      invitationUrl,
      { label: 'alice' }
    )

    // biome-ignore lint/style/noNonNullAssertion: <explanation>
    aliceFaberConnection1 = await aliceAgent.didcomm.connections.returnWhenIsConnected(aliceFaberConnection1?.id!)
    expect(aliceFaberConnection1.state).toBe(DidCommDidExchangeState.Completed)

    // Create second connection
    let { connectionRecord: aliceFaberConnection2 } = await aliceAgent.didcomm.oob.receiveInvitationFromUrl(
      invitationUrl,
      {
        label: 'agent',
        reuseConnection: false,
      }
    )
    // biome-ignore lint/style/noNonNullAssertion: <explanation>
    aliceFaberConnection2 = await aliceAgent.didcomm.connections.returnWhenIsConnected(aliceFaberConnection2?.id!)
    expect(aliceFaberConnection2.state).toBe(DidCommDidExchangeState.Completed)

    // biome-ignore lint/style/noNonNullAssertion: <explanation>
    let faberAliceConnection1 = await faberAgent.didcomm.connections.getByThreadId(aliceFaberConnection1.threadId!)
    // biome-ignore lint/style/noNonNullAssertion: <explanation>
    let faberAliceConnection2 = await faberAgent.didcomm.connections.getByThreadId(aliceFaberConnection2.threadId!)

    faberAliceConnection1 = await faberAgent.didcomm.connections.returnWhenIsConnected(faberAliceConnection1.id)
    faberAliceConnection2 = await faberAgent.didcomm.connections.returnWhenIsConnected(faberAliceConnection2.id)

    expect(faberAliceConnection1).toBeConnectedWith(aliceFaberConnection1)
    expect(faberAliceConnection2).toBeConnectedWith(aliceFaberConnection2)

    expect(faberAliceConnection1.id).not.toBe(faberAliceConnection2.id)

    return expect(faberOutOfBandRecord.state).toBe(DidCommOutOfBandState.AwaitResponse)
  })

  it('agent using mediator should be able to make multiple connections using a multi use invite', async () => {
    // Make Faber use a mediator
    const { outOfBandInvitation: mediatorOutOfBandInvitation } = await mediatorAgent.didcomm.oob.createInvitation({})
    let { connectionRecord } = await faberAgent.didcomm.oob.receiveInvitation(mediatorOutOfBandInvitation, {
      label: 'faber',
    })
    // biome-ignore lint/style/noNonNullAssertion: <explanation>
    connectionRecord = await faberAgent.didcomm.connections.returnWhenIsConnected(connectionRecord?.id!)

    // biome-ignore lint/style/noNonNullAssertion: <explanation>
    const mediationRecord = await faberAgent.didcomm.mediationRecipient.provision(connectionRecord!)
    faberAgent.didcomm.mediationRecipient.initiateMessagePickup(mediationRecord)

    // Create observable for event
    const keyAddMessageObservable = mediatorAgent.events
      .observable<DidCommMessageProcessedEvent>(DidCommEventTypes.DidCommMessageProcessed)
      .pipe(
        filter((event) => event.payload.message.type === DidCommKeylistUpdateMessage.type.messageTypeUri),
        map((event) => event.payload.message as DidCommKeylistUpdateMessage),
        timeout(5000)
      )

    const keylistAddEvents: DidCommKeylistUpdate[] = []
    keyAddMessageObservable.subscribe((value) => {
      for (const update of value.updates) {
        keylistAddEvents.push({ action: update.action, recipientKey: didKeyToVerkey(update.recipientKey) })
      }
    })

    // Now create invitations that will be mediated
    const faberOutOfBandRecord = await faberAgent.didcomm.oob.createInvitation({
      handshakeProtocols: [DidCommHandshakeProtocol.Connections],
      multiUseInvitation: true,
    })

    const invitation = faberOutOfBandRecord.outOfBandInvitation
    const invitationUrl = invitation.toUrl({ domain: 'https://example.com' })

    // Receive invitation first time with alice agent
    let { connectionRecord: aliceFaberConnection } = await aliceAgent.didcomm.oob.receiveInvitationFromUrl(
      invitationUrl,
      { label: 'alice' }
    )
    // biome-ignore lint/style/noNonNullAssertion: <explanation>
    aliceFaberConnection = await aliceAgent.didcomm.connections.returnWhenIsConnected(aliceFaberConnection?.id!)
    expect(aliceFaberConnection.state).toBe(DidCommDidExchangeState.Completed)

    // Receive invitation second time with acme agent
    let { connectionRecord: acmeFaberConnection } = await acmeAgent.didcomm.oob.receiveInvitationFromUrl(
      invitationUrl,
      {
        label: 'acme',
        reuseConnection: false,
      }
    )
    // biome-ignore lint/style/noNonNullAssertion: <explanation>
    acmeFaberConnection = await acmeAgent.didcomm.connections.returnWhenIsConnected(acmeFaberConnection?.id!)
    expect(acmeFaberConnection.state).toBe(DidCommDidExchangeState.Completed)

    // biome-ignore lint/style/noNonNullAssertion: <explanation>
    let faberAliceConnection = await faberAgent.didcomm.connections.getByThreadId(aliceFaberConnection.threadId!)
    // biome-ignore lint/style/noNonNullAssertion: <explanation>
    let faberAcmeConnection = await faberAgent.didcomm.connections.getByThreadId(acmeFaberConnection.threadId!)

    faberAliceConnection = await faberAgent.didcomm.connections.returnWhenIsConnected(faberAliceConnection.id)
    faberAcmeConnection = await faberAgent.didcomm.connections.returnWhenIsConnected(faberAcmeConnection.id)

    expect(faberAliceConnection).toBeConnectedWith(aliceFaberConnection)
    expect(faberAcmeConnection).toBeConnectedWith(acmeFaberConnection)

    expect(faberAliceConnection.id).not.toBe(faberAcmeConnection.id)

    expect(faberOutOfBandRecord.state).toBe(DidCommOutOfBandState.AwaitResponse)

    // Mediator should have received all new keys (the one of the invitation + the ones generated on each connection)
    expect(keylistAddEvents.length).toEqual(3)

    expect(keylistAddEvents).toEqual(
      expect.arrayContaining([
        {
          action: DidCommKeylistUpdateAction.add,
          recipientKey: TypedArrayEncoder.toBase58(
            (
              PublicJwk.fromFingerprint(
                faberOutOfBandRecord.getTags().recipientKeyFingerprints[0]
              ) as PublicJwk<Ed25519PublicJwk>
            ).publicKey.publicKey
          ),
        },
        {
          action: DidCommKeylistUpdateAction.add,
          recipientKey: TypedArrayEncoder.toBase58(
            // biome-ignore lint/style/noNonNullAssertion: <explanation>
            (await faberAgent.dids.resolveDidDocument(faberAliceConnection.did!)).recipientKeys[0].publicKey.publicKey
          ),
        },
        {
          action: DidCommKeylistUpdateAction.add,
          recipientKey: TypedArrayEncoder.toBase58(
            // biome-ignore lint/style/noNonNullAssertion: <explanation>
            (await faberAgent.dids.resolveDidDocument(faberAcmeConnection.did!)).recipientKeys[0].publicKey.publicKey
          ),
        },
      ])
    )

    for (const connection of [faberAcmeConnection, faberAliceConnection]) {
      const keyRemoveMessagePromise = firstValueFrom(
        mediatorAgent.events.observable<DidCommMessageProcessedEvent>(DidCommEventTypes.DidCommMessageProcessed).pipe(
          filter((event) => event.payload.message.type === DidCommKeylistUpdateMessage.type.messageTypeUri),
          map((event) => event.payload.message as DidCommKeylistUpdateMessage),
          timeout(5000)
        )
      )

      await faberAgent.didcomm.connections.deleteById(connection.id)

      const keyRemoveMessage = await keyRemoveMessagePromise
      expect(keyRemoveMessage.updates.length).toEqual(1)

      expect(
        keyRemoveMessage.updates.map((update) => ({
          action: update.action,
          recipientKey: didKeyToVerkey(update.recipientKey),
        }))[0]
      ).toEqual({
        action: DidCommKeylistUpdateAction.remove,
        recipientKey: TypedArrayEncoder.toBase58(
          // biome-ignore lint/style/noNonNullAssertion: <explanation>
          (await faberAgent.dids.resolveDidDocument(connection.did!)).recipientKeys[0].publicKey.publicKey
        ),
      })
    }
  })
})<|MERGE_RESOLUTION|>--- conflicted
+++ resolved
@@ -206,13 +206,8 @@
     expect(connectionsFound).toEqual([])
   })
 
-<<<<<<< HEAD
   it.skip('should be able to make multiple connections using a multi use invite', async () => {
-    const faberOutOfBandRecord = await faberAgent.modules.oob.createInvitation({
-=======
-  xit('should be able to make multiple connections using a multi use invite', async () => {
-    const faberOutOfBandRecord = await faberAgent.didcomm.oob.createInvitation({
->>>>>>> e23865d4
+    const faberOutOfBandRecord = await faberAgent.didcomm.oob.createInvitation({
       handshakeProtocols: [DidCommHandshakeProtocol.Connections],
       multiUseInvitation: true,
     })
