--- conflicted
+++ resolved
@@ -3,20 +3,12 @@
 import { filter, firstValueFrom, map, timeout } from 'rxjs'
 
 import {
-<<<<<<< HEAD
-  AgentEventTypes,
-  DidExchangeState,
-  HandshakeProtocol,
-  KeylistUpdateAction,
-  KeylistUpdateMessage,
-=======
   DidCommDidExchangeState,
   DidCommEventTypes,
   DidCommHandshakeProtocol,
   DidCommKeylistUpdateAction,
   DidCommKeylistUpdateMessage,
   DidCommMediatorModule,
->>>>>>> 494c4997
 } from '../../didcomm/src'
 import { DidCommOutOfBandState } from '../../didcomm/src/modules/oob/domain/DidCommOutOfBandState'
 import { Agent } from '../src/agent/Agent'
@@ -66,19 +58,16 @@
     'Mediator Agent Connections',
     {
       endpoints: ['rxjs:mediator'],
-<<<<<<< HEAD
       mediator: {
-=======
-    },
-    {},
-    {
-      mediator: new DidCommMediatorModule({
->>>>>>> 494c4997
         autoAcceptMediationRequests: true,
       },
     },
     {},
-    {},
+    {
+      mediator: new DidCommMediatorModule({
+        autoAcceptMediationRequests: true,
+      }),
+    },
     { requireDidcomm: true }
   )
 )
@@ -101,13 +90,8 @@
   })
 
   it('one agent should be able to send and receive a ping', async () => {
-<<<<<<< HEAD
-    const faberOutOfBandRecord = await faberAgent.didcomm.oob.createInvitation({
-      handshakeProtocols: [HandshakeProtocol.Connections],
-=======
-    const faberOutOfBandRecord = await faberAgent.modules.oob.createInvitation({
-      handshakeProtocols: [DidCommHandshakeProtocol.Connections],
->>>>>>> 494c4997
+    const faberOutOfBandRecord = await faberAgent.didcomm.oob.createInvitation({
+      handshakeProtocols: [DidCommHandshakeProtocol.Connections],
       multiUseInvitation: true,
     })
 
@@ -120,13 +104,8 @@
       { label: 'alice' }
     )
     // biome-ignore lint/style/noNonNullAssertion: <explanation>
-<<<<<<< HEAD
     aliceFaberConnection = await aliceAgent.didcomm.connections.returnWhenIsConnected(aliceFaberConnection?.id!)
-    expect(aliceFaberConnection.state).toBe(DidExchangeState.Completed)
-=======
-    aliceFaberConnection = await aliceAgent.modules.connections.returnWhenIsConnected(aliceFaberConnection?.id!)
     expect(aliceFaberConnection.state).toBe(DidCommDidExchangeState.Completed)
->>>>>>> 494c4997
 
     const ping = await aliceAgent.didcomm.connections.sendPing(aliceFaberConnection.id, {})
 
@@ -134,13 +113,8 @@
   })
 
   it('one should be able to make multiple connections using a multi use invite', async () => {
-<<<<<<< HEAD
-    const faberOutOfBandRecord = await faberAgent.didcomm.oob.createInvitation({
-      handshakeProtocols: [HandshakeProtocol.Connections],
-=======
-    const faberOutOfBandRecord = await faberAgent.modules.oob.createInvitation({
-      handshakeProtocols: [DidCommHandshakeProtocol.Connections],
->>>>>>> 494c4997
+    const faberOutOfBandRecord = await faberAgent.didcomm.oob.createInvitation({
+      handshakeProtocols: [DidCommHandshakeProtocol.Connections],
       multiUseInvitation: true,
     })
 
@@ -153,13 +127,8 @@
       { label: 'alice' }
     )
     // biome-ignore lint/style/noNonNullAssertion: <explanation>
-<<<<<<< HEAD
     aliceFaberConnection = await aliceAgent.didcomm.connections.returnWhenIsConnected(aliceFaberConnection?.id!)
-    expect(aliceFaberConnection.state).toBe(DidExchangeState.Completed)
-=======
-    aliceFaberConnection = await aliceAgent.modules.connections.returnWhenIsConnected(aliceFaberConnection?.id!)
     expect(aliceFaberConnection.state).toBe(DidCommDidExchangeState.Completed)
->>>>>>> 494c4997
 
     // Receive invitation second time with acme agent
     let { connectionRecord: acmeFaberConnection } = await acmeAgent.didcomm.oob.receiveInvitationFromUrl(
@@ -170,13 +139,8 @@
       }
     )
     // biome-ignore lint/style/noNonNullAssertion: <explanation>
-<<<<<<< HEAD
     acmeFaberConnection = await acmeAgent.didcomm.connections.returnWhenIsConnected(acmeFaberConnection?.id!)
-    expect(acmeFaberConnection.state).toBe(DidExchangeState.Completed)
-=======
-    acmeFaberConnection = await acmeAgent.modules.connections.returnWhenIsConnected(acmeFaberConnection?.id!)
     expect(acmeFaberConnection.state).toBe(DidCommDidExchangeState.Completed)
->>>>>>> 494c4997
 
     // biome-ignore lint/style/noNonNullAssertion: <explanation>
     let faberAliceConnection = await faberAgent.didcomm.connections.getByThreadId(aliceFaberConnection.threadId!)
@@ -195,13 +159,8 @@
   })
 
   it('tag connections with multiple types and query them', async () => {
-<<<<<<< HEAD
-    const faberOutOfBandRecord = await faberAgent.didcomm.oob.createInvitation({
-      handshakeProtocols: [HandshakeProtocol.Connections],
-=======
-    const faberOutOfBandRecord = await faberAgent.modules.oob.createInvitation({
-      handshakeProtocols: [DidCommHandshakeProtocol.Connections],
->>>>>>> 494c4997
+    const faberOutOfBandRecord = await faberAgent.didcomm.oob.createInvitation({
+      handshakeProtocols: [DidCommHandshakeProtocol.Connections],
       multiUseInvitation: true,
     })
 
@@ -214,13 +173,8 @@
       { label: 'alice' }
     )
     // biome-ignore lint/style/noNonNullAssertion: <explanation>
-<<<<<<< HEAD
     aliceFaberConnection = await aliceAgent.didcomm.connections.returnWhenIsConnected(aliceFaberConnection?.id!)
-    expect(aliceFaberConnection.state).toBe(DidExchangeState.Completed)
-=======
-    aliceFaberConnection = await aliceAgent.modules.connections.returnWhenIsConnected(aliceFaberConnection?.id!)
     expect(aliceFaberConnection.state).toBe(DidCommDidExchangeState.Completed)
->>>>>>> 494c4997
 
     // Mark connection with three different types
     aliceFaberConnection = await aliceAgent.didcomm.connections.addConnectionType(
@@ -258,13 +212,8 @@
   })
 
   xit('should be able to make multiple connections using a multi use invite', async () => {
-<<<<<<< HEAD
-    const faberOutOfBandRecord = await faberAgent.didcomm.oob.createInvitation({
-      handshakeProtocols: [HandshakeProtocol.Connections],
-=======
-    const faberOutOfBandRecord = await faberAgent.modules.oob.createInvitation({
-      handshakeProtocols: [DidCommHandshakeProtocol.Connections],
->>>>>>> 494c4997
+    const faberOutOfBandRecord = await faberAgent.didcomm.oob.createInvitation({
+      handshakeProtocols: [DidCommHandshakeProtocol.Connections],
       multiUseInvitation: true,
     })
 
@@ -278,13 +227,8 @@
     )
 
     // biome-ignore lint/style/noNonNullAssertion: <explanation>
-<<<<<<< HEAD
     aliceFaberConnection1 = await aliceAgent.didcomm.connections.returnWhenIsConnected(aliceFaberConnection1?.id!)
-    expect(aliceFaberConnection1.state).toBe(DidExchangeState.Completed)
-=======
-    aliceFaberConnection1 = await aliceAgent.modules.connections.returnWhenIsConnected(aliceFaberConnection1?.id!)
     expect(aliceFaberConnection1.state).toBe(DidCommDidExchangeState.Completed)
->>>>>>> 494c4997
 
     // Create second connection
     let { connectionRecord: aliceFaberConnection2 } = await aliceAgent.didcomm.oob.receiveInvitationFromUrl(
@@ -295,13 +239,8 @@
       }
     )
     // biome-ignore lint/style/noNonNullAssertion: <explanation>
-<<<<<<< HEAD
     aliceFaberConnection2 = await aliceAgent.didcomm.connections.returnWhenIsConnected(aliceFaberConnection2?.id!)
-    expect(aliceFaberConnection2.state).toBe(DidExchangeState.Completed)
-=======
-    aliceFaberConnection2 = await aliceAgent.modules.connections.returnWhenIsConnected(aliceFaberConnection2?.id!)
     expect(aliceFaberConnection2.state).toBe(DidCommDidExchangeState.Completed)
->>>>>>> 494c4997
 
     // biome-ignore lint/style/noNonNullAssertion: <explanation>
     let faberAliceConnection1 = await faberAgent.didcomm.connections.getByThreadId(aliceFaberConnection1.threadId!)
@@ -349,13 +288,8 @@
     })
 
     // Now create invitations that will be mediated
-<<<<<<< HEAD
-    const faberOutOfBandRecord = await faberAgent.didcomm.oob.createInvitation({
-      handshakeProtocols: [HandshakeProtocol.Connections],
-=======
-    const faberOutOfBandRecord = await faberAgent.modules.oob.createInvitation({
-      handshakeProtocols: [DidCommHandshakeProtocol.Connections],
->>>>>>> 494c4997
+    const faberOutOfBandRecord = await faberAgent.didcomm.oob.createInvitation({
+      handshakeProtocols: [DidCommHandshakeProtocol.Connections],
       multiUseInvitation: true,
     })
 
@@ -368,13 +302,8 @@
       { label: 'alice' }
     )
     // biome-ignore lint/style/noNonNullAssertion: <explanation>
-<<<<<<< HEAD
     aliceFaberConnection = await aliceAgent.didcomm.connections.returnWhenIsConnected(aliceFaberConnection?.id!)
-    expect(aliceFaberConnection.state).toBe(DidExchangeState.Completed)
-=======
-    aliceFaberConnection = await aliceAgent.modules.connections.returnWhenIsConnected(aliceFaberConnection?.id!)
     expect(aliceFaberConnection.state).toBe(DidCommDidExchangeState.Completed)
->>>>>>> 494c4997
 
     // Receive invitation second time with acme agent
     let { connectionRecord: acmeFaberConnection } = await acmeAgent.didcomm.oob.receiveInvitationFromUrl(
@@ -385,13 +314,8 @@
       }
     )
     // biome-ignore lint/style/noNonNullAssertion: <explanation>
-<<<<<<< HEAD
     acmeFaberConnection = await acmeAgent.didcomm.connections.returnWhenIsConnected(acmeFaberConnection?.id!)
-    expect(acmeFaberConnection.state).toBe(DidExchangeState.Completed)
-=======
-    acmeFaberConnection = await acmeAgent.modules.connections.returnWhenIsConnected(acmeFaberConnection?.id!)
     expect(acmeFaberConnection.state).toBe(DidCommDidExchangeState.Completed)
->>>>>>> 494c4997
 
     // biome-ignore lint/style/noNonNullAssertion: <explanation>
     let faberAliceConnection = await faberAgent.didcomm.connections.getByThreadId(aliceFaberConnection.threadId!)
