--- conflicted
+++ resolved
@@ -111,11 +111,7 @@
 
     // Faber accepts the presentation proposal from Alice
     testLogger.test('Faber accepts the presentation proposal from Alice')
-<<<<<<< HEAD
-    await faberAgent.didcomm.proofs.acceptProposal({ proofRecordId: faberProofExchangeRecord.id })
-=======
-    await faberAgent.modules.proofs.acceptProposal({ proofExchangeRecordId: faberProofExchangeRecord.id })
->>>>>>> 494c4997
+    await faberAgent.didcomm.proofs.acceptProposal({ proofExchangeRecordId: faberProofExchangeRecord.id })
 
     testLogger.test('Alice waits till it receives presentation ack')
     await waitForProofExchangeRecord(aliceAgent, {
@@ -126,19 +122,11 @@
 
     // Alice retrieves the requested credentials and accepts the presentation request
     testLogger.test('Alice accepts presentation request from Faber')
-<<<<<<< HEAD
     const requestedCredentials = await aliceAgent.didcomm.proofs.selectCredentialsForRequest({
-      proofRecordId: aliceProofExchangeRecord.id,
+      proofExchangeRecordId: aliceProofExchangeRecord.id,
     })
     await aliceAgent.didcomm.proofs.acceptRequest({
-      proofRecordId: aliceProofExchangeRecord.id,
-=======
-    const requestedCredentials = await aliceAgent.modules.proofs.selectCredentialsForRequest({
-      proofExchangeRecordId: aliceProofExchangeRecord.id,
-    })
-    await aliceAgent.modules.proofs.acceptRequest({
-      proofExchangeRecordId: aliceProofExchangeRecord.id,
->>>>>>> 494c4997
+      proofExchangeRecordId: aliceProofExchangeRecord.id,
       proofFormats: requestedCredentials.proofFormats,
     })
 
@@ -151,11 +139,7 @@
 
     // Faber accepts the presentation provided by Alice
     testLogger.test('Faber accepts the presentation provided by Alice')
-<<<<<<< HEAD
-    await faberAgent.didcomm.proofs.acceptPresentation({ proofRecordId: faberProofExchangeRecord.id })
-=======
-    await faberAgent.modules.proofs.acceptPresentation({ proofExchangeRecordId: faberProofExchangeRecord.id })
->>>>>>> 494c4997
+    await faberAgent.didcomm.proofs.acceptPresentation({ proofExchangeRecordId: faberProofExchangeRecord.id })
 
     // Alice waits until she received a presentation acknowledgement
     testLogger.test('Alice waits until she receives a presentation acknowledgement')
@@ -224,19 +208,11 @@
 
     // Alice retrieves the requested credentials and accepts the presentation request
     testLogger.test('Alice accepts presentation request from Faber')
-<<<<<<< HEAD
     const requestedCredentials = await aliceAgent.didcomm.proofs.selectCredentialsForRequest({
-      proofRecordId: aliceProofExchangeRecord.id,
+      proofExchangeRecordId: aliceProofExchangeRecord.id,
     })
     await aliceAgent.didcomm.proofs.acceptRequest({
-      proofRecordId: aliceProofExchangeRecord.id,
-=======
-    const requestedCredentials = await aliceAgent.modules.proofs.selectCredentialsForRequest({
-      proofExchangeRecordId: aliceProofExchangeRecord.id,
-    })
-    await aliceAgent.modules.proofs.acceptRequest({
-      proofExchangeRecordId: aliceProofExchangeRecord.id,
->>>>>>> 494c4997
+      proofExchangeRecordId: aliceProofExchangeRecord.id,
       proofFormats: requestedCredentials.proofFormats,
     })
 
@@ -250,11 +226,7 @@
 
     // Faber accepts the presentation
     testLogger.test('Faber accept the presentation from Alice')
-<<<<<<< HEAD
-    await faberAgent.didcomm.proofs.acceptPresentation({ proofRecordId: faberProofExchangeRecord.id })
-=======
-    await faberAgent.modules.proofs.acceptPresentation({ proofExchangeRecordId: faberProofExchangeRecord.id })
->>>>>>> 494c4997
+    await faberAgent.didcomm.proofs.acceptPresentation({ proofExchangeRecordId: faberProofExchangeRecord.id })
 
     // Alice waits until she receives a presentation acknowledgement
     testLogger.test('Alice waits for acceptance by Faber')
@@ -315,11 +287,7 @@
 
     // Faber accepts the presentation proposal from Alice
     testLogger.test('Faber accepts the presentation proposal from Alice')
-<<<<<<< HEAD
-    await faberAgent.didcomm.proofs.acceptProposal({ proofRecordId: faberProofExchangeRecord.id })
-=======
-    await faberAgent.modules.proofs.acceptProposal({ proofExchangeRecordId: faberProofExchangeRecord.id })
->>>>>>> 494c4997
+    await faberAgent.didcomm.proofs.acceptProposal({ proofExchangeRecordId: faberProofExchangeRecord.id })
 
     testLogger.test('Alice waits till it receives presentation ack')
     await waitForProofExchangeRecord(aliceAgent, {
@@ -330,19 +298,11 @@
 
     // Alice retrieves the requested credentials and accepts the presentation request
     testLogger.test('Alice accepts presentation request from Faber')
-<<<<<<< HEAD
     const requestedCredentials = await aliceAgent.didcomm.proofs.selectCredentialsForRequest({
-      proofRecordId: aliceProofExchangeRecord.id,
+      proofExchangeRecordId: aliceProofExchangeRecord.id,
     })
     await aliceAgent.didcomm.proofs.acceptRequest({
-      proofRecordId: aliceProofExchangeRecord.id,
-=======
-    const requestedCredentials = await aliceAgent.modules.proofs.selectCredentialsForRequest({
-      proofExchangeRecordId: aliceProofExchangeRecord.id,
-    })
-    await aliceAgent.modules.proofs.acceptRequest({
-      proofExchangeRecordId: aliceProofExchangeRecord.id,
->>>>>>> 494c4997
+      proofExchangeRecordId: aliceProofExchangeRecord.id,
       proofFormats: requestedCredentials.proofFormats,
     })
 
@@ -355,11 +315,7 @@
 
     // Faber accepts the presentation provided by Alice
     testLogger.test('Faber accepts the presentation provided by Alice')
-<<<<<<< HEAD
-    await faberAgent.didcomm.proofs.acceptPresentation({ proofRecordId: faberProofExchangeRecord.id })
-=======
-    await faberAgent.modules.proofs.acceptPresentation({ proofExchangeRecordId: faberProofExchangeRecord.id })
->>>>>>> 494c4997
+    await faberAgent.didcomm.proofs.acceptPresentation({ proofExchangeRecordId: faberProofExchangeRecord.id })
 
     // Alice waits until she received a presentation acknowledgement
     testLogger.test('Alice waits until she receives a presentation acknowledgement')
@@ -428,19 +384,11 @@
 
     // Alice retrieves the requested credentials and accepts the presentation request
     testLogger.test('Alice accepts presentation request from Faber')
-<<<<<<< HEAD
     const requestedCredentials = await aliceAgent.didcomm.proofs.selectCredentialsForRequest({
-      proofRecordId: aliceProofExchangeRecord.id,
+      proofExchangeRecordId: aliceProofExchangeRecord.id,
     })
     await aliceAgent.didcomm.proofs.acceptRequest({
-      proofRecordId: aliceProofExchangeRecord.id,
-=======
-    const requestedCredentials = await aliceAgent.modules.proofs.selectCredentialsForRequest({
-      proofExchangeRecordId: aliceProofExchangeRecord.id,
-    })
-    await aliceAgent.modules.proofs.acceptRequest({
-      proofExchangeRecordId: aliceProofExchangeRecord.id,
->>>>>>> 494c4997
+      proofExchangeRecordId: aliceProofExchangeRecord.id,
       proofFormats: requestedCredentials.proofFormats,
     })
 
@@ -454,11 +402,7 @@
 
     // Faber accepts the presentation
     testLogger.test('Faber accept the presentation from Alice')
-<<<<<<< HEAD
-    await faberAgent.didcomm.proofs.acceptPresentation({ proofRecordId: faberProofExchangeRecord.id })
-=======
-    await faberAgent.modules.proofs.acceptPresentation({ proofExchangeRecordId: faberProofExchangeRecord.id })
->>>>>>> 494c4997
+    await faberAgent.didcomm.proofs.acceptPresentation({ proofExchangeRecordId: faberProofExchangeRecord.id })
 
     // Alice waits until she receives a presentation acknowledgement
     testLogger.test('Alice waits for acceptance by Faber')
