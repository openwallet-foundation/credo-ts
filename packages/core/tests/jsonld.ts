--- conflicted
+++ resolved
@@ -1,14 +1,5 @@
 import type { DidCommAutoAcceptCredential, DidCommAutoAcceptProof, DidCommConnectionRecord } from '../../didcomm/src'
 import {
-<<<<<<< HEAD
-  CredentialEventTypes,
-  DidCommModule,
-  DifPresentationExchangeProofFormatService,
-  JsonLdCredentialFormatService,
-  ProofEventTypes,
-  V2CredentialProtocol,
-  V2ProofProtocol,
-=======
   DidCommCredentialEventTypes,
   DidCommCredentialV2Protocol,
   DidCommCredentialsModule,
@@ -17,7 +8,6 @@
   DidCommProofEventTypes,
   DidCommProofV2Protocol,
   DidCommProofsModule,
->>>>>>> 494c4997
 } from '../../didcomm/src'
 import { Agent, CacheModule, InMemoryLruCache, W3cCredentialsModule } from '../src'
 import { customDocumentLoader } from '../src/modules/vc/data-integrity/__tests__/documentLoader'
@@ -37,36 +27,21 @@
   }: { autoAcceptCredentials?: DidCommAutoAcceptCredential; autoAcceptProofs?: DidCommAutoAcceptProof } = {}
 ) =>
   ({
-<<<<<<< HEAD
-    didcomm: new DidCommModule({
-      credentials: {
-        credentialProtocols: [new V2CredentialProtocol({ credentialFormats: [new JsonLdCredentialFormatService()] })],
-        autoAcceptCredentials,
-      },
-      proofs: {
-        autoAcceptProofs,
-        proofProtocols: [new V2ProofProtocol({ proofFormats: [new DifPresentationExchangeProofFormatService()] })],
-      },
-=======
     credentials: new DidCommCredentialsModule({
       credentialProtocols: [
         new DidCommCredentialV2Protocol({ credentialFormats: [new DidCommJsonLdCredentialFormatService()] }),
       ],
       autoAcceptCredentials,
->>>>>>> 494c4997
     }),
     w3cCredentials: new W3cCredentialsModule({
       documentLoader: customDocumentLoader,
     }),
-<<<<<<< HEAD
-=======
     proofs: new DidCommProofsModule({
       autoAcceptProofs,
       proofProtocols: [
         new DidCommProofV2Protocol({ proofFormats: [new DidCommDifPresentationExchangeProofFormatService()] }),
       ],
     }),
->>>>>>> 494c4997
     cache: new CacheModule({
       cache: new InMemoryLruCache({ limit: 100 }),
     }),
