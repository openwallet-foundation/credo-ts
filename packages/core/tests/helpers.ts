--- conflicted
+++ resolved
@@ -14,7 +14,7 @@
   SchemaTemplate,
   Wallet,
 } from '../src'
-import type { AcceptOfferOptions } from '../src/modules/credentials/CredentialsModuleOptions'
+import type { AcceptOfferOptions } from '../src/modules/credentials'
 import type { IndyOfferCredentialFormat } from '../src/modules/credentials/formats/indy/IndyCredentialFormat'
 import type { CredDef, Schema } from 'indy-sdk'
 import type { Observable } from 'rxjs'
@@ -34,18 +34,12 @@
   BasicMessageEventTypes,
   ConnectionRecord,
   CredentialEventTypes,
-<<<<<<< HEAD
-  DidExchangeRole,
-  DidExchangeState,
-  HandshakeProtocol,
-=======
   CredentialState,
   DependencyManager,
   DidExchangeRole,
   DidExchangeState,
   HandshakeProtocol,
   InjectionSymbols,
->>>>>>> d2fe29e0
   LogLevel,
   PredicateType,
   PresentationPreview,
@@ -57,7 +51,6 @@
 import { Key, KeyType } from '../src/crypto'
 import { Attachment, AttachmentData } from '../src/decorators/attachment/Attachment'
 import { AutoAcceptCredential } from '../src/modules/credentials/models/CredentialAutoAcceptType'
-import { CredentialState } from '../src/modules/credentials/models/CredentialState'
 import { V1CredentialPreview } from '../src/modules/credentials/protocol/v1/messages/V1CredentialPreview'
 import { DidCommV1Service, DidKey } from '../src/modules/dids'
 import { OutOfBandRole } from '../src/modules/oob/domain/OutOfBandRole'
@@ -216,7 +209,7 @@
     threadId,
     state,
     previousState,
-    timeoutMs = 15000,
+    timeoutMs = 10000,
   }: {
     threadId?: string
     state?: CredentialState
