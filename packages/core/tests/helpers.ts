/* eslint-disable @typescript-eslint/no-non-null-assertion */
import type { SubjectMessage } from '../../../tests/transport/SubjectInboundTransport'
import type {
  AutoAcceptProof,
  BasicMessage,
  BasicMessageStateChangedEvent,
  ConnectionRecordProps,
  CredentialDefinitionTemplate,
  CredentialStateChangedEvent,
  InitConfig,
  ProofAttributeInfo,
  ProofPredicateInfo,
  ProofStateChangedEvent,
  SchemaTemplate,
  Wallet,
} from '../src'
import type { AcceptOfferOptions } from '../src/modules/credentials'
import type { IndyOfferCredentialFormat } from '../src/modules/credentials/formats/indy/IndyCredentialFormat'
import type { CredDef, Schema } from 'indy-sdk'
import type { Observable } from 'rxjs'

import path from 'path'
import { firstValueFrom, ReplaySubject, Subject } from 'rxjs'
import { catchError, filter, map, timeout } from 'rxjs/operators'

import { SubjectInboundTransport } from '../../../tests/transport/SubjectInboundTransport'
import { SubjectOutboundTransport } from '../../../tests/transport/SubjectOutboundTransport'
import { agentDependencies, WalletScheme } from '../../node/src'
import {
  Agent,
  AgentConfig,
  AgentContext,
  AriesFrameworkError,
  BasicMessageEventTypes,
  ConnectionRecord,
  CredentialEventTypes,
  CredentialState,
<<<<<<< HEAD
  DidExchangeRole,
  DidExchangeState,
  HandshakeProtocol,
=======
  DependencyManager,
  DidExchangeRole,
  DidExchangeState,
  HandshakeProtocol,
  InjectionSymbols,
>>>>>>> 0f4cc18b
  LogLevel,
  PredicateType,
  PresentationPreview,
  PresentationPreviewAttribute,
  PresentationPreviewPredicate,
  ProofEventTypes,
  ProofState,
} from '../src'
import { Key, KeyType } from '../src/crypto'
import { Attachment, AttachmentData } from '../src/decorators/attachment/Attachment'
import { AutoAcceptCredential } from '../src/modules/credentials/models/CredentialAutoAcceptType'
import { V1CredentialPreview } from '../src/modules/credentials/protocol/v1/messages/V1CredentialPreview'
import { DidCommV1Service, DidKey } from '../src/modules/dids'
import { OutOfBandRole } from '../src/modules/oob/domain/OutOfBandRole'
import { OutOfBandState } from '../src/modules/oob/domain/OutOfBandState'
import { OutOfBandInvitation } from '../src/modules/oob/messages'
import { OutOfBandRecord } from '../src/modules/oob/repository'
import { LinkedAttachment } from '../src/utils/LinkedAttachment'
import { uuid } from '../src/utils/uuid'

import testLogger, { TestLogger } from './logger'

export const genesisPath = process.env.GENESIS_TXN_PATH
  ? path.resolve(process.env.GENESIS_TXN_PATH)
  : path.join(__dirname, '../../../network/genesis/local-genesis.txn')

export const publicDidSeed = process.env.TEST_AGENT_PUBLIC_DID_SEED ?? '000000000000000000000000Trustee9'
export { agentDependencies }

export function getBaseConfig(name: string, extraConfig: Partial<InitConfig> = {}) {
  const config: InitConfig = {
    label: `Agent: ${name}`,
    walletConfig: {
      id: `Wallet: ${name}`,
      key: `Key: ${name}`,
    },
    publicDidSeed,
    autoAcceptConnections: true,
    connectToIndyLedgersOnStartup: false,
    indyLedgers: [
      {
        id: `pool-${name}`,
        isProduction: false,
        genesisPath,
        transactionAuthorAgreement: { version: '1', acceptanceMechanism: 'accept' },
      },
    ],
    // TODO: determine the log level based on an environment variable. This will make it
    // possible to run e.g. failed github actions in debug mode for extra logs
    logger: new TestLogger(LogLevel.off, name),
    ...extraConfig,
  }

  return { config, agentDependencies } as const
}

export function getBasePostgresConfig(name: string, extraConfig: Partial<InitConfig> = {}) {
  const config: InitConfig = {
    label: `Agent: ${name}`,
    walletConfig: {
      id: `Wallet${name}`,
      key: `Key${name}`,
      storage: {
        type: 'postgres_storage',
        config: {
          url: 'localhost:5432',
          wallet_scheme: WalletScheme.DatabasePerWallet,
        },
        credentials: {
          account: 'postgres',
          password: 'postgres',
          admin_account: 'postgres',
          admin_password: 'postgres',
        },
      },
    },
    publicDidSeed,
    autoAcceptConnections: true,
    autoUpdateStorageOnStartup: false,
    indyLedgers: [
      {
        id: `pool-${name}`,
        isProduction: false,
        genesisPath,
      },
    ],
    logger: new TestLogger(LogLevel.off, name),
    ...extraConfig,
  }

  return { config, agentDependencies } as const
}

export function getAgentConfig(name: string, extraConfig: Partial<InitConfig> = {}) {
  const { config, agentDependencies } = getBaseConfig(name, extraConfig)
  return new AgentConfig(config, agentDependencies)
}

export function getAgentContext({
  dependencyManager = new DependencyManager(),
  wallet,
  agentConfig,
  contextCorrelationId = 'mock',
}: {
  dependencyManager?: DependencyManager
  wallet?: Wallet
  agentConfig?: AgentConfig
  contextCorrelationId?: string
} = {}) {
  if (wallet) dependencyManager.registerInstance(InjectionSymbols.Wallet, wallet)
  if (agentConfig) dependencyManager.registerInstance(AgentConfig, agentConfig)
  return new AgentContext({ dependencyManager, contextCorrelationId })
}

export async function waitForProofRecord(
  agent: Agent,
  options: {
    threadId?: string
    state?: ProofState
    previousState?: ProofState | null
    timeoutMs?: number
  }
) {
  const observable = agent.events.observable<ProofStateChangedEvent>(ProofEventTypes.ProofStateChanged)

  return waitForProofRecordSubject(observable, options)
}

export function waitForProofRecordSubject(
  subject: ReplaySubject<ProofStateChangedEvent> | Observable<ProofStateChangedEvent>,
  {
    threadId,
    state,
    previousState,
    timeoutMs = 10000,
  }: {
    threadId?: string
    state?: ProofState
    previousState?: ProofState | null
    timeoutMs?: number
  }
) {
  const observable = subject instanceof ReplaySubject ? subject.asObservable() : subject
  return firstValueFrom(
    observable.pipe(
      filter((e) => previousState === undefined || e.payload.previousState === previousState),
      filter((e) => threadId === undefined || e.payload.proofRecord.threadId === threadId),
      filter((e) => state === undefined || e.payload.proofRecord.state === state),
      timeout(timeoutMs),
      catchError(() => {
        throw new Error(
          `ProofStateChangedEvent event not emitted within specified timeout: {
  previousState: ${previousState},
  threadId: ${threadId},
  state: ${state}
}`
        )
      }),
      map((e) => e.payload.proofRecord)
    )
  )
}

export function waitForCredentialRecordSubject(
  subject: ReplaySubject<CredentialStateChangedEvent> | Observable<CredentialStateChangedEvent>,
  {
    threadId,
    state,
    previousState,
    timeoutMs = 10000,
  }: {
    threadId?: string
    state?: CredentialState
    previousState?: CredentialState | null
    timeoutMs?: number
  }
) {
  const observable = subject instanceof ReplaySubject ? subject.asObservable() : subject

  return firstValueFrom(
    observable.pipe(
      filter((e) => previousState === undefined || e.payload.previousState === previousState),
      filter((e) => threadId === undefined || e.payload.credentialRecord.threadId === threadId),
      filter((e) => state === undefined || e.payload.credentialRecord.state === state),
      timeout(timeoutMs),
      catchError(() => {
        throw new Error(`CredentialStateChanged event not emitted within specified timeout: {
  previousState: ${previousState},
  threadId: ${threadId},
  state: ${state}
}`)
      }),
      map((e) => e.payload.credentialRecord)
    )
  )
}

export async function waitForCredentialRecord(
  agent: Agent,
  options: {
    threadId?: string
    state?: CredentialState
    previousState?: CredentialState | null
    timeoutMs?: number
  }
) {
  const observable = agent.events.observable<CredentialStateChangedEvent>(CredentialEventTypes.CredentialStateChanged)
  return waitForCredentialRecordSubject(observable, options)
}

export async function waitForBasicMessage(agent: Agent, { content }: { content?: string }): Promise<BasicMessage> {
  return new Promise((resolve) => {
    const listener = (event: BasicMessageStateChangedEvent) => {
      const contentMatches = content === undefined || event.payload.message.content === content

      if (contentMatches) {
        agent.events.off<BasicMessageStateChangedEvent>(BasicMessageEventTypes.BasicMessageStateChanged, listener)

        resolve(event.payload.message)
      }
    }

    agent.events.on<BasicMessageStateChangedEvent>(BasicMessageEventTypes.BasicMessageStateChanged, listener)
  })
}

export function getMockConnection({
  state = DidExchangeState.InvitationReceived,
  role = DidExchangeRole.Requester,
  id = 'test',
  did = 'test-did',
  threadId = 'threadId',
  tags = {},
  theirLabel,
  theirDid = 'their-did',
}: Partial<ConnectionRecordProps> = {}) {
  return new ConnectionRecord({
    did,
    threadId,
    theirDid,
    id,
    role,
    state,
    tags,
    theirLabel,
  })
}

export function getMockOutOfBand({
  label,
  serviceEndpoint,
  recipientKeys,
  mediatorId,
  role,
  state,
  reusable,
  reuseConnectionId,
  imageUrl,
}: {
  label?: string
  serviceEndpoint?: string
  mediatorId?: string
  recipientKeys?: string[]
  role?: OutOfBandRole
  state?: OutOfBandState
  reusable?: boolean
  reuseConnectionId?: string
  imageUrl?: string
} = {}) {
  const options = {
    label: label ?? 'label',
    imageUrl: imageUrl ?? undefined,
    accept: ['didcomm/aip1', 'didcomm/aip2;env=rfc19'],
    handshakeProtocols: [HandshakeProtocol.DidExchange],
    services: [
      new DidCommV1Service({
        id: `#inline-0`,
        priority: 0,
        serviceEndpoint: serviceEndpoint ?? 'http://example.com',
        recipientKeys: recipientKeys || [
          new DidKey(Key.fromPublicKeyBase58('ByHnpUCFb1vAfh9CFZ8ZkmUZguURW8nSw889hy6rD8L7', KeyType.Ed25519)).did,
        ],
        routingKeys: [],
      }),
    ],
  }
  const outOfBandInvitation = new OutOfBandInvitation(options)
  const outOfBandRecord = new OutOfBandRecord({
    mediatorId,
    role: role || OutOfBandRole.Receiver,
    state: state || OutOfBandState.Initial,
    outOfBandInvitation: outOfBandInvitation,
    reusable,
    reuseConnectionId,
  })
  return outOfBandRecord
}

export async function makeConnection(agentA: Agent, agentB: Agent) {
  const agentAOutOfBand = await agentA.oob.createInvitation({
    handshakeProtocols: [HandshakeProtocol.Connections],
  })

  let { connectionRecord: agentBConnection } = await agentB.oob.receiveInvitation(agentAOutOfBand.outOfBandInvitation)

  agentBConnection = await agentB.connections.returnWhenIsConnected(agentBConnection!.id)
  let [agentAConnection] = await agentA.connections.findAllByOutOfBandId(agentAOutOfBand.id)
  agentAConnection = await agentA.connections.returnWhenIsConnected(agentAConnection!.id)

  return [agentAConnection, agentBConnection]
}

export async function registerSchema(agent: Agent, schemaTemplate: SchemaTemplate): Promise<Schema> {
  const schema = await agent.ledger.registerSchema(schemaTemplate)
  testLogger.test(`created schema with id ${schema.id}`, schema)
  return schema
}

export async function registerDefinition(
  agent: Agent,
  definitionTemplate: CredentialDefinitionTemplate
): Promise<CredDef> {
  const credentialDefinition = await agent.ledger.registerCredentialDefinition(definitionTemplate)
  testLogger.test(`created credential definition with id ${credentialDefinition.id}`, credentialDefinition)
  return credentialDefinition
}

export async function prepareForIssuance(agent: Agent, attributes: string[]) {
  const publicDid = agent.publicDid?.did

  if (!publicDid) {
    throw new AriesFrameworkError('No public did')
  }

  await ensurePublicDidIsOnLedger(agent, publicDid)

  const schema = await registerSchema(agent, {
    attributes,
    name: `schema-${uuid()}`,
    version: '1.0',
  })

  const definition = await registerDefinition(agent, {
    schema,
    signatureType: 'CL',
    supportRevocation: false,
    tag: 'default',
  })

  return {
    schema,
    definition,
    publicDid,
  }
}

export async function ensurePublicDidIsOnLedger(agent: Agent, publicDid: string) {
  try {
    testLogger.test(`Ensure test DID ${publicDid} is written to ledger`)
    await agent.ledger.getPublicDid(publicDid)
    // eslint-disable-next-line @typescript-eslint/no-explicit-any
  } catch (error: any) {
    // Unfortunately, this won't prevent from the test suite running because of Jest runner runs all tests
    // regardless of thrown errors. We're more explicit about the problem with this error handling.
    throw new Error(`Test DID ${publicDid} is not written on ledger or ledger is not available: ${error.message}`)
  }
}

/**
 * Assumes that the autoAcceptCredential is set to {@link AutoAcceptCredential.ContentApproved}
 */
export async function issueCredential({
  issuerAgent,
  issuerConnectionId,
  holderAgent,
  credentialTemplate,
}: {
  issuerAgent: Agent
  issuerConnectionId: string
  holderAgent: Agent
  credentialTemplate: IndyOfferCredentialFormat
}) {
  const issuerReplay = new ReplaySubject<CredentialStateChangedEvent>()
  const holderReplay = new ReplaySubject<CredentialStateChangedEvent>()

  issuerAgent.events
    .observable<CredentialStateChangedEvent>(CredentialEventTypes.CredentialStateChanged)
    .subscribe(issuerReplay)
  holderAgent.events
    .observable<CredentialStateChangedEvent>(CredentialEventTypes.CredentialStateChanged)
    .subscribe(holderReplay)

  let issuerCredentialRecord = await issuerAgent.credentials.offerCredential({
    comment: 'some comment about credential',
    connectionId: issuerConnectionId,
    protocolVersion: 'v1',
    credentialFormats: {
      indy: {
        attributes: credentialTemplate.attributes,
        credentialDefinitionId: credentialTemplate.credentialDefinitionId,
        linkedAttachments: credentialTemplate.linkedAttachments,
      },
    },
    autoAcceptCredential: AutoAcceptCredential.ContentApproved,
  })

  let holderCredentialRecord = await waitForCredentialRecordSubject(holderReplay, {
    threadId: issuerCredentialRecord.threadId,
    state: CredentialState.OfferReceived,
  })

  const acceptOfferOptions: AcceptOfferOptions = {
    credentialRecordId: holderCredentialRecord.id,
    autoAcceptCredential: AutoAcceptCredential.ContentApproved,
  }

  await holderAgent.credentials.acceptOffer(acceptOfferOptions)

  // Because we use auto-accept it can take a while to have the whole credential flow finished
  // Both parties need to interact with the ledger and sign/verify the credential
  holderCredentialRecord = await waitForCredentialRecordSubject(holderReplay, {
    threadId: issuerCredentialRecord.threadId,
    state: CredentialState.Done,
  })
  issuerCredentialRecord = await waitForCredentialRecordSubject(issuerReplay, {
    threadId: issuerCredentialRecord.threadId,
    state: CredentialState.Done,
  })

  return {
    issuerCredential: issuerCredentialRecord,
    holderCredential: holderCredentialRecord,
  }
}

export async function issueConnectionLessCredential({
  issuerAgent,
  holderAgent,
  credentialTemplate,
}: {
  issuerAgent: Agent
  holderAgent: Agent
  credentialTemplate: IndyOfferCredentialFormat
}) {
  const issuerReplay = new ReplaySubject<CredentialStateChangedEvent>()
  const holderReplay = new ReplaySubject<CredentialStateChangedEvent>()

  issuerAgent.events
    .observable<CredentialStateChangedEvent>(CredentialEventTypes.CredentialStateChanged)
    .subscribe(issuerReplay)
  holderAgent.events
    .observable<CredentialStateChangedEvent>(CredentialEventTypes.CredentialStateChanged)
    .subscribe(holderReplay)

  // eslint-disable-next-line prefer-const
  let { credentialRecord: issuerCredentialRecord, message } = await issuerAgent.credentials.createOffer({
    comment: 'V1 Out of Band offer',
    protocolVersion: 'v1',
    credentialFormats: {
      indy: {
        attributes: credentialTemplate.attributes,
        credentialDefinitionId: credentialTemplate.credentialDefinitionId,
      },
    },
    autoAcceptCredential: AutoAcceptCredential.ContentApproved,
  })

  const { message: offerMessage } = await issuerAgent.oob.createLegacyConnectionlessInvitation({
    recordId: issuerCredentialRecord.id,
    domain: 'https://example.org',
    message,
  })

  await holderAgent.receiveMessage(offerMessage.toJSON())

  let holderCredentialRecord = await waitForCredentialRecordSubject(holderReplay, {
    threadId: issuerCredentialRecord.threadId,
    state: CredentialState.OfferReceived,
  })
  const acceptOfferOptions: AcceptOfferOptions = {
    credentialRecordId: holderCredentialRecord.id,
    autoAcceptCredential: AutoAcceptCredential.ContentApproved,
  }

  await holderAgent.credentials.acceptOffer(acceptOfferOptions)

  holderCredentialRecord = await waitForCredentialRecordSubject(holderReplay, {
    threadId: issuerCredentialRecord.threadId,
    state: CredentialState.Done,
  })

  issuerCredentialRecord = await waitForCredentialRecordSubject(issuerReplay, {
    threadId: issuerCredentialRecord.threadId,
    state: CredentialState.Done,
  })

  return {
    issuerCredential: issuerCredentialRecord,
    holderCredential: holderCredentialRecord,
  }
}

export async function presentProof({
  verifierAgent,
  verifierConnectionId,
  holderAgent,
  presentationTemplate: { attributes, predicates },
}: {
  verifierAgent: Agent
  verifierConnectionId: string
  holderAgent: Agent
  presentationTemplate: {
    attributes?: Record<string, ProofAttributeInfo>
    predicates?: Record<string, ProofPredicateInfo>
  }
}) {
  const verifierReplay = new ReplaySubject<ProofStateChangedEvent>()
  const holderReplay = new ReplaySubject<ProofStateChangedEvent>()

  verifierAgent.events.observable<ProofStateChangedEvent>(ProofEventTypes.ProofStateChanged).subscribe(verifierReplay)
  holderAgent.events.observable<ProofStateChangedEvent>(ProofEventTypes.ProofStateChanged).subscribe(holderReplay)

  let verifierRecord = await verifierAgent.proofs.requestProof(verifierConnectionId, {
    name: 'test-proof-request',
    requestedAttributes: attributes,
    requestedPredicates: predicates,
  })

  let holderRecord = await waitForProofRecordSubject(holderReplay, {
    threadId: verifierRecord.threadId,
    state: ProofState.RequestReceived,
  })

  const retrievedCredentials = await holderAgent.proofs.getRequestedCredentialsForProofRequest(holderRecord.id)
  const requestedCredentials = holderAgent.proofs.autoSelectCredentialsForProofRequest(retrievedCredentials)
  await holderAgent.proofs.acceptRequest(holderRecord.id, requestedCredentials)

  verifierRecord = await waitForProofRecordSubject(verifierReplay, {
    threadId: holderRecord.threadId,
    state: ProofState.PresentationReceived,
  })

  // assert presentation is valid
  expect(verifierRecord.isVerified).toBe(true)

  verifierRecord = await verifierAgent.proofs.acceptPresentation(verifierRecord.id)
  holderRecord = await waitForProofRecordSubject(holderReplay, {
    threadId: holderRecord.threadId,
    state: ProofState.Done,
  })

  return {
    verifierProof: verifierRecord,
    holderProof: holderRecord,
  }
}

/**
 * Returns mock of function with correct type annotations according to original function `fn`.
 * It can be used also for class methods.
 *
 * @param fn function you want to mock
 * @returns mock function with type annotations
 */
// eslint-disable-next-line @typescript-eslint/no-explicit-any
export function mockFunction<T extends (...args: any[]) => any>(fn: T): jest.MockedFunction<T> {
  return fn as jest.MockedFunction<T>
}

/**
 * Set a property using a getter value on a mocked oject.
 */
// eslint-disable-next-line @typescript-eslint/ban-types
export function mockProperty<T extends {}, K extends keyof T>(object: T, property: K, value: T[K]) {
  Object.defineProperty(object, property, { get: () => value })
}

export async function setupCredentialTests(
  faberName: string,
  aliceName: string,
  autoAcceptCredentials?: AutoAcceptCredential
) {
  const faberMessages = new Subject<SubjectMessage>()
  const aliceMessages = new Subject<SubjectMessage>()
  const subjectMap = {
    'rxjs:faber': faberMessages,
    'rxjs:alice': aliceMessages,
  }
  const faberConfig = getBaseConfig(faberName, {
    endpoints: ['rxjs:faber'],
    autoAcceptCredentials,
  })

  const aliceConfig = getBaseConfig(aliceName, {
    endpoints: ['rxjs:alice'],
    autoAcceptCredentials,
  })
  const faberAgent = new Agent(faberConfig.config, faberConfig.agentDependencies)
  faberAgent.registerInboundTransport(new SubjectInboundTransport(faberMessages))
  faberAgent.registerOutboundTransport(new SubjectOutboundTransport(subjectMap))
  await faberAgent.initialize()

  const aliceAgent = new Agent(aliceConfig.config, aliceConfig.agentDependencies)
  aliceAgent.registerInboundTransport(new SubjectInboundTransport(aliceMessages))
  aliceAgent.registerOutboundTransport(new SubjectOutboundTransport(subjectMap))
  await aliceAgent.initialize()

  const {
    schema,
    definition: { id: credDefId },
  } = await prepareForIssuance(faberAgent, ['name', 'age', 'profile_picture', 'x-ray'])

  const [faberConnection, aliceConnection] = await makeConnection(faberAgent, aliceAgent)

  return { faberAgent, aliceAgent, credDefId, schema, faberConnection, aliceConnection }
}

export async function setupProofsTest(faberName: string, aliceName: string, autoAcceptProofs?: AutoAcceptProof) {
  const credentialPreview = V1CredentialPreview.fromRecord({
    name: 'John',
    age: '99',
  })

  const unique = uuid().substring(0, 4)

  const faberConfig = getBaseConfig(`${faberName}-${unique}`, {
    autoAcceptProofs,
    endpoints: ['rxjs:faber'],
  })

  const aliceConfig = getBaseConfig(`${aliceName}-${unique}`, {
    autoAcceptProofs,
    endpoints: ['rxjs:alice'],
  })

  const faberMessages = new Subject<SubjectMessage>()
  const aliceMessages = new Subject<SubjectMessage>()

  const subjectMap = {
    'rxjs:faber': faberMessages,
    'rxjs:alice': aliceMessages,
  }
  const faberAgent = new Agent(faberConfig.config, faberConfig.agentDependencies)
  faberAgent.registerInboundTransport(new SubjectInboundTransport(faberMessages))
  faberAgent.registerOutboundTransport(new SubjectOutboundTransport(subjectMap))
  await faberAgent.initialize()

  const aliceAgent = new Agent(aliceConfig.config, aliceConfig.agentDependencies)
  aliceAgent.registerInboundTransport(new SubjectInboundTransport(aliceMessages))
  aliceAgent.registerOutboundTransport(new SubjectOutboundTransport(subjectMap))
  await aliceAgent.initialize()

  const { definition } = await prepareForIssuance(faberAgent, ['name', 'age', 'image_0', 'image_1'])

  const [agentAConnection, agentBConnection] = await makeConnection(faberAgent, aliceAgent)
  expect(agentAConnection.isReady).toBe(true)
  expect(agentBConnection.isReady).toBe(true)

  const faberConnection = agentAConnection
  const aliceConnection = agentBConnection

  const presentationPreview = new PresentationPreview({
    attributes: [
      new PresentationPreviewAttribute({
        name: 'name',
        credentialDefinitionId: definition.id,
        referent: '0',
        value: 'John',
      }),
      new PresentationPreviewAttribute({
        name: 'image_0',
        credentialDefinitionId: definition.id,
      }),
    ],
    predicates: [
      new PresentationPreviewPredicate({
        name: 'age',
        credentialDefinitionId: definition.id,
        predicate: PredicateType.GreaterThanOrEqualTo,
        threshold: 50,
      }),
    ],
  })

  await issueCredential({
    issuerAgent: faberAgent,
    issuerConnectionId: faberConnection.id,
    holderAgent: aliceAgent,
    credentialTemplate: {
      credentialDefinitionId: definition.id,
      attributes: credentialPreview.attributes,
      linkedAttachments: [
        new LinkedAttachment({
          name: 'image_0',
          attachment: new Attachment({
            filename: 'picture-of-a-cat.png',
            data: new AttachmentData({ base64: 'cGljdHVyZSBvZiBhIGNhdA==' }),
          }),
        }),
        new LinkedAttachment({
          name: 'image_1',
          attachment: new Attachment({
            filename: 'picture-of-a-dog.png',
            data: new AttachmentData({ base64: 'UGljdHVyZSBvZiBhIGRvZw==' }),
          }),
        }),
      ],
    },
  })
  const faberReplay = new ReplaySubject<ProofStateChangedEvent>()
  const aliceReplay = new ReplaySubject<ProofStateChangedEvent>()

  faberAgent.events.observable<ProofStateChangedEvent>(ProofEventTypes.ProofStateChanged).subscribe(faberReplay)
  aliceAgent.events.observable<ProofStateChangedEvent>(ProofEventTypes.ProofStateChanged).subscribe(aliceReplay)

  return {
    faberAgent,
    aliceAgent,
    credDefId: definition.id,
    faberConnection,
    aliceConnection,
    presentationPreview,
    faberReplay,
    aliceReplay,
  }
}<|MERGE_RESOLUTION|>--- conflicted
+++ resolved
@@ -35,17 +35,11 @@
   ConnectionRecord,
   CredentialEventTypes,
   CredentialState,
-<<<<<<< HEAD
-  DidExchangeRole,
-  DidExchangeState,
-  HandshakeProtocol,
-=======
   DependencyManager,
   DidExchangeRole,
   DidExchangeState,
   HandshakeProtocol,
   InjectionSymbols,
->>>>>>> 0f4cc18b
   LogLevel,
   PredicateType,
   PresentationPreview,
