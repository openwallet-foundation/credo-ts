/* eslint-disable @typescript-eslint/no-non-null-assertion */
import type { SubjectMessage } from '../../../tests/transport/SubjectInboundTransport'
import {
  BasicMessage,
  BasicMessageStateChangedEvent,
  ConnectionRecordProps,
  CredentialDefinitionTemplate,
  CredentialStateChangedEvent,
  InitConfig,
  ProofEventTypes,
  ProofStateChangedEvent,
  SchemaTemplate,
  Wallet,
} from '../src'
import type { AcceptOfferOptions } from '../src/modules/credentials/CredentialsModuleOptions'
import type { IndyOfferCredentialFormat } from '../src/modules/credentials/formats/indy/IndyCredentialFormat'
<<<<<<< HEAD
import type { AcceptPresentationOptions, RequestProofOptions } from '../src/modules/proofs/models/ModuleOptions'
=======
>>>>>>> d2fe29e0
import type { CredDef, Schema } from 'indy-sdk'
import type { Observable } from 'rxjs'

import path from 'path'
import { firstValueFrom, ReplaySubject, Subject } from 'rxjs'
import { catchError, filter, map, timeout } from 'rxjs/operators'

import { SubjectInboundTransport } from '../../../tests/transport/SubjectInboundTransport'
import { SubjectOutboundTransport } from '../../../tests/transport/SubjectOutboundTransport'
import { agentDependencies, WalletScheme } from '../../node/src'
import {
  Agent,
  AgentConfig,
  AgentContext,
  AriesFrameworkError,
  BasicMessageEventTypes,
  ConnectionRecord,
  CredentialEventTypes,
  CredentialState,
<<<<<<< HEAD
  DidExchangeRole,
  DidExchangeState,
  HandshakeProtocol,
  LogLevel,

=======
  DependencyManager,
  DidExchangeRole,
  DidExchangeState,
  HandshakeProtocol,
  InjectionSymbols,
  LogLevel,
  PredicateType,
  PresentationPreview,
  PresentationPreviewAttribute,
  PresentationPreviewPredicate,
  ProofEventTypes,
  ProofState,
>>>>>>> d2fe29e0
} from '../src'
import { Key, KeyType } from '../src/crypto'
import { Attachment, AttachmentData } from '../src/decorators/attachment/Attachment'
import { AutoAcceptCredential } from '../src/modules/credentials/models/CredentialAutoAcceptType'
import { V1CredentialPreview } from '../src/modules/credentials/protocol/v1/messages/V1CredentialPreview'
import { DidCommV1Service, DidKey } from '../src/modules/dids'
import { OutOfBandRole } from '../src/modules/oob/domain/OutOfBandRole'
import { OutOfBandState } from '../src/modules/oob/domain/OutOfBandState'
import { OutOfBandInvitation } from '../src/modules/oob/messages'
import { OutOfBandRecord } from '../src/modules/oob/repository'
import {
  PresentationPreview,
  PresentationPreviewAttribute,
  PresentationPreviewPredicate,
} from '../src/modules/proofs/protocol/v1/models/V1PresentationPreview'
import { LinkedAttachment } from '../src/utils/LinkedAttachment'
import { uuid } from '../src/utils/uuid'

import testLogger, { TestLogger } from './logger'
import { PredicateType, ProofAttributeInfo, ProofPredicateInfo } from '../src/modules/proofs/formats/indy/models'
import { ProofProtocolVersion } from '../src/modules/proofs/models/ProofProtocolVersion'
import { ProofState } from '../src/modules/proofs/models/ProofState'
import { AutoAcceptProof } from '../src/modules/proofs/models/ProofAutoAcceptType'

export const genesisPath = process.env.GENESIS_TXN_PATH
  ? path.resolve(process.env.GENESIS_TXN_PATH)
  : path.join(__dirname, '../../../network/genesis/local-genesis.txn')

export const publicDidSeed = process.env.TEST_AGENT_PUBLIC_DID_SEED ?? '000000000000000000000000Trustee9'
export { agentDependencies }

export function getBaseConfig(name: string, extraConfig: Partial<InitConfig> = {}) {
  const config: InitConfig = {
    label: `Agent: ${name}`,
    walletConfig: {
      id: `Wallet: ${name}`,
      key: `Key: ${name}`,
    },
    publicDidSeed,
    autoAcceptConnections: true,
    connectToIndyLedgersOnStartup: false,
    indyLedgers: [
      {
        id: `pool-${name}`,
        isProduction: false,
        genesisPath,
        transactionAuthorAgreement: { version: '1', acceptanceMechanism: 'accept' },
      },
    ],
    // TODO: determine the log level based on an environment variable. This will make it
    // possible to run e.g. failed github actions in debug mode for extra logs
    logger: new TestLogger(LogLevel.off, name),
    ...extraConfig,
  }

  return { config, agentDependencies } as const
}

export function getBasePostgresConfig(name: string, extraConfig: Partial<InitConfig> = {}) {
  const config: InitConfig = {
    label: `Agent: ${name}`,
    walletConfig: {
      id: `Wallet${name}`,
      key: `Key${name}`,
      storage: {
        type: 'postgres_storage',
        config: {
          url: 'localhost:5432',
          wallet_scheme: WalletScheme.DatabasePerWallet,
        },
        credentials: {
          account: 'postgres',
          password: 'postgres',
          admin_account: 'postgres',
          admin_password: 'postgres',
        },
      },
    },
    publicDidSeed,
    autoAcceptConnections: true,
    autoUpdateStorageOnStartup: false,
    indyLedgers: [
      {
        id: `pool-${name}`,
        isProduction: false,
        genesisPath,
      },
    ],
    logger: new TestLogger(LogLevel.off, name),
    ...extraConfig,
  }

  return { config, agentDependencies } as const
}

export function getAgentConfig(name: string, extraConfig: Partial<InitConfig> = {}) {
  const { config, agentDependencies } = getBaseConfig(name, extraConfig)
  return new AgentConfig(config, agentDependencies)
}

export function getAgentContext({
  dependencyManager = new DependencyManager(),
  wallet,
  agentConfig,
  contextCorrelationId = 'mock',
}: {
  dependencyManager?: DependencyManager
  wallet?: Wallet
  agentConfig?: AgentConfig
  contextCorrelationId?: string
} = {}) {
  if (wallet) dependencyManager.registerInstance(InjectionSymbols.Wallet, wallet)
  if (agentConfig) dependencyManager.registerInstance(AgentConfig, agentConfig)
  return new AgentContext({ dependencyManager, contextCorrelationId })
}

export async function waitForProofRecord(
  agent: Agent,
  options: {
    threadId?: string
    state?: ProofState
    previousState?: ProofState | null
    timeoutMs?: number
  }
) {
  const observable = agent.events.observable<ProofStateChangedEvent>(ProofEventTypes.ProofStateChanged)

  return waitForProofRecordSubject(observable, options)
}

export function waitForProofRecordSubject(
  subject: ReplaySubject<ProofStateChangedEvent> | Observable<ProofStateChangedEvent>,
  {
    threadId,
    state,
    previousState,
    timeoutMs = 10000,
  }: {
    threadId?: string
    state?: ProofState
    previousState?: ProofState | null
    timeoutMs?: number
  }
) {
  const observable = subject instanceof ReplaySubject ? subject.asObservable() : subject
  return firstValueFrom(
    observable.pipe(
      filter((e) => previousState === undefined || e.payload.previousState === previousState),
      filter((e) => threadId === undefined || e.payload.proofRecord.threadId === threadId),
      filter((e) => state === undefined || e.payload.proofRecord.state === state),
      timeout(timeoutMs),
      catchError(() => {
        throw new Error(
          `ProofStateChangedEvent event not emitted within specified timeout: {
  previousState: ${previousState},
  threadId: ${threadId},
  state: ${state}
}`
        )
      }),
      map((e) => e.payload.proofRecord)
    )
  )
}

export function waitForCredentialRecordSubject(
  subject: ReplaySubject<CredentialStateChangedEvent> | Observable<CredentialStateChangedEvent>,
  {
    threadId,
    state,
    previousState,
    timeoutMs = 10000,
  }: {
    threadId?: string
    state?: CredentialState
    previousState?: CredentialState | null
    timeoutMs?: number
  }
) {
  const observable = subject instanceof ReplaySubject ? subject.asObservable() : subject

  return firstValueFrom(
    observable.pipe(
      filter((e) => previousState === undefined || e.payload.previousState === previousState),
      filter((e) => threadId === undefined || e.payload.credentialRecord.threadId === threadId),
      filter((e) => state === undefined || e.payload.credentialRecord.state === state),
      timeout(timeoutMs),
      catchError(() => {
        throw new Error(`CredentialStateChanged event not emitted within specified timeout: {
  previousState: ${previousState},
  threadId: ${threadId},
  state: ${state}
}`)
      }),
      map((e) => e.payload.credentialRecord)
    )
  )
}

export async function waitForCredentialRecord(
  agent: Agent,
  options: {
    threadId?: string
    state?: CredentialState
    previousState?: CredentialState | null
    timeoutMs?: number
  }
) {
  const observable = agent.events.observable<CredentialStateChangedEvent>(CredentialEventTypes.CredentialStateChanged)
  return waitForCredentialRecordSubject(observable, options)
}

export async function waitForBasicMessage(agent: Agent, { content }: { content?: string }): Promise<BasicMessage> {
  return new Promise((resolve) => {
    const listener = (event: BasicMessageStateChangedEvent) => {
      const contentMatches = content === undefined || event.payload.message.content === content

      if (contentMatches) {
        agent.events.off<BasicMessageStateChangedEvent>(BasicMessageEventTypes.BasicMessageStateChanged, listener)

        resolve(event.payload.message)
      }
    }

    agent.events.on<BasicMessageStateChangedEvent>(BasicMessageEventTypes.BasicMessageStateChanged, listener)
  })
}

export function getMockConnection({
  state = DidExchangeState.InvitationReceived,
  role = DidExchangeRole.Requester,
  id = 'test',
  did = 'test-did',
  threadId = 'threadId',
  tags = {},
  theirLabel,
  theirDid = 'their-did',
}: Partial<ConnectionRecordProps> = {}) {
  return new ConnectionRecord({
    did,
    threadId,
    theirDid,
    id,
    role,
    state,
    tags,
    theirLabel,
  })
}

export function getMockOutOfBand({
  label,
  serviceEndpoint,
  recipientKeys,
  mediatorId,
  role,
  state,
  reusable,
  reuseConnectionId,
  imageUrl,
}: {
  label?: string
  serviceEndpoint?: string
  mediatorId?: string
  recipientKeys?: string[]
  role?: OutOfBandRole
  state?: OutOfBandState
  reusable?: boolean
  reuseConnectionId?: string
  imageUrl?: string
} = {}) {
  const options = {
    label: label ?? 'label',
    imageUrl: imageUrl ?? undefined,
    accept: ['didcomm/aip1', 'didcomm/aip2;env=rfc19'],
    handshakeProtocols: [HandshakeProtocol.DidExchange],
    services: [
      new DidCommV1Service({
        id: `#inline-0`,
        priority: 0,
        serviceEndpoint: serviceEndpoint ?? 'http://example.com',
        recipientKeys: recipientKeys || [
          new DidKey(Key.fromPublicKeyBase58('ByHnpUCFb1vAfh9CFZ8ZkmUZguURW8nSw889hy6rD8L7', KeyType.Ed25519)).did,
        ],
        routingKeys: [],
      }),
    ],
  }
  const outOfBandInvitation = new OutOfBandInvitation(options)
  const outOfBandRecord = new OutOfBandRecord({
    mediatorId,
    role: role || OutOfBandRole.Receiver,
    state: state || OutOfBandState.Initial,
    outOfBandInvitation: outOfBandInvitation,
    reusable,
    reuseConnectionId,
  })
  return outOfBandRecord
}

export async function makeConnection(agentA: Agent, agentB: Agent) {
  const agentAOutOfBand = await agentA.oob.createInvitation({
    handshakeProtocols: [HandshakeProtocol.Connections],
  })

  let { connectionRecord: agentBConnection } = await agentB.oob.receiveInvitation(agentAOutOfBand.outOfBandInvitation)

  agentBConnection = await agentB.connections.returnWhenIsConnected(agentBConnection!.id)
  let [agentAConnection] = await agentA.connections.findAllByOutOfBandId(agentAOutOfBand.id)
  agentAConnection = await agentA.connections.returnWhenIsConnected(agentAConnection!.id)

  return [agentAConnection, agentBConnection]
}

export async function registerSchema(agent: Agent, schemaTemplate: SchemaTemplate): Promise<Schema> {
  const schema = await agent.ledger.registerSchema(schemaTemplate)
  testLogger.test(`created schema with id ${schema.id}`, schema)
  return schema
}

export async function registerDefinition(
  agent: Agent,
  definitionTemplate: CredentialDefinitionTemplate
): Promise<CredDef> {
  const credentialDefinition = await agent.ledger.registerCredentialDefinition(definitionTemplate)
  testLogger.test(`created credential definition with id ${credentialDefinition.id}`, credentialDefinition)
  return credentialDefinition
}

export async function prepareForIssuance(agent: Agent, attributes: string[]) {
  const publicDid = agent.publicDid?.did

  if (!publicDid) {
    throw new AriesFrameworkError('No public did')
  }

  await ensurePublicDidIsOnLedger(agent, publicDid)

  const schema = await registerSchema(agent, {
    attributes,
    name: `schema-${uuid()}`,
    version: '1.0',
  })

  const definition = await registerDefinition(agent, {
    schema,
    signatureType: 'CL',
    supportRevocation: false,
    tag: 'default',
  })

  return {
    schema,
    definition,
    publicDid,
  }
}

export async function ensurePublicDidIsOnLedger(agent: Agent, publicDid: string) {
  try {
    testLogger.test(`Ensure test DID ${publicDid} is written to ledger`)
    await agent.ledger.getPublicDid(publicDid)
    // eslint-disable-next-line @typescript-eslint/no-explicit-any
  } catch (error: any) {
    // Unfortunately, this won't prevent from the test suite running because of Jest runner runs all tests
    // regardless of thrown errors. We're more explicit about the problem with this error handling.
    throw new Error(`Test DID ${publicDid} is not written on ledger or ledger is not available: ${error.message}`)
  }
}

/**
 * Assumes that the autoAcceptCredential is set to {@link AutoAcceptCredential.ContentApproved}
 */
export async function issueCredential({
  issuerAgent,
  issuerConnectionId,
  holderAgent,
  credentialTemplate,
}: {
  issuerAgent: Agent
  issuerConnectionId: string
  holderAgent: Agent
  credentialTemplate: IndyOfferCredentialFormat
}) {
  const issuerReplay = new ReplaySubject<CredentialStateChangedEvent>()
  const holderReplay = new ReplaySubject<CredentialStateChangedEvent>()

  issuerAgent.events
    .observable<CredentialStateChangedEvent>(CredentialEventTypes.CredentialStateChanged)
    .subscribe(issuerReplay)
  holderAgent.events
    .observable<CredentialStateChangedEvent>(CredentialEventTypes.CredentialStateChanged)
    .subscribe(holderReplay)

  let issuerCredentialRecord = await issuerAgent.credentials.offerCredential({
    comment: 'some comment about credential',
    connectionId: issuerConnectionId,
    protocolVersion: 'v1',
    credentialFormats: {
      indy: {
        attributes: credentialTemplate.attributes,
        credentialDefinitionId: credentialTemplate.credentialDefinitionId,
        linkedAttachments: credentialTemplate.linkedAttachments,
      },
    },
    autoAcceptCredential: AutoAcceptCredential.ContentApproved,
  })

  let holderCredentialRecord = await waitForCredentialRecordSubject(holderReplay, {
    threadId: issuerCredentialRecord.threadId,
    state: CredentialState.OfferReceived,
  })

  const acceptOfferOptions: AcceptOfferOptions = {
    credentialRecordId: holderCredentialRecord.id,
    autoAcceptCredential: AutoAcceptCredential.ContentApproved,
  }

  await holderAgent.credentials.acceptOffer(acceptOfferOptions)

  // Because we use auto-accept it can take a while to have the whole credential flow finished
  // Both parties need to interact with the ledger and sign/verify the credential
  holderCredentialRecord = await waitForCredentialRecordSubject(holderReplay, {
    threadId: issuerCredentialRecord.threadId,
    state: CredentialState.Done,
  })
  issuerCredentialRecord = await waitForCredentialRecordSubject(issuerReplay, {
    threadId: issuerCredentialRecord.threadId,
    state: CredentialState.Done,
  })

  return {
    issuerCredential: issuerCredentialRecord,
    holderCredential: holderCredentialRecord,
  }
}

export async function issueConnectionLessCredential({
  issuerAgent,
  holderAgent,
  credentialTemplate,
}: {
  issuerAgent: Agent
  holderAgent: Agent
  credentialTemplate: IndyOfferCredentialFormat
}) {
  const issuerReplay = new ReplaySubject<CredentialStateChangedEvent>()
  const holderReplay = new ReplaySubject<CredentialStateChangedEvent>()

  issuerAgent.events
    .observable<CredentialStateChangedEvent>(CredentialEventTypes.CredentialStateChanged)
    .subscribe(issuerReplay)
  holderAgent.events
    .observable<CredentialStateChangedEvent>(CredentialEventTypes.CredentialStateChanged)
    .subscribe(holderReplay)

  // eslint-disable-next-line prefer-const
  let { credentialRecord: issuerCredentialRecord, message } = await issuerAgent.credentials.createOffer({
    comment: 'V1 Out of Band offer',
    protocolVersion: 'v1',
    credentialFormats: {
      indy: {
        attributes: credentialTemplate.attributes,
        credentialDefinitionId: credentialTemplate.credentialDefinitionId,
      },
    },
    autoAcceptCredential: AutoAcceptCredential.ContentApproved,
  })

  const { message: offerMessage } = await issuerAgent.oob.createLegacyConnectionlessInvitation({
    recordId: issuerCredentialRecord.id,
    domain: 'https://example.org',
    message,
  })

  await holderAgent.receiveMessage(offerMessage.toJSON())

  let holderCredentialRecord = await waitForCredentialRecordSubject(holderReplay, {
    threadId: issuerCredentialRecord.threadId,
    state: CredentialState.OfferReceived,
  })
  const acceptOfferOptions: AcceptOfferOptions = {
    credentialRecordId: holderCredentialRecord.id,
    autoAcceptCredential: AutoAcceptCredential.ContentApproved,
  }

  await holderAgent.credentials.acceptOffer(acceptOfferOptions)

  holderCredentialRecord = await waitForCredentialRecordSubject(holderReplay, {
    threadId: issuerCredentialRecord.threadId,
    state: CredentialState.Done,
  })

  issuerCredentialRecord = await waitForCredentialRecordSubject(issuerReplay, {
    threadId: issuerCredentialRecord.threadId,
    state: CredentialState.Done,
  })

  return {
    issuerCredential: issuerCredentialRecord,
    holderCredential: holderCredentialRecord,
  }
}

export async function presentProof({
  verifierAgent,
  verifierConnectionId,
  holderAgent,
  presentationTemplate: { attributes, predicates },
}: {
  verifierAgent: Agent
  verifierConnectionId: string
  holderAgent: Agent
  presentationTemplate: {
    attributes?: Record<string, ProofAttributeInfo>
    predicates?: Record<string, ProofPredicateInfo>
  }
}) {
  const verifierReplay = new ReplaySubject<ProofStateChangedEvent>()
  const holderReplay = new ReplaySubject<ProofStateChangedEvent>()

  verifierAgent.events.observable<ProofStateChangedEvent>(ProofEventTypes.ProofStateChanged).subscribe(verifierReplay)
  holderAgent.events.observable<ProofStateChangedEvent>(ProofEventTypes.ProofStateChanged).subscribe(holderReplay)

  const requestProofsOptions: RequestProofOptions = {
    protocolVersion: ProofProtocolVersion.V1,
    connectionId: verifierConnectionId,
    proofFormats: {
      indy: {
        name: 'test-proof-request',
        requestedAttributes: attributes,
        requestedPredicates: predicates,
        version: '1.0',
        nonce: '947121108704767252195123',
      },
    },
  }

  let holderProofRecordPromise = waitForProofRecordSubject(holderReplay, {
    state: ProofState.RequestReceived,
  })

  let verifierRecord = await verifierAgent.proofs.requestProof(requestProofsOptions)

  let holderRecord = await holderProofRecordPromise

  const requestedCredentials = await holderAgent.proofs.autoSelectCredentialsForProofRequest({
    proofRecordId: holderRecord.id,
    config: {
      filterByPresentationPreview: true,
    },
  })

  const acceptPresentationOptions: AcceptPresentationOptions = {
    proofRecordId: holderRecord.id,
    proofFormats: { indy: requestedCredentials.indy },
  }

  const verifierProofRecordPromise = waitForProofRecordSubject(verifierReplay, {
    threadId: holderRecord.threadId,
    state: ProofState.PresentationReceived,
  })

  await holderAgent.proofs.acceptRequest(acceptPresentationOptions)

  verifierRecord = await verifierProofRecordPromise

  // assert presentation is valid
  expect(verifierRecord.isVerified).toBe(true)

  holderProofRecordPromise = waitForProofRecordSubject(holderReplay, {
    threadId: holderRecord.threadId,
    state: ProofState.Done,
  })

  verifierRecord = await verifierAgent.proofs.acceptPresentation(verifierRecord.id)
  holderRecord = await holderProofRecordPromise

  return {
    verifierProof: verifierRecord,
    holderProof: holderRecord,
  }
}

/**
 * Returns mock of function with correct type annotations according to original function `fn`.
 * It can be used also for class methods.
 *
 * @param fn function you want to mock
 * @returns mock function with type annotations
 */
// eslint-disable-next-line @typescript-eslint/no-explicit-any
export function mockFunction<T extends (...args: any[]) => any>(fn: T): jest.MockedFunction<T> {
  return fn as jest.MockedFunction<T>
}

/**
 * Set a property using a getter value on a mocked oject.
 */
// eslint-disable-next-line @typescript-eslint/ban-types
export function mockProperty<T extends {}, K extends keyof T>(object: T, property: K, value: T[K]) {
  Object.defineProperty(object, property, { get: () => value })
}

export async function setupCredentialTests(
  faberName: string,
  aliceName: string,
  autoAcceptCredentials?: AutoAcceptCredential
) {
  const faberMessages = new Subject<SubjectMessage>()
  const aliceMessages = new Subject<SubjectMessage>()
  const subjectMap = {
    'rxjs:faber': faberMessages,
    'rxjs:alice': aliceMessages,
  }
  const faberConfig = getBaseConfig(faberName, {
    endpoints: ['rxjs:faber'],
    autoAcceptCredentials,
  })

  const aliceConfig = getBaseConfig(aliceName, {
    endpoints: ['rxjs:alice'],
    autoAcceptCredentials,
  })
  const faberAgent = new Agent(faberConfig.config, faberConfig.agentDependencies)
  faberAgent.registerInboundTransport(new SubjectInboundTransport(faberMessages))
  faberAgent.registerOutboundTransport(new SubjectOutboundTransport(subjectMap))
  await faberAgent.initialize()

  const aliceAgent = new Agent(aliceConfig.config, aliceConfig.agentDependencies)
  aliceAgent.registerInboundTransport(new SubjectInboundTransport(aliceMessages))
  aliceAgent.registerOutboundTransport(new SubjectOutboundTransport(subjectMap))
  await aliceAgent.initialize()

  const {
    schema,
    definition: { id: credDefId },
  } = await prepareForIssuance(faberAgent, ['name', 'age', 'profile_picture', 'x-ray'])

  const [faberConnection, aliceConnection] = await makeConnection(faberAgent, aliceAgent)

  return { faberAgent, aliceAgent, credDefId, schema, faberConnection, aliceConnection }
}

export async function setupProofsTest(faberName: string, aliceName: string, autoAcceptProofs?: AutoAcceptProof) {
  const credentialPreview = V1CredentialPreview.fromRecord({
    name: 'John',
    age: '99',
  })

  const unique = uuid().substring(0, 4)

  const faberConfig = getBaseConfig(`${faberName}-${unique}`, {
    autoAcceptProofs,
    endpoints: ['rxjs:faber'],
  })

  const aliceConfig = getBaseConfig(`${aliceName}-${unique}`, {
    autoAcceptProofs,
    endpoints: ['rxjs:alice'],
  })

  const faberMessages = new Subject<SubjectMessage>()
  const aliceMessages = new Subject<SubjectMessage>()

  const subjectMap = {
    'rxjs:faber': faberMessages,
    'rxjs:alice': aliceMessages,
  }
  const faberAgent = new Agent(faberConfig.config, faberConfig.agentDependencies)
  faberAgent.registerInboundTransport(new SubjectInboundTransport(faberMessages))
  faberAgent.registerOutboundTransport(new SubjectOutboundTransport(subjectMap))
  await faberAgent.initialize()

  const aliceAgent = new Agent(aliceConfig.config, aliceConfig.agentDependencies)
  aliceAgent.registerInboundTransport(new SubjectInboundTransport(aliceMessages))
  aliceAgent.registerOutboundTransport(new SubjectOutboundTransport(subjectMap))
  await aliceAgent.initialize()

  const { definition } = await prepareForIssuance(faberAgent, ['name', 'age', 'image_0', 'image_1'])

  const [agentAConnection, agentBConnection] = await makeConnection(faberAgent, aliceAgent)
  expect(agentAConnection.isReady).toBe(true)
  expect(agentBConnection.isReady).toBe(true)

  const faberConnection = agentAConnection
  const aliceConnection = agentBConnection

  const presentationPreview = new PresentationPreview({
    attributes: [
      new PresentationPreviewAttribute({
        name: 'name',
        credentialDefinitionId: definition.id,
        referent: '0',
        value: 'John',
      }),
      new PresentationPreviewAttribute({
        name: 'image_0',
        credentialDefinitionId: definition.id,
      }),
    ],
    predicates: [
      new PresentationPreviewPredicate({
        name: 'age',
        credentialDefinitionId: definition.id,
        predicate: PredicateType.GreaterThanOrEqualTo,
        threshold: 50,
      }),
    ],
  })

  await issueCredential({
    issuerAgent: faberAgent,
    issuerConnectionId: faberConnection.id,
    holderAgent: aliceAgent,
    credentialTemplate: {
      credentialDefinitionId: definition.id,
      attributes: credentialPreview.attributes,
      linkedAttachments: [
        new LinkedAttachment({
          name: 'image_0',
          attachment: new Attachment({
            filename: 'picture-of-a-cat.png',
            data: new AttachmentData({ base64: 'cGljdHVyZSBvZiBhIGNhdA==' }),
          }),
        }),
        new LinkedAttachment({
          name: 'image_1',
          attachment: new Attachment({
            filename: 'picture-of-a-dog.png',
            data: new AttachmentData({ base64: 'UGljdHVyZSBvZiBhIGRvZw==' }),
          }),
        }),
      ],
    },
  })
  const faberReplay = new ReplaySubject<ProofStateChangedEvent>()
  const aliceReplay = new ReplaySubject<ProofStateChangedEvent>()

  faberAgent.events.observable<ProofStateChangedEvent>(ProofEventTypes.ProofStateChanged).subscribe(faberReplay)
  aliceAgent.events.observable<ProofStateChangedEvent>(ProofEventTypes.ProofStateChanged).subscribe(aliceReplay)

  return {
    faberAgent,
    aliceAgent,
    credDefId: definition.id,
    faberConnection,
    aliceConnection,
    presentationPreview,
    faberReplay,
    aliceReplay,
  }
}<|MERGE_RESOLUTION|>--- conflicted
+++ resolved
@@ -1,23 +1,22 @@
 /* eslint-disable @typescript-eslint/no-non-null-assertion */
 import type { SubjectMessage } from '../../../tests/transport/SubjectInboundTransport'
-import {
+import type {
+  AcceptOfferOptions,
   BasicMessage,
   BasicMessageStateChangedEvent,
   ConnectionRecordProps,
   CredentialDefinitionTemplate,
   CredentialStateChangedEvent,
   InitConfig,
-  ProofEventTypes,
   ProofStateChangedEvent,
   SchemaTemplate,
   Wallet,
 } from '../src'
-import type { AcceptOfferOptions } from '../src/modules/credentials/CredentialsModuleOptions'
 import type { IndyOfferCredentialFormat } from '../src/modules/credentials/formats/indy/IndyCredentialFormat'
-<<<<<<< HEAD
-import type { AcceptPresentationOptions, RequestProofOptions } from '../src/modules/proofs/models/ModuleOptions'
-=======
->>>>>>> d2fe29e0
+import type { RequestProofOptions } from '../src/modules/proofs/ProofsApiOptions'
+import type { ProofAttributeInfo, ProofPredicateInfo } from '../src/modules/proofs/formats/indy/models'
+import type { AcceptPresentationOptions } from '../src/modules/proofs/models/ModuleOptions'
+import type { AutoAcceptProof } from '../src/modules/proofs/models/ProofAutoAcceptType'
 import type { CredDef, Schema } from 'indy-sdk'
 import type { Observable } from 'rxjs'
 
@@ -37,26 +36,13 @@
   ConnectionRecord,
   CredentialEventTypes,
   CredentialState,
-<<<<<<< HEAD
-  DidExchangeRole,
-  DidExchangeState,
-  HandshakeProtocol,
-  LogLevel,
-
-=======
   DependencyManager,
   DidExchangeRole,
   DidExchangeState,
   HandshakeProtocol,
   InjectionSymbols,
   LogLevel,
-  PredicateType,
-  PresentationPreview,
-  PresentationPreviewAttribute,
-  PresentationPreviewPredicate,
   ProofEventTypes,
-  ProofState,
->>>>>>> d2fe29e0
 } from '../src'
 import { Key, KeyType } from '../src/crypto'
 import { Attachment, AttachmentData } from '../src/decorators/attachment/Attachment'
@@ -67,6 +53,9 @@
 import { OutOfBandState } from '../src/modules/oob/domain/OutOfBandState'
 import { OutOfBandInvitation } from '../src/modules/oob/messages'
 import { OutOfBandRecord } from '../src/modules/oob/repository'
+import { PredicateType } from '../src/modules/proofs/formats/indy/models'
+import { ProofProtocolVersion } from '../src/modules/proofs/models/ProofProtocolVersion'
+import { ProofState } from '../src/modules/proofs/models/ProofState'
 import {
   PresentationPreview,
   PresentationPreviewAttribute,
@@ -76,10 +65,6 @@
 import { uuid } from '../src/utils/uuid'
 
 import testLogger, { TestLogger } from './logger'
-import { PredicateType, ProofAttributeInfo, ProofPredicateInfo } from '../src/modules/proofs/formats/indy/models'
-import { ProofProtocolVersion } from '../src/modules/proofs/models/ProofProtocolVersion'
-import { ProofState } from '../src/modules/proofs/models/ProofState'
-import { AutoAcceptProof } from '../src/modules/proofs/models/ProofAutoAcceptType'
 
 export const genesisPath = process.env.GENESIS_TXN_PATH
   ? path.resolve(process.env.GENESIS_TXN_PATH)
