--- conflicted
+++ resolved
@@ -5,6 +5,7 @@
   BasicMessageStateChangedEvent,
   ConnectionRecordProps,
   CredentialDefinitionTemplate,
+  CredentialOfferTemplate,
   CredentialStateChangedEvent,
   InitConfig,
   ProofAttributeInfo,
@@ -12,12 +13,6 @@
   ProofStateChangedEvent,
   SchemaTemplate,
 } from '../src'
-<<<<<<< HEAD
-import type { AcceptOfferOptions, OfferCredentialOptions } from '../src/modules/credentials/interfaces'
-=======
-import type { AcceptOfferOptions, OfferCredentialOptions } from '../src/modules/credentials/CredentialsModuleOptions'
-import type { CredentialOfferTemplate } from '../src/modules/credentials/protocol'
->>>>>>> 41467782
 import type { Schema, CredDef } from 'indy-sdk'
 import type { Observable } from 'rxjs'
 
@@ -29,9 +24,6 @@
 import { SubjectOutboundTransport } from '../../../tests/transport/SubjectOutboundTransport'
 import { agentDependencies } from '../../node/src'
 import {
-  PresentationPreview,
-  PresentationPreviewAttribute,
-  PresentationPreviewPredicate,
   LogLevel,
   AgentConfig,
   AriesFrameworkError,
@@ -41,22 +33,19 @@
   ConnectionRole,
   ConnectionState,
   CredentialEventTypes,
+  CredentialPreview,
   CredentialState,
   DidDoc,
   PredicateType,
+  PresentationPreview,
+  PresentationPreviewAttribute,
+  PresentationPreviewPredicate,
   ProofEventTypes,
   ProofState,
   Agent,
 } from '../src'
 import { Attachment, AttachmentData } from '../src/decorators/attachment/Attachment'
 import { AutoAcceptCredential } from '../src/modules/credentials/CredentialAutoAcceptType'
-import { CredentialProtocolVersion } from '../src/modules/credentials/CredentialProtocolVersion'
-<<<<<<< HEAD
-import { CredentialRecordType } from '../src/modules/credentials/interfaces'
-import { V1CredentialPreview } from '../src/modules/credentials/v1/V1CredentialPreview'
-=======
-import { V1CredentialPreview } from '../src/modules/credentials/protocol/v1/V1CredentialPreview'
->>>>>>> 41467782
 import { DidCommService } from '../src/modules/dids'
 import { LinkedAttachment } from '../src/utils/LinkedAttachment'
 import { uuid } from '../src/utils/uuid'
@@ -162,7 +151,6 @@
   }
 ) {
   const observable = subject instanceof ReplaySubject ? subject.asObservable() : subject
-
   return firstValueFrom(
     observable.pipe(
       filter((e) => previousState === undefined || e.payload.previousState === previousState),
@@ -191,6 +179,7 @@
   }
 ) {
   const observable = agent.events.observable<CredentialStateChangedEvent>(CredentialEventTypes.CredentialStateChanged)
+
   return waitForCredentialRecordSubject(observable, options)
 }
 
@@ -335,8 +324,7 @@
   try {
     testLogger.test(`Ensure test DID ${publicDid} is written to ledger`)
     await agent.ledger.getPublicDid(publicDid)
-    // eslint-disable-next-line @typescript-eslint/no-explicit-any
-  } catch (error: any) {
+  } catch (error) {
     // Unfortunately, this won't prevent from the test suite running because of Jest runner runs all tests
     // regardless of thrown errors. We're more explicit about the problem with this error handling.
     throw new Error(`Test DID ${publicDid} is not written on ledger or ledger is not available: ${error.message}`)
@@ -367,46 +355,19 @@
     .observable<CredentialStateChangedEvent>(CredentialEventTypes.CredentialStateChanged)
     .subscribe(holderReplay)
 
-  const offerOptions: OfferCredentialOptions = {
-    comment: 'some comment about credential',
-    connectionId: issuerConnectionId,
-<<<<<<< HEAD
-=======
-    protocolVersion: CredentialProtocolVersion.V1,
->>>>>>> 41467782
-    credentialFormats: {
-      indy: {
-        attributes: credentialTemplate.preview.attributes,
-        credentialDefinitionId: credentialTemplate.credentialDefinitionId,
-<<<<<<< HEAD
-      },
-    },
-    protocolVersion: CredentialProtocolVersion.V1_0,
-=======
-        linkedAttachments: credentialTemplate.linkedAttachments,
-      },
-    },
->>>>>>> 41467782
+  let issuerCredentialRecord = await issuerAgent.credentials.offerCredential(issuerConnectionId, {
+    ...credentialTemplate,
     autoAcceptCredential: AutoAcceptCredential.ContentApproved,
-  }
-  let issuerCredentialRecord = await issuerAgent.credentials.offerCredential(offerOptions)
+  })
 
   let holderCredentialRecord = await waitForCredentialRecordSubject(holderReplay, {
     threadId: issuerCredentialRecord.threadId,
     state: CredentialState.OfferReceived,
   })
 
-  const acceptOfferOptions: AcceptOfferOptions = {
-    credentialRecordId: holderCredentialRecord.id,
-<<<<<<< HEAD
-    credentialRecordType: CredentialRecordType.Indy,
-    protocolVersion: CredentialProtocolVersion.V1_0,
-=======
->>>>>>> 41467782
+  await holderAgent.credentials.acceptOffer(holderCredentialRecord.id, {
     autoAcceptCredential: AutoAcceptCredential.ContentApproved,
-  }
-
-  await holderAgent.credentials.acceptOffer(acceptOfferOptions)
+  })
 
   // Because we use auto-accept it can take a while to have the whole credential flow finished
   // Both parties need to interact with the ledger and sign/verify the credential
@@ -414,6 +375,7 @@
     threadId: issuerCredentialRecord.threadId,
     state: CredentialState.Done,
   })
+
   issuerCredentialRecord = await waitForCredentialRecordSubject(issuerReplay, {
     threadId: issuerCredentialRecord.threadId,
     state: CredentialState.Done,
@@ -444,48 +406,22 @@
     .observable<CredentialStateChangedEvent>(CredentialEventTypes.CredentialStateChanged)
     .subscribe(holderReplay)
 
-  const offerOptions: OfferCredentialOptions = {
-    comment: 'V1 Out of Band offer',
-<<<<<<< HEAD
-=======
-    protocolVersion: CredentialProtocolVersion.V1,
->>>>>>> 41467782
-    credentialFormats: {
-      indy: {
-        attributes: credentialTemplate.preview.attributes,
-        credentialDefinitionId: credentialTemplate.credentialDefinitionId,
-      },
-    },
-<<<<<<< HEAD
-    protocolVersion: CredentialProtocolVersion.V2_0,
+  // eslint-disable-next-line prefer-const
+  let { credentialRecord: issuerCredentialRecord, offerMessage } = await issuerAgent.credentials.createOutOfBandOffer({
+    ...credentialTemplate,
     autoAcceptCredential: AutoAcceptCredential.ContentApproved,
-=======
-    autoAcceptCredential: AutoAcceptCredential.ContentApproved,
-    connectionId: '',
->>>>>>> 41467782
-  }
-  // eslint-disable-next-line prefer-const
-  let { credentialRecord: issuerCredentialRecord, message } = await issuerAgent.credentials.createOutOfBandOffer(
-    offerOptions
-  )
-
-  await holderAgent.receiveMessage(message.toJSON())
+  })
+
+  await holderAgent.receiveMessage(offerMessage.toJSON())
 
   let holderCredentialRecord = await waitForCredentialRecordSubject(holderReplay, {
     threadId: issuerCredentialRecord.threadId,
     state: CredentialState.OfferReceived,
   })
-  const acceptOfferOptions: AcceptOfferOptions = {
-    credentialRecordId: holderCredentialRecord.id,
-<<<<<<< HEAD
-    credentialRecordType: CredentialRecordType.Indy,
-    protocolVersion: CredentialProtocolVersion.V1_0,
-=======
->>>>>>> 41467782
+
+  holderCredentialRecord = await holderAgent.credentials.acceptOffer(holderCredentialRecord.id, {
     autoAcceptCredential: AutoAcceptCredential.ContentApproved,
-  }
-
-  await holderAgent.credentials.acceptOffer(acceptOfferOptions)
+  })
 
   holderCredentialRecord = await waitForCredentialRecordSubject(holderReplay, {
     threadId: issuerCredentialRecord.threadId,
@@ -534,10 +470,7 @@
     state: ProofState.RequestReceived,
   })
 
-  const retrievedCredentials = await holderAgent.proofs.getRequestedCredentialsForProofRequest(
-    ProofProtocolVersion.V1_0,
-    holderRecord.id
-  )
+  const retrievedCredentials = await holderAgent.proofs.getRequestedCredentialsForProofRequest(holderRecord.id)
   const requestedCredentials = holderAgent.proofs.autoSelectCredentialsForProofRequest(retrievedCredentials)
   await holderAgent.proofs.acceptRequest(holderRecord.id, requestedCredentials)
 
@@ -603,26 +536,26 @@
   })
   const faberAgent = new Agent(faberConfig.config, faberConfig.agentDependencies)
   faberAgent.registerInboundTransport(new SubjectInboundTransport(faberMessages))
-  faberAgent.registerOutboundTransport(new SubjectOutboundTransport(subjectMap))
+  faberAgent.registerOutboundTransport(new SubjectOutboundTransport(aliceMessages, subjectMap))
   await faberAgent.initialize()
 
   const aliceAgent = new Agent(aliceConfig.config, aliceConfig.agentDependencies)
   aliceAgent.registerInboundTransport(new SubjectInboundTransport(aliceMessages))
-  aliceAgent.registerOutboundTransport(new SubjectOutboundTransport(subjectMap))
+  aliceAgent.registerOutboundTransport(new SubjectOutboundTransport(faberMessages, subjectMap))
   await aliceAgent.initialize()
 
   const {
-    schema,
+    schema: { id: schemaId },
     definition: { id: credDefId },
   } = await prepareForIssuance(faberAgent, ['name', 'age', 'profile_picture', 'x-ray'])
 
   const [faberConnection, aliceConnection] = await makeConnection(faberAgent, aliceAgent)
 
-  return { faberAgent, aliceAgent, credDefId, schema, faberConnection, aliceConnection }
+  return { faberAgent, aliceAgent, credDefId, schemaId, faberConnection, aliceConnection }
 }
 
 export async function setupProofsTest(faberName: string, aliceName: string, autoAcceptProofs?: AutoAcceptProof) {
-  const credentialPreview = V1CredentialPreview.fromRecord({
+  const credentialPreview = CredentialPreview.fromRecord({
     name: 'John',
     age: '99',
   })
@@ -648,12 +581,12 @@
   }
   const faberAgent = new Agent(faberConfig.config, faberConfig.agentDependencies)
   faberAgent.registerInboundTransport(new SubjectInboundTransport(faberMessages))
-  faberAgent.registerOutboundTransport(new SubjectOutboundTransport(subjectMap))
+  faberAgent.registerOutboundTransport(new SubjectOutboundTransport(aliceMessages, subjectMap))
   await faberAgent.initialize()
 
   const aliceAgent = new Agent(aliceConfig.config, aliceConfig.agentDependencies)
   aliceAgent.registerInboundTransport(new SubjectInboundTransport(aliceMessages))
-  aliceAgent.registerOutboundTransport(new SubjectOutboundTransport(subjectMap))
+  aliceAgent.registerOutboundTransport(new SubjectOutboundTransport(faberMessages, subjectMap))
   await aliceAgent.initialize()
 
   const { definition } = await prepareForIssuance(faberAgent, ['name', 'age', 'image_0', 'image_1'])
@@ -714,6 +647,7 @@
       ],
     },
   })
+
   const faberReplay = new ReplaySubject<ProofStateChangedEvent>()
   const aliceReplay = new ReplaySubject<ProofStateChangedEvent>()
 
