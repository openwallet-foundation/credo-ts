/* eslint-disable @typescript-eslint/no-non-null-assertion */
import type { SubjectMessage } from '../../../tests/transport/SubjectInboundTransport'
import type {
  AutoAcceptProof,
  BasicMessage,
  BasicMessageStateChangedEvent,
  ConnectionRecordProps,
  CredentialDefinitionTemplate,
  CredentialStateChangedEvent,
  InitConfig,
  ProofAttributeInfo,
  ProofPredicateInfo,
  ProofStateChangedEvent,
  SchemaTemplate,
  Wallet,
} from '../src'
import type { AcceptOfferOptions } from '../src/modules/credentials/CredentialsModuleOptions'
import type { IndyOfferCredentialFormat } from '../src/modules/credentials/formats/indy/IndyCredentialFormat'
<<<<<<< HEAD
import type { AcceptPresentationOptions, RequestProofOptions } from '../src/modules/proofs/models/ModuleOptions'
=======
>>>>>>> 65579ddf
import type { CredDef, Schema } from 'indy-sdk'
import type { Observable } from 'rxjs'

import path from 'path'
import { firstValueFrom, ReplaySubject, Subject } from 'rxjs'
import { catchError, filter, map, timeout } from 'rxjs/operators'

import { SubjectInboundTransport } from '../../../tests/transport/SubjectInboundTransport'
import { SubjectOutboundTransport } from '../../../tests/transport/SubjectOutboundTransport'
import { agentDependencies, WalletScheme } from '../../node/src'
import {
  Agent,
  AgentConfig,
  AgentContext,
  AriesFrameworkError,
  BasicMessageEventTypes,
  ConnectionRecord,
  CredentialEventTypes,
  CredentialState,
<<<<<<< HEAD
  DidExchangeRole,
  DidExchangeState,
  HandshakeProtocol,
=======
  DependencyManager,
  DidExchangeRole,
  DidExchangeState,
  HandshakeProtocol,
  InjectionSymbols,
>>>>>>> 65579ddf
  LogLevel,
  PredicateType,
  PresentationPreview,
  PresentationPreviewAttribute,
  PresentationPreviewPredicate,
  ProofEventTypes,
  ProofProtocolVersion,
  ProofState,
} from '../src'
import { Key, KeyType } from '../src/crypto'
import { Attachment, AttachmentData } from '../src/decorators/attachment/Attachment'
import { AutoAcceptCredential } from '../src/modules/credentials/models/CredentialAutoAcceptType'
import { V1CredentialPreview } from '../src/modules/credentials/protocol/v1/messages/V1CredentialPreview'
import { DidCommV1Service, DidKey } from '../src/modules/dids'
import { OutOfBandRole } from '../src/modules/oob/domain/OutOfBandRole'
import { OutOfBandState } from '../src/modules/oob/domain/OutOfBandState'
import { OutOfBandInvitation } from '../src/modules/oob/messages'
import { OutOfBandRecord } from '../src/modules/oob/repository'
import {
  PresentationPreview,
  PresentationPreviewAttribute,
  PresentationPreviewPredicate,
} from '../src/modules/proofs/protocol/v1/models/V1PresentationPreview'
import { LinkedAttachment } from '../src/utils/LinkedAttachment'
import { uuid } from '../src/utils/uuid'

import testLogger, { TestLogger } from './logger'

export const genesisPath = process.env.GENESIS_TXN_PATH
  ? path.resolve(process.env.GENESIS_TXN_PATH)
  : path.join(__dirname, '../../../network/genesis/local-genesis.txn')

export const publicDidSeed = process.env.TEST_AGENT_PUBLIC_DID_SEED ?? '000000000000000000000000Trustee9'
export { agentDependencies }

export function getBaseConfig(name: string, extraConfig: Partial<InitConfig> = {}) {
  const config: InitConfig = {
    label: `Agent: ${name}`,
    walletConfig: {
      id: `Wallet: ${name}`,
      key: `Key: ${name}`,
    },
    publicDidSeed,
    autoAcceptConnections: true,
    connectToIndyLedgersOnStartup: false,
    indyLedgers: [
      {
        id: `pool-${name}`,
        isProduction: false,
        genesisPath,
        transactionAuthorAgreement: { version: '1', acceptanceMechanism: 'accept' },
      },
    ],
    // TODO: determine the log level based on an environment variable. This will make it
    // possible to run e.g. failed github actions in debug mode for extra logs
    logger: new TestLogger(LogLevel.off, name),
    ...extraConfig,
  }

  return { config, agentDependencies } as const
}

export function getBasePostgresConfig(name: string, extraConfig: Partial<InitConfig> = {}) {
  const config: InitConfig = {
    label: `Agent: ${name}`,
    walletConfig: {
      id: `Wallet${name}`,
      key: `Key${name}`,
      storage: {
        type: 'postgres_storage',
        config: {
          url: 'localhost:5432',
          wallet_scheme: WalletScheme.DatabasePerWallet,
        },
        credentials: {
          account: 'postgres',
          password: 'postgres',
          admin_account: 'postgres',
          admin_password: 'postgres',
        },
      },
    },
    publicDidSeed,
    autoAcceptConnections: true,
    autoUpdateStorageOnStartup: false,
    indyLedgers: [
      {
        id: `pool-${name}`,
        isProduction: false,
        genesisPath,
      },
    ],
    logger: new TestLogger(LogLevel.off, name),
    ...extraConfig,
  }

  return { config, agentDependencies } as const
}

export function getAgentConfig(name: string, extraConfig: Partial<InitConfig> = {}) {
  const { config, agentDependencies } = getBaseConfig(name, extraConfig)
  return new AgentConfig(config, agentDependencies)
}

export function getAgentContext({
  dependencyManager = new DependencyManager(),
  wallet,
  agentConfig,
}: {
  dependencyManager?: DependencyManager
  wallet?: Wallet
  agentConfig?: AgentConfig
} = {}) {
  if (wallet) dependencyManager.registerInstance(InjectionSymbols.Wallet, wallet)
  if (agentConfig) dependencyManager.registerInstance(AgentConfig, agentConfig)
  return new AgentContext({ dependencyManager })
}

export async function waitForProofRecord(
  agent: Agent,
  options: {
    threadId?: string
    state?: ProofState
    previousState?: ProofState | null
    timeoutMs?: number
  }
) {
  const observable = agent.events.observable<ProofStateChangedEvent>(ProofEventTypes.ProofStateChanged)

  return waitForProofRecordSubject(observable, options)
}

export function waitForProofRecordSubject(
  subject: ReplaySubject<ProofStateChangedEvent> | Observable<ProofStateChangedEvent>,
  {
    threadId,
    state,
    previousState,
    timeoutMs = 10000,
  }: {
    threadId?: string
    state?: ProofState
    previousState?: ProofState | null
    timeoutMs?: number
  }
) {
  const observable = subject instanceof ReplaySubject ? subject.asObservable() : subject
  return firstValueFrom(
    observable.pipe(
      filter((e) => previousState === undefined || e.payload.previousState === previousState),
      filter((e) => threadId === undefined || e.payload.proofRecord.threadId === threadId),
      filter((e) => state === undefined || e.payload.proofRecord.state === state),
      timeout(timeoutMs),
      catchError(() => {
        throw new Error(
          `ProofStateChangedEvent event not emitted within specified timeout: {
  previousState: ${previousState},
  threadId: ${threadId},
  state: ${state}
}`
        )
      }),
      map((e) => e.payload.proofRecord)
    )
  )
}

export function waitForCredentialRecordSubject(
  subject: ReplaySubject<CredentialStateChangedEvent> | Observable<CredentialStateChangedEvent>,
  {
    threadId,
    state,
    previousState,
    timeoutMs = 10000,
  }: {
    threadId?: string
    state?: CredentialState
    previousState?: CredentialState | null
    timeoutMs?: number
  }
) {
  const observable = subject instanceof ReplaySubject ? subject.asObservable() : subject

  return firstValueFrom(
    observable.pipe(
      filter((e) => previousState === undefined || e.payload.previousState === previousState),
      filter((e) => threadId === undefined || e.payload.credentialRecord.threadId === threadId),
      filter((e) => state === undefined || e.payload.credentialRecord.state === state),
      timeout(timeoutMs),
      catchError(() => {
        throw new Error(`CredentialStateChanged event not emitted within specified timeout: {
  previousState: ${previousState},
  threadId: ${threadId},
  state: ${state}
}`)
      }),
      map((e) => e.payload.credentialRecord)
    )
  )
}

export async function waitForCredentialRecord(
  agent: Agent,
  options: {
    threadId?: string
    state?: CredentialState
    previousState?: CredentialState | null
    timeoutMs?: number
  }
) {
  const observable = agent.events.observable<CredentialStateChangedEvent>(CredentialEventTypes.CredentialStateChanged)
  return waitForCredentialRecordSubject(observable, options)
}

export async function waitForBasicMessage(agent: Agent, { content }: { content?: string }): Promise<BasicMessage> {
  return new Promise((resolve) => {
    const listener = (event: BasicMessageStateChangedEvent) => {
      const contentMatches = content === undefined || event.payload.message.content === content

      if (contentMatches) {
        agent.events.off<BasicMessageStateChangedEvent>(BasicMessageEventTypes.BasicMessageStateChanged, listener)

        resolve(event.payload.message)
      }
    }

    agent.events.on<BasicMessageStateChangedEvent>(BasicMessageEventTypes.BasicMessageStateChanged, listener)
  })
}

export function getMockConnection({
  state = DidExchangeState.InvitationReceived,
  role = DidExchangeRole.Requester,
  id = 'test',
  did = 'test-did',
  threadId = 'threadId',
  tags = {},
  theirLabel,
  theirDid = 'their-did',
}: Partial<ConnectionRecordProps> = {}) {
  return new ConnectionRecord({
    did,
    threadId,
    theirDid,
    id,
    role,
    state,
    tags,
    theirLabel,
  })
}

export function getMockOutOfBand({
  label,
  serviceEndpoint,
  recipientKeys,
  mediatorId,
  role,
  state,
  reusable,
  reuseConnectionId,
  imageUrl,
}: {
  label?: string
  serviceEndpoint?: string
  mediatorId?: string
  recipientKeys?: string[]
  role?: OutOfBandRole
  state?: OutOfBandState
  reusable?: boolean
  reuseConnectionId?: string
  imageUrl?: string
} = {}) {
  const options = {
    label: label ?? 'label',
    imageUrl: imageUrl ?? undefined,
    accept: ['didcomm/aip1', 'didcomm/aip2;env=rfc19'],
    handshakeProtocols: [HandshakeProtocol.DidExchange],
    services: [
      new DidCommV1Service({
        id: `#inline-0`,
        priority: 0,
        serviceEndpoint: serviceEndpoint ?? 'http://example.com',
        recipientKeys: recipientKeys || [
          new DidKey(Key.fromPublicKeyBase58('ByHnpUCFb1vAfh9CFZ8ZkmUZguURW8nSw889hy6rD8L7', KeyType.Ed25519)).did,
        ],
        routingKeys: [],
      }),
    ],
  }
  const outOfBandInvitation = new OutOfBandInvitation(options)
  const outOfBandRecord = new OutOfBandRecord({
    mediatorId,
    role: role || OutOfBandRole.Receiver,
    state: state || OutOfBandState.Initial,
    outOfBandInvitation: outOfBandInvitation,
    reusable,
    reuseConnectionId,
  })
  return outOfBandRecord
}

export async function makeConnection(agentA: Agent, agentB: Agent) {
  const agentAOutOfBand = await agentA.oob.createInvitation({
    handshakeProtocols: [HandshakeProtocol.Connections],
  })

  let { connectionRecord: agentBConnection } = await agentB.oob.receiveInvitation(agentAOutOfBand.outOfBandInvitation)

  agentBConnection = await agentB.connections.returnWhenIsConnected(agentBConnection!.id)
  let [agentAConnection] = await agentA.connections.findAllByOutOfBandId(agentAOutOfBand.id)
  agentAConnection = await agentA.connections.returnWhenIsConnected(agentAConnection!.id)

  return [agentAConnection, agentBConnection]
}

export async function registerSchema(agent: Agent, schemaTemplate: SchemaTemplate): Promise<Schema> {
  const schema = await agent.ledger.registerSchema(schemaTemplate)
  testLogger.test(`created schema with id ${schema.id}`, schema)
  return schema
}

export async function registerDefinition(
  agent: Agent,
  definitionTemplate: CredentialDefinitionTemplate
): Promise<CredDef> {
  const credentialDefinition = await agent.ledger.registerCredentialDefinition(definitionTemplate)
  testLogger.test(`created credential definition with id ${credentialDefinition.id}`, credentialDefinition)
  return credentialDefinition
}

export async function prepareForIssuance(agent: Agent, attributes: string[]) {
  const publicDid = agent.publicDid?.did

  if (!publicDid) {
    throw new AriesFrameworkError('No public did')
  }

  await ensurePublicDidIsOnLedger(agent, publicDid)

  const schema = await registerSchema(agent, {
    attributes,
    name: `schema-${uuid()}`,
    version: '1.0',
  })

  const definition = await registerDefinition(agent, {
    schema,
    signatureType: 'CL',
    supportRevocation: false,
    tag: 'default',
  })

  return {
    schema,
    definition,
    publicDid,
  }
}

export async function ensurePublicDidIsOnLedger(agent: Agent, publicDid: string) {
  try {
    testLogger.test(`Ensure test DID ${publicDid} is written to ledger`)
    await agent.ledger.getPublicDid(publicDid)
    // eslint-disable-next-line @typescript-eslint/no-explicit-any
  } catch (error: any) {
    // Unfortunately, this won't prevent from the test suite running because of Jest runner runs all tests
    // regardless of thrown errors. We're more explicit about the problem with this error handling.
    throw new Error(`Test DID ${publicDid} is not written on ledger or ledger is not available: ${error.message}`)
  }
}

/**
 * Assumes that the autoAcceptCredential is set to {@link AutoAcceptCredential.ContentApproved}
 */
export async function issueCredential({
  issuerAgent,
  issuerConnectionId,
  holderAgent,
  credentialTemplate,
}: {
  issuerAgent: Agent
  issuerConnectionId: string
  holderAgent: Agent
  credentialTemplate: IndyOfferCredentialFormat
}) {
  const issuerReplay = new ReplaySubject<CredentialStateChangedEvent>()
  const holderReplay = new ReplaySubject<CredentialStateChangedEvent>()

  issuerAgent.events
    .observable<CredentialStateChangedEvent>(CredentialEventTypes.CredentialStateChanged)
    .subscribe(issuerReplay)
  holderAgent.events
    .observable<CredentialStateChangedEvent>(CredentialEventTypes.CredentialStateChanged)
    .subscribe(holderReplay)

  let issuerCredentialRecord = await issuerAgent.credentials.offerCredential({
    comment: 'some comment about credential',
    connectionId: issuerConnectionId,
    protocolVersion: 'v1',
    credentialFormats: {
      indy: {
        attributes: credentialTemplate.attributes,
        credentialDefinitionId: credentialTemplate.credentialDefinitionId,
        linkedAttachments: credentialTemplate.linkedAttachments,
      },
    },
    autoAcceptCredential: AutoAcceptCredential.ContentApproved,
  })

  let holderCredentialRecord = await waitForCredentialRecordSubject(holderReplay, {
    threadId: issuerCredentialRecord.threadId,
    state: CredentialState.OfferReceived,
  })

  const acceptOfferOptions: AcceptOfferOptions = {
    credentialRecordId: holderCredentialRecord.id,
    autoAcceptCredential: AutoAcceptCredential.ContentApproved,
  }

  await holderAgent.credentials.acceptOffer(acceptOfferOptions)

  // Because we use auto-accept it can take a while to have the whole credential flow finished
  // Both parties need to interact with the ledger and sign/verify the credential
  holderCredentialRecord = await waitForCredentialRecordSubject(holderReplay, {
    threadId: issuerCredentialRecord.threadId,
    state: CredentialState.Done,
  })
  issuerCredentialRecord = await waitForCredentialRecordSubject(issuerReplay, {
    threadId: issuerCredentialRecord.threadId,
    state: CredentialState.Done,
  })

  return {
    issuerCredential: issuerCredentialRecord,
    holderCredential: holderCredentialRecord,
  }
}

export async function issueConnectionLessCredential({
  issuerAgent,
  holderAgent,
  credentialTemplate,
}: {
  issuerAgent: Agent
  holderAgent: Agent
  credentialTemplate: IndyOfferCredentialFormat
}) {
  const issuerReplay = new ReplaySubject<CredentialStateChangedEvent>()
  const holderReplay = new ReplaySubject<CredentialStateChangedEvent>()

  issuerAgent.events
    .observable<CredentialStateChangedEvent>(CredentialEventTypes.CredentialStateChanged)
    .subscribe(issuerReplay)
  holderAgent.events
    .observable<CredentialStateChangedEvent>(CredentialEventTypes.CredentialStateChanged)
    .subscribe(holderReplay)

  // eslint-disable-next-line prefer-const
  let { credentialRecord: issuerCredentialRecord, message } = await issuerAgent.credentials.createOffer({
    comment: 'V1 Out of Band offer',
    protocolVersion: 'v1',
    credentialFormats: {
      indy: {
        attributes: credentialTemplate.attributes,
        credentialDefinitionId: credentialTemplate.credentialDefinitionId,
      },
    },
    autoAcceptCredential: AutoAcceptCredential.ContentApproved,
  })

  const { message: offerMessage } = await issuerAgent.oob.createLegacyConnectionlessInvitation({
    recordId: issuerCredentialRecord.id,
    domain: 'https://example.org',
    message,
  })

  await holderAgent.receiveMessage(offerMessage.toJSON())

  let holderCredentialRecord = await waitForCredentialRecordSubject(holderReplay, {
    threadId: issuerCredentialRecord.threadId,
    state: CredentialState.OfferReceived,
  })
  const acceptOfferOptions: AcceptOfferOptions = {
    credentialRecordId: holderCredentialRecord.id,
    autoAcceptCredential: AutoAcceptCredential.ContentApproved,
  }

  await holderAgent.credentials.acceptOffer(acceptOfferOptions)

  holderCredentialRecord = await waitForCredentialRecordSubject(holderReplay, {
    threadId: issuerCredentialRecord.threadId,
    state: CredentialState.Done,
  })

  issuerCredentialRecord = await waitForCredentialRecordSubject(issuerReplay, {
    threadId: issuerCredentialRecord.threadId,
    state: CredentialState.Done,
  })

  return {
    issuerCredential: issuerCredentialRecord,
    holderCredential: holderCredentialRecord,
  }
}

export async function presentProof({
  verifierAgent,
  verifierConnectionId,
  holderAgent,
  presentationTemplate: { attributes, predicates },
}: {
  verifierAgent: Agent
  verifierConnectionId: string
  holderAgent: Agent
  presentationTemplate: {
    attributes?: Record<string, ProofAttributeInfo>
    predicates?: Record<string, ProofPredicateInfo>
  }
}) {
  const verifierReplay = new ReplaySubject<ProofStateChangedEvent>()
  const holderReplay = new ReplaySubject<ProofStateChangedEvent>()

  verifierAgent.events.observable<ProofStateChangedEvent>(ProofEventTypes.ProofStateChanged).subscribe(verifierReplay)
  holderAgent.events.observable<ProofStateChangedEvent>(ProofEventTypes.ProofStateChanged).subscribe(holderReplay)

  const requestProofsOptions: RequestProofOptions = {
    protocolVersion: ProofProtocolVersion.V1,
    connectionId: verifierConnectionId,
    proofFormats: {
      indy: {
        name: 'test-proof-request',
        requestedAttributes: attributes,
        requestedPredicates: predicates,
        version: '1.0',
        nonce: '947121108704767252195123',
      },
    },
  }

  let holderProofRecordPromise = waitForProofRecordSubject(holderReplay, {
    state: ProofState.RequestReceived,
  })

  let verifierRecord = await verifierAgent.proofs.requestProof(requestProofsOptions)

  let holderRecord = await holderProofRecordPromise

  const requestedCredentials = await holderAgent.proofs.autoSelectCredentialsForProofRequest({
    proofRecordId: holderRecord.id,
    config: {
      filterByPresentationPreview: true,
    },
  })

  const acceptPresentationOptions: AcceptPresentationOptions = {
    proofRecordId: holderRecord.id,
    proofFormats: { indy: requestedCredentials.indy },
  }

  const verifierProofRecordPromise = waitForProofRecordSubject(verifierReplay, {
    threadId: holderRecord.threadId,
    state: ProofState.PresentationReceived,
  })

  await holderAgent.proofs.acceptRequest(acceptPresentationOptions)

  verifierRecord = await verifierProofRecordPromise

  // assert presentation is valid
  expect(verifierRecord.isVerified).toBe(true)

  holderProofRecordPromise = waitForProofRecordSubject(holderReplay, {
    threadId: holderRecord.threadId,
    state: ProofState.Done,
  })

  verifierRecord = await verifierAgent.proofs.acceptPresentation(verifierRecord.id)
  holderRecord = await holderProofRecordPromise

  return {
    verifierProof: verifierRecord,
    holderProof: holderRecord,
  }
}

/**
 * Returns mock of function with correct type annotations according to original function `fn`.
 * It can be used also for class methods.
 *
 * @param fn function you want to mock
 * @returns mock function with type annotations
 */
// eslint-disable-next-line @typescript-eslint/no-explicit-any
export function mockFunction<T extends (...args: any[]) => any>(fn: T): jest.MockedFunction<T> {
  return fn as jest.MockedFunction<T>
}

/**
 * Set a property using a getter value on a mocked oject.
 */
// eslint-disable-next-line @typescript-eslint/ban-types
export function mockProperty<T extends {}, K extends keyof T>(object: T, property: K, value: T[K]) {
  Object.defineProperty(object, property, { get: () => value })
}

export async function setupCredentialTests(
  faberName: string,
  aliceName: string,
  autoAcceptCredentials?: AutoAcceptCredential
) {
  const faberMessages = new Subject<SubjectMessage>()
  const aliceMessages = new Subject<SubjectMessage>()
  const subjectMap = {
    'rxjs:faber': faberMessages,
    'rxjs:alice': aliceMessages,
  }
  const faberConfig = getBaseConfig(faberName, {
    endpoints: ['rxjs:faber'],
    autoAcceptCredentials,
  })

  const aliceConfig = getBaseConfig(aliceName, {
    endpoints: ['rxjs:alice'],
    autoAcceptCredentials,
  })
  const faberAgent = new Agent(faberConfig.config, faberConfig.agentDependencies)
  faberAgent.registerInboundTransport(new SubjectInboundTransport(faberMessages))
  faberAgent.registerOutboundTransport(new SubjectOutboundTransport(subjectMap))
  await faberAgent.initialize()

  const aliceAgent = new Agent(aliceConfig.config, aliceConfig.agentDependencies)
  aliceAgent.registerInboundTransport(new SubjectInboundTransport(aliceMessages))
  aliceAgent.registerOutboundTransport(new SubjectOutboundTransport(subjectMap))
  await aliceAgent.initialize()

  const {
    schema,
    definition: { id: credDefId },
  } = await prepareForIssuance(faberAgent, ['name', 'age', 'profile_picture', 'x-ray'])

  const [faberConnection, aliceConnection] = await makeConnection(faberAgent, aliceAgent)

  return { faberAgent, aliceAgent, credDefId, schema, faberConnection, aliceConnection }
}

export async function setupProofsTest(faberName: string, aliceName: string, autoAcceptProofs?: AutoAcceptProof) {
  const credentialPreview = V1CredentialPreview.fromRecord({
    name: 'John',
    age: '99',
  })

  const unique = uuid().substring(0, 4)

  const faberConfig = getBaseConfig(`${faberName}-${unique}`, {
    autoAcceptProofs,
    endpoints: ['rxjs:faber'],
  })

  const aliceConfig = getBaseConfig(`${aliceName}-${unique}`, {
    autoAcceptProofs,
    endpoints: ['rxjs:alice'],
  })

  const faberMessages = new Subject<SubjectMessage>()
  const aliceMessages = new Subject<SubjectMessage>()

  const subjectMap = {
    'rxjs:faber': faberMessages,
    'rxjs:alice': aliceMessages,
  }
  const faberAgent = new Agent(faberConfig.config, faberConfig.agentDependencies)
  faberAgent.registerInboundTransport(new SubjectInboundTransport(faberMessages))
  faberAgent.registerOutboundTransport(new SubjectOutboundTransport(subjectMap))
  await faberAgent.initialize()

  const aliceAgent = new Agent(aliceConfig.config, aliceConfig.agentDependencies)
  aliceAgent.registerInboundTransport(new SubjectInboundTransport(aliceMessages))
  aliceAgent.registerOutboundTransport(new SubjectOutboundTransport(subjectMap))
  await aliceAgent.initialize()

  const { definition } = await prepareForIssuance(faberAgent, ['name', 'age', 'image_0', 'image_1'])

  const [agentAConnection, agentBConnection] = await makeConnection(faberAgent, aliceAgent)
  expect(agentAConnection.isReady).toBe(true)
  expect(agentBConnection.isReady).toBe(true)

  const faberConnection = agentAConnection
  const aliceConnection = agentBConnection

  const presentationPreview = new PresentationPreview({
    attributes: [
      new PresentationPreviewAttribute({
        name: 'name',
        credentialDefinitionId: definition.id,
        referent: '0',
        value: 'John',
      }),
      new PresentationPreviewAttribute({
        name: 'image_0',
        credentialDefinitionId: definition.id,
      }),
    ],
    predicates: [
      new PresentationPreviewPredicate({
        name: 'age',
        credentialDefinitionId: definition.id,
        predicate: PredicateType.GreaterThanOrEqualTo,
        threshold: 50,
      }),
    ],
  })

  await issueCredential({
    issuerAgent: faberAgent,
    issuerConnectionId: faberConnection.id,
    holderAgent: aliceAgent,
    credentialTemplate: {
      credentialDefinitionId: definition.id,
      attributes: credentialPreview.attributes,
      linkedAttachments: [
        new LinkedAttachment({
          name: 'image_0',
          attachment: new Attachment({
            filename: 'picture-of-a-cat.png',
            data: new AttachmentData({ base64: 'cGljdHVyZSBvZiBhIGNhdA==' }),
          }),
        }),
        new LinkedAttachment({
          name: 'image_1',
          attachment: new Attachment({
            filename: 'picture-of-a-dog.png',
            data: new AttachmentData({ base64: 'UGljdHVyZSBvZiBhIGRvZw==' }),
          }),
        }),
      ],
    },
  })
  const faberReplay = new ReplaySubject<ProofStateChangedEvent>()
  const aliceReplay = new ReplaySubject<ProofStateChangedEvent>()

  faberAgent.events.observable<ProofStateChangedEvent>(ProofEventTypes.ProofStateChanged).subscribe(faberReplay)
  aliceAgent.events.observable<ProofStateChangedEvent>(ProofEventTypes.ProofStateChanged).subscribe(aliceReplay)

  return {
    faberAgent,
    aliceAgent,
    credDefId: definition.id,
    faberConnection,
    aliceConnection,
    presentationPreview,
    faberReplay,
    aliceReplay,
  }
}<|MERGE_RESOLUTION|>--- conflicted
+++ resolved
@@ -16,10 +16,7 @@
 } from '../src'
 import type { AcceptOfferOptions } from '../src/modules/credentials/CredentialsModuleOptions'
 import type { IndyOfferCredentialFormat } from '../src/modules/credentials/formats/indy/IndyCredentialFormat'
-<<<<<<< HEAD
 import type { AcceptPresentationOptions, RequestProofOptions } from '../src/modules/proofs/models/ModuleOptions'
-=======
->>>>>>> 65579ddf
 import type { CredDef, Schema } from 'indy-sdk'
 import type { Observable } from 'rxjs'
 
@@ -39,22 +36,13 @@
   ConnectionRecord,
   CredentialEventTypes,
   CredentialState,
-<<<<<<< HEAD
-  DidExchangeRole,
-  DidExchangeState,
-  HandshakeProtocol,
-=======
   DependencyManager,
   DidExchangeRole,
   DidExchangeState,
   HandshakeProtocol,
   InjectionSymbols,
->>>>>>> 65579ddf
   LogLevel,
   PredicateType,
-  PresentationPreview,
-  PresentationPreviewAttribute,
-  PresentationPreviewPredicate,
   ProofEventTypes,
   ProofProtocolVersion,
   ProofState,
