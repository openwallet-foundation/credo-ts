import type { SubjectMessage } from '../../../tests/transport/SubjectInboundTransport'
<<<<<<< HEAD
import type { DidCommMessageProcessedEvent } from '../../didcomm/src'
=======
import type { AgentMessageProcessedEvent, getDefaultDidcommModules } from '../../didcomm/src'
>>>>>>> f28537da
import type { OutOfBandDidCommService } from '../../didcomm/src/modules/oob'

import { Subject, filter, firstValueFrom, map, timeout } from 'rxjs'

import { SubjectInboundTransport } from '../../../tests/transport/SubjectInboundTransport'
import { SubjectOutboundTransport } from '../../../tests/transport/SubjectOutboundTransport'
import { DidCommEventTypes } from '../../didcomm/src'
import {
  DidCommConnectionType,
  DidCommDidExchangeState,
  DidCommHandshakeProtocol,
} from '../../didcomm/src/modules/connections'
import {
  DidCommMediationRecipientModule,
  DidCommMediationState,
  DidCommMediatorModule,
  DidCommMediatorPickupStrategy,
  KeylistUpdateAction,
  KeylistUpdateMessage,
} from '../../didcomm/src/modules/routing'
import { Agent } from '../src/agent/Agent'
import { didKeyToVerkey } from '../src/modules/dids/helpers'

import { getAgentOptions, waitForBasicMessage } from './helpers'

const faberAgentOptions = getAgentOptions(
  'OOB mediation - Faber Agent',
  {
    endpoints: ['rxjs:faber'],
  },
  undefined,
  undefined,
  { requireDidcomm: true }
)
const aliceAgentOptions = getAgentOptions(
  'OOB mediation - Alice Recipient Agent',
  {
    endpoints: ['rxjs:alice'],
  },
  {},
  {
    mediationRecipient: new DidCommMediationRecipientModule({
      mediatorPickupStrategy: DidCommMediatorPickupStrategy.PickUpV1,
    }),
  },
  { requireDidcomm: true }
)
const mediatorAgentOptions = getAgentOptions(
  'OOB mediation - Mediator Agent',
  {
    endpoints: ['rxjs:mediator'],
  },
  {},
  { mediator: new DidCommMediatorModule({ autoAcceptMediationRequests: true }) },
  { requireDidcomm: true }
)

describe('out of band with mediation', () => {
  const makeConnectionConfig = {
    goal: 'To make a connection',
    goalCode: 'p2p-messaging',
    label: 'Faber College',
    handshake: true,
    multiUseInvitation: false,
  }

  let faberAgent: Agent<ReturnType<typeof getDefaultDidcommModules>>
  let aliceAgent: Agent<ReturnType<typeof getDefaultDidcommModules>>
  let mediatorAgent: Agent<ReturnType<typeof getDefaultDidcommModules>>

  beforeAll(async () => {
    const faberMessages = new Subject<SubjectMessage>()
    const aliceMessages = new Subject<SubjectMessage>()
    const mediatorMessages = new Subject<SubjectMessage>()
    const subjectMap = {
      'rxjs:faber': faberMessages,
      'rxjs:alice': aliceMessages,
      'rxjs:mediator': mediatorMessages,
    }

    faberAgent = new Agent(faberAgentOptions)
    faberAgent.modules.didcomm.registerInboundTransport(new SubjectInboundTransport(faberMessages))
    faberAgent.modules.didcomm.registerOutboundTransport(new SubjectOutboundTransport(subjectMap))
    await faberAgent.initialize()

    aliceAgent = new Agent(aliceAgentOptions)
    aliceAgent.modules.didcomm.registerInboundTransport(new SubjectInboundTransport(aliceMessages))
    aliceAgent.modules.didcomm.registerOutboundTransport(new SubjectOutboundTransport(subjectMap))
    await aliceAgent.initialize()

    mediatorAgent = new Agent(mediatorAgentOptions)
    mediatorAgent.modules.didcomm.registerInboundTransport(new SubjectInboundTransport(mediatorMessages))
    mediatorAgent.modules.didcomm.registerOutboundTransport(new SubjectOutboundTransport(subjectMap))
    await mediatorAgent.initialize()

    // ========== Make a connection between Alice and Mediator agents ==========
    const mediationOutOfBandRecord = await mediatorAgent.modules.oob.createInvitation(makeConnectionConfig)
    const { outOfBandInvitation: mediatorOutOfBandInvitation } = mediationOutOfBandRecord
    const mediatorUrlMessage = mediatorOutOfBandInvitation.toUrl({ domain: 'http://example.com' })

    let { connectionRecord: aliceMediatorConnection } = await aliceAgent.modules.oob.receiveInvitationFromUrl(
      mediatorUrlMessage,
      { label: 'alice' }
    )

<<<<<<< HEAD
    aliceMediatorConnection = await aliceAgent.modules.connections.returnWhenIsConnected(aliceMediatorConnection?.id)
    expect(aliceMediatorConnection.state).toBe(DidCommDidExchangeState.Completed)
=======
    // biome-ignore lint/style/noNonNullAssertion: <explanation>
    aliceMediatorConnection = await aliceAgent.modules.connections.returnWhenIsConnected(aliceMediatorConnection!.id)
    expect(aliceMediatorConnection.state).toBe(DidExchangeState.Completed)
>>>>>>> f28537da

    // Tag the connection with an initial type
    aliceMediatorConnection = await aliceAgent.modules.connections.addConnectionType(
      aliceMediatorConnection.id,
      'initial-type'
    )

    let [mediatorAliceConnection] = await mediatorAgent.modules.connections.findAllByOutOfBandId(
      mediationOutOfBandRecord.id
    )
    mediatorAliceConnection = await mediatorAgent.modules.connections.returnWhenIsConnected(mediatorAliceConnection?.id)
    expect(mediatorAliceConnection.state).toBe(DidCommDidExchangeState.Completed)

    // ========== Set mediation between Alice and Mediator agents ==========
    let connectionTypes = await aliceAgent.modules.connections.getConnectionTypes(aliceMediatorConnection.id)
    expect(connectionTypes).toMatchObject(['initial-type'])

    const mediationRecord = await aliceAgent.modules.mediationRecipient.requestAndAwaitGrant(aliceMediatorConnection)
    connectionTypes = await aliceAgent.modules.connections.getConnectionTypes(mediationRecord.connectionId)
    expect(connectionTypes.sort()).toMatchObject(['initial-type', DidCommConnectionType.Mediator].sort())
    await aliceAgent.modules.connections.removeConnectionType(mediationRecord.connectionId, 'initial-type')
    connectionTypes = await aliceAgent.modules.connections.getConnectionTypes(mediationRecord.connectionId)
    expect(connectionTypes).toMatchObject([DidCommConnectionType.Mediator])
    expect(mediationRecord.state).toBe(DidCommMediationState.Granted)

    await aliceAgent.modules.mediationRecipient.setDefaultMediator(mediationRecord)
    await aliceAgent.modules.mediationRecipient.initiateMessagePickup(mediationRecord)
    const defaultMediator = await aliceAgent.modules.mediationRecipient.findDefaultMediator()
    expect(defaultMediator?.id).toBe(mediationRecord.id)
  })

  afterAll(async () => {
    await faberAgent.shutdown()
    await aliceAgent.shutdown()
    await mediatorAgent.shutdown()
  })

  test(`make a connection with ${DidCommHandshakeProtocol.DidExchange} on OOB invitation encoded in URL`, async () => {
    // ========== Make a connection between Alice and Faber ==========
    const outOfBandRecord = await faberAgent.modules.oob.createInvitation({ multiUseInvitation: false })

    const { outOfBandInvitation } = outOfBandRecord
    const urlMessage = outOfBandInvitation.toUrl({ domain: 'http://example.com' })

    let { connectionRecord: aliceFaberConnection } = await aliceAgent.modules.oob.receiveInvitationFromUrl(urlMessage, {
      label: 'alice',
    })

<<<<<<< HEAD
    aliceFaberConnection = await aliceAgent.modules.connections.returnWhenIsConnected(aliceFaberConnection?.id)
    expect(aliceFaberConnection.state).toBe(DidCommDidExchangeState.Completed)
=======
    // biome-ignore lint/style/noNonNullAssertion: <explanation>
    aliceFaberConnection = await aliceAgent.modules.connections.returnWhenIsConnected(aliceFaberConnection!.id)
    expect(aliceFaberConnection.state).toBe(DidExchangeState.Completed)
>>>>>>> f28537da

    let [faberAliceConnection] = await faberAgent.modules.connections.findAllByOutOfBandId(outOfBandRecord.id)
    faberAliceConnection = await faberAgent.modules.connections.returnWhenIsConnected(faberAliceConnection?.id)
    expect(faberAliceConnection.state).toBe(DidCommDidExchangeState.Completed)

    expect(aliceFaberConnection).toBeConnectedWith(faberAliceConnection)
    expect(faberAliceConnection).toBeConnectedWith(aliceFaberConnection)

    await aliceAgent.modules.basicMessages.sendMessage(aliceFaberConnection.id, 'hello')
    const basicMessage = await waitForBasicMessage(faberAgent, {})

    expect(basicMessage.content).toBe('hello')
  })

  test('create and delete OOB invitation when using mediation', async () => {
    // Alice creates an invitation: the key is notified to her mediator

    const keyAddMessagePromise = firstValueFrom(
      mediatorAgent.events.observable<DidCommMessageProcessedEvent>(DidCommEventTypes.DidCommMessageProcessed).pipe(
        filter((event) => event.payload.message.type === KeylistUpdateMessage.type.messageTypeUri),
        map((event) => event.payload.message as KeylistUpdateMessage),
        timeout(5000)
      )
    )

    const outOfBandRecord = await aliceAgent.modules.oob.createInvitation({})
    const { outOfBandInvitation } = outOfBandRecord

    const keyAddMessage = await keyAddMessagePromise

    expect(keyAddMessage.updates.length).toEqual(1)
    expect(
      keyAddMessage.updates.map((update) => ({
        action: update.action,
        recipientKey: didKeyToVerkey(update.recipientKey),
      }))[0]
    ).toEqual({
      action: KeylistUpdateAction.add,
      recipientKey: didKeyToVerkey((outOfBandInvitation.getServices()[0] as OutOfBandDidCommService).recipientKeys[0]),
    })

    const keyRemoveMessagePromise = firstValueFrom(
      mediatorAgent.events.observable<DidCommMessageProcessedEvent>(DidCommEventTypes.DidCommMessageProcessed).pipe(
        filter((event) => event.payload.message.type === KeylistUpdateMessage.type.messageTypeUri),
        map((event) => event.payload.message as KeylistUpdateMessage),
        timeout(5000)
      )
    )

    await aliceAgent.modules.oob.deleteById(outOfBandRecord.id)

    const keyRemoveMessage = await keyRemoveMessagePromise
    expect(keyRemoveMessage.updates.length).toEqual(1)
    expect(
      keyRemoveMessage.updates.map((update) => ({
        action: update.action,
        recipientKey: didKeyToVerkey(update.recipientKey),
      }))[0]
    ).toEqual({
      action: KeylistUpdateAction.remove,
      recipientKey: didKeyToVerkey((outOfBandInvitation.getServices()[0] as OutOfBandDidCommService).recipientKeys[0]),
    })
  })
})<|MERGE_RESOLUTION|>--- conflicted
+++ resolved
@@ -1,9 +1,5 @@
 import type { SubjectMessage } from '../../../tests/transport/SubjectInboundTransport'
-<<<<<<< HEAD
-import type { DidCommMessageProcessedEvent } from '../../didcomm/src'
-=======
-import type { AgentMessageProcessedEvent, getDefaultDidcommModules } from '../../didcomm/src'
->>>>>>> f28537da
+import type { DidCommMessageProcessedEvent, getDefaultDidcommModules } from '../../didcomm/src'
 import type { OutOfBandDidCommService } from '../../didcomm/src/modules/oob'
 
 import { Subject, filter, firstValueFrom, map, timeout } from 'rxjs'
@@ -109,14 +105,9 @@
       { label: 'alice' }
     )
 
-<<<<<<< HEAD
-    aliceMediatorConnection = await aliceAgent.modules.connections.returnWhenIsConnected(aliceMediatorConnection?.id)
-    expect(aliceMediatorConnection.state).toBe(DidCommDidExchangeState.Completed)
-=======
     // biome-ignore lint/style/noNonNullAssertion: <explanation>
     aliceMediatorConnection = await aliceAgent.modules.connections.returnWhenIsConnected(aliceMediatorConnection!.id)
-    expect(aliceMediatorConnection.state).toBe(DidExchangeState.Completed)
->>>>>>> f28537da
+    expect(aliceMediatorConnection.state).toBe(DidCommDidExchangeState.Completed)
 
     // Tag the connection with an initial type
     aliceMediatorConnection = await aliceAgent.modules.connections.addConnectionType(
@@ -165,14 +156,9 @@
       label: 'alice',
     })
 
-<<<<<<< HEAD
-    aliceFaberConnection = await aliceAgent.modules.connections.returnWhenIsConnected(aliceFaberConnection?.id)
-    expect(aliceFaberConnection.state).toBe(DidCommDidExchangeState.Completed)
-=======
     // biome-ignore lint/style/noNonNullAssertion: <explanation>
     aliceFaberConnection = await aliceAgent.modules.connections.returnWhenIsConnected(aliceFaberConnection!.id)
-    expect(aliceFaberConnection.state).toBe(DidExchangeState.Completed)
->>>>>>> f28537da
+    expect(aliceFaberConnection.state).toBe(DidCommDidExchangeState.Completed)
 
     let [faberAliceConnection] = await faberAgent.modules.connections.findAllByOutOfBandId(outOfBandRecord.id)
     faberAliceConnection = await faberAgent.modules.connections.returnWhenIsConnected(faberAliceConnection?.id)
