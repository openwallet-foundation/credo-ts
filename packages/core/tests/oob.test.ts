--- conflicted
+++ resolved
@@ -318,13 +318,8 @@
       const urlMessage = outOfBandInvitation.toUrl({ domain: 'http://example.com' })
 
       let { outOfBandRecord: receivedOutOfBandRecord, connectionRecord: aliceFaberConnection } =
-<<<<<<< HEAD
-        await aliceAgent.modules.oob.receiveInvitationFromUrl(urlMessage)
+        await aliceAgent.modules.oob.receiveInvitationFromUrl(urlMessage, { label: 'alice' })
       expect(receivedOutOfBandRecord.state).toBe(DidCommOutOfBandState.PrepareResponse)
-=======
-        await aliceAgent.modules.oob.receiveInvitationFromUrl(urlMessage, { label: 'alice' })
-      expect(receivedOutOfBandRecord.state).toBe(OutOfBandState.PrepareResponse)
->>>>>>> f28537da
 
       // biome-ignore lint/style/noNonNullAssertion: <explanation>
       aliceFaberConnection = await aliceAgent.modules.connections.returnWhenIsConnected(aliceFaberConnection?.id!)
