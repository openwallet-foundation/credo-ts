--- conflicted
+++ resolved
@@ -40,14 +40,7 @@
     {},
     {},
     getAnonCredsIndyModules({
-<<<<<<< HEAD
-      autoAcceptCredentials: AutoAcceptCredential.ContentApproved,
-      extraDidCommConfig: {
-        endpoints: ['rxjs:faber'],
-      },
-=======
       autoAcceptCredentials: DidCommAutoAcceptCredential.ContentApproved,
->>>>>>> 494c4997
     }),
     { requireDidcomm: true }
   )
@@ -60,14 +53,7 @@
       logger: testLogger,
     },
     getAnonCredsIndyModules({
-<<<<<<< HEAD
-      autoAcceptCredentials: AutoAcceptCredential.ContentApproved,
-      extraDidCommConfig: {
-        endpoints: ['rxjs:alice'],
-      },
-=======
       autoAcceptCredentials: DidCommAutoAcceptCredential.ContentApproved,
->>>>>>> 494c4997
     }),
     { requireDidcomm: true }
   )
@@ -106,12 +92,12 @@
       'rxjs:alice': aliceMessages,
     }
 
-    faberAgent.modules.didcomm.registerInboundTransport(new SubjectInboundTransport(faberMessages))
-    faberAgent.modules.didcomm.registerOutboundTransport(new SubjectOutboundTransport(subjectMap))
+    faberAgent.didcomm.registerInboundTransport(new SubjectInboundTransport(faberMessages))
+    faberAgent.didcomm.registerOutboundTransport(new SubjectOutboundTransport(subjectMap))
     await faberAgent.initialize()
 
-    aliceAgent.modules.didcomm.registerInboundTransport(new SubjectInboundTransport(aliceMessages))
-    aliceAgent.modules.didcomm.registerOutboundTransport(new SubjectOutboundTransport(subjectMap))
+    aliceAgent.didcomm.registerInboundTransport(new SubjectInboundTransport(aliceMessages))
+    aliceAgent.didcomm.registerOutboundTransport(new SubjectOutboundTransport(subjectMap))
     await aliceAgent.initialize()
 
     const { credentialDefinitionId } = await storePreCreatedAnonCredsDefinition(
@@ -281,13 +267,8 @@
     test('emits OutOfBandStateChanged event', async () => {
       const eventListener = jest.fn()
 
-<<<<<<< HEAD
-      faberAgent.events.on(OutOfBandEventTypes.OutOfBandStateChanged, eventListener)
+      faberAgent.events.on(DidCommOutOfBandEventTypes.OutOfBandStateChanged, eventListener)
       const outOfBandRecord = await faberAgent.didcomm.oob.createInvitation({
-=======
-      faberAgent.events.on(DidCommOutOfBandEventTypes.OutOfBandStateChanged, eventListener)
-      const outOfBandRecord = await faberAgent.modules.oob.createInvitation({
->>>>>>> 494c4997
         label: 'test-connection',
         handshake: true,
       })
@@ -325,40 +306,22 @@
       expect(receivedOutOfBandRecord.outOfBandInvitation).toEqual(outOfBandInvitation)
     })
 
-<<<<<<< HEAD
-    test(`make a connection with ${HandshakeProtocol.DidExchange} on OOB invitation encoded in URL`, async () => {
+    test(`make a connection with ${DidCommHandshakeProtocol.DidExchange} on OOB invitation encoded in URL`, async () => {
       const outOfBandRecord = await faberAgent.didcomm.oob.createInvitation(makeConnectionConfig)
-=======
-    test(`make a connection with ${DidCommHandshakeProtocol.DidExchange} on OOB invitation encoded in URL`, async () => {
-      const outOfBandRecord = await faberAgent.modules.oob.createInvitation(makeConnectionConfig)
->>>>>>> 494c4997
       const { outOfBandInvitation } = outOfBandRecord
       const urlMessage = outOfBandInvitation.toUrl({ domain: 'http://example.com' })
 
       let { outOfBandRecord: receivedOutOfBandRecord, connectionRecord: aliceFaberConnection } =
-<<<<<<< HEAD
         await aliceAgent.didcomm.oob.receiveInvitationFromUrl(urlMessage, { label: 'alice' })
-      expect(receivedOutOfBandRecord.state).toBe(OutOfBandState.PrepareResponse)
+      expect(receivedOutOfBandRecord.state).toBe(DidCommOutOfBandState.PrepareResponse)
 
       // biome-ignore lint/style/noNonNullAssertion: <explanation>
       aliceFaberConnection = await aliceAgent.didcomm.connections.returnWhenIsConnected(aliceFaberConnection?.id!)
-      expect(aliceFaberConnection.state).toBe(DidExchangeState.Completed)
+      expect(aliceFaberConnection.state).toBe(DidCommDidExchangeState.Completed)
 
       let [faberAliceConnection] = await faberAgent.didcomm.connections.findAllByOutOfBandId(outOfBandRecord?.id)
       faberAliceConnection = await faberAgent.didcomm.connections.returnWhenIsConnected(faberAliceConnection?.id)
-      expect(faberAliceConnection?.state).toBe(DidExchangeState.Completed)
-=======
-        await aliceAgent.modules.oob.receiveInvitationFromUrl(urlMessage, { label: 'alice' })
-      expect(receivedOutOfBandRecord.state).toBe(DidCommOutOfBandState.PrepareResponse)
-
-      // biome-ignore lint/style/noNonNullAssertion: <explanation>
-      aliceFaberConnection = await aliceAgent.modules.connections.returnWhenIsConnected(aliceFaberConnection?.id!)
-      expect(aliceFaberConnection.state).toBe(DidCommDidExchangeState.Completed)
-
-      let [faberAliceConnection] = await faberAgent.modules.connections.findAllByOutOfBandId(outOfBandRecord?.id)
-      faberAliceConnection = await faberAgent.modules.connections.returnWhenIsConnected(faberAliceConnection?.id)
       expect(faberAliceConnection?.state).toBe(DidCommDidExchangeState.Completed)
->>>>>>> 494c4997
 
       // biome-ignore lint/style/noNonNullAssertion: <explanation>
       expect(aliceFaberConnection).toBeConnectedWith(faberAliceConnection!)
@@ -367,13 +330,8 @@
       expect(faberAliceConnection.alias).toBe(makeConnectionConfig.alias)
     })
 
-<<<<<<< HEAD
-    test(`make a connection with ${HandshakeProtocol.Connections} based on OOB invitation encoded in URL`, async () => {
+    test(`make a connection with ${DidCommHandshakeProtocol.Connections} based on OOB invitation encoded in URL`, async () => {
       const outOfBandRecord = await faberAgent.didcomm.oob.createInvitation({
-=======
-    test(`make a connection with ${DidCommHandshakeProtocol.Connections} based on OOB invitation encoded in URL`, async () => {
-      const outOfBandRecord = await faberAgent.modules.oob.createInvitation({
->>>>>>> 494c4997
         ...makeConnectionConfig,
         handshakeProtocols: [DidCommHandshakeProtocol.Connections],
       })
@@ -386,21 +344,12 @@
       )
 
       // biome-ignore lint/style/noNonNullAssertion: <explanation>
-<<<<<<< HEAD
       aliceFaberConnection = await aliceAgent.didcomm.connections.returnWhenIsConnected(aliceFaberConnection?.id!)
-      expect(aliceFaberConnection.state).toBe(DidExchangeState.Completed)
+      expect(aliceFaberConnection.state).toBe(DidCommDidExchangeState.Completed)
 
       let [faberAliceConnection] = await faberAgent.didcomm.connections.findAllByOutOfBandId(outOfBandRecord?.id)
       faberAliceConnection = await faberAgent.didcomm.connections.returnWhenIsConnected(faberAliceConnection?.id)
-      expect(faberAliceConnection.state).toBe(DidExchangeState.Completed)
-=======
-      aliceFaberConnection = await aliceAgent.modules.connections.returnWhenIsConnected(aliceFaberConnection?.id!)
-      expect(aliceFaberConnection.state).toBe(DidCommDidExchangeState.Completed)
-
-      let [faberAliceConnection] = await faberAgent.modules.connections.findAllByOutOfBandId(outOfBandRecord?.id)
-      faberAliceConnection = await faberAgent.modules.connections.returnWhenIsConnected(faberAliceConnection?.id)
       expect(faberAliceConnection.state).toBe(DidCommDidExchangeState.Completed)
->>>>>>> 494c4997
 
       expect(aliceFaberConnection).toBeConnectedWith(faberAliceConnection)
       expect(faberAliceConnection).toBeConnectedWith(aliceFaberConnection)
@@ -739,13 +688,8 @@
 
       // Wait for the connection to complete so we don't get wallet closed errors
       // biome-ignore lint/style/noNonNullAssertion: <explanation>
-<<<<<<< HEAD
       await aliceAgent.didcomm.connections.returnWhenIsConnected(connectionRecord?.id!)
-      aliceAgent.events.off(OutOfBandEventTypes.OutOfBandStateChanged, eventListener)
-=======
-      await aliceAgent.modules.connections.returnWhenIsConnected(connectionRecord?.id!)
       aliceAgent.events.off(DidCommOutOfBandEventTypes.OutOfBandStateChanged, eventListener)
->>>>>>> 494c4997
 
       const [faberAliceConnection] = await faberAgent.didcomm.connections.findAllByOutOfBandId(id)
       await faberAgent.didcomm.connections.returnWhenIsConnected(faberAliceConnection.id)
@@ -841,13 +785,8 @@
       ).rejects.toEqual(new CredoError('There is no message in requests~attach supported by agent.'))
     })
 
-<<<<<<< HEAD
-    test(`make two connections with ${HandshakeProtocol.DidExchange} by reusing the did from the first connection as the 'invitationDid' in oob invitation for the second connection`, async () => {
+    test(`make two connections with ${DidCommHandshakeProtocol.DidExchange} by reusing the did from the first connection as the 'invitationDid' in oob invitation for the second connection`, async () => {
       const outOfBandRecord1 = await faberAgent.didcomm.oob.createInvitation({})
-=======
-    test(`make two connections with ${DidCommHandshakeProtocol.DidExchange} by reusing the did from the first connection as the 'invitationDid' in oob invitation for the second connection`, async () => {
-      const outOfBandRecord1 = await faberAgent.modules.oob.createInvitation({})
->>>>>>> 494c4997
 
       let { connectionRecord: aliceFaberConnection } = await aliceAgent.didcomm.oob.receiveInvitation(
         outOfBandRecord1.outOfBandInvitation,
@@ -855,21 +794,12 @@
       )
 
       // biome-ignore lint/style/noNonNullAssertion: <explanation>
-<<<<<<< HEAD
       aliceFaberConnection = await aliceAgent.didcomm.connections.returnWhenIsConnected(aliceFaberConnection?.id!)
-      expect(aliceFaberConnection.state).toBe(DidExchangeState.Completed)
+      expect(aliceFaberConnection.state).toBe(DidCommDidExchangeState.Completed)
 
       let [faberAliceConnection] = await faberAgent.didcomm.connections.findAllByOutOfBandId(outOfBandRecord1?.id)
       faberAliceConnection = await faberAgent.didcomm.connections.returnWhenIsConnected(faberAliceConnection?.id)
-      expect(faberAliceConnection?.state).toBe(DidExchangeState.Completed)
-=======
-      aliceFaberConnection = await aliceAgent.modules.connections.returnWhenIsConnected(aliceFaberConnection?.id!)
-      expect(aliceFaberConnection.state).toBe(DidCommDidExchangeState.Completed)
-
-      let [faberAliceConnection] = await faberAgent.modules.connections.findAllByOutOfBandId(outOfBandRecord1?.id)
-      faberAliceConnection = await faberAgent.modules.connections.returnWhenIsConnected(faberAliceConnection?.id)
       expect(faberAliceConnection?.state).toBe(DidCommDidExchangeState.Completed)
->>>>>>> 494c4997
 
       // Use the invitation did from the first connection to create the second connection
       // (first connection's did matches the one used in invitation, since no rotation has been done (multiUse=false))
@@ -882,21 +812,12 @@
         { label: 'alice' }
       )
       // biome-ignore lint/style/noNonNullAssertion: <explanation>
-<<<<<<< HEAD
       aliceFaberConnection2 = await aliceAgent.didcomm.connections.returnWhenIsConnected(aliceFaberConnection2?.id!)
-      expect(aliceFaberConnection2.state).toBe(DidExchangeState.Completed)
+      expect(aliceFaberConnection2.state).toBe(DidCommDidExchangeState.Completed)
 
       let [faberAliceConnection2] = await faberAgent.didcomm.connections.findAllByOutOfBandId(outOfBandRecord2?.id)
       faberAliceConnection2 = await faberAgent.didcomm.connections.returnWhenIsConnected(faberAliceConnection2?.id)
-      expect(faberAliceConnection2?.state).toBe(DidExchangeState.Completed)
-=======
-      aliceFaberConnection2 = await aliceAgent.modules.connections.returnWhenIsConnected(aliceFaberConnection2?.id!)
-      expect(aliceFaberConnection2.state).toBe(DidCommDidExchangeState.Completed)
-
-      let [faberAliceConnection2] = await faberAgent.modules.connections.findAllByOutOfBandId(outOfBandRecord2?.id)
-      faberAliceConnection2 = await faberAgent.modules.connections.returnWhenIsConnected(faberAliceConnection2?.id)
       expect(faberAliceConnection2?.state).toBe(DidCommDidExchangeState.Completed)
->>>>>>> 494c4997
     })
   })
 
@@ -927,13 +848,8 @@
         timeoutMs: 10000,
       })
 
-<<<<<<< HEAD
       await aliceAgent.didcomm.credentials.acceptOffer({
-        credentialRecordId: aliceCredentialRecord.id,
-=======
-      await aliceAgent.modules.credentials.acceptOffer({
         credentialExchangeRecordId: aliceCredentialRecord.id,
->>>>>>> 494c4997
       })
 
       await faberCredentialRecordPromise
@@ -989,13 +905,8 @@
         timeoutMs: 10000,
       })
 
-<<<<<<< HEAD
       await aliceAgent.didcomm.credentials.acceptOffer({
-        credentialRecordId: aliceCredentialRecord.id,
-=======
-      await aliceAgent.modules.credentials.acceptOffer({
         credentialExchangeRecordId: aliceCredentialRecord.id,
->>>>>>> 494c4997
       })
 
       await faberCredentialRecordPromise
@@ -1029,13 +940,8 @@
         timeoutMs: 10000,
       })
 
-<<<<<<< HEAD
       await aliceAgent.didcomm.credentials.acceptOffer({
-        credentialRecordId: aliceCredentialRecord.id,
-=======
-      await aliceAgent.modules.credentials.acceptOffer({
         credentialExchangeRecordId: aliceCredentialRecord.id,
->>>>>>> 494c4997
       })
 
       await faberCredentialRecordPromise
@@ -1072,13 +978,8 @@
         timeoutMs: 10000,
       })
 
-<<<<<<< HEAD
       await aliceAgent.didcomm.credentials.acceptOffer({
-        credentialRecordId: aliceCredentialRecord.id,
-=======
-      await aliceAgent.modules.credentials.acceptOffer({
         credentialExchangeRecordId: aliceCredentialRecord.id,
->>>>>>> 494c4997
       })
 
       const faberCredentialRecord = await faberCredentialRecordPromise
@@ -1093,13 +994,8 @@
     })
 
     test('legacy connectionless exchange where response is received to invitation', async () => {
-<<<<<<< HEAD
-      const { message, credentialRecord } = await faberAgent.didcomm.credentials.createOffer(credentialTemplate)
+      const { message, credentialExchangeRecord } = await faberAgent.didcomm.credentials.createOffer(credentialTemplate)
       const { invitationUrl } = await faberAgent.didcomm.oob.createLegacyConnectionlessInvitation({
-=======
-      const { message, credentialExchangeRecord } = await faberAgent.modules.credentials.createOffer(credentialTemplate)
-      const { invitationUrl } = await faberAgent.modules.oob.createLegacyConnectionlessInvitation({
->>>>>>> 494c4997
         domain: 'http://example.com',
         message,
         recordId: credentialExchangeRecord.id,
@@ -1122,26 +1018,16 @@
         timeoutMs: 10000,
       })
 
-<<<<<<< HEAD
       await aliceAgent.didcomm.credentials.acceptOffer({
-        credentialRecordId: aliceCredentialRecord.id,
-=======
-      await aliceAgent.modules.credentials.acceptOffer({
         credentialExchangeRecordId: aliceCredentialRecord.id,
->>>>>>> 494c4997
       })
 
       await faberCredentialRecordPromise
     })
 
     test('legacy connectionless exchange where response is received to invitation and custom routing is used on recipient', async () => {
-<<<<<<< HEAD
-      const { message, credentialRecord } = await faberAgent.didcomm.credentials.createOffer(credentialTemplate)
+      const { message, credentialExchangeRecord } = await faberAgent.didcomm.credentials.createOffer(credentialTemplate)
       const { invitationUrl } = await faberAgent.didcomm.oob.createLegacyConnectionlessInvitation({
-=======
-      const { message, credentialExchangeRecord } = await faberAgent.modules.credentials.createOffer(credentialTemplate)
-      const { invitationUrl } = await faberAgent.modules.oob.createLegacyConnectionlessInvitation({
->>>>>>> 494c4997
         domain: 'http://example.com',
         message,
         recordId: credentialExchangeRecord.id,
@@ -1166,13 +1052,8 @@
         timeoutMs: 10000,
       })
 
-<<<<<<< HEAD
       await aliceAgent.didcomm.credentials.acceptOffer({
-        credentialRecordId: aliceCredentialRecord.id,
-=======
-      await aliceAgent.modules.credentials.acceptOffer({
         credentialExchangeRecordId: aliceCredentialRecord.id,
->>>>>>> 494c4997
       })
 
       const faberCredentialRecord = await faberCredentialRecordPromise
@@ -1187,19 +1068,11 @@
     })
 
     test('add ~service decorator to the message and returns invitation url in createLegacyConnectionlessInvitation', async () => {
-<<<<<<< HEAD
-      const { message, credentialRecord } = await faberAgent.didcomm.credentials.createOffer(credentialTemplate)
+      const { message, credentialExchangeRecord } = await faberAgent.didcomm.credentials.createOffer(credentialTemplate)
 
       const { message: offerMessage, invitationUrl } =
         await faberAgent.didcomm.oob.createLegacyConnectionlessInvitation({
-          recordId: credentialRecord.id,
-=======
-      const { message, credentialExchangeRecord } = await faberAgent.modules.credentials.createOffer(credentialTemplate)
-
-      const { message: offerMessage, invitationUrl } =
-        await faberAgent.modules.oob.createLegacyConnectionlessInvitation({
           recordId: credentialExchangeRecord.id,
->>>>>>> 494c4997
           domain: 'https://test.com',
           message,
         })
