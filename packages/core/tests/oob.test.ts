import type { SubjectMessage } from '../../../tests/transport/SubjectInboundTransport'
import type { AnonCredsDidCommCredentialFormatService } from '../../anoncreds/src'
import type { DidCommMessageReceivedEvent } from '../../didcomm/src/DidCommEvents'
import type { DidCommMessage } from '../../didcomm/src/DidCommMessage'

import { Subject } from 'rxjs'

import { SubjectInboundTransport } from '../../../tests/transport/SubjectInboundTransport'
import { SubjectOutboundTransport } from '../../../tests/transport/SubjectOutboundTransport'
import { getAnonCredsIndyModules } from '../../anoncreds/tests/legacyAnonCredsSetup'
import {
  anoncredsDefinitionFourAttributesNoRevocation,
  storePreCreatedAnonCredsDefinition,
} from '../../anoncreds/tests/preCreatedAnonCredsDefinition'
import { DidCommEventTypes } from '../../didcomm/src/DidCommEvents'
import { DidCommDidExchangeState, DidCommHandshakeProtocol } from '../../didcomm/src/modules/connections'
import {
  type CreateCredentialOfferOptions,
  DidCommAutoAcceptCredential,
  DidCommCredentialState,
  type DidCommCredentialV2Protocol,
} from '../../didcomm/src/modules/credentials'
import { DidCommOutOfBandEventTypes } from '../../didcomm/src/modules/oob/domain/DidCommOutOfBandEvents'
import { DidCommOutOfBandRole } from '../../didcomm/src/modules/oob/domain/DidCommOutOfBandRole'
import { DidCommOutOfBandState } from '../../didcomm/src/modules/oob/domain/DidCommOutOfBandState'
import { OutOfBandDidCommService } from '../../didcomm/src/modules/oob/domain/OutOfBandDidCommService'
import { DidCommOutOfBandInvitation } from '../../didcomm/src/modules/oob/messages'
import { Agent } from '../src/agent/Agent'
import { JsonEncoder, JsonTransformer, TypedArrayEncoder } from '../src/utils'

import { TestMessage } from './TestMessage'
import { getAgentOptions, waitForCredentialRecord } from './helpers'

import { CredoError, Kms } from '@credo-ts/core'

const faberAgent = new Agent(
  getAgentOptions(
    'Faber Agent OOB',
    {},
    {},
    getAnonCredsIndyModules({
      autoAcceptCredentials: DidCommAutoAcceptCredential.ContentApproved,
      extraDidCommConfig: {
        endpoints: ['rxjs:faber'],
      },
    }),
    { requireDidcomm: true }
  )
)
const aliceAgent = new Agent(
  getAgentOptions(
    'Alice Agent OOB',
    {},
    {},
    getAnonCredsIndyModules({
      autoAcceptCredentials: DidCommAutoAcceptCredential.ContentApproved,
      extraDidCommConfig: {
        endpoints: ['rxjs:alice'],
      },
    }),
    { requireDidcomm: true }
  )
)

describe('out of band', () => {
  const makeConnectionConfig = {
    goal: 'To make a connection',
    goalCode: 'p2p-messaging',
    label: 'Faber College',
    alias: `Faber's connection with Alice`,
    imageUrl: 'http://faber.image.url',
  }

  const issueCredentialConfig = {
    goal: 'To issue a credential',
    goalCode: 'issue-vc',
    label: 'Faber College',
    handshake: false,
  }

  const receiveInvitationConfig = {
    label: 'alice',
    autoAcceptConnection: false,
  }

  let credentialTemplate: CreateCredentialOfferOptions<
    [DidCommCredentialV2Protocol<[AnonCredsDidCommCredentialFormatService]>]
  >

  beforeAll(async () => {
    const faberMessages = new Subject<SubjectMessage>()
    const aliceMessages = new Subject<SubjectMessage>()
    const subjectMap = {
      'rxjs:faber': faberMessages,
      'rxjs:alice': aliceMessages,
    }

    faberAgent.didcomm.registerInboundTransport(new SubjectInboundTransport(faberMessages))
    faberAgent.didcomm.registerOutboundTransport(new SubjectOutboundTransport(subjectMap))
    await faberAgent.initialize()

    aliceAgent.didcomm.registerInboundTransport(new SubjectInboundTransport(aliceMessages))
    aliceAgent.didcomm.registerOutboundTransport(new SubjectOutboundTransport(subjectMap))
    await aliceAgent.initialize()

    const { credentialDefinitionId } = await storePreCreatedAnonCredsDefinition(
      faberAgent,
      anoncredsDefinitionFourAttributesNoRevocation
    )
    credentialTemplate = {
      protocolVersion: 'v2',
      credentialFormats: {
        anoncreds: {
          attributes: [
            {
              name: 'name',
              value: 'name',
            },
            {
              name: 'age',
              value: 'age',
            },
            {
              name: 'profile_picture',
              value: 'profile_picture',
            },
            {
              name: 'x-ray',
              value: 'x-ray',
            },
          ],
          credentialDefinitionId,
        },
      },
      autoAcceptCredential: DidCommAutoAcceptCredential.Never,
    }
  })

  afterAll(async () => {
    await faberAgent.shutdown()
    await aliceAgent.shutdown()
  })

  afterEach(async () => {
    const credentials = await aliceAgent.didcomm.credentials.getAll()
    for (const credential of credentials) {
      await aliceAgent.didcomm.credentials.deleteById(credential.id)
    }

    const connections = await faberAgent.didcomm.connections.getAll()
    for (const connection of connections) {
      await faberAgent.didcomm.connections.deleteById(connection.id)
    }

    vi.resetAllMocks()
  })

  describe('createInvitation', () => {
    test('throw error when there is no handshake or message', async () => {
      await expect(
        faberAgent.didcomm.oob.createInvitation({ label: 'test-connection', handshake: false })
      ).rejects.toEqual(
        new CredoError('One or both of handshake_protocols and requests~attach MUST be included in the message.')
      )
    })

    test('throw error when multiUseInvitation is true and messages are provided', async () => {
      await expect(
        faberAgent.didcomm.oob.createInvitation({
          label: 'test-connection',
          messages: [{} as DidCommMessage],
          multiUseInvitation: true,
        })
      ).rejects.toEqual(new CredoError("Attribute 'multiUseInvitation' can not be 'true' when 'messages' is defined."))
    })

    test('handles empty messages array as no messages being passed', async () => {
      await expect(
        faberAgent.didcomm.oob.createInvitation({
          messages: [],
          handshake: false,
        })
      ).rejects.toEqual(
        new CredoError('One or both of handshake_protocols and requests~attach MUST be included in the message.')
      )
    })

    test('create OOB record', async () => {
      const outOfBandRecord = await faberAgent.didcomm.oob.createInvitation(makeConnectionConfig)
      // expect contains services

      expect(outOfBandRecord.autoAcceptConnection).toBe(true)
      expect(outOfBandRecord.role).toBe(DidCommOutOfBandRole.Sender)
      expect(outOfBandRecord.state).toBe(DidCommOutOfBandState.AwaitResponse)
      expect(outOfBandRecord.alias).toBe(makeConnectionConfig.alias)
      expect(outOfBandRecord.reusable).toBe(false)
      expect(outOfBandRecord.outOfBandInvitation.goal).toBe(makeConnectionConfig.goal)
      expect(outOfBandRecord.outOfBandInvitation.goalCode).toBe(makeConnectionConfig.goalCode)
      expect(outOfBandRecord.outOfBandInvitation.label).toBe(makeConnectionConfig.label)
      expect(outOfBandRecord.outOfBandInvitation.imageUrl).toBe(makeConnectionConfig.imageUrl)
    })

    test('create OOB message only with handshake', async () => {
      const { outOfBandInvitation } = await faberAgent.didcomm.oob.createInvitation(makeConnectionConfig)

      // expect supported handshake protocols
      expect(outOfBandInvitation.handshakeProtocols).toContain('https://didcomm.org/didexchange/1.1')
      expect(outOfBandInvitation.getRequests()).toBeUndefined()

      // expect contains services
      const [service] = outOfBandInvitation.getInlineServices()
      expect(service).toMatchObject(
        new OutOfBandDidCommService({
          id: expect.any(String),
          serviceEndpoint: 'rxjs:faber',
          recipientKeys: [expect.stringContaining('did:key:')],
          routingKeys: [],
        })
      )
    })

    test('create OOB message only with requests', async () => {
      const { message } = await faberAgent.didcomm.credentials.createOffer(credentialTemplate)
      const { outOfBandInvitation } = await faberAgent.didcomm.oob.createInvitation({
        label: 'test-connection',
        handshake: false,
        messages: [message],
      })

      // expect supported handshake protocols
      expect(outOfBandInvitation.handshakeProtocols).toBeUndefined()
      expect(outOfBandInvitation.getRequests()).toHaveLength(1)

      // expect contains services
      const [service] = outOfBandInvitation.getServices()
      expect(service).toMatchObject(
        new OutOfBandDidCommService({
          id: expect.any(String),
          serviceEndpoint: 'rxjs:faber',
          recipientKeys: [expect.stringContaining('did:key:')],
          routingKeys: [],
        })
      )
    })

    test('create OOB message with both handshake and requests', async () => {
      const { message } = await faberAgent.didcomm.credentials.createOffer(credentialTemplate)
      const { outOfBandInvitation } = await faberAgent.didcomm.oob.createInvitation({
        label: 'test-connection',
        handshakeProtocols: [DidCommHandshakeProtocol.Connections],
        messages: [message],
      })

      // expect supported handshake protocols
      expect(outOfBandInvitation.handshakeProtocols).toContain('https://didcomm.org/connections/1.0')
      expect(outOfBandInvitation.getRequests()).toHaveLength(1)

      // expect contains services
      const [service] = outOfBandInvitation.getInlineServices()
      expect(service).toMatchObject(
        new OutOfBandDidCommService({
          id: expect.any(String),
          serviceEndpoint: 'rxjs:faber',
          recipientKeys: [expect.stringMatching('did:key:')],
          routingKeys: [],
        })
      )
    })

    test('emits OutOfBandStateChanged event', async () => {
      const eventListener = vi.fn()

      faberAgent.events.on(DidCommOutOfBandEventTypes.OutOfBandStateChanged, eventListener)
      const outOfBandRecord = await faberAgent.didcomm.oob.createInvitation({
        label: 'test-connection',
        handshake: true,
      })

      faberAgent.events.off(DidCommOutOfBandEventTypes.OutOfBandStateChanged, eventListener)

      expect(eventListener).toHaveBeenCalledWith({
        type: DidCommOutOfBandEventTypes.OutOfBandStateChanged,
        metadata: {
          contextCorrelationId: 'default',
        },
        payload: {
          outOfBandRecord,
          previousState: null,
        },
      })
    })
  })

  describe('receiveInvitation', () => {
    test('receive OOB connection invitation', async () => {
      const outOfBandRecord = await faberAgent.didcomm.oob.createInvitation(makeConnectionConfig)
      const { outOfBandInvitation } = outOfBandRecord

      const { outOfBandRecord: receivedOutOfBandRecord, connectionRecord } =
        await aliceAgent.didcomm.oob.receiveInvitation(outOfBandInvitation, {
          label: 'alice',
          autoAcceptInvitation: false,
          autoAcceptConnection: false,
        })

      expect(connectionRecord).not.toBeDefined()
      expect(receivedOutOfBandRecord.role).toBe(DidCommOutOfBandRole.Receiver)
      expect(receivedOutOfBandRecord.state).toBe(DidCommOutOfBandState.Initial)
      expect(receivedOutOfBandRecord.outOfBandInvitation).toEqual(outOfBandInvitation)
    })

    test(`make a connection with ${DidCommHandshakeProtocol.DidExchange} on OOB invitation encoded in URL`, async () => {
      const outOfBandRecord = await faberAgent.didcomm.oob.createInvitation(makeConnectionConfig)
      const { outOfBandInvitation } = outOfBandRecord
      const urlMessage = outOfBandInvitation.toUrl({ domain: 'http://example.com' })

      let { outOfBandRecord: receivedOutOfBandRecord, connectionRecord: aliceFaberConnection } =
        await aliceAgent.didcomm.oob.receiveInvitationFromUrl(urlMessage, { label: 'alice' })
      expect(receivedOutOfBandRecord.state).toBe(DidCommOutOfBandState.PrepareResponse)

      // biome-ignore lint/style/noNonNullAssertion: <explanation>
      aliceFaberConnection = await aliceAgent.didcomm.connections.returnWhenIsConnected(aliceFaberConnection?.id!)
      expect(aliceFaberConnection.state).toBe(DidCommDidExchangeState.Completed)

      let [faberAliceConnection] = await faberAgent.didcomm.connections.findAllByOutOfBandId(outOfBandRecord?.id)
      faberAliceConnection = await faberAgent.didcomm.connections.returnWhenIsConnected(faberAliceConnection?.id)
      expect(faberAliceConnection?.state).toBe(DidCommDidExchangeState.Completed)

      // biome-ignore lint/style/noNonNullAssertion: <explanation>
      expect(aliceFaberConnection).toBeConnectedWith(faberAliceConnection!)
      expect(aliceFaberConnection.imageUrl).toBe(makeConnectionConfig.imageUrl)
      expect(faberAliceConnection).toBeConnectedWith(aliceFaberConnection)
      expect(faberAliceConnection.alias).toBe(makeConnectionConfig.alias)
    })

    test(`make a connection with ${DidCommHandshakeProtocol.Connections} based on OOB invitation encoded in URL`, async () => {
      const outOfBandRecord = await faberAgent.didcomm.oob.createInvitation({
        ...makeConnectionConfig,
        handshakeProtocols: [DidCommHandshakeProtocol.Connections],
      })
      const { outOfBandInvitation } = outOfBandRecord
      const urlMessage = outOfBandInvitation.toUrl({ domain: 'http://example.com' })

      let { connectionRecord: aliceFaberConnection } = await aliceAgent.didcomm.oob.receiveInvitationFromUrl(
        urlMessage,
        { label: 'alice' }
      )

      // biome-ignore lint/style/noNonNullAssertion: <explanation>
      aliceFaberConnection = await aliceAgent.didcomm.connections.returnWhenIsConnected(aliceFaberConnection?.id!)
      expect(aliceFaberConnection.state).toBe(DidCommDidExchangeState.Completed)

      let [faberAliceConnection] = await faberAgent.didcomm.connections.findAllByOutOfBandId(outOfBandRecord?.id)
      faberAliceConnection = await faberAgent.didcomm.connections.returnWhenIsConnected(faberAliceConnection?.id)
      expect(faberAliceConnection.state).toBe(DidCommDidExchangeState.Completed)

      expect(aliceFaberConnection).toBeConnectedWith(faberAliceConnection)
      expect(faberAliceConnection).toBeConnectedWith(aliceFaberConnection)
      expect(faberAliceConnection.alias).toBe(makeConnectionConfig.alias)
    })

    test('make a connection based on old connection invitation encoded in URL', async () => {
      const { outOfBandRecord, invitation } = await faberAgent.didcomm.oob.createLegacyInvitation(makeConnectionConfig)
      const urlMessage = invitation.toUrl({ domain: 'http://example.com' })

      let { connectionRecord: aliceFaberConnection } = await aliceAgent.didcomm.oob.receiveInvitationFromUrl(
        urlMessage,
        { label: 'alice' }
      )

      // biome-ignore lint/style/noNonNullAssertion: <explanation>
      aliceFaberConnection = await aliceAgent.didcomm.connections.returnWhenIsConnected(aliceFaberConnection?.id!)
      let [faberAliceConnection] = await faberAgent.didcomm.connections.findAllByOutOfBandId(outOfBandRecord.id)
      faberAliceConnection = await faberAgent.didcomm.connections.returnWhenIsConnected(faberAliceConnection?.id)

      expect(aliceFaberConnection.state).toBe(DidCommDidExchangeState.Completed)
      expect(faberAliceConnection.state).toBe(DidCommDidExchangeState.Completed)

      expect(faberAliceConnection).toBeConnectedWith(aliceFaberConnection)
      expect(aliceFaberConnection).toBeConnectedWith(faberAliceConnection)
    })

    test('make a connection based on old connection invitation with multiple endpoints uses first endpoint for invitation', async () => {
      const routingKey = Kms.PublicJwk.fromFingerprint(
        'z6MkiP5ghmdLFh1GyGRQQQLVJhJtjQjTpxUY3AnY3h5gu3BE'
      ) as Kms.PublicJwk<Kms.Ed25519PublicJwk>
      routingKey.keyId = routingKey.legacyKeyId

      const recipientKey = Kms.PublicJwk.fromFingerprint(
        'z6MkuXrzmDjBoy7r9LA1Czjv9eQXMGr9gt6JBH8zPUMKkCQH'
      ) as Kms.PublicJwk<Kms.Ed25519PublicJwk>
      recipientKey.keyId = recipientKey.legacyKeyId

      const { invitation } = await faberAgent.didcomm.oob.createLegacyInvitation({
        ...makeConnectionConfig,
        routing: {
          endpoints: ['https://endpoint-1.com', 'https://endpoint-2.com'],
          routingKeys: [routingKey],
          recipientKey,
        },
      })

      expect(invitation.serviceEndpoint).toBe('https://endpoint-1.com')
    })

    test('process credential offer requests based on OOB message', async () => {
      const { message } = await faberAgent.didcomm.credentials.createOffer(credentialTemplate)

      const { outOfBandInvitation } = await faberAgent.didcomm.oob.createInvitation({
        ...issueCredentialConfig,
        messages: [message],
      })

      const urlMessage = outOfBandInvitation.toUrl({ domain: 'http://example.com' })

      const aliceCredentialRecordPromise = waitForCredentialRecord(aliceAgent, {
        state: DidCommCredentialState.OfferReceived,
        threadId: message.threadId,
      })
      await aliceAgent.didcomm.oob.receiveInvitationFromUrl(urlMessage, receiveInvitationConfig)

      const aliceCredentialRecord = await aliceCredentialRecordPromise
      expect(aliceCredentialRecord.state).toBe(DidCommCredentialState.OfferReceived)
    })

    test('process credential offer requests with legacy did:sov prefix on message type based on OOB message', async () => {
      const { message } = await faberAgent.didcomm.credentials.createOffer(credentialTemplate)

      // we need to override the message type to use the legacy did:sov prefix
      // @ts-ignore
      message.type = message.type.replace('https://didcomm.org', 'did:sov:BzCbsNYhMrjHiqZDTUASHg;spec')
      const { outOfBandInvitation } = await faberAgent.didcomm.oob.createInvitation({
        ...issueCredentialConfig,
        messages: [message],
      })

      const urlMessage = outOfBandInvitation.toUrl({ domain: 'http://example.com' })

      const aliceCredentialRecordPromise = waitForCredentialRecord(aliceAgent, {
        state: DidCommCredentialState.OfferReceived,
        threadId: message.threadId,
      })
      await aliceAgent.didcomm.oob.receiveInvitationFromUrl(urlMessage, receiveInvitationConfig)

      const aliceCredentialRecord = await aliceCredentialRecordPromise
      expect(aliceCredentialRecord.state).toBe(DidCommCredentialState.OfferReceived)
    })

    test('do not process requests when a connection is not ready', async () => {
      const eventListener = vi.fn()
      aliceAgent.events.on<DidCommMessageReceivedEvent>(DidCommEventTypes.DidCommMessageReceived, eventListener)

      const { message } = await faberAgent.didcomm.credentials.createOffer(credentialTemplate)
      const { outOfBandInvitation } = await faberAgent.didcomm.oob.createInvitation({
        ...makeConnectionConfig,
        messages: [message],
      })

      // First, we crate a connection but we won't accept it, therefore it won't be ready
      await aliceAgent.didcomm.oob.receiveInvitation(outOfBandInvitation, {
        label: 'alice',
        autoAcceptConnection: false,
      })

      // Event should not be emitted because an agent must wait until the connection is ready
      expect(eventListener).toHaveBeenCalledTimes(0)

      aliceAgent.events.off<DidCommMessageReceivedEvent>(DidCommEventTypes.DidCommMessageReceived, eventListener)
    })

    test('make a connection based on OOB invitation and process requests after the acceptation', async () => {
      const { message } = await faberAgent.didcomm.credentials.createOffer(credentialTemplate)
      const outOfBandRecord = await faberAgent.didcomm.oob.createInvitation({
        ...makeConnectionConfig,
        messages: [message],
      })
      const { outOfBandInvitation } = outOfBandRecord

      // First, we crate a connection but we won't accept it, therefore it won't be ready
      const { outOfBandRecord: aliceFaberOutOfBandRecord } = await aliceAgent.didcomm.oob.receiveInvitation(
        outOfBandInvitation,
        {
          label: 'alice',
          autoAcceptInvitation: false,
          autoAcceptConnection: false,
        }
      )

      const aliceCredentialRecordPromise = waitForCredentialRecord(aliceAgent, {
        state: DidCommCredentialState.OfferReceived,
        threadId: message.threadId,
        // We need to create the connection beforehand so it can take a while to complete
        timeoutMs: 20000,
      })

      // Accept connection invitation
      let { connectionRecord: aliceFaberConnection } = await aliceAgent.didcomm.oob.acceptInvitation(
        aliceFaberOutOfBandRecord.id,
        {
          label: 'alice',
          autoAcceptConnection: true,
        }
      )

      // Wait until connection is ready
      // biome-ignore lint/style/noNonNullAssertion: <explanation>
      aliceFaberConnection = await aliceAgent.didcomm.connections.returnWhenIsConnected(aliceFaberConnection?.id!)

      let [faberAliceConnection] = await faberAgent.didcomm.connections.findAllByOutOfBandId(outOfBandRecord?.id)
      faberAliceConnection = await faberAgent.didcomm.connections.returnWhenIsConnected(faberAliceConnection?.id)
      expect(faberAliceConnection).toBeConnectedWith(aliceFaberConnection)
      expect(aliceFaberConnection).toBeConnectedWith(faberAliceConnection)

      const aliceCredentialRecord = await aliceCredentialRecordPromise
      expect(aliceCredentialRecord.state).toBe(DidCommCredentialState.OfferReceived)
    })

    test('do not create a new connection when no messages and handshake reuse succeeds', async () => {
      const aliceReuseListener = vi.fn()
      const faberReuseListener = vi.fn()

      // Create first connection
      const outOfBandRecord = await faberAgent.didcomm.oob.createInvitation(makeConnectionConfig)
      let { connectionRecord: firstAliceFaberConnection } = await aliceAgent.didcomm.oob.receiveInvitation(
        outOfBandRecord.outOfBandInvitation,
        { label: 'alice' }
      )
      firstAliceFaberConnection = await aliceAgent.didcomm.connections.returnWhenIsConnected(
        // biome-ignore lint/style/noNonNullAssertion: <explanation>
        firstAliceFaberConnection?.id!
      )

      const [firstFaberAliceConnection] = await faberAgent.didcomm.connections.findAllByOutOfBandId(outOfBandRecord.id)

      // Create second connection
      const outOfBandRecord2 = await faberAgent.didcomm.oob.createInvitation(makeConnectionConfig)

      // Take over the recipientKeys from the first invitation so they match when encoded
      const [firstInvitationService] = outOfBandRecord.outOfBandInvitation.getInlineServices()
      const [secondInvitationService] = outOfBandRecord2.outOfBandInvitation.getInlineServices()
      secondInvitationService.recipientKeys = firstInvitationService.recipientKeys

      aliceAgent.events.on(DidCommOutOfBandEventTypes.HandshakeReused, aliceReuseListener)
      faberAgent.events.on(DidCommOutOfBandEventTypes.HandshakeReused, faberReuseListener)

      const {
        connectionRecord: secondAliceFaberConnection,
        outOfBandRecord: { id: secondOobRecordId },
      } = await aliceAgent.didcomm.oob.receiveInvitation(outOfBandRecord2.outOfBandInvitation, {
        label: 'alice',
        reuseConnection: true,
      })

      aliceAgent.events.off(DidCommOutOfBandEventTypes.HandshakeReused, aliceReuseListener)
      faberAgent.events.off(DidCommOutOfBandEventTypes.HandshakeReused, faberReuseListener)
      // biome-ignore lint/style/noNonNullAssertion: <explanation>
      await aliceAgent.didcomm.connections.returnWhenIsConnected(secondAliceFaberConnection?.id!)

      // There shouldn't be any connection records for this oob id, as we reused an existing one
      expect((await faberAgent.didcomm.connections.findAllByOutOfBandId(secondOobRecordId)).length).toBe(0)

      expect(firstAliceFaberConnection.id).toEqual(secondAliceFaberConnection?.id)

      expect(faberReuseListener).toHaveBeenCalledTimes(1)
      expect(aliceReuseListener).toHaveBeenCalledTimes(1)
      const [[faberEvent]] = faberReuseListener.mock.calls
      const [[aliceEvent]] = aliceReuseListener.mock.calls

      const reuseThreadId = faberEvent.payload.reuseThreadId

      expect(faberEvent).toMatchObject({
        type: DidCommOutOfBandEventTypes.HandshakeReused,
        payload: {
          connectionRecord: {
            id: firstFaberAliceConnection.id,
          },
          outOfBandRecord: {
            id: outOfBandRecord2.id,
          },
          reuseThreadId,
        },
      })

      expect(aliceEvent).toMatchObject({
        type: DidCommOutOfBandEventTypes.HandshakeReused,
        payload: {
          connectionRecord: {
            id: firstAliceFaberConnection.id,
          },
          outOfBandRecord: {
            id: secondOobRecordId,
          },
          reuseThreadId,
        },
      })
    })

    test('create a new connection when connection exists and reuse is false', async () => {
      const reuseListener = vi.fn()

      // Create first connection
      const outOfBandRecord = await faberAgent.didcomm.oob.createInvitation(makeConnectionConfig)
      let { connectionRecord: firstAliceFaberConnection } = await aliceAgent.didcomm.oob.receiveInvitation(
        outOfBandRecord.outOfBandInvitation,
        {
          label: 'alice',
        }
      )
      firstAliceFaberConnection = await aliceAgent.didcomm.connections.returnWhenIsConnected(
        // biome-ignore lint/style/noNonNullAssertion: <explanation>
        firstAliceFaberConnection?.id!
      )

      // Create second connection
      const outOfBandRecord2 = await faberAgent.didcomm.oob.createInvitation(makeConnectionConfig)

      aliceAgent.events.on(DidCommOutOfBandEventTypes.HandshakeReused, reuseListener)
      faberAgent.events.on(DidCommOutOfBandEventTypes.HandshakeReused, reuseListener)

      const { connectionRecord: secondAliceFaberConnection } = await aliceAgent.didcomm.oob.receiveInvitation(
        outOfBandRecord2.outOfBandInvitation,
        { label: 'alice', reuseConnection: false }
      )

      aliceAgent.events.off(DidCommOutOfBandEventTypes.HandshakeReused, reuseListener)
      faberAgent.events.off(DidCommOutOfBandEventTypes.HandshakeReused, reuseListener)
      // biome-ignore lint/style/noNonNullAssertion: <explanation>
      await aliceAgent.didcomm.connections.returnWhenIsConnected(secondAliceFaberConnection?.id!)

      // If we're not reusing the connection, the reuse listener shouldn't be called
      expect(reuseListener).not.toHaveBeenCalled()
      expect(firstAliceFaberConnection.id).not.toEqual(secondAliceFaberConnection?.id)

      const faberConnections = await faberAgent.didcomm.connections.getAll()
      let [firstFaberAliceConnection, secondFaberAliceConnection] = faberConnections
      firstFaberAliceConnection = await faberAgent.didcomm.connections.returnWhenIsConnected(
        firstFaberAliceConnection.id
      )
      secondFaberAliceConnection = await faberAgent.didcomm.connections.returnWhenIsConnected(
        secondFaberAliceConnection.id
      )

      // expect the two connections contain the two out of band ids
      expect(faberConnections.map((c) => c.outOfBandId)).toEqual(
        expect.arrayContaining([outOfBandRecord.id, outOfBandRecord2.id])
      )

      expect(faberConnections).toHaveLength(2)
      expect(firstFaberAliceConnection.state).toBe(DidCommDidExchangeState.Completed)
      expect(secondFaberAliceConnection.state).toBe(DidCommDidExchangeState.Completed)
    })

    test('throws an error when the invitation has already been received', async () => {
      const outOfBandRecord = await faberAgent.didcomm.oob.createInvitation(makeConnectionConfig)
      const { outOfBandInvitation } = outOfBandRecord

      const { connectionRecord: aliceFaberConnection } = await aliceAgent.didcomm.oob.receiveInvitation(
        outOfBandInvitation,
        { label: 'alice' }
      )

      // Wait until connection is ready
      // biome-ignore lint/style/noNonNullAssertion: <explanation>
      await aliceAgent.didcomm.connections.returnWhenIsConnected(aliceFaberConnection?.id!)

      const [faberAliceConnection] = await faberAgent.didcomm.connections.findAllByOutOfBandId(outOfBandRecord.id)
      await faberAgent.didcomm.connections.returnWhenIsConnected(faberAliceConnection?.id)

      // Try to receive the invitation again
      await expect(aliceAgent.didcomm.oob.receiveInvitation(outOfBandInvitation, { label: 'alice' })).rejects.toThrow(
        new CredoError(
          `An out of band record with invitation ${outOfBandInvitation.id} has already been received. Invitations should have a unique id.`
        )
      )
    })

    test('emits OutOfBandStateChanged event', async () => {
<<<<<<< HEAD
      const eventListener = vi.fn()
      const { outOfBandInvitation, id } = await faberAgent.modules.oob.createInvitation(makeConnectionConfig)
=======
      const eventListener = jest.fn()
      const { outOfBandInvitation, id } = await faberAgent.didcomm.oob.createInvitation(makeConnectionConfig)
>>>>>>> e23865d4

      aliceAgent.events.on(DidCommOutOfBandEventTypes.OutOfBandStateChanged, eventListener)

      const { outOfBandRecord, connectionRecord } = await aliceAgent.didcomm.oob.receiveInvitation(
        outOfBandInvitation,
        {
          label: 'alice',
          autoAcceptConnection: true,
          autoAcceptInvitation: true,
        }
      )

      // Wait for the connection to complete so we don't get wallet closed errors
      // biome-ignore lint/style/noNonNullAssertion: <explanation>
      await aliceAgent.didcomm.connections.returnWhenIsConnected(connectionRecord?.id!)
      aliceAgent.events.off(DidCommOutOfBandEventTypes.OutOfBandStateChanged, eventListener)

      const [faberAliceConnection] = await faberAgent.didcomm.connections.findAllByOutOfBandId(id)
      await faberAgent.didcomm.connections.returnWhenIsConnected(faberAliceConnection.id)

      // Receiving the invitation
      expect(eventListener).toHaveBeenNthCalledWith(1, {
        type: DidCommOutOfBandEventTypes.OutOfBandStateChanged,
        metadata: {
          contextCorrelationId: 'default',
        },
        payload: {
          outOfBandRecord: expect.objectContaining({ state: DidCommOutOfBandState.Initial }),
          previousState: null,
        },
      })

      // Accepting the invitation
      expect(eventListener).toHaveBeenNthCalledWith(2, {
        type: DidCommOutOfBandEventTypes.OutOfBandStateChanged,
        metadata: {
          contextCorrelationId: 'default',
        },
        payload: {
          outOfBandRecord,
          previousState: DidCommOutOfBandState.Initial,
        },
      })
    })

    test.skip('do not create a new connection when connection exists and multiuse is false', async () => {
      const outOfBandRecord = await faberAgent.didcomm.oob.createInvitation({
        ...makeConnectionConfig,
        multiUseInvitation: false,
      })
      const { outOfBandInvitation } = outOfBandRecord

      let { connectionRecord: firstAliceFaberConnection } = await aliceAgent.didcomm.oob.receiveInvitation(
        outOfBandInvitation,
        { label: 'alice' }
      )
      firstAliceFaberConnection = await aliceAgent.didcomm.connections.returnWhenIsConnected(
        // biome-ignore lint/style/noNonNullAssertion: <explanation>
        firstAliceFaberConnection?.id!
      )

      await aliceAgent.didcomm.oob.receiveInvitation(outOfBandInvitation, { label: 'alice' })

      // TODO Somehow check agents throws an error or sends problem report

      let [faberAliceConnection] = await faberAgent.didcomm.connections.findAllByOutOfBandId(outOfBandRecord?.id)
      faberAliceConnection = await faberAgent.didcomm.connections.returnWhenIsConnected(faberAliceConnection?.id)

      const faberConnections = await faberAgent.didcomm.connections.getAll()
      expect(faberConnections).toHaveLength(1)
      expect(faberAliceConnection.state).toBe(DidCommDidExchangeState.Completed)
      expect(firstAliceFaberConnection.state).toBe(DidCommDidExchangeState.Completed)
    })

    test('throw an error when handshake protocols are not supported', async () => {
      const outOfBandInvitation = new DidCommOutOfBandInvitation({ label: 'test-connection', services: [] })
      const unsupportedProtocol = 'https://didcomm.org/unsupported-connections-protocol/1.0'
      outOfBandInvitation.handshakeProtocols = [unsupportedProtocol as DidCommHandshakeProtocol]

      await expect(
        aliceAgent.didcomm.oob.receiveInvitation(outOfBandInvitation, receiveInvitationConfig)
      ).rejects.toEqual(
        new CredoError(
          `Handshake protocols [${unsupportedProtocol}] are not supported. Supported protocols are [https://didcomm.org/didexchange/1.x,https://didcomm.org/connections/1.x]`
        )
      )
    })

    test('throw an error when the OOB message does not contain either handshake or requests', async () => {
      const outOfBandInvitation = new DidCommOutOfBandInvitation({ label: 'test-connection', services: [] })

      await expect(
        aliceAgent.didcomm.oob.receiveInvitation(outOfBandInvitation, receiveInvitationConfig)
      ).rejects.toEqual(
        new CredoError('One or both of handshake_protocols and requests~attach MUST be included in the message.')
      )
    })

    test('throw an error when the OOB message contains unsupported message request', async () => {
      const testMessage = new TestMessage()
      testMessage.type = 'https://didcomm.org/test-protocol/1.0/test-message'
      const { outOfBandInvitation } = await faberAgent.didcomm.oob.createInvitation({
        ...issueCredentialConfig,
        messages: [testMessage],
      })

      await expect(
        aliceAgent.didcomm.oob.receiveInvitation(outOfBandInvitation, receiveInvitationConfig)
      ).rejects.toEqual(new CredoError('There is no message in requests~attach supported by agent.'))
    })

    test(`make two connections with ${DidCommHandshakeProtocol.DidExchange} by reusing the did from the first connection as the 'invitationDid' in oob invitation for the second connection`, async () => {
      const outOfBandRecord1 = await faberAgent.didcomm.oob.createInvitation({})

      let { connectionRecord: aliceFaberConnection } = await aliceAgent.didcomm.oob.receiveInvitation(
        outOfBandRecord1.outOfBandInvitation,
        { label: 'alice' }
      )

      // biome-ignore lint/style/noNonNullAssertion: <explanation>
      aliceFaberConnection = await aliceAgent.didcomm.connections.returnWhenIsConnected(aliceFaberConnection?.id!)
      expect(aliceFaberConnection.state).toBe(DidCommDidExchangeState.Completed)

      let [faberAliceConnection] = await faberAgent.didcomm.connections.findAllByOutOfBandId(outOfBandRecord1?.id)
      faberAliceConnection = await faberAgent.didcomm.connections.returnWhenIsConnected(faberAliceConnection?.id)
      expect(faberAliceConnection?.state).toBe(DidCommDidExchangeState.Completed)

      // Use the invitation did from the first connection to create the second connection
      // (first connection's did matches the one used in invitation, since no rotation has been done (multiUse=false))
      const outOfBandRecord2 = await faberAgent.didcomm.oob.createInvitation({
        invitationDid: faberAliceConnection.did,
      })

      let { connectionRecord: aliceFaberConnection2 } = await aliceAgent.didcomm.oob.receiveInvitation(
        outOfBandRecord2.outOfBandInvitation,
        { label: 'alice' }
      )
      // biome-ignore lint/style/noNonNullAssertion: <explanation>
      aliceFaberConnection2 = await aliceAgent.didcomm.connections.returnWhenIsConnected(aliceFaberConnection2?.id!)
      expect(aliceFaberConnection2.state).toBe(DidCommDidExchangeState.Completed)

      let [faberAliceConnection2] = await faberAgent.didcomm.connections.findAllByOutOfBandId(outOfBandRecord2?.id)
      faberAliceConnection2 = await faberAgent.didcomm.connections.returnWhenIsConnected(faberAliceConnection2?.id)
      expect(faberAliceConnection2?.state).toBe(DidCommDidExchangeState.Completed)
    })
  })

  describe('messages and connection exchange', () => {
    test('oob exchange with handshake where response is received to invitation', async () => {
      const { message } = await faberAgent.didcomm.credentials.createOffer(credentialTemplate)
      const outOfBandRecord = await faberAgent.didcomm.oob.createInvitation({
        handshake: true,
        messages: [message],
      })
      const { outOfBandInvitation } = outOfBandRecord

      await aliceAgent.didcomm.oob.receiveInvitation(outOfBandInvitation, { label: 'alice' })

      const aliceCredentialRecordPromise = waitForCredentialRecord(aliceAgent, {
        state: DidCommCredentialState.OfferReceived,
        threadId: message.threadId,
        timeoutMs: 10000,
      })

      const aliceCredentialRecord = await aliceCredentialRecordPromise
      expect(aliceCredentialRecord.state).toBe(DidCommCredentialState.OfferReceived)

      // If we receive the event, we know the processing went well
      const faberCredentialRecordPromise = waitForCredentialRecord(faberAgent, {
        state: DidCommCredentialState.RequestReceived,
        threadId: message.threadId,
        timeoutMs: 10000,
      })

      await aliceAgent.didcomm.credentials.acceptOffer({
        credentialExchangeRecordId: aliceCredentialRecord.id,
      })

      await faberCredentialRecordPromise
    })

    test('oob exchange with reuse where response is received to invitation', async () => {
      const { message } = await faberAgent.didcomm.credentials.createOffer(credentialTemplate)

      const routing = await faberAgent.didcomm.mediationRecipient.getRouting({})
      const connectionOutOfBandRecord = await faberAgent.didcomm.oob.createInvitation({
        routing,
      })

      // Create connection
      const { connectionRecord } = await aliceAgent.didcomm.oob.receiveInvitation(
        connectionOutOfBandRecord.outOfBandInvitation,
        { label: 'alice' }
      )
      if (!connectionRecord) throw new Error('Connection record is undefined')
      await aliceAgent.didcomm.connections.returnWhenIsConnected(connectionRecord.id)

      // Create offer and reuse
      const outOfBandRecord = await faberAgent.didcomm.oob.createInvitation({
        routing,
        messages: [message],
      })
      // Create connection
      const { connectionRecord: offerConnectionRecord } = await aliceAgent.didcomm.oob.receiveInvitation(
        outOfBandRecord.outOfBandInvitation,
        {
          label: 'alice',
          reuseConnection: true,
        }
      )
      if (!offerConnectionRecord) throw new Error('Connection record is undefined')

      // Should be the same, as connection is reused.
      expect(offerConnectionRecord.id).toEqual(connectionRecord.id)

      const aliceCredentialRecordPromise = waitForCredentialRecord(aliceAgent, {
        state: DidCommCredentialState.OfferReceived,
        threadId: message.threadId,
        timeoutMs: 10000,
      })

      const aliceCredentialRecord = await aliceCredentialRecordPromise
      expect(aliceCredentialRecord.state).toBe(DidCommCredentialState.OfferReceived)

      // If we receive the event, we know the processing went well
      const faberCredentialRecordPromise = waitForCredentialRecord(faberAgent, {
        state: DidCommCredentialState.RequestReceived,
        threadId: message.threadId,
        timeoutMs: 10000,
      })

      await aliceAgent.didcomm.credentials.acceptOffer({
        credentialExchangeRecordId: aliceCredentialRecord.id,
      })

      await faberCredentialRecordPromise
    })
  })

  describe('connection-less exchange', () => {
    test('oob exchange without handshake where response is received to invitation', async () => {
      const { message } = await faberAgent.didcomm.credentials.createOffer(credentialTemplate)
      const outOfBandRecord = await faberAgent.didcomm.oob.createInvitation({
        handshake: false,
        messages: [message],
      })
      const { outOfBandInvitation } = outOfBandRecord

      await aliceAgent.didcomm.oob.receiveInvitation(outOfBandInvitation, { label: 'alice' })

      const aliceCredentialRecordPromise = waitForCredentialRecord(aliceAgent, {
        state: DidCommCredentialState.OfferReceived,
        threadId: message.threadId,
        timeoutMs: 10000,
      })

      const aliceCredentialRecord = await aliceCredentialRecordPromise
      expect(aliceCredentialRecord.state).toBe(DidCommCredentialState.OfferReceived)

      // If we receive the event, we know the processing went well
      const faberCredentialRecordPromise = waitForCredentialRecord(faberAgent, {
        state: DidCommCredentialState.RequestReceived,
        threadId: message.threadId,
        timeoutMs: 10000,
      })

      await aliceAgent.didcomm.credentials.acceptOffer({
        credentialExchangeRecordId: aliceCredentialRecord.id,
      })

      await faberCredentialRecordPromise
    })

    test('oob exchange without handshake where response is received and custom routing is used on recipient', async () => {
      const { message } = await faberAgent.didcomm.credentials.createOffer(credentialTemplate)
      const outOfBandRecord = await faberAgent.didcomm.oob.createInvitation({
        handshake: false,
        messages: [message],
      })
      const { outOfBandInvitation } = outOfBandRecord

      const routing = await aliceAgent.didcomm.mediationRecipient.getRouting({})

      await aliceAgent.didcomm.oob.receiveInvitation(outOfBandInvitation, {
        label: 'alice',
        routing,
      })

      const aliceCredentialRecordPromise = waitForCredentialRecord(aliceAgent, {
        state: DidCommCredentialState.OfferReceived,
        threadId: message.threadId,
        timeoutMs: 10000,
      })

      const aliceCredentialRecord = await aliceCredentialRecordPromise
      expect(aliceCredentialRecord.state).toBe(DidCommCredentialState.OfferReceived)

      // If we receive the event, we know the processing went well
      const faberCredentialRecordPromise = waitForCredentialRecord(faberAgent, {
        state: DidCommCredentialState.RequestReceived,
        threadId: message.threadId,
        timeoutMs: 10000,
      })

      await aliceAgent.didcomm.credentials.acceptOffer({
        credentialExchangeRecordId: aliceCredentialRecord.id,
      })

      const faberCredentialRecord = await faberCredentialRecordPromise

      const faberCredentialRequest = await faberAgent.didcomm.credentials.findRequestMessage(faberCredentialRecord.id)

      expect(JsonTransformer.toJSON(faberCredentialRequest?.service)).toEqual({
        recipientKeys: [TypedArrayEncoder.toBase58(routing.recipientKey.publicKey.publicKey)],
        serviceEndpoint: routing.endpoints[0],
        routingKeys: routing.routingKeys.map((r) => TypedArrayEncoder.toBase58(r.publicKey.publicKey)),
      })
    })

    test('legacy connectionless exchange where response is received to invitation', async () => {
      const { message, credentialExchangeRecord } = await faberAgent.didcomm.credentials.createOffer(credentialTemplate)
      const { invitationUrl } = await faberAgent.didcomm.oob.createLegacyConnectionlessInvitation({
        domain: 'http://example.com',
        message,
        recordId: credentialExchangeRecord.id,
      })

      const aliceCredentialRecordPromise = waitForCredentialRecord(aliceAgent, {
        state: DidCommCredentialState.OfferReceived,
        threadId: message.threadId,
        timeoutMs: 10000,
      })
      await aliceAgent.didcomm.oob.receiveInvitationFromUrl(invitationUrl, { label: 'alice' })

      const aliceCredentialRecord = await aliceCredentialRecordPromise
      expect(aliceCredentialRecord.state).toBe(DidCommCredentialState.OfferReceived)

      // If we receive the event, we know the processing went well
      const faberCredentialRecordPromise = waitForCredentialRecord(faberAgent, {
        state: DidCommCredentialState.RequestReceived,
        threadId: message.threadId,
        timeoutMs: 10000,
      })

      await aliceAgent.didcomm.credentials.acceptOffer({
        credentialExchangeRecordId: aliceCredentialRecord.id,
      })

      await faberCredentialRecordPromise
    })

    test('legacy connectionless exchange where response is received to invitation and custom routing is used on recipient', async () => {
      const { message, credentialExchangeRecord } = await faberAgent.didcomm.credentials.createOffer(credentialTemplate)
      const { invitationUrl } = await faberAgent.didcomm.oob.createLegacyConnectionlessInvitation({
        domain: 'http://example.com',
        message,
        recordId: credentialExchangeRecord.id,
      })

      const routing = await aliceAgent.didcomm.mediationRecipient.getRouting({})

      const aliceCredentialRecordPromise = waitForCredentialRecord(aliceAgent, {
        state: DidCommCredentialState.OfferReceived,
        threadId: message.threadId,
        timeoutMs: 10000,
      })
      await aliceAgent.didcomm.oob.receiveInvitationFromUrl(invitationUrl, { label: 'alice', routing })

      const aliceCredentialRecord = await aliceCredentialRecordPromise
      expect(aliceCredentialRecord.state).toBe(DidCommCredentialState.OfferReceived)

      // If we receive the event, we know the processing went well
      const faberCredentialRecordPromise = waitForCredentialRecord(faberAgent, {
        state: DidCommCredentialState.RequestReceived,
        threadId: message.threadId,
        timeoutMs: 10000,
      })

      await aliceAgent.didcomm.credentials.acceptOffer({
        credentialExchangeRecordId: aliceCredentialRecord.id,
      })

      const faberCredentialRecord = await faberCredentialRecordPromise

      const faberCredentialRequest = await faberAgent.didcomm.credentials.findRequestMessage(faberCredentialRecord.id)

      expect(JsonTransformer.toJSON(faberCredentialRequest?.service)).toEqual({
        recipientKeys: [TypedArrayEncoder.toBase58(routing.recipientKey.publicKey.publicKey)],
        serviceEndpoint: routing.endpoints[0],
        routingKeys: routing.routingKeys.map((r) => TypedArrayEncoder.toBase58(r.publicKey.publicKey)),
      })
    })

    test('add ~service decorator to the message and returns invitation url in createLegacyConnectionlessInvitation', async () => {
      const { message, credentialExchangeRecord } = await faberAgent.didcomm.credentials.createOffer(credentialTemplate)

      const { message: offerMessage, invitationUrl } =
        await faberAgent.didcomm.oob.createLegacyConnectionlessInvitation({
          recordId: credentialExchangeRecord.id,
          domain: 'https://test.com',
          message,
        })

      expect(offerMessage.service).toMatchObject({
        serviceEndpoint: expect.any(String),
        recipientKeys: [expect.any(String)],
        routingKeys: [],
      })

      expect(invitationUrl).toEqual(expect.stringContaining('https://test.com?d_m='))

      const messageBase64 = invitationUrl.split('https://test.com?d_m=')[1]

      expect(JsonEncoder.fromBase64(messageBase64)).toMatchObject({
        '@id': expect.any(String),
        '@type': 'https://didcomm.org/issue-credential/2.0/offer-credential',
      })
    })
  })
})<|MERGE_RESOLUTION|>--- conflicted
+++ resolved
@@ -675,13 +675,8 @@
     })
 
     test('emits OutOfBandStateChanged event', async () => {
-<<<<<<< HEAD
       const eventListener = vi.fn()
-      const { outOfBandInvitation, id } = await faberAgent.modules.oob.createInvitation(makeConnectionConfig)
-=======
-      const eventListener = jest.fn()
       const { outOfBandInvitation, id } = await faberAgent.didcomm.oob.createInvitation(makeConnectionConfig)
->>>>>>> e23865d4
 
       aliceAgent.events.on(DidCommOutOfBandEventTypes.OutOfBandStateChanged, eventListener)
 
