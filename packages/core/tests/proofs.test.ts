--- conflicted
+++ resolved
@@ -3,50 +3,9 @@
 
 import { ProofState, ProofAttributeInfo, AttributeFilter, ProofPredicateInfo, PredicateType } from '../src'
 
-<<<<<<< HEAD
-import { SubjectInboundTransporter } from '../../../tests/transport/SubjectInboundTransport'
-import { SubjectOutboundTransporter } from '../../../tests/transport/SubjectOutboundTransport'
-import { Agent } from '../src/agent/Agent'
-import { Attachment, AttachmentData } from '../src/decorators/attachment/Attachment'
-import {
-  PredicateType,
-  PresentationPreview,
-  PresentationPreviewAttribute,
-  PresentationPreviewPredicate,
-  ProofState,
-  ProofAttributeInfo,
-  AttributeFilter,
-  ProofPredicateInfo,
-} from '../src/modules/proofs'
-import { LinkedAttachment } from '../src/utils/LinkedAttachment'
-
-import {
-  makeConnection,
-  issueCredential,
-  waitForProofRecord,
-  getBaseConfig,
-  prepareForIssuance,
-  previewFromAttributes,
-} from './helpers'
-import testLogger from './logger'
-
-const faberConfig = getBaseConfig('Faber Proofs', {
-  endpoint: 'rxjs:faber',
-})
-const aliceConfig = getBaseConfig('Alice Proofs', {
-  endpoint: 'rxjs:alice',
-})
-
-const credentialPreview = previewFromAttributes({
-  name: 'John',
-  age: '99',
-})
-
-=======
 import { setupProofsTest, waitForProofRecord } from './helpers'
 import testLogger from './logger'
 
->>>>>>> 69684bc4
 describe('Present Proof', () => {
   let faberAgent: Agent
   let aliceAgent: Agent
