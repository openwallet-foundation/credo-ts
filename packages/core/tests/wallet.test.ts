import { tmpdir } from 'os'
import path from 'path'

import { Agent } from '../src/agent/Agent'
import { BasicMessageRepository, BasicMessageRecord, BasicMessageRole } from '../src/modules/basic-messages'
import { KeyDerivationMethod } from '../src/types'
import { uuid } from '../src/utils/uuid'
import { WalletInvalidKeyError } from '../src/wallet/error'
import { WalletDuplicateError } from '../src/wallet/error/WalletDuplicateError'
import { WalletNotFoundError } from '../src/wallet/error/WalletNotFoundError'

import { getBaseConfig } from './helpers'

<<<<<<< HEAD
import {
  BasicMessageRecord,
  BasicMessageRepository,
  BasicMessageRole,
  WalletDuplicateError,
  WalletInvalidKeyError,
  WalletNotFoundError,
} from '@aries-framework/core'

const aliceConfig = getBaseConfig('wallet-tests-Getter')
=======
const aliceConfig = getBaseConfig('wallet-tests-Alice')
>>>>>>> 0d14a715
const bobConfig = getBaseConfig('wallet-tests-Bob')

describe('wallet', () => {
  let aliceAgent: Agent
  let bobAgent: Agent

  beforeEach(async () => {
    aliceAgent = new Agent(aliceConfig.config, aliceConfig.agentDependencies)
    bobAgent = new Agent(bobConfig.config, bobConfig.agentDependencies)
  })

  afterEach(async () => {
    await aliceAgent.shutdown()
    await bobAgent.shutdown()

    if (aliceAgent.wallet.isProvisioned) {
      await aliceAgent.wallet.delete()
    }

    if (bobAgent.wallet.isProvisioned) {
      await bobAgent.wallet.delete()
    }
  })

  test('open, create and open wallet with different wallet key that it is in agent config', async () => {
    const walletConfig = {
      id: 'mywallet',
      key: 'mysecretwalletkey',
    }

    try {
      await aliceAgent.wallet.open(walletConfig)
    } catch (error) {
      if (error instanceof WalletNotFoundError) {
        await aliceAgent.wallet.create(walletConfig)
        await aliceAgent.wallet.open(walletConfig)
      }
    }

    await aliceAgent.initialize()

    expect(aliceAgent.isInitialized).toBe(true)
  })

  test('when creating already existing wallet throw WalletDuplicateError', async () => {
    const walletConfig = {
      id: 'mywallet',
      key: 'mysecretwalletkey',
    }

    await aliceAgent.wallet.create(walletConfig)

    await expect(aliceAgent.wallet.create(walletConfig)).rejects.toThrowError(WalletDuplicateError)
  })

  test('when opening non-existing wallet throw WalletNotFoundError', async () => {
    const walletConfig = {
      id: 'mywallet',
      key: 'mysecretwalletkey',
    }

    await expect(aliceAgent.wallet.open(walletConfig)).rejects.toThrowError(WalletNotFoundError)
  })

  test('when opening wallet with invalid key throw WalletInvalidKeyError', async () => {
    const walletConfig = {
      id: 'mywallet',
      key: 'mysecretwalletkey',
    }

    await aliceAgent.wallet.create(walletConfig)
    await expect(aliceAgent.wallet.open({ ...walletConfig, key: 'abcd' })).rejects.toThrowError(WalletInvalidKeyError)
  })

  test('when create wallet and shutdown, wallet is closed', async () => {
    const walletConfig = {
      id: 'mywallet',
      key: 'mysecretwalletkey',
    }

    await aliceAgent.wallet.create(walletConfig)

    await aliceAgent.shutdown()

    await expect(aliceAgent.wallet.open(walletConfig)).resolves.toBeUndefined()
  })

  test('create wallet with custom key derivation method', async () => {
    const walletConfig = {
      id: 'mywallet',
      key: 'mysecretwalletkey',
      keyDerivationMethod: KeyDerivationMethod.Argon2IInt,
    }

    await aliceAgent.wallet.createAndOpen(walletConfig)

    expect(aliceAgent.wallet.isInitialized).toBe(true)
  })

  test('when exporting and importing a wallet, content is copied', async () => {
    await bobAgent.initialize()
    const bobBasicMessageRepository = bobAgent.dependencyManager.resolve(BasicMessageRepository)

    const basicMessageRecord = new BasicMessageRecord({
      id: 'some-id',
      connectionId: 'connId',
      content: 'hello',
      role: BasicMessageRole.Receiver,
      sentTime: 'sentIt',
    })

    // Save in wallet
    await bobBasicMessageRepository.save(basicMessageRecord)

    if (!bobAgent.config.walletConfig) {
      throw new Error('No wallet config on bobAgent')
    }

    const backupKey = 'someBackupKey'
    const backupWalletName = `backup-${uuid()}`
    const backupPath = path.join(tmpdir(), backupWalletName)

    // Create backup and delete wallet
    await bobAgent.wallet.export({ path: backupPath, key: backupKey })
    await bobAgent.wallet.delete()

    // Initialize the wallet again and assert record does not exist
    // This should create a new wallet
    // eslint-disable-next-line @typescript-eslint/no-non-null-assertion
    await bobAgent.wallet.initialize(bobConfig.config.walletConfig!)
    expect(await bobBasicMessageRepository.findById(basicMessageRecord.id)).toBeNull()
    await bobAgent.wallet.delete()

    // Import backup with different wallet id and initialize
    await bobAgent.wallet.import({ id: backupWalletName, key: backupWalletName }, { path: backupPath, key: backupKey })
    await bobAgent.wallet.initialize({ id: backupWalletName, key: backupWalletName })

    // Expect same basic message record to exist in new wallet
    expect(await bobBasicMessageRepository.getById(basicMessageRecord.id)).toMatchObject(basicMessageRecord)
  })

  test('changing wallet key', async () => {
    const walletConfig = {
      id: 'mywallet',
      key: 'mysecretwalletkey',
    }

    await aliceAgent.wallet.createAndOpen(walletConfig)
    await aliceAgent.initialize()

    //Close agent
    const walletConfigRekey = {
      id: 'mywallet',
      key: 'mysecretwalletkey',
      rekey: '123',
    }

    await aliceAgent.shutdown()
    await aliceAgent.wallet.rotateKey(walletConfigRekey)
    await aliceAgent.initialize()

    expect(aliceAgent.isInitialized).toBe(true)
  })
})<|MERGE_RESOLUTION|>--- conflicted
+++ resolved
@@ -11,20 +11,7 @@
 
 import { getBaseConfig } from './helpers'
 
-<<<<<<< HEAD
-import {
-  BasicMessageRecord,
-  BasicMessageRepository,
-  BasicMessageRole,
-  WalletDuplicateError,
-  WalletInvalidKeyError,
-  WalletNotFoundError,
-} from '@aries-framework/core'
-
-const aliceConfig = getBaseConfig('wallet-tests-Getter')
-=======
 const aliceConfig = getBaseConfig('wallet-tests-Alice')
->>>>>>> 0d14a715
 const bobConfig = getBaseConfig('wallet-tests-Bob')
 
 describe('wallet', () => {
