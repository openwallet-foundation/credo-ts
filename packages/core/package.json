--- conflicted
+++ resolved
@@ -2,11 +2,7 @@
   "name": "@sicpa-dlab/aries-framework-core",
   "main": "build/index",
   "types": "build/index",
-<<<<<<< HEAD
   "version": "0.2.19",
-=======
-  "version": "0.2.18",
->>>>>>> d0b1afc7
   "files": [
     "build"
   ],
