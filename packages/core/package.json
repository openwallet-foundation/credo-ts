{
  "name": "@aries-framework/core",
  "main": "build/index",
  "types": "build/index",
  "version": "0.1.0",
  "files": [
    "build"
  ],
  "license": "Apache-2.0",
  "publishConfig": {
    "access": "public"
  },
  "homepage": "https://github.com/hyperledger/aries-framework-javascript/tree/main/packages/core",
  "repository": {
    "type": "git",
    "url": "https://github.com/hyperledger/aries-framework-javascript",
    "directory": "packages/core"
  },
  "scripts": {
    "build": "yarn run clean && yarn run compile",
    "clean": "rimraf -rf ./build",
    "compile": "tsc -p tsconfig.build.json",
    "prepublishOnly": "yarn run build"
  },
  "dependencies": {
    "@multiformats/base-x": "^4.0.1",
    "@stablelib/ed25519": "^1.0.2",
    "@stablelib/sha256": "^1.0.1",
<<<<<<< HEAD
    "@types/indy-sdk": "1.16.9",
=======
    "@types/indy-sdk": "^1.16.12",
>>>>>>> c0095b8e
    "@types/node-fetch": "^2.5.10",
    "@types/ws": "^7.4.4",
    "abort-controller": "^3.0.0",
    "bn.js": "^5.2.0",
    "borc": "^3.0.0",
    "buffer": "^6.0.3",
    "class-transformer": "0.5.1",
    "class-validator": "0.13.1",
    "did-resolver": "^3.1.3",
    "lru_map": "^0.4.1",
    "luxon": "^1.27.0",
    "make-error": "^1.3.6",
    "multibase": "^4.0.4",
    "multiformats": "^9.4.14",
    "multihashes": "^4.0.2",
    "object-inspect": "^1.10.3",
    "query-string": "^7.0.1",
    "reflect-metadata": "^0.1.13",
    "rxjs": "^7.1.0",
    "tsyringe": "^4.5.0",
    "uuid": "^8.3.2",
    "web-did-resolver": "^2.0.8"
  },
  "devDependencies": {
    "@types/bn.js": "^5.1.0",
    "@types/events": "^3.0.0",
    "@types/luxon": "^1.27.0",
    "@types/object-inspect": "^1.8.0",
    "@types/uuid": "^8.3.0",
    "rimraf": "~3.0.2",
    "tslog": "^3.2.0",
    "typescript": "~4.3.0"
  }
}<|MERGE_RESOLUTION|>--- conflicted
+++ resolved
@@ -26,11 +26,7 @@
     "@multiformats/base-x": "^4.0.1",
     "@stablelib/ed25519": "^1.0.2",
     "@stablelib/sha256": "^1.0.1",
-<<<<<<< HEAD
-    "@types/indy-sdk": "1.16.9",
-=======
     "@types/indy-sdk": "^1.16.12",
->>>>>>> c0095b8e
     "@types/node-fetch": "^2.5.10",
     "@types/ws": "^7.4.4",
     "abort-controller": "^3.0.0",
