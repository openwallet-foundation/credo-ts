{
  "name": "@sicpa-dlab/aries-framework-core",
  "main": "build/index",
  "types": "build/index",
<<<<<<< HEAD
  "version": "0.1.50",
=======
  "version": "0.1.53",
>>>>>>> 8f6140c8
  "files": [
    "build"
  ],
  "license": "Apache-2.0",
  "publishConfig": {
    "registry": "https://npm.pkg.github.com"
  },
  "homepage": "https://github.com/hyperledger/aries-framework-javascript/tree/main/packages/core",
  "scripts": {
    "build": "yarn run clean && yarn run compile",
    "clean": "rimraf -rf ./build",
    "compile": "tsc -p tsconfig.build.json",
    "prepublishOnly": "yarn run build"
  },
  "repository": {
    "type": "git",
    "url": "https://github.com/sicpa-dlab/aries-framework-javascript/",
    "directory": "packages/core"
  },
  "dependencies": {
    "@multiformats/base-x": "^4.0.1",
    "@sicpa-dlab/value-transfer-protocol-ts": "0.0.34",
    "@stablelib/ed25519": "^1.0.2",
    "@stablelib/sha256": "^1.0.1",
    "@stablelib/uuid": "^1.0.1",
    "@types/async-lock": "^1.1.5",
    "@types/indy-sdk": "^1.16.16",
    "@types/node-fetch": "^2.5.10",
    "@types/ws": "^7.4.6",
    "abort-controller": "^3.0.0",
    "async-lock": "^1.3.2",
    "bloom-filters": "^3.0.0",
    "bn.js": "^5.2.0",
    "borc": "^3.0.0",
    "buffer": "^6.0.3",
    "class-transformer": "0.5.1",
    "class-validator": "0.13.1",
    "did-resolver": "3.1.3",
    "didcomm": "0.3.4",
    "fast-json-patch": "^3.1.1",
    "lru_map": "^0.4.1",
    "luxon": "^1.27.0",
    "make-error": "^1.3.6",
    "object-inspect": "^1.10.3",
    "query-string": "^7.0.1",
    "reflect-metadata": "^0.1.13",
    "rxjs": "^7.2.0",
    "tsyringe": "^4.5.0",
    "uuid": "^8.3.2",
    "varint": "^6.0.0",
    "web-did-resolver": "2.0.8"
  },
  "devDependencies": {
    "@types/bn.js": "^5.1.0",
    "@types/events": "^3.0.0",
    "@types/luxon": "^1.27.0",
    "@types/object-inspect": "^1.8.0",
    "@types/uuid": "^8.3.0",
    "@types/varint": "^6.0.0",
    "rimraf": "~3.0.2",
    "tslog": "^3.2.0",
    "typescript": "~4.3.0"
  }
}<|MERGE_RESOLUTION|>--- conflicted
+++ resolved
@@ -2,11 +2,7 @@
   "name": "@sicpa-dlab/aries-framework-core",
   "main": "build/index",
   "types": "build/index",
-<<<<<<< HEAD
-  "version": "0.1.50",
-=======
   "version": "0.1.53",
->>>>>>> 8f6140c8
   "files": [
     "build"
   ],
