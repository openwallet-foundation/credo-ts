{
  "name": "@credo-ts/core",
  "main": "src/index",
  "types": "src/index",
  "version": "0.5.13",
  "files": [
    "build"
  ],
  "license": "Apache-2.0",
  "publishConfig": {
    "main": "build/index",
    "types": "build/index",
    "access": "public"
  },
  "homepage": "https://github.com/openwallet-foundation/credo-ts/tree/main/packages/core",
  "repository": {
    "type": "git",
    "url": "https://github.com/openwallet-foundation/credo-ts",
    "directory": "packages/core"
  },
  "scripts": {
    "build": "pnpm run clean && pnpm run compile",
    "clean": "rimraf ./build",
    "compile": "tsc -p tsconfig.build.json",
    "prepublishOnly": "pnpm run build"
  },
  "dependencies": {
<<<<<<< HEAD
    "@animo-id/mdoc": "0.2.39",
=======
    "@animo-id/mdoc": "0.4.0",
>>>>>>> dca4fdf0
    "@animo-id/pex": "4.1.1-alpha.0",
    "@astronautlabs/jsonpath": "^1.1.2",
    "@digitalcredentials/jsonld": "^6.0.0",
    "@digitalcredentials/jsonld-signatures": "^9.4.0",
    "@digitalcredentials/vc": "^6.0.1",
    "@multiformats/base-x": "^4.0.1",
    "@noble/curves": "^1.6.0",
    "@noble/hashes": "^1.5.0",
<<<<<<< HEAD
    "@peculiar/asn1-ecc": "^2.3.8",
    "@peculiar/asn1-schema": "^2.3.8",
    "@peculiar/asn1-x509": "^2.3.8",
    "@peculiar/x509": "^1.11.0",
    "@sd-jwt/core": "^0.7.0",
    "@sd-jwt/decode": "^0.7.0",
    "@sd-jwt/jwt-status-list": "^0.7.0",
    "@sd-jwt/sd-jwt-vc": "^0.7.0",
    "@sd-jwt/types": "^0.7.0",
    "@sd-jwt/utils": "^0.7.0",
=======
    "@peculiar/asn1-ecc": "^2.3.13",
    "@peculiar/asn1-schema": "^2.3.13",
    "@peculiar/asn1-x509": "^2.3.13",
    "@peculiar/x509": "^1.12.1",
    "@sd-jwt/core": "^0.7.2",
    "@sd-jwt/decode": "^0.7.2",
    "@sd-jwt/jwt-status-list": "^0.7.2",
    "@sd-jwt/sd-jwt-vc": "^0.7.2",
    "@sd-jwt/types": "^0.7.2",
    "@sd-jwt/utils": "^0.7.2",
>>>>>>> dca4fdf0
    "@sphereon/pex-models": "^2.3.1",
    "@sphereon/ssi-types": "0.30.2-next.135",
    "@stablelib/ed25519": "^1.0.2",
    "@types/ws": "^8.5.4",
    "borc": "^3.0.0",
    "buffer": "^6.0.3",
    "class-transformer": "0.5.1",
    "class-validator": "0.14.1",
    "did-resolver": "^4.1.0",
<<<<<<< HEAD
=======
    "ec-compression": "0.0.1-alpha.10",
>>>>>>> dca4fdf0
    "lru_map": "^0.4.1",
    "make-error": "^1.3.6",
    "object-inspect": "^1.10.3",
    "reflect-metadata": "^0.1.13",
    "rxjs": "^7.8.0",
    "tsyringe": "^4.8.0",
    "uuid": "^9.0.0",
    "valibot": "1.0.0-beta.8",
    "varint": "^6.0.0",
    "web-did-resolver": "^2.0.21",
    "webcrypto-core": "^1.8.0"
  },
  "devDependencies": {
    "@types/events": "^3.0.0",
    "@types/object-inspect": "^1.8.0",
    "@types/uuid": "^9.0.1",
    "@types/varint": "^6.0.0",
<<<<<<< HEAD
    "nock": "^14.0.0-beta.16",
=======
    "nock": "^14.0.0-beta.19",
>>>>>>> dca4fdf0
    "rimraf": "^4.4.0",
    "tslog": "^4.8.2",
    "typescript": "~5.5.2"
  }
}<|MERGE_RESOLUTION|>--- conflicted
+++ resolved
@@ -25,11 +25,7 @@
     "prepublishOnly": "pnpm run build"
   },
   "dependencies": {
-<<<<<<< HEAD
-    "@animo-id/mdoc": "0.2.39",
-=======
     "@animo-id/mdoc": "0.4.0",
->>>>>>> dca4fdf0
     "@animo-id/pex": "4.1.1-alpha.0",
     "@astronautlabs/jsonpath": "^1.1.2",
     "@digitalcredentials/jsonld": "^6.0.0",
@@ -38,18 +34,6 @@
     "@multiformats/base-x": "^4.0.1",
     "@noble/curves": "^1.6.0",
     "@noble/hashes": "^1.5.0",
-<<<<<<< HEAD
-    "@peculiar/asn1-ecc": "^2.3.8",
-    "@peculiar/asn1-schema": "^2.3.8",
-    "@peculiar/asn1-x509": "^2.3.8",
-    "@peculiar/x509": "^1.11.0",
-    "@sd-jwt/core": "^0.7.0",
-    "@sd-jwt/decode": "^0.7.0",
-    "@sd-jwt/jwt-status-list": "^0.7.0",
-    "@sd-jwt/sd-jwt-vc": "^0.7.0",
-    "@sd-jwt/types": "^0.7.0",
-    "@sd-jwt/utils": "^0.7.0",
-=======
     "@peculiar/asn1-ecc": "^2.3.13",
     "@peculiar/asn1-schema": "^2.3.13",
     "@peculiar/asn1-x509": "^2.3.13",
@@ -60,7 +44,6 @@
     "@sd-jwt/sd-jwt-vc": "^0.7.2",
     "@sd-jwt/types": "^0.7.2",
     "@sd-jwt/utils": "^0.7.2",
->>>>>>> dca4fdf0
     "@sphereon/pex-models": "^2.3.1",
     "@sphereon/ssi-types": "0.30.2-next.135",
     "@stablelib/ed25519": "^1.0.2",
@@ -70,10 +53,7 @@
     "class-transformer": "0.5.1",
     "class-validator": "0.14.1",
     "did-resolver": "^4.1.0",
-<<<<<<< HEAD
-=======
     "ec-compression": "0.0.1-alpha.10",
->>>>>>> dca4fdf0
     "lru_map": "^0.4.1",
     "make-error": "^1.3.6",
     "object-inspect": "^1.10.3",
@@ -91,11 +71,7 @@
     "@types/object-inspect": "^1.8.0",
     "@types/uuid": "^9.0.1",
     "@types/varint": "^6.0.0",
-<<<<<<< HEAD
-    "nock": "^14.0.0-beta.16",
-=======
     "nock": "^14.0.0-beta.19",
->>>>>>> dca4fdf0
     "rimraf": "^4.4.0",
     "tslog": "^4.8.2",
     "typescript": "~5.5.2"
