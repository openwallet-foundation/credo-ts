--- conflicted
+++ resolved
@@ -33,12 +33,8 @@
     "@stablelib/ed25519": "^1.0.2",
     "@stablelib/random": "^1.0.1",
     "@stablelib/sha256": "^1.0.1",
-<<<<<<< HEAD
-    "@types/indy-sdk": "^1.16.21",
     "@types/jsonpath": "^0.2.0",
-=======
     "@types/indy-sdk": "1.16.24",
->>>>>>> 8a04d1b8
     "@types/node-fetch": "^2.5.10",
     "@types/ws": "^7.4.6",
     "abort-controller": "^3.0.0",
