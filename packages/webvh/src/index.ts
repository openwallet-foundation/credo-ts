--- conflicted
+++ resolved
@@ -1,8 +1,4 @@
-<<<<<<< HEAD
+export { WebVhAnonCredsRegistry } from './anoncreds/services/WebVhAnonCredsRegistry'
 export { WebvhDidResolver, WebVhDidRegistrar } from './dids'
-=======
->>>>>>> 8baba0a1
-export { WebVhAnonCredsRegistry } from './anoncreds/services/WebVhAnonCredsRegistry'
-export { WebvhDidResolver } from './dids'
 export { WebvhApi } from './WebvhApi'
 export { WebvhModule } from './WebvhModule'