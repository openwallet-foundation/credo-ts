--- conflicted
+++ resolved
@@ -1,11 +1,8 @@
 import {
-<<<<<<< HEAD
   Buffer,
-=======
   type AgentContext,
   type AnyUint8Array,
   CredoError,
->>>>>>> 8baba0a1
   DidsApi,
   getPublicJwkFromVerificationMethod,
   Hasher,
@@ -16,11 +13,7 @@
 import { MultibaseEncoding, multibaseEncode } from 'didwebvh-ts'
 import { canonicalize } from 'json-canonicalize'
 import { WebVhResource } from '../anoncreds/utils/transform'
-<<<<<<< HEAD
 import type { Proof, ProofOptions, UnsecuredDocument } from './types'
-=======
-import type { ProofOptions } from './types'
->>>>>>> 8baba0a1
 
 export class EddsaJcs2022Cryptosuite {
   didApi: DidsApi
