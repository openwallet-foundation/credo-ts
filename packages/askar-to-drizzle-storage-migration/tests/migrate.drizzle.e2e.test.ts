import {
  AskarModule,
  AskarMultiWalletDatabaseScheme,
  AskarStoreManager,
  transformPrivateKeyToPrivateJwk,
} from '@credo-ts/askar'
import {
  Agent,
  DidDocument,
  JsonTransformer,
  Mdoc,
  MdocRecord,
  SdJwtVcRecord,
  TypedArrayEncoder,
  W3cCredentialRecord,
  W3cCredentialsModule,
  W3cJsonLdVerifiableCredential,
  W3cV2CredentialRecord,
  W3cV2JwtVerifiableCredential,
} from '@credo-ts/core'
import { DrizzleStorageModule } from '@credo-ts/drizzle-storage'
import { agentDependencies } from '@credo-ts/node'
import { askar, askarPostgresStorageConfig } from '../../askar/tests/helpers'
import didKeyP256 from '../../core/src/modules/dids/__tests__/__fixtures__/didKeyP256.json'
import { sprindFunkeTestVectorBase64Url } from '../../core/src/modules/mdoc/__tests__/mdoc.fixtures'
import { sdJwtVcWithSingleDisclosure } from '../../core/src/modules/sd-jwt-vc/__tests__/sdjwtvc.fixtures'
import { customDocumentLoader } from '../../core/src/modules/vc/data-integrity/__tests__/documentLoader'
import { Ed25519Signature2018Fixtures } from '../../core/src/modules/vc/data-integrity/__tests__/fixtures'
import { CredoEs256DidJwkJwtVc } from '../../core/src/modules/vc/jwt-vc/__tests__/fixtures/credo-jwt-vc-v2'
import testLogger from '../../core/tests/logger'
import { actionMenuBundle } from '../../drizzle-storage/src/action-menu/bundle'
import { anoncredsBundle } from '../../drizzle-storage/src/anoncreds/bundle'
import { coreBundle } from '../../drizzle-storage/src/core/bundle'
import { didcommBundle } from '../../drizzle-storage/src/didcomm/bundle'
import { tenantsBundle } from '../../drizzle-storage/src/tenants/bundle'
import {
  createDrizzlePostgresTestDatabase,
  inMemoryDrizzleSqliteDatabase,
  pushDrizzleSchema,
} from '../../drizzle-storage/tests/testDatabase'
import { TenantAgent, TenantsModule } from '../../tenants/src'
import { AskarToDrizzleStorageMigrator } from '../src'

async function populateDatabaseWithRecords(agent: Agent | TenantAgent) {
  await agent.genericRecords.save({
    content: {
      hey: 'there',
    },
  })
  await agent.sdJwtVc.store({
    record: new SdJwtVcRecord({
      credentialInstances: [
        {
          compactSdJwtVc: sdJwtVcWithSingleDisclosure,
        },
      ],
    }),
  })
  await agent.mdoc.store({ record: MdocRecord.fromMdoc(Mdoc.fromBase64Url(sprindFunkeTestVectorBase64Url)) })
  await agent.w3cCredentials.store({
    record: W3cCredentialRecord.fromCredential(
      JsonTransformer.fromJSON(Ed25519Signature2018Fixtures.TEST_LD_DOCUMENT_SIGNED, W3cJsonLdVerifiableCredential)
    ),
  })
  await agent.w3cV2Credentials.store({
    record: W3cV2CredentialRecord.fromCredential(W3cV2JwtVerifiableCredential.fromCompact(CredoEs256DidJwkJwtVc)),
  })
  await agent.dids.import({
    did: didKeyP256.id,
    didDocument: DidDocument.fromJSON(didKeyP256),
  })

  const { privateJwk } = transformPrivateKeyToPrivateJwk({
    type: {
      crv: 'Ed25519',
      kty: 'OKP',
    },
    privateKey: TypedArrayEncoder.fromString('afjdemoverysercure00000000000000'),
  })

  privateJwk.kid = 'consistent-kid'
  await agent.kms.importKey({
    privateJwk,
  })
}

async function expectDatabaseWithRecords(agent: Agent | TenantAgent) {
  await expect(agent.genericRecords.getAll()).resolves.toMatchObject([
    {
      content: {
        hey: 'there',
      },
    },
  ])

  await expect(agent.sdJwtVc.getAll()).resolves.toMatchObject([
    {
      credentialInstances: [
        {
          compactSdJwtVc: sdJwtVcWithSingleDisclosure,
        },
      ],
    },
  ])

  await expect(agent.mdoc.getAll()).resolves.toMatchObject([
    {
      credentialInstances: [
        {
          issuerSignedBase64Url: Mdoc.fromBase64Url(sprindFunkeTestVectorBase64Url).encoded,
        },
      ],
    },
  ])

  await expect(agent.w3cCredentials.getAll()).resolves.toMatchObject([
    {
      credentialInstances: [
        {
          credential: Ed25519Signature2018Fixtures.TEST_LD_DOCUMENT_SIGNED,
        },
      ],
    },
  ])

  await expect(agent.w3cV2Credentials.getAll()).resolves.toMatchObject([
    {
      credentialInstances: [
        {
          credential: CredoEs256DidJwkJwtVc,
        },
      ],
    },
  ])

  await expect(agent.dids.getCreatedDids()).resolves.toMatchObject([
    {
      didDocument: DidDocument.fromJSON(didKeyP256),
      did: didKeyP256.id,
    },
  ])
}

describe('Askar to Drizzle Migration', () => {
  test.each([
    'sqlite',
    'postgres',
  ] as const)('%s askar to drizzle successful migration and deletion', async (databaseType) => {
    const storeId = `askar ${databaseType} to drizzle ${databaseType} successful migration ${Math.random()}`

    const postgresDatabase = databaseType === 'postgres' ? await createDrizzlePostgresTestDatabase() : undefined
    const database = postgresDatabase?.drizzle ?? (await inMemoryDrizzleSqliteDatabase())

    const drizzleModule = new DrizzleStorageModule({
      bundles: [coreBundle, didcommBundle, actionMenuBundle, anoncredsBundle],
      database,
    })

    const askarModule = new AskarModule({
      askar,
      store: {
        id: storeId,
        key: 'GfwU1DC7gEZNs3w41tjBiZYj7BNToDoFEqKY6wZXqs1A',
        keyDerivationMethod: 'raw',
        database: databaseType === 'postgres' ? askarPostgresStorageConfig : undefined,
      },
    })

    await pushDrizzleSchema(drizzleModule)

    const migrator = await AskarToDrizzleStorageMigrator.initialize({
      drizzleModule,
      askarModule,
      agentDependencies,
      logger: testLogger,
    })

    await populateDatabaseWithRecords(migrator.askarAgent)

    await migrator.migrate()

    const drizzleAgent = new Agent({
      dependencies: agentDependencies,
      config: {
        logger: testLogger,
      },
      modules: {
        drizzle: drizzleModule,
      },
    })
    await drizzleAgent.initialize()

<<<<<<< HEAD
    const askarAgent = new Agent({
      dependencies: agentDependencies,
      config: {
        logger: testLogger,
      },
      modules: {
        askar: askarModule,
      },
    })
    await askarAgent.initialize()

    // Now expect all the populated records to be available in the Drizzle database
    await expectDatabaseWithRecords(drizzleAgent)

    // We also still expect all the populated records to be available in the Askar database
    await expectDatabaseWithRecords(askarAgent)

    // After succesfull migration we delete the storage records
    await migrator.deleteStorageRecords()

    // It should not have deleted the keys
    expect(await askarAgent.kms.getPublicKey({ keyId: 'consistent-kid' })).toEqual({
      crv: 'Ed25519',
      kid: 'consistent-kid',
      kty: 'OKP',
      x: 'Df70zEA2tkZXPZxgc0KcM3s_vjut-PP_6QnM5AfLNfo',
    })

    // But it should have deleted the other records
    expect(await askarAgent.genericRecords.getAll()).toEqual([])

    await postgresDatabase?.teardown()
    await askarAgent.shutdown()
    await drizzleAgent.shutdown()
  })
=======
      const askarAgent = new Agent({
        dependencies: agentDependencies,
        config: {
          logger: testLogger,
        },
        modules: {
          askar: askarModule,
          w3cCredentials: new W3cCredentialsModule({
            documentLoader: customDocumentLoader,
          }),
        },
      })
      await askarAgent.initialize()

      await populateDatabaseWithRecords(askarAgent)

      await migrator.migrate()

      const drizzleAgent = new Agent({
        dependencies: agentDependencies,
        config: {
          logger: testLogger,
        },
        modules: {
          drizzle: drizzleModule,
        },
      })
      await drizzleAgent.initialize()

      // Now expect all the populated records to be available in the Drizzle database
      await expectDatabaseWithRecords(drizzleAgent)

      // We also still expect all the populated records to be available in the Askar database
      await expectDatabaseWithRecords(askarAgent)

      // After succesfull migration we delete the storage records
      await migrator.deleteStorageRecords()

      // It should not have deleted the keys
      expect(await askarAgent.kms.getPublicKey({ keyId: 'consistent-kid' })).toEqual({
        crv: 'Ed25519',
        kid: 'consistent-kid',
        kty: 'OKP',
        x: 'Df70zEA2tkZXPZxgc0KcM3s_vjut-PP_6QnM5AfLNfo',
      })

      // But it should have deleted the other records
      expect(await askarAgent.genericRecords.getAll()).toEqual([])

      await postgresDatabase?.teardown()
      await askarAgent.shutdown()
      await drizzleAgent.shutdown()
    }
  )
>>>>>>> 69ad780f

  test.each(['sqlite', 'postgres'])('%s askar to drizzle with tenants successful migration', async (databaseType) => {
    const storeId = `${Math.random()} askar ${databaseType} to drizzle ${databaseType} with tenants successful migration`

    const postgresDatabase = databaseType === 'postgres' ? await createDrizzlePostgresTestDatabase() : undefined

    const database = postgresDatabase?.drizzle ?? (await inMemoryDrizzleSqliteDatabase())
    const drizzleModule = new DrizzleStorageModule({
      bundles: [coreBundle, didcommBundle, actionMenuBundle, anoncredsBundle, tenantsBundle],
      database,
    })

    const askarModule = new AskarModule({
      askar,
      store: {
        id: storeId,
        key: 'GfwU1DC7gEZNs3w41tjBiZYj7BNToDoFEqKY6wZXqs1A',
        keyDerivationMethod: 'raw',
        database: databaseType === 'postgres' ? askarPostgresStorageConfig : undefined,
      },
      multiWalletDatabaseScheme: AskarMultiWalletDatabaseScheme.ProfilePerWallet,
    })

    await pushDrizzleSchema(drizzleModule)

    const migrator = await AskarToDrizzleStorageMigrator.initialize({
      drizzleModule,
      askarModule,
      tenantsModule: new TenantsModule(),
      agentDependencies,
      logger: testLogger,
    })

    const askarAgent = new Agent({
      dependencies: agentDependencies,
      config: {
        logger: testLogger,
      },
      modules: {
        askar: askarModule,
        w3cCredentials: new W3cCredentialsModule({
          documentLoader: customDocumentLoader,
        }),
        tenants: new TenantsModule(),
      },
    })
    await askarAgent.initialize()

    await populateDatabaseWithRecords(askarAgent)

    // Create 3 tenants
    const tenant1 = await askarAgent.modules.tenants.createTenant({ config: { label: 'Tenant 1' } })
    const tenant2 = await askarAgent.modules.tenants.createTenant({ config: { label: 'Tenant 2' } })
    const tenant3 = await askarAgent.modules.tenants.createTenant({ config: { label: 'Tenant 3' } })

    // Populate 3 tenants
    await askarAgent.modules.tenants.withTenantAgent({ tenantId: tenant1.id }, (tenantAgent) =>
      populateDatabaseWithRecords(tenantAgent)
    )
    await askarAgent.modules.tenants.withTenantAgent({ tenantId: tenant2.id }, (tenantAgent) =>
      populateDatabaseWithRecords(tenantAgent)
    )
    await askarAgent.modules.tenants.withTenantAgent({ tenantId: tenant3.id }, (tenantAgent) =>
      populateDatabaseWithRecords(tenantAgent)
    )

    await migrator.migrate()

    const drizzleAgent = new Agent({
      dependencies: agentDependencies,
      config: {
        logger: testLogger,
      },
      modules: {
        drizzle: drizzleModule,
        tenants: new TenantsModule(),
      },
    })
    await drizzleAgent.initialize()

    // Now expect all the populated records to be available in the Drizzle database
    await expectDatabaseWithRecords(drizzleAgent)

    // We also still expect all the populated records to be available in the Askar database
    await expectDatabaseWithRecords(askarAgent)

    // And in the tenants databases
    await drizzleAgent.modules.tenants.withTenantAgent({ tenantId: tenant1.id }, async (tenantAgent) =>
      expectDatabaseWithRecords(tenantAgent)
    )
    await drizzleAgent.modules.tenants.withTenantAgent({ tenantId: tenant2.id }, (tenantAgent) =>
      expectDatabaseWithRecords(tenantAgent)
    )
    await drizzleAgent.modules.tenants.withTenantAgent({ tenantId: tenant3.id }, (tenantAgent) =>
      expectDatabaseWithRecords(tenantAgent)
    )
    // And in the tenants databases
    await askarAgent.modules.tenants.withTenantAgent({ tenantId: tenant1.id }, async (tenantAgent) =>
      expectDatabaseWithRecords(tenantAgent)
    )
    await askarAgent.modules.tenants.withTenantAgent({ tenantId: tenant2.id }, (tenantAgent) =>
      expectDatabaseWithRecords(tenantAgent)
    )
    await askarAgent.modules.tenants.withTenantAgent({ tenantId: tenant3.id }, (tenantAgent) =>
      expectDatabaseWithRecords(tenantAgent)
    )

    // After succesfull migration we delete the storage records
    await migrator.deleteStorageRecords()

    // It should not have deleted the keys
    expect(await askarAgent.kms.getPublicKey({ keyId: 'consistent-kid' })).toEqual({
      crv: 'Ed25519',
      kid: 'consistent-kid',
      kty: 'OKP',
      x: 'Df70zEA2tkZXPZxgc0KcM3s_vjut-PP_6QnM5AfLNfo',
    })

    // But it should have deleted the other records
    expect(await askarAgent.genericRecords.getAll()).toEqual([])

    const storeManager = askarAgent.context.resolve(AskarStoreManager)
    const { store } = await storeManager.getInitializedStoreWithProfile(askarAgent.context)

    // Should have removed the storage records, but kept the kms records
    const tenant1Session = await store.session(`tenant-${tenant1.id}`).open()
    expect(await tenant1Session.fetchAll({})).toHaveLength(0)
    expect(await tenant1Session.fetchAllKeys({})).toHaveLength(1)
    await tenant1Session.close()

    // Should have removed the storage records, but kept the kms records
    const tenant2Session = await store.session(`tenant-${tenant2.id}`).open()
    expect(await tenant2Session.fetchAll({})).toHaveLength(0)
    expect(await tenant2Session.fetchAllKeys({})).toHaveLength(1)
    await tenant2Session.close()

    // Should have removed the storage records, but kept the kms records
    const tenant3Session = await store.session(`tenant-${tenant3.id}`).open()
    expect(await tenant3Session.fetchAll({})).toHaveLength(0)
    expect(await tenant3Session.fetchAllKeys({})).toHaveLength(1)
    await tenant3Session.close()

    await askarAgent.shutdown()
    await drizzleAgent.shutdown()
    await postgresDatabase?.teardown()
  })
})<|MERGE_RESOLUTION|>--- conflicted
+++ resolved
@@ -175,10 +175,6 @@
       logger: testLogger,
     })
 
-    await populateDatabaseWithRecords(migrator.askarAgent)
-
-    await migrator.migrate()
-
     const drizzleAgent = new Agent({
       dependencies: agentDependencies,
       config: {
@@ -190,17 +186,22 @@
     })
     await drizzleAgent.initialize()
 
-<<<<<<< HEAD
     const askarAgent = new Agent({
       dependencies: agentDependencies,
       config: {
         logger: testLogger,
       },
       modules: {
+        w3cCredentials: new W3cCredentialsModule({
+          documentLoader: customDocumentLoader,
+        }),
         askar: askarModule,
       },
     })
     await askarAgent.initialize()
+
+    await populateDatabaseWithRecords(askarAgent)
+    await migrator.migrate()
 
     // Now expect all the populated records to be available in the Drizzle database
     await expectDatabaseWithRecords(drizzleAgent)
@@ -226,62 +227,6 @@
     await askarAgent.shutdown()
     await drizzleAgent.shutdown()
   })
-=======
-      const askarAgent = new Agent({
-        dependencies: agentDependencies,
-        config: {
-          logger: testLogger,
-        },
-        modules: {
-          askar: askarModule,
-          w3cCredentials: new W3cCredentialsModule({
-            documentLoader: customDocumentLoader,
-          }),
-        },
-      })
-      await askarAgent.initialize()
-
-      await populateDatabaseWithRecords(askarAgent)
-
-      await migrator.migrate()
-
-      const drizzleAgent = new Agent({
-        dependencies: agentDependencies,
-        config: {
-          logger: testLogger,
-        },
-        modules: {
-          drizzle: drizzleModule,
-        },
-      })
-      await drizzleAgent.initialize()
-
-      // Now expect all the populated records to be available in the Drizzle database
-      await expectDatabaseWithRecords(drizzleAgent)
-
-      // We also still expect all the populated records to be available in the Askar database
-      await expectDatabaseWithRecords(askarAgent)
-
-      // After succesfull migration we delete the storage records
-      await migrator.deleteStorageRecords()
-
-      // It should not have deleted the keys
-      expect(await askarAgent.kms.getPublicKey({ keyId: 'consistent-kid' })).toEqual({
-        crv: 'Ed25519',
-        kid: 'consistent-kid',
-        kty: 'OKP',
-        x: 'Df70zEA2tkZXPZxgc0KcM3s_vjut-PP_6QnM5AfLNfo',
-      })
-
-      // But it should have deleted the other records
-      expect(await askarAgent.genericRecords.getAll()).toEqual([])
-
-      await postgresDatabase?.teardown()
-      await askarAgent.shutdown()
-      await drizzleAgent.shutdown()
-    }
-  )
->>>>>>> 69ad780f
 
   test.each(['sqlite', 'postgres'])('%s askar to drizzle with tenants successful migration', async (databaseType) => {
     const storeId = `${Math.random()} askar ${databaseType} to drizzle ${databaseType} with tenants successful migration`
@@ -321,10 +266,10 @@
         logger: testLogger,
       },
       modules: {
-        askar: askarModule,
         w3cCredentials: new W3cCredentialsModule({
           documentLoader: customDocumentLoader,
         }),
+        askar: askarModule,
         tenants: new TenantsModule(),
       },
     })
