{
  "name": "@aries-framework/react-native",
  "main": "build/index",
  "types": "build/index",
  "version": "0.1.0",
  "files": [
    "build"
  ],
  "license": "Apache-2.0",
  "publishConfig": {
    "access": "public"
  },
  "homepage": "https://github.com/hyperledger/aries-framework-javascript/tree/main/packages/react-native",
  "repository": {
    "type": "git",
    "url": "https://github.com/hyperledger/aries-framework-javascript",
    "directory": "packages/react-native"
  },
  "scripts": {
    "build": "yarn run clean && yarn run compile",
    "clean": "rimraf -rf ./build",
    "compile": "tsc -p tsconfig.build.json",
    "prepublishOnly": "yarn run build",
    "test": "jest"
  },
  "dependencies": {
    "@aries-framework/core": "0.1.0",
    "@azure/core-asynciterator-polyfill": "^1.0.0",
    "events": "^3.3.0"
  },
  "devDependencies": {
    "@animo-id/react-native-bbs-signatures": "^0.1.0",
    "@types/indy-sdk-react-native": "npm:@types/indy-sdk@^1.16.16",
    "@types/react-native": "^0.64.10",
    "indy-sdk-react-native": "^0.2.0",
    "react": "17.0.1",
    "react-native": "0.64.2",
    "react-native-fs": "^2.18.0",
    "react-native-get-random-values": "^1.7.0",
    "rimraf": "~3.0.2",
    "typescript": "~4.3.0"
  },
  "peerDependencies": {
    "indy-sdk-react-native": "^0.2.0",
    "react-native-fs": "^2.18.0",
    "react-native-get-random-values": "^1.7.0",
<<<<<<< HEAD
    "react-native-bbs-signatures": "0.1.0"
=======
    "@animo-id/react-native-bbs-signatures": "^0.1.0"
>>>>>>> f77ecab3
  }
}<|MERGE_RESOLUTION|>--- conflicted
+++ resolved
@@ -44,10 +44,6 @@
     "indy-sdk-react-native": "^0.2.0",
     "react-native-fs": "^2.18.0",
     "react-native-get-random-values": "^1.7.0",
-<<<<<<< HEAD
-    "react-native-bbs-signatures": "0.1.0"
-=======
     "@animo-id/react-native-bbs-signatures": "^0.1.0"
->>>>>>> f77ecab3
   }
 }