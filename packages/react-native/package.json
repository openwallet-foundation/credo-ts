{
  "name": "@credo-ts/react-native",
  "main": "src/index",
  "types": "src/index",
  "version": "0.5.13",
  "files": ["build"],
  "license": "Apache-2.0",
  "publishConfig": {
    "main": "build/index",
    "types": "build/index",
    "access": "public"
  },
  "homepage": "https://github.com/openwallet-foundation/credo-ts/tree/main/packages/react-native",
  "repository": {
    "type": "git",
    "url": "https://github.com/openwallet-foundation/credo-ts",
    "directory": "packages/react-native"
  },
  "scripts": {
    "build": "pnpm run clean && pnpm run compile",
    "clean": "rimraf ./build",
    "compile": "tsc -p tsconfig.build.json",
    "prepublishOnly": "pnpm run build",
    "test": "jest"
  },
  "dependencies": {
    "@azure/core-asynciterator-polyfill": "^1.0.2",
    "@credo-ts/core": "workspace:*",
    "events": "^3.3.0"
  },
  "devDependencies": {
<<<<<<< HEAD
    "@animo-id/expo-secure-environment": "^0.1.0-alpha.12",
    "react-native": "^0.71.4",
=======
    "react-native": "^0.78.1",
>>>>>>> e7b59000
    "react-native-fs": "^2.20.0",
    "react-native-get-random-values": "^1.8.0",
    "rimraf": "^4.4.0",
    "typescript": "~5.5.2"
  },
  "peerDependencies": {
    "react-native": ">=0.71.4",
    "react-native-fs": "^2.20.0",
    "react-native-get-random-values": "^1.8.0",
    "@animo-id/expo-secure-environment": "^0.1.0-alpha.12"
  },
  "peerDependenciesMeta": {
    "@animo-id/expo-secure-environment": {
      "optional": true
    }
  }
}<|MERGE_RESOLUTION|>--- conflicted
+++ resolved
@@ -29,12 +29,7 @@
     "events": "^3.3.0"
   },
   "devDependencies": {
-<<<<<<< HEAD
-    "@animo-id/expo-secure-environment": "^0.1.0-alpha.12",
-    "react-native": "^0.71.4",
-=======
     "react-native": "^0.78.1",
->>>>>>> e7b59000
     "react-native-fs": "^2.20.0",
     "react-native-get-random-values": "^1.8.0",
     "rimraf": "^4.4.0",
@@ -44,7 +39,7 @@
     "react-native": ">=0.71.4",
     "react-native-fs": "^2.20.0",
     "react-native-get-random-values": "^1.8.0",
-    "@animo-id/expo-secure-environment": "^0.1.0-alpha.12"
+    "@animo-id/expo-secure-environment": "^0.1.0"
   },
   "peerDependenciesMeta": {
     "@animo-id/expo-secure-environment": {
