--- conflicted
+++ resolved
@@ -30,12 +30,7 @@
     "@types/react-native": "^0.64.10"
   },
   "devDependencies": {
-<<<<<<< HEAD
     "@types/react-native": "^0.64.10",
-=======
-    "@types/indy-sdk-react-native": "npm:@types/indy-sdk@1.16.26",
-    "indy-sdk-react-native": "^0.3.1",
->>>>>>> 616b908a
     "react": "17.0.1",
     "react-native": "0.64.2",
     "react-native-fs": "^2.18.0",
