{
  "name": "@aries-framework/react-native",
  "main": "build/index",
  "types": "build/index",
  "version": "0.1.0",
  "files": [
    "build"
  ],
  "license": "Apache-2.0",
  "publishConfig": {
    "access": "public"
  },
  "homepage": "https://github.com/hyperledger/aries-framework-javascript/tree/main/packages/react-native",
  "repository": {
    "type": "git",
    "url": "https://github.com/hyperledger/aries-framework-javascript",
    "directory": "packages/react-native"
  },
  "scripts": {
    "build": "yarn run clean && yarn run compile",
    "clean": "rimraf -rf ./build",
    "compile": "tsc -p tsconfig.build.json",
    "prepublishOnly": "yarn run build",
    "test": "jest"
  },
  "dependencies": {
    "@aries-framework/core": "0.1.0",
    "@azure/core-asynciterator-polyfill": "^1.0.0",
    "events": "^3.3.0"
  },
  "devDependencies": {
<<<<<<< HEAD
    "@types/indy-sdk-react-native": "npm:@types/indy-sdk@1.16.8",
=======
    "@types/indy-sdk-react-native": "npm:@types/indy-sdk@^1.16.12",
>>>>>>> 6e198e4a
    "@types/react-native": "^0.64.10",
    "indy-sdk-react-native": "^0.1.16",
    "react": "17.0.1",
    "react-native": "0.64.2",
    "react-native-fs": "^2.18.0",
    "react-native-get-random-values": "^1.7.0",
    "rimraf": "~3.0.2",
    "typescript": "~4.3.0"
  },
  "peerDependencies": {
    "indy-sdk-react-native": "^0.1.16",
    "react-native-fs": "^2.18.0",
    "react-native-get-random-values": "^1.7.0"
  }
}<|MERGE_RESOLUTION|>--- conflicted
+++ resolved
@@ -29,11 +29,7 @@
     "events": "^3.3.0"
   },
   "devDependencies": {
-<<<<<<< HEAD
-    "@types/indy-sdk-react-native": "npm:@types/indy-sdk@1.16.8",
-=======
     "@types/indy-sdk-react-native": "npm:@types/indy-sdk@^1.16.12",
->>>>>>> 6e198e4a
     "@types/react-native": "^0.64.10",
     "indy-sdk-react-native": "^0.1.16",
     "react": "17.0.1",
