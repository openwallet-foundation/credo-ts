import type {
  AnonCredsHolderService,
  AnonCredsProof,
  CreateCredentialRequestOptions,
  CreateCredentialRequestReturn,
  CreateProofOptions,
  GetCredentialOptions,
  StoreCredentialOptions,
  GetCredentialsForProofRequestOptions,
  GetCredentialsForProofRequestReturn,
  AnonCredsCredentialInfo,
  CreateLinkSecretOptions,
  CreateLinkSecretReturn,
  AnonCredsProofRequestRestriction,
  AnonCredsCredential,
  AnonCredsRequestedAttributeMatch,
  AnonCredsRequestedPredicateMatch,
  AnonCredsCredentialRequest,
  AnonCredsCredentialRequestMetadata,
} from '@aries-framework/anoncreds'
import type { AgentContext, Query, SimpleQuery } from '@aries-framework/core'
import type {
  CredentialEntry,
  CredentialProve,
  CredentialRequestMetadata,
  JsonObject,
} from '@hyperledger/anoncreds-shared'

import {
  AnonCredsCredentialRecord,
  AnonCredsLinkSecretRepository,
  AnonCredsCredentialRepository,
  generateLegacyProverDidLikeString,
  legacyIndyCredentialDefinitionIdRegex,
} from '@aries-framework/anoncreds'
import { AriesFrameworkError, utils, injectable } from '@aries-framework/core'
import {
  anoncreds,
  Credential,
  CredentialRequest,
  CredentialRevocationState,
  MasterSecret,
  Presentation,
  RevocationRegistryDefinition,
  RevocationStatusList,
} from '@hyperledger/anoncreds-shared'

import { AnonCredsRsError } from '../errors/AnonCredsRsError'

@injectable()
export class AnonCredsRsHolderService implements AnonCredsHolderService {
  public async createLinkSecret(
    agentContext: AgentContext,
    options?: CreateLinkSecretOptions
  ): Promise<CreateLinkSecretReturn> {
    let masterSecret: MasterSecret | undefined
    try {
      masterSecret = MasterSecret.create()

      // FIXME: This is a very specific format of anoncreds-rs. I think it should be simply a string
      const linkSecretJson = masterSecret.toJson() as { value: { ms: string } }

      return {
        linkSecretId: options?.linkSecretId ?? utils.uuid(),
        linkSecretValue: linkSecretJson.value.ms,
      }
    } finally {
      masterSecret?.handle.clear()
    }
  }

  public async createProof(agentContext: AgentContext, options: CreateProofOptions): Promise<AnonCredsProof> {
    const { credentialDefinitions, proofRequest, selectedCredentials, schemas } = options

    let presentation: Presentation | undefined
    try {
      const rsCredentialDefinitions: Record<string, JsonObject> = {}
      for (const credDefId in credentialDefinitions) {
        rsCredentialDefinitions[credDefId] = credentialDefinitions[credDefId] as unknown as JsonObject
      }

      const rsSchemas: Record<string, JsonObject> = {}
      for (const schemaId in schemas) {
        rsSchemas[schemaId] = schemas[schemaId] as unknown as JsonObject
      }

      const credentialRepository = agentContext.dependencyManager.resolve(AnonCredsCredentialRepository)

      // Cache retrieved credentials in order to minimize storage calls
      const retrievedCredentials = new Map<string, AnonCredsCredentialRecord>()

      const credentialEntryFromAttribute = async (
        attribute: AnonCredsRequestedAttributeMatch | AnonCredsRequestedPredicateMatch
      ): Promise<{ linkSecretId: string; credentialEntry: CredentialEntry }> => {
        let credentialRecord = retrievedCredentials.get(attribute.credentialId)
        if (!credentialRecord) {
          credentialRecord = await credentialRepository.getByCredentialId(agentContext, attribute.credentialId)
          retrievedCredentials.set(attribute.credentialId, credentialRecord)
        }

        const revocationRegistryDefinitionId = credentialRecord.credential.rev_reg_id
        const revocationRegistryIndex = credentialRecord.credentialRevocationId

        // TODO: Check if credential has a revocation registry id (check response from anoncreds-rs API, as it is
        // sending back a mandatory string in Credential.revocationRegistryId)
        const timestamp = attribute.timestamp

        let revocationState: CredentialRevocationState | undefined
        let revocationRegistryDefinition: RevocationRegistryDefinition | undefined
        try {
<<<<<<< HEAD
          if (timestamp) {
            if (revocationRegistryIndex && revocationRegistryDefinitionId) {
              if (!options.revocationRegistries[revocationRegistryDefinitionId]) {
                throw new AnonCredsRsError(`Revocation Registry ${revocationRegistryDefinitionId} not found`)
              }
=======
          if (timestamp && revocationRegistryIndex && revocationRegistryDefinitionId) {
            if (!options.revocationRegistries[revocationRegistryDefinitionId]) {
              throw new AnonCredsRsError(`Revocation Registry ${revocationRegistryDefinitionId} not found`)
            }
>>>>>>> a4204ef2

              const { definition, tailsFilePath } = options.revocationRegistries[revocationRegistryDefinitionId]

<<<<<<< HEAD
              revocationRegistryDefinition = RevocationRegistryDefinition.fromJson(definition as unknown as JsonObject)
              revocationState = CredentialRevocationState.create({
                revocationRegistryIndex: Number(revocationRegistryIndex),
=======
            revocationRegistryDefinition = RevocationRegistryDefinition.fromJson(definition as unknown as JsonObject)
            revocationState = CredentialRevocationState.create({
              revocationRegistryIndex: Number(revocationRegistryIndex),
              revocationRegistryDefinition,
              tailsPath: tailsFilePath,
              revocationStatusList: RevocationStatusList.create({
                issuerId: definition.issuerId,
                issuanceByDefault: true,
>>>>>>> a4204ef2
                revocationRegistryDefinition,
                tailsPath: tailsFilePath,
                revocationStatusList: RevocationStatusList.create({
                  issuerId: definition.issuerId,
                  issuanceByDefault: true,
                  revocationRegistryDefinition,
                  revocationRegistryDefinitionId,
                  timestamp,
                }),
              })
            }
          }
          return {
            linkSecretId: credentialRecord.linkSecretId,
            credentialEntry: {
              credential: credentialRecord.credential as unknown as JsonObject,
              revocationState: revocationState?.toJson(),
              timestamp,
            },
          }
        } finally {
          revocationState?.handle.clear()
          revocationRegistryDefinition?.handle.clear()
        }
      }

      const credentialsProve: CredentialProve[] = []
      const credentials: { linkSecretId: string; credentialEntry: CredentialEntry }[] = []

      let entryIndex = 0
      for (const referent in selectedCredentials.attributes) {
        const attribute = selectedCredentials.attributes[referent]
        credentials.push(await credentialEntryFromAttribute(attribute))
        credentialsProve.push({ entryIndex, isPredicate: false, referent, reveal: attribute.revealed })
        entryIndex = entryIndex + 1
      }

      for (const referent in selectedCredentials.predicates) {
        const predicate = selectedCredentials.predicates[referent]
        credentials.push(await credentialEntryFromAttribute(predicate))
        credentialsProve.push({ entryIndex, isPredicate: true, referent, reveal: true })
        entryIndex = entryIndex + 1
      }

      // Get all requested credentials and take linkSecret. If it's not the same for every credential, throw error
      const linkSecretsMatch = credentials.every((item) => item.linkSecretId === credentials[0].linkSecretId)
      if (!linkSecretsMatch) {
        throw new AnonCredsRsError('All credentials in a Proof should have been issued using the same Link Secret')
      }

      const linkSecretRecord = await agentContext.dependencyManager
        .resolve(AnonCredsLinkSecretRepository)
        .getByLinkSecretId(agentContext, credentials[0].linkSecretId)

      if (!linkSecretRecord.value) {
        throw new AnonCredsRsError('Link Secret value not stored')
      }

      presentation = Presentation.create({
        credentialDefinitions: rsCredentialDefinitions,
        schemas: rsSchemas,
        presentationRequest: proofRequest as unknown as JsonObject,
        credentials: credentials.map((entry) => entry.credentialEntry),
        credentialsProve,
        selfAttest: selectedCredentials.selfAttestedAttributes,
        masterSecret: { value: { ms: linkSecretRecord.value } },
      })

      return presentation.toJson() as unknown as AnonCredsProof
    } finally {
      presentation?.handle.clear()
    }
  }

  public async createCredentialRequest(
    agentContext: AgentContext,
    options: CreateCredentialRequestOptions
  ): Promise<CreateCredentialRequestReturn> {
<<<<<<< HEAD
    const { useLegacyProverDid, credentialDefinition, credentialOffer } = options
=======
    const { credentialDefinition, credentialOffer } = options
>>>>>>> a4204ef2
    let createReturnObj:
      | { credentialRequest: CredentialRequest; credentialRequestMetadata: CredentialRequestMetadata }
      | undefined
    try {
      const linkSecretRepository = agentContext.dependencyManager.resolve(AnonCredsLinkSecretRepository)

      // If a link secret is specified, use it. Otherwise, attempt to use default link secret
      const linkSecretRecord = options.linkSecretId
        ? await linkSecretRepository.getByLinkSecretId(agentContext, options.linkSecretId)
        : await linkSecretRepository.findDefault(agentContext)

      if (!linkSecretRecord) {
        // No default link secret
        throw new AnonCredsRsError(
          'No link secret provided to createCredentialRequest and no default link secret has been found'
        )
      }

<<<<<<< HEAD
      const isLegacyIdentifier = credentialOffer.cred_def_id.match(legacyIndyCredentialDefinitionIdRegex)
      if (!isLegacyIdentifier && useLegacyProverDid) {
        throw new AriesFrameworkError('Cannot use legacy prover_did with non-legacy identifiers')
      }

      createReturnObj = CredentialRequest.create({
        entropy: !useLegacyProverDid || !isLegacyIdentifier ? anoncreds.generateNonce() : undefined, // FIXME: find a better source of entropy
        proverDid: useLegacyProverDid ? generateLegacyProverDidLikeString() : undefined,
=======
      createReturnObj = CredentialRequest.create({
        entropy: anoncreds.generateNonce(), // FIXME: find a better source of entropy
>>>>>>> a4204ef2
        credentialDefinition: credentialDefinition as unknown as JsonObject,
        credentialOffer: credentialOffer as unknown as JsonObject,
        masterSecret: { value: { ms: linkSecretRecord.value } },
        masterSecretId: linkSecretRecord.linkSecretId,
      })

      return {
        credentialRequest: createReturnObj.credentialRequest.toJson() as unknown as AnonCredsCredentialRequest,
        credentialRequestMetadata:
          createReturnObj.credentialRequestMetadata.toJson() as unknown as AnonCredsCredentialRequestMetadata,
      }
    } finally {
      createReturnObj?.credentialRequest.handle.clear()
      createReturnObj?.credentialRequestMetadata.handle.clear()
    }
  }

  public async storeCredential(agentContext: AgentContext, options: StoreCredentialOptions): Promise<string> {
    const { credential, credentialDefinition, credentialRequestMetadata, revocationRegistry, schema } = options

    const linkSecretRecord = await agentContext.dependencyManager
      .resolve(AnonCredsLinkSecretRepository)
      .getByLinkSecretId(agentContext, credentialRequestMetadata.master_secret_name)

    const revocationRegistryDefinition = revocationRegistry?.definition as unknown as JsonObject

    const credentialId = options.credentialId ?? utils.uuid()

    let credentialObj: Credential | undefined
    let processedCredential: Credential | undefined
    try {
      credentialObj = Credential.fromJson(credential as unknown as JsonObject)
      processedCredential = credentialObj.process({
        credentialDefinition: credentialDefinition as unknown as JsonObject,
        credentialRequestMetadata: credentialRequestMetadata as unknown as JsonObject,
        masterSecret: { value: { ms: linkSecretRecord.value } },
        revocationRegistryDefinition,
      })

      const credentialRepository = agentContext.dependencyManager.resolve(AnonCredsCredentialRepository)

      await credentialRepository.save(
        agentContext,
        new AnonCredsCredentialRecord({
          credential: processedCredential.toJson() as unknown as AnonCredsCredential,
          credentialId,
          linkSecretId: linkSecretRecord.linkSecretId,
          issuerId: options.credentialDefinition.issuerId,
          schemaName: schema.name,
          schemaIssuerId: schema.issuerId,
          schemaVersion: schema.version,
          credentialRevocationId: processedCredential.revocationRegistryIndex?.toString(),
        })
      )

      return credentialId
    } finally {
      credentialObj?.handle.clear()
      processedCredential?.handle.clear()
    }
  }

  public async getCredential(
    agentContext: AgentContext,
    options: GetCredentialOptions
  ): Promise<AnonCredsCredentialInfo> {
    const credentialRecord = await agentContext.dependencyManager
      .resolve(AnonCredsCredentialRepository)
      .getByCredentialId(agentContext, options.credentialId)

    const attributes: { [key: string]: string } = {}
    for (const attribute in credentialRecord.credential.values) {
      attributes[attribute] = credentialRecord.credential.values[attribute].raw
    }
    return {
      attributes,
      credentialDefinitionId: credentialRecord.credential.cred_def_id,
      credentialId: credentialRecord.credentialId,
      schemaId: credentialRecord.credential.schema_id,
      credentialRevocationId: credentialRecord.credentialRevocationId,
      revocationRegistryId: credentialRecord.credential.rev_reg_id,
    }
  }

  public async deleteCredential(agentContext: AgentContext, credentialId: string): Promise<void> {
    const credentialRepository = agentContext.dependencyManager.resolve(AnonCredsCredentialRepository)
    const credentialRecord = await credentialRepository.getByCredentialId(agentContext, credentialId)
    await credentialRepository.delete(agentContext, credentialRecord)
  }

  public async getCredentialsForProofRequest(
    agentContext: AgentContext,
    options: GetCredentialsForProofRequestOptions
  ): Promise<GetCredentialsForProofRequestReturn> {
    const proofRequest = options.proofRequest
    const referent = options.attributeReferent

    const requestedAttribute =
      proofRequest.requested_attributes[referent] ?? proofRequest.requested_predicates[referent]

    if (!requestedAttribute) {
      throw new AnonCredsRsError(`Referent not found in proof request`)
    }
    const attributes = requestedAttribute.name ? [requestedAttribute.name] : requestedAttribute.names

    const restrictionQuery = requestedAttribute.restrictions
      ? this.queryFromRestrictions(requestedAttribute.restrictions)
      : undefined

    const query: Query<AnonCredsCredentialRecord> = {
      attributes,
      ...restrictionQuery,
      ...options.extraQuery,
    }

    const credentials = await agentContext.dependencyManager
      .resolve(AnonCredsCredentialRepository)
      .findByQuery(agentContext, query)

    return credentials.map((credentialRecord) => {
      const attributes: { [key: string]: string } = {}
      for (const attribute in credentialRecord.credential.values) {
        attributes[attribute] = credentialRecord.credential.values[attribute].raw
      }
      return {
        credentialInfo: {
          attributes,
          credentialDefinitionId: credentialRecord.credential.cred_def_id,
          credentialId: credentialRecord.credentialId,
          schemaId: credentialRecord.credential.schema_id,
          credentialRevocationId: credentialRecord.credentialRevocationId,
          revocationRegistryId: credentialRecord.credential.rev_reg_id,
        },
        interval: proofRequest.non_revoked,
      }
    })
  }

  private queryFromRestrictions(restrictions: AnonCredsProofRequestRestriction[]) {
    const query: Query<AnonCredsCredentialRecord>[] = []

    for (const restriction of restrictions) {
      const queryElements: SimpleQuery<AnonCredsCredentialRecord> = {}

      if (restriction.cred_def_id) {
        queryElements.credentialDefinitionId = restriction.cred_def_id
      }

      if (restriction.issuer_id || restriction.issuer_did) {
        queryElements.issuerId = restriction.issuer_id ?? restriction.issuer_did
      }

      if (restriction.rev_reg_id) {
        queryElements.revocationRegistryId = restriction.rev_reg_id
      }

      if (restriction.schema_id) {
        queryElements.schemaId = restriction.schema_id
      }

      if (restriction.schema_issuer_id || restriction.schema_issuer_did) {
        queryElements.schemaIssuerId = restriction.schema_issuer_id ?? restriction.schema_issuer_did
      }

      if (restriction.schema_name) {
        queryElements.schemaName = restriction.schema_name
      }

      if (restriction.schema_version) {
        queryElements.schemaVersion = restriction.schema_version
      }

      query.push(queryElements)
    }

    return query.length === 1 ? query[0] : { $or: query }
  }
}<|MERGE_RESOLUTION|>--- conflicted
+++ resolved
@@ -108,26 +108,13 @@
         let revocationState: CredentialRevocationState | undefined
         let revocationRegistryDefinition: RevocationRegistryDefinition | undefined
         try {
-<<<<<<< HEAD
-          if (timestamp) {
-            if (revocationRegistryIndex && revocationRegistryDefinitionId) {
-              if (!options.revocationRegistries[revocationRegistryDefinitionId]) {
-                throw new AnonCredsRsError(`Revocation Registry ${revocationRegistryDefinitionId} not found`)
-              }
-=======
           if (timestamp && revocationRegistryIndex && revocationRegistryDefinitionId) {
             if (!options.revocationRegistries[revocationRegistryDefinitionId]) {
               throw new AnonCredsRsError(`Revocation Registry ${revocationRegistryDefinitionId} not found`)
             }
->>>>>>> a4204ef2
-
-              const { definition, tailsFilePath } = options.revocationRegistries[revocationRegistryDefinitionId]
-
-<<<<<<< HEAD
-              revocationRegistryDefinition = RevocationRegistryDefinition.fromJson(definition as unknown as JsonObject)
-              revocationState = CredentialRevocationState.create({
-                revocationRegistryIndex: Number(revocationRegistryIndex),
-=======
+
+            const { definition, tailsFilePath } = options.revocationRegistries[revocationRegistryDefinitionId]
+
             revocationRegistryDefinition = RevocationRegistryDefinition.fromJson(definition as unknown as JsonObject)
             revocationState = CredentialRevocationState.create({
               revocationRegistryIndex: Number(revocationRegistryIndex),
@@ -136,18 +123,11 @@
               revocationStatusList: RevocationStatusList.create({
                 issuerId: definition.issuerId,
                 issuanceByDefault: true,
->>>>>>> a4204ef2
                 revocationRegistryDefinition,
-                tailsPath: tailsFilePath,
-                revocationStatusList: RevocationStatusList.create({
-                  issuerId: definition.issuerId,
-                  issuanceByDefault: true,
-                  revocationRegistryDefinition,
-                  revocationRegistryDefinitionId,
-                  timestamp,
-                }),
-              })
-            }
+                revocationRegistryDefinitionId,
+                timestamp,
+              }),
+            })
           }
           return {
             linkSecretId: credentialRecord.linkSecretId,
@@ -215,11 +195,7 @@
     agentContext: AgentContext,
     options: CreateCredentialRequestOptions
   ): Promise<CreateCredentialRequestReturn> {
-<<<<<<< HEAD
     const { useLegacyProverDid, credentialDefinition, credentialOffer } = options
-=======
-    const { credentialDefinition, credentialOffer } = options
->>>>>>> a4204ef2
     let createReturnObj:
       | { credentialRequest: CredentialRequest; credentialRequestMetadata: CredentialRequestMetadata }
       | undefined
@@ -238,7 +214,6 @@
         )
       }
 
-<<<<<<< HEAD
       const isLegacyIdentifier = credentialOffer.cred_def_id.match(legacyIndyCredentialDefinitionIdRegex)
       if (!isLegacyIdentifier && useLegacyProverDid) {
         throw new AriesFrameworkError('Cannot use legacy prover_did with non-legacy identifiers')
@@ -247,10 +222,6 @@
       createReturnObj = CredentialRequest.create({
         entropy: !useLegacyProverDid || !isLegacyIdentifier ? anoncreds.generateNonce() : undefined, // FIXME: find a better source of entropy
         proverDid: useLegacyProverDid ? generateLegacyProverDidLikeString() : undefined,
-=======
-      createReturnObj = CredentialRequest.create({
-        entropy: anoncreds.generateNonce(), // FIXME: find a better source of entropy
->>>>>>> a4204ef2
         credentialDefinition: credentialDefinition as unknown as JsonObject,
         credentialOffer: credentialOffer as unknown as JsonObject,
         masterSecret: { value: { ms: linkSecretRecord.value } },
