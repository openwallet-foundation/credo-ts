import type {
  AnonCredsCredentialInfo,
  AnonCredsCredentialRequest,
  AnonCredsCredentialRequestMetadata,
  AnonCredsHolderService,
  AnonCredsProof,
  AnonCredsProofRequestRestriction,
  AnonCredsRequestedAttributeMatch,
  AnonCredsRequestedPredicateMatch,
  CreateCredentialRequestOptions,
  CreateCredentialRequestReturn,
  CreateLinkSecretOptions,
  CreateLinkSecretReturn,
  CreateProofOptions,
  GetCredentialOptions,
  GetCredentialsForProofRequestOptions,
  GetCredentialsForProofRequestReturn,
  GetCredentialsOptions,
  StoreCredentialOptions,
<<<<<<< HEAD
  StoreW3cCredentialOptions,
} from '@aries-framework/anoncreds'
import type { AgentContext, AnonCredsClaimRecord, Query, SimpleQuery, W3cCredentialRecord } from '@aries-framework/core'
=======
} from '@credo-ts/anoncreds'
import type { AgentContext, Query, SimpleQuery } from '@credo-ts/core'
>>>>>>> 22d5bffc
import type {
  CredentialEntry,
  CredentialProve,
  CredentialRequestMetadata,
  JsonObject,
} from '@hyperledger/anoncreds-shared'

import {
  AnonCredsLinkSecretRepository,
  AnonCredsRegistryService,
  AnonCredsRestrictionWrapper,
  fetchQualifiedIds,
  legacyCredentialToW3cCredential,
  storeLinkSecret,
<<<<<<< HEAD
  unqualifiedCredentialDefinitionIdRegex,
  w3cToLegacyCredential,
} from '@aries-framework/anoncreds'
=======
} from '@credo-ts/anoncreds'
import { AriesFrameworkError, JsonTransformer, TypedArrayEncoder, injectable, utils } from '@credo-ts/core'
>>>>>>> 22d5bffc
import {
  AriesFrameworkError,
  JsonTransformer,
  TypedArrayEncoder,
  W3cCredentialRepository,
  W3cCredentialService,
  W3cJsonLdVerifiableCredential,
  injectable,
  utils,
} from '@aries-framework/core'
import {
  W3cCredential as AW3cCredential,
  CredentialRequest,
  CredentialRevocationState,
  LinkSecret,
  Presentation,
  RevocationRegistryDefinition,
  RevocationStatusList,
  anoncreds,
} from '@hyperledger/anoncreds-shared'

import { AnonCredsRsModuleConfig } from '../AnonCredsRsModuleConfig'
import { AnonCredsRsError } from '../errors/AnonCredsRsError'

@injectable()
export class AnonCredsRsHolderService implements AnonCredsHolderService {
  public async createLinkSecret(
    agentContext: AgentContext,
    options?: CreateLinkSecretOptions
  ): Promise<CreateLinkSecretReturn> {
    return {
      linkSecretId: options?.linkSecretId ?? utils.uuid(),
      linkSecretValue: LinkSecret.create(),
    }
  }

  public async createProof(agentContext: AgentContext, options: CreateProofOptions): Promise<AnonCredsProof> {
    const { credentialDefinitions, proofRequest, selectedCredentials, schemas } = options

    let presentation: Presentation | undefined
    try {
      const rsCredentialDefinitions: Record<string, JsonObject> = {}
      for (const credDefId in credentialDefinitions) {
        rsCredentialDefinitions[credDefId] = credentialDefinitions[credDefId] as unknown as JsonObject
      }

      const rsSchemas: Record<string, JsonObject> = {}
      for (const schemaId in schemas) {
        rsSchemas[schemaId] = schemas[schemaId] as unknown as JsonObject
      }

      const credentialRepository = agentContext.dependencyManager.resolve(W3cCredentialRepository)

      // Cache retrieved credentials in order to minimize storage calls
      const retrievedCredentials = new Map<string, W3cCredentialRecord>()

      const credentialEntryFromAttribute = async (
        attribute: AnonCredsRequestedAttributeMatch | AnonCredsRequestedPredicateMatch
      ): Promise<{ linkSecretId: string; credentialEntry: CredentialEntry }> => {
        let credentialRecord = retrievedCredentials.get(attribute.credentialId)
        if (!credentialRecord) {
          credentialRecord = await credentialRepository.getByCredentialId(agentContext, attribute.credentialId)
          retrievedCredentials.set(attribute.credentialId, credentialRecord)
        }

        if (!credentialRecord.anonCredsCredentialMetadata) {
          throw new AriesFrameworkError('AnonCreds metadata not found on credential record.')
        }

        if (credentialRecord.credential instanceof W3cJsonLdVerifiableCredential === false) {
          throw new AriesFrameworkError('Credential must be a W3cJsonLdVerifiableCredential.')
        }

        const { revocationRegistryId, credentialRevocationId } = this.anoncredsMetadataFromRecord(credentialRecord)

        // TODO: Check if credential has a revocation registry id (check response from anoncreds-rs API, as it is
        // sending back a mandatory string in Credential.revocationRegistryId)
        const timestamp = attribute.timestamp

        let revocationState: CredentialRevocationState | undefined
        let revocationRegistryDefinition: RevocationRegistryDefinition | undefined
        try {
          if (timestamp && credentialRevocationId && revocationRegistryId) {
            if (!options.revocationRegistries[revocationRegistryId]) {
              throw new AnonCredsRsError(`Revocation Registry ${revocationRegistryId} not found`)
            }

            const { definition, revocationStatusLists, tailsFilePath } =
              options.revocationRegistries[revocationRegistryId]

            // Extract revocation status list for the given timestamp
            const revocationStatusList = revocationStatusLists[timestamp]
            if (!revocationStatusList) {
              throw new AriesFrameworkError(
                `Revocation status list for revocation registry ${revocationRegistryId} and timestamp ${timestamp} not found in revocation status lists. All revocation status lists must be present.`
              )
            }

            revocationRegistryDefinition = RevocationRegistryDefinition.fromJson(definition as unknown as JsonObject)
            revocationState = CredentialRevocationState.create({
              revocationRegistryIndex: Number(credentialRevocationId),
              revocationRegistryDefinition,
              tailsPath: tailsFilePath,
              revocationStatusList: RevocationStatusList.fromJson(revocationStatusList as unknown as JsonObject),
            })
          }

          return {
            linkSecretId: credentialRecord.anonCredsCredentialMetadata.linkSecretId,
            credentialEntry: {
              credential: w3cToLegacyCredential(
                credentialRecord.credential as W3cJsonLdVerifiableCredential
              ) as unknown as JsonObject,
              revocationState: revocationState?.toJson(),
              timestamp,
            },
          }
        } finally {
          revocationState?.handle.clear()
          revocationRegistryDefinition?.handle.clear()
        }
      }

      const credentialsProve: CredentialProve[] = []
      const credentials: { linkSecretId: string; credentialEntry: CredentialEntry }[] = []

      let entryIndex = 0
      for (const referent in selectedCredentials.attributes) {
        const attribute = selectedCredentials.attributes[referent]
        credentials.push(await credentialEntryFromAttribute(attribute))
        credentialsProve.push({ entryIndex, isPredicate: false, referent, reveal: attribute.revealed })
        entryIndex = entryIndex + 1
      }

      for (const referent in selectedCredentials.predicates) {
        const predicate = selectedCredentials.predicates[referent]
        credentials.push(await credentialEntryFromAttribute(predicate))
        credentialsProve.push({ entryIndex, isPredicate: true, referent, reveal: true })
        entryIndex = entryIndex + 1
      }

      // Get all requested credentials and take linkSecret. If it's not the same for every credential, throw error
      const linkSecretsMatch = credentials.every((item) => item.linkSecretId === credentials[0].linkSecretId)
      if (!linkSecretsMatch) {
        throw new AnonCredsRsError('All credentials in a Proof should have been issued using the same Link Secret')
      }

      const linkSecretRecord = await agentContext.dependencyManager
        .resolve(AnonCredsLinkSecretRepository)
        .getByLinkSecretId(agentContext, credentials[0].linkSecretId)

      if (!linkSecretRecord.value) {
        throw new AnonCredsRsError('Link Secret value not stored')
      }

      presentation = Presentation.create({
        credentialDefinitions: rsCredentialDefinitions,
        schemas: rsSchemas,
        presentationRequest: proofRequest as unknown as JsonObject,
        credentials: credentials.map((entry) => entry.credentialEntry),
        credentialsProve,
        selfAttest: selectedCredentials.selfAttestedAttributes,
        linkSecret: linkSecretRecord.value,
      })

      return presentation.toJson() as unknown as AnonCredsProof
    } finally {
      presentation?.handle.clear()
    }
  }

  public async createCredentialRequest(
    agentContext: AgentContext,
    options: CreateCredentialRequestOptions
  ): Promise<CreateCredentialRequestReturn> {
    const { useLegacyProverDid, credentialDefinition, credentialOffer } = options
    let createReturnObj:
      | { credentialRequest: CredentialRequest; credentialRequestMetadata: CredentialRequestMetadata }
      | undefined
    try {
      const linkSecretRepository = agentContext.dependencyManager.resolve(AnonCredsLinkSecretRepository)

      // If a link secret is specified, use it. Otherwise, attempt to use default link secret
      let linkSecretRecord = options.linkSecretId
        ? await linkSecretRepository.getByLinkSecretId(agentContext, options.linkSecretId)
        : await linkSecretRepository.findDefault(agentContext)

      // No default link secret. Automatically create one if set on module config
      if (!linkSecretRecord) {
        const moduleConfig = agentContext.dependencyManager.resolve(AnonCredsRsModuleConfig)
        if (!moduleConfig.autoCreateLinkSecret) {
          throw new AnonCredsRsError(
            'No link secret provided to createCredentialRequest and no default link secret has been found'
          )
        }
        const { linkSecretId, linkSecretValue } = await this.createLinkSecret(agentContext, {})
        linkSecretRecord = await storeLinkSecret(agentContext, { linkSecretId, linkSecretValue, setAsDefault: true })
      }

      if (!linkSecretRecord.value) {
        throw new AnonCredsRsError('Link Secret value not stored')
      }

      const isLegacyIdentifier = credentialOffer.cred_def_id.match(unqualifiedCredentialDefinitionIdRegex)
      if (!isLegacyIdentifier && useLegacyProverDid) {
        throw new AriesFrameworkError('Cannot use legacy prover_did with non-legacy identifiers')
      }
      createReturnObj = CredentialRequest.create({
        entropy: !useLegacyProverDid || !isLegacyIdentifier ? anoncreds.generateNonce() : undefined,
        proverDid: useLegacyProverDid
          ? TypedArrayEncoder.toBase58(TypedArrayEncoder.fromString(anoncreds.generateNonce().slice(0, 16)))
          : undefined,
        credentialDefinition: credentialDefinition as unknown as JsonObject,
        credentialOffer: credentialOffer as unknown as JsonObject,
        linkSecret: linkSecretRecord.value,
        linkSecretId: linkSecretRecord.linkSecretId,
      })

      return {
        credentialRequest: createReturnObj.credentialRequest.toJson() as unknown as AnonCredsCredentialRequest,
        credentialRequestMetadata:
          createReturnObj.credentialRequestMetadata.toJson() as unknown as AnonCredsCredentialRequestMetadata,
      }
    } finally {
      createReturnObj?.credentialRequest.handle.clear()
      createReturnObj?.credentialRequestMetadata.handle.clear()
    }
  }

  public async legacyToW3cCredential(agentContext: AgentContext, options: StoreCredentialOptions) {
    const { credential, credentialDefinition, credentialRequestMetadata, revocationRegistry } = options

    const linkSecretRecord = await agentContext.dependencyManager
      .resolve(AnonCredsLinkSecretRepository)
      .getByLinkSecretId(agentContext, credentialRequestMetadata.link_secret_name)

    if (!linkSecretRecord.value) {
      throw new AnonCredsRsError('Link Secret value not stored')
    }

    const w3cJsonLdCredential = await legacyCredentialToW3cCredential(agentContext, credential, {
      credentialDefinition: credentialDefinition as unknown as JsonObject,
      credentialRequestMetadata: credentialRequestMetadata as unknown as JsonObject,
      linkSecret: linkSecretRecord.value,
      revocationRegistryDefinition: revocationRegistry?.definition as unknown as JsonObject,
    })

    return w3cJsonLdCredential
  }

  public async storeW3cCredential(agentContext: AgentContext, options: StoreW3cCredentialOptions): Promise<string> {
    const {
      credential,
      credentialRequestMetadata,
      schema,
      revocationRegistry,
      credentialDefinition,
      credentialDefinitionId: credDefId,
    } = options

    const methodName = agentContext.dependencyManager
      .resolve(AnonCredsRegistryService)
      .getRegistryForIdentifier(agentContext, credDefId).methodName

    const linkSecretRecord = await agentContext.dependencyManager
      .resolve(AnonCredsLinkSecretRepository)
      .getByLinkSecretId(agentContext, credentialRequestMetadata.link_secret_name)

    if (!linkSecretRecord.value) {
      throw new AnonCredsRsError('Link Secret value not stored')
    }

    const { schemaId, schemaIssuerId, revocationRegistryId, credentialDefinitionId } = await fetchQualifiedIds(
      agentContext,
      {
        schemaId: credentialDefinition.schemaId,
        schemaIssuerId: schema.issuerId,
        revocationRegistryId: revocationRegistry?.id,
        credentialDefinitionId: credDefId,
      }
    )

    const credentialRevocationId = AW3cCredential.fromJson(JsonTransformer.toJSON(credential)).revocationRegistryIndex

    const credentialId = options.credentialId ?? utils.uuid()

    const w3cCredentialService = agentContext.dependencyManager.resolve(W3cCredentialService)
    await w3cCredentialService.storeCredential(agentContext, {
      credential,
      anonCredsCredentialRecordOptions: {
        credentialId,
        linkSecretId: linkSecretRecord.linkSecretId,
        credentialDefinitionId,
        schemaId,
        schemaName: schema.name,
        schemaIssuerId,
        schemaVersion: schema.version,
        methodName,
        revocationRegistryId: revocationRegistryId,
        credentialRevocationId: credentialRevocationId?.toString(),
      },
    })

    return credentialId
  }

  // convert legacy to w3c and call store w3c
  public async storeCredential(agentContext: AgentContext, options: StoreCredentialOptions): Promise<string> {
    const w3cJsonLdCredential = await this.legacyToW3cCredential(agentContext, options)

    return await this.storeW3cCredential(agentContext, {
      ...options,
      credential: w3cJsonLdCredential,
    })
  }

  public async getCredential(
    agentContext: AgentContext,
    options: GetCredentialOptions
  ): Promise<AnonCredsCredentialInfo> {
    const credentialRepository = agentContext.dependencyManager.resolve(W3cCredentialRepository)
    const credentialRecord = await credentialRepository.getByCredentialId(agentContext, options.credentialId)

    return this.anoncredsMetadataFromRecord(credentialRecord)
  }

  private anoncredsMetadataFromRecord(w3cCredentialRecord: W3cCredentialRecord): AnonCredsCredentialInfo {
    if (Array.isArray(w3cCredentialRecord.credential.credentialSubject))
      throw new AriesFrameworkError('Credential subject must be an object, not an array.')

    const anonCredsTags = w3cCredentialRecord.getAnonCredsTags()
    if (!anonCredsTags) throw new AriesFrameworkError('AnonCreds tags not found on credential record.')

    const anoncredsCredentialMetadata = w3cCredentialRecord.anonCredsCredentialMetadata
    if (!anoncredsCredentialMetadata)
      throw new AriesFrameworkError('AnonCreds metadata not found on credential record.')

    return {
<<<<<<< HEAD
      attributes: (w3cCredentialRecord.credential.credentialSubject.claims as AnonCredsClaimRecord) ?? {},
      credentialId: anoncredsCredentialMetadata.credentialId,
      credentialDefinitionId: anonCredsTags.credentialDefinitionId,
      schemaId: anonCredsTags.schemaId,
      credentialRevocationId: anoncredsCredentialMetadata.credentialRevocationId,
      revocationRegistryId: anonCredsTags.revocationRegistryId,
      methodName: anoncredsCredentialMetadata.methodName,
=======
      attributes,
      credentialDefinitionId: credentialRecord.credential.cred_def_id,
      credentialId: credentialRecord.credentialId,
      schemaId: credentialRecord.credential.schema_id,
      credentialRevocationId: credentialRecord.credentialRevocationId ?? null,
      revocationRegistryId: credentialRecord.credential.rev_reg_id ?? null,
      methodName: credentialRecord.methodName,
>>>>>>> 22d5bffc
    }
  }

  public async getCredentials(
    agentContext: AgentContext,
    options: GetCredentialsOptions
  ): Promise<AnonCredsCredentialInfo[]> {
    const credentialRecords = await agentContext.dependencyManager
      .resolve(W3cCredentialRepository)
      .findByQuery(agentContext, {
        credentialDefinitionId: options.credentialDefinitionId,
        schemaId: options.schemaId,
        issuerId: options.issuerId,
        schemaName: options.schemaName,
        schemaVersion: options.schemaVersion,
        schemaIssuerId: options.schemaIssuerId,
        methodName: options.methodName,
      })

<<<<<<< HEAD
    return credentialRecords.map((credentialRecord) => this.anoncredsMetadataFromRecord(credentialRecord))
=======
    return credentialRecords.map((credentialRecord) => ({
      attributes: Object.fromEntries(
        Object.entries(credentialRecord.credential.values).map(([key, value]) => [key, value.raw])
      ),
      credentialDefinitionId: credentialRecord.credential.cred_def_id,
      credentialId: credentialRecord.credentialId,
      schemaId: credentialRecord.credential.schema_id,
      credentialRevocationId: credentialRecord.credentialRevocationId ?? null,
      revocationRegistryId: credentialRecord.credential.rev_reg_id ?? null,
      methodName: credentialRecord.methodName,
    }))
>>>>>>> 22d5bffc
  }

  public async deleteCredential(agentContext: AgentContext, credentialId: string): Promise<void> {
    const credentialRepository = agentContext.dependencyManager.resolve(W3cCredentialRepository)
    const credentialRecord = await credentialRepository.getByCredentialId(agentContext, credentialId)
    await credentialRepository.delete(agentContext, credentialRecord)
  }

  public async getCredentialsForProofRequest(
    agentContext: AgentContext,
    options: GetCredentialsForProofRequestOptions
  ): Promise<GetCredentialsForProofRequestReturn> {
    const proofRequest = options.proofRequest
    const referent = options.attributeReferent

    const requestedAttribute =
      proofRequest.requested_attributes[referent] ?? proofRequest.requested_predicates[referent]

    if (!requestedAttribute) {
      throw new AnonCredsRsError(`Referent not found in proof request`)
    }

    const $and = []

    // Make sure the attribute(s) that are requested are present using the marker tag
    const attributes = requestedAttribute.names ?? [requestedAttribute.name]
    const attributeQuery: SimpleQuery<W3cCredentialRecord> = {}
    for (const attribute of attributes) {
      attributeQuery[`attr::${attribute}::marker`] = true
    }
    $and.push(attributeQuery)

    // Add query for proof request restrictions
    if (requestedAttribute.restrictions) {
      const restrictionQuery = this.queryFromRestrictions(requestedAttribute.restrictions)
      $and.push(restrictionQuery)
    }

    // Add extra query
    // TODO: we're not really typing the extraQuery, and it will work differently based on the anoncreds implmentation
    // We should make the allowed properties more strict
    if (options.extraQuery) {
      $and.push(options.extraQuery)
    }

    const credentials = await agentContext.dependencyManager
      .resolve(W3cCredentialRepository)
      .findByQuery(agentContext, {
        $and,
      })

    return credentials.map((credentialRecord) => {
      return {
<<<<<<< HEAD
        credentialInfo: this.anoncredsMetadataFromRecord(credentialRecord),
=======
        credentialInfo: {
          attributes,
          credentialDefinitionId: credentialRecord.credential.cred_def_id,
          credentialId: credentialRecord.credentialId,
          schemaId: credentialRecord.credential.schema_id,
          credentialRevocationId: credentialRecord.credentialRevocationId ?? null,
          revocationRegistryId: credentialRecord.credential.rev_reg_id ?? null,
          methodName: credentialRecord.methodName,
        },
>>>>>>> 22d5bffc
        interval: proofRequest.non_revoked,
      }
    })
  }

  private queryFromRestrictions(restrictions: AnonCredsProofRequestRestriction[]) {
    const query: Query<W3cCredentialRecord>[] = []

    const { restrictions: parsedRestrictions } = JsonTransformer.fromJSON({ restrictions }, AnonCredsRestrictionWrapper)

    for (const restriction of parsedRestrictions) {
      const queryElements: SimpleQuery<W3cCredentialRecord> = {}

      if (restriction.credentialDefinitionId) {
        queryElements.credentialDefinitionId = restriction.credentialDefinitionId
      }

      if (restriction.issuerId || restriction.issuerDid) {
        queryElements.issuerId = restriction.issuerId ?? restriction.issuerDid
      }

      if (restriction.schemaId) {
        queryElements.schemaId = restriction.schemaId
      }

      if (restriction.schemaIssuerId || restriction.schemaIssuerDid) {
        queryElements.schemaIssuerId = restriction.schemaIssuerId ?? restriction.issuerDid
      }

      if (restriction.schemaName) {
        queryElements.schemaName = restriction.schemaName
      }

      if (restriction.schemaVersion) {
        queryElements.schemaVersion = restriction.schemaVersion
      }

      for (const [attributeName, attributeValue] of Object.entries(restriction.attributeValues)) {
        queryElements[`attr::${attributeName}::value`] = attributeValue
      }

      for (const [attributeName, isAvailable] of Object.entries(restriction.attributeMarkers)) {
        if (isAvailable) {
          queryElements[`attr::${attributeName}::marker`] = isAvailable
        }
      }

      query.push(queryElements)
    }

    return query.length === 1 ? query[0] : { $or: query }
  }
}<|MERGE_RESOLUTION|>--- conflicted
+++ resolved
@@ -17,14 +17,9 @@
   GetCredentialsForProofRequestReturn,
   GetCredentialsOptions,
   StoreCredentialOptions,
-<<<<<<< HEAD
   StoreW3cCredentialOptions,
-} from '@aries-framework/anoncreds'
-import type { AgentContext, AnonCredsClaimRecord, Query, SimpleQuery, W3cCredentialRecord } from '@aries-framework/core'
-=======
 } from '@credo-ts/anoncreds'
-import type { AgentContext, Query, SimpleQuery } from '@credo-ts/core'
->>>>>>> 22d5bffc
+import type { AgentContext, AnonCredsClaimRecord, Query, SimpleQuery, W3cCredentialRecord } from '@credo-ts/core'
 import type {
   CredentialEntry,
   CredentialProve,
@@ -32,21 +27,6 @@
   JsonObject,
 } from '@hyperledger/anoncreds-shared'
 
-import {
-  AnonCredsLinkSecretRepository,
-  AnonCredsRegistryService,
-  AnonCredsRestrictionWrapper,
-  fetchQualifiedIds,
-  legacyCredentialToW3cCredential,
-  storeLinkSecret,
-<<<<<<< HEAD
-  unqualifiedCredentialDefinitionIdRegex,
-  w3cToLegacyCredential,
-} from '@aries-framework/anoncreds'
-=======
-} from '@credo-ts/anoncreds'
-import { AriesFrameworkError, JsonTransformer, TypedArrayEncoder, injectable, utils } from '@credo-ts/core'
->>>>>>> 22d5bffc
 import {
   AriesFrameworkError,
   JsonTransformer,
@@ -57,6 +37,16 @@
   injectable,
   utils,
 } from '@aries-framework/core'
+import {
+  AnonCredsLinkSecretRepository,
+  AnonCredsRegistryService,
+  AnonCredsRestrictionWrapper,
+  fetchQualifiedIds,
+  legacyCredentialToW3cCredential,
+  storeLinkSecret,
+  unqualifiedCredentialDefinitionIdRegex,
+  w3cToLegacyCredential,
+} from '@credo-ts/anoncreds'
 import {
   W3cCredential as AW3cCredential,
   CredentialRequest,
@@ -385,23 +375,13 @@
       throw new AriesFrameworkError('AnonCreds metadata not found on credential record.')
 
     return {
-<<<<<<< HEAD
       attributes: (w3cCredentialRecord.credential.credentialSubject.claims as AnonCredsClaimRecord) ?? {},
       credentialId: anoncredsCredentialMetadata.credentialId,
       credentialDefinitionId: anonCredsTags.credentialDefinitionId,
       schemaId: anonCredsTags.schemaId,
-      credentialRevocationId: anoncredsCredentialMetadata.credentialRevocationId,
-      revocationRegistryId: anonCredsTags.revocationRegistryId,
+      credentialRevocationId: anoncredsCredentialMetadata.credentialRevocationId ?? null,
+      revocationRegistryId: anonCredsTags.revocationRegistryId ?? null,
       methodName: anoncredsCredentialMetadata.methodName,
-=======
-      attributes,
-      credentialDefinitionId: credentialRecord.credential.cred_def_id,
-      credentialId: credentialRecord.credentialId,
-      schemaId: credentialRecord.credential.schema_id,
-      credentialRevocationId: credentialRecord.credentialRevocationId ?? null,
-      revocationRegistryId: credentialRecord.credential.rev_reg_id ?? null,
-      methodName: credentialRecord.methodName,
->>>>>>> 22d5bffc
     }
   }
 
@@ -421,21 +401,7 @@
         methodName: options.methodName,
       })
 
-<<<<<<< HEAD
     return credentialRecords.map((credentialRecord) => this.anoncredsMetadataFromRecord(credentialRecord))
-=======
-    return credentialRecords.map((credentialRecord) => ({
-      attributes: Object.fromEntries(
-        Object.entries(credentialRecord.credential.values).map(([key, value]) => [key, value.raw])
-      ),
-      credentialDefinitionId: credentialRecord.credential.cred_def_id,
-      credentialId: credentialRecord.credentialId,
-      schemaId: credentialRecord.credential.schema_id,
-      credentialRevocationId: credentialRecord.credentialRevocationId ?? null,
-      revocationRegistryId: credentialRecord.credential.rev_reg_id ?? null,
-      methodName: credentialRecord.methodName,
-    }))
->>>>>>> 22d5bffc
   }
 
   public async deleteCredential(agentContext: AgentContext, credentialId: string): Promise<void> {
@@ -489,19 +455,7 @@
 
     return credentials.map((credentialRecord) => {
       return {
-<<<<<<< HEAD
         credentialInfo: this.anoncredsMetadataFromRecord(credentialRecord),
-=======
-        credentialInfo: {
-          attributes,
-          credentialDefinitionId: credentialRecord.credential.cred_def_id,
-          credentialId: credentialRecord.credentialId,
-          schemaId: credentialRecord.credential.schema_id,
-          credentialRevocationId: credentialRecord.credentialRevocationId ?? null,
-          revocationRegistryId: credentialRecord.credential.rev_reg_id ?? null,
-          methodName: credentialRecord.methodName,
-        },
->>>>>>> 22d5bffc
         interval: proofRequest.non_revoked,
       }
     })
