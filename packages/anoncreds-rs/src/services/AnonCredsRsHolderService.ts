import type {
  AnonCredsCredential,
  AnonCredsCredentialInfo,
  AnonCredsCredentialRequest,
  AnonCredsCredentialRequestMetadata,
  AnonCredsHolderService,
  AnonCredsProof,
  AnonCredsProofRequestRestriction,
  AnonCredsRequestedAttributeMatch,
  AnonCredsRequestedPredicateMatch,
  CreateCredentialRequestOptions,
  CreateCredentialRequestReturn,
  CreateLinkSecretOptions,
  CreateLinkSecretReturn,
  CreateProofOptions,
  GetCredentialOptions,
  GetCredentialsForProofRequestOptions,
  GetCredentialsForProofRequestReturn,
<<<<<<< HEAD
  StoreCredentialOptions,
=======
  AnonCredsCredentialInfo,
  CreateLinkSecretOptions,
  CreateLinkSecretReturn,
  AnonCredsProofRequestRestriction,
  AnonCredsCredential,
  AnonCredsRequestedAttributeMatch,
  AnonCredsRequestedPredicateMatch,
  AnonCredsCredentialRequest,
  AnonCredsCredentialRequestMetadata,
  GetCredentialsOptions,
>>>>>>> 2efc0097
} from '@aries-framework/anoncreds'
import type { AgentContext, Query, SimpleQuery } from '@aries-framework/core'
import type {
  CredentialEntry,
  CredentialProve,
  CredentialRequestMetadata,
  JsonObject,
} from '@hyperledger/anoncreds-shared'

import {
  legacyIndyCredentialDefinitionIdRegex,
  AnonCredsCredentialRecord,
  AnonCredsCredentialRepository,
  AnonCredsLinkSecretRepository,
  AnonCredsRestrictionWrapper,
} from '@aries-framework/anoncreds'
import { AriesFrameworkError, injectable, JsonTransformer, TypedArrayEncoder, utils } from '@aries-framework/core'
import {
  anoncreds,
  Credential,
  CredentialRequest,
  CredentialRevocationState,
  MasterSecret,
  Presentation,
  RevocationRegistryDefinition,
  RevocationStatusList,
} from '@hyperledger/anoncreds-shared'

import { AnonCredsRsError } from '../errors/AnonCredsRsError'

@injectable()
export class AnonCredsRsHolderService implements AnonCredsHolderService {
  public async createLinkSecret(
    agentContext: AgentContext,
    options?: CreateLinkSecretOptions
  ): Promise<CreateLinkSecretReturn> {
    let masterSecret: MasterSecret | undefined
    try {
      masterSecret = MasterSecret.create()

      // FIXME: This is a very specific format of anoncreds-rs. I think it should be simply a string
      const linkSecretJson = masterSecret.toJson() as { value: { ms: string } }

      return {
        linkSecretId: options?.linkSecretId ?? utils.uuid(),
        linkSecretValue: linkSecretJson.value.ms,
      }
    } finally {
      masterSecret?.handle.clear()
    }
  }

  public async createProof(agentContext: AgentContext, options: CreateProofOptions): Promise<AnonCredsProof> {
    const { credentialDefinitions, proofRequest, selectedCredentials, schemas } = options

    let presentation: Presentation | undefined
    try {
      const rsCredentialDefinitions: Record<string, JsonObject> = {}
      for (const credDefId in credentialDefinitions) {
        rsCredentialDefinitions[credDefId] = credentialDefinitions[credDefId] as unknown as JsonObject
      }

      const rsSchemas: Record<string, JsonObject> = {}
      for (const schemaId in schemas) {
        rsSchemas[schemaId] = schemas[schemaId] as unknown as JsonObject
      }

      const credentialRepository = agentContext.dependencyManager.resolve(AnonCredsCredentialRepository)

      // Cache retrieved credentials in order to minimize storage calls
      const retrievedCredentials = new Map<string, AnonCredsCredentialRecord>()

      const credentialEntryFromAttribute = async (
        attribute: AnonCredsRequestedAttributeMatch | AnonCredsRequestedPredicateMatch
      ): Promise<{ linkSecretId: string; credentialEntry: CredentialEntry }> => {
        let credentialRecord = retrievedCredentials.get(attribute.credentialId)
        if (!credentialRecord) {
          credentialRecord = await credentialRepository.getByCredentialId(agentContext, attribute.credentialId)
          retrievedCredentials.set(attribute.credentialId, credentialRecord)
        }

        const revocationRegistryDefinitionId = credentialRecord.credential.rev_reg_id
        const revocationRegistryIndex = credentialRecord.credentialRevocationId

        // TODO: Check if credential has a revocation registry id (check response from anoncreds-rs API, as it is
        // sending back a mandatory string in Credential.revocationRegistryId)
        const timestamp = attribute.timestamp

        let revocationState: CredentialRevocationState | undefined
        let revocationRegistryDefinition: RevocationRegistryDefinition | undefined
        try {
          if (timestamp && revocationRegistryIndex && revocationRegistryDefinitionId) {
            if (!options.revocationRegistries[revocationRegistryDefinitionId]) {
              throw new AnonCredsRsError(`Revocation Registry ${revocationRegistryDefinitionId} not found`)
            }

            const { definition, tailsFilePath } = options.revocationRegistries[revocationRegistryDefinitionId]

            revocationRegistryDefinition = RevocationRegistryDefinition.fromJson(definition as unknown as JsonObject)
            revocationState = CredentialRevocationState.create({
              revocationRegistryIndex: Number(revocationRegistryIndex),
              revocationRegistryDefinition,
              tailsPath: tailsFilePath,
              revocationStatusList: RevocationStatusList.create({
                issuerId: definition.issuerId,
                issuanceByDefault: true,
                revocationRegistryDefinition,
                revocationRegistryDefinitionId,
                timestamp,
              }),
            })
          }
          return {
            linkSecretId: credentialRecord.linkSecretId,
            credentialEntry: {
              credential: credentialRecord.credential as unknown as JsonObject,
              revocationState: revocationState?.toJson(),
              timestamp,
            },
          }
        } finally {
          revocationState?.handle.clear()
          revocationRegistryDefinition?.handle.clear()
        }
      }

      const credentialsProve: CredentialProve[] = []
      const credentials: { linkSecretId: string; credentialEntry: CredentialEntry }[] = []

      let entryIndex = 0
      for (const referent in selectedCredentials.attributes) {
        const attribute = selectedCredentials.attributes[referent]
        credentials.push(await credentialEntryFromAttribute(attribute))
        credentialsProve.push({ entryIndex, isPredicate: false, referent, reveal: attribute.revealed })
        entryIndex = entryIndex + 1
      }

      for (const referent in selectedCredentials.predicates) {
        const predicate = selectedCredentials.predicates[referent]
        credentials.push(await credentialEntryFromAttribute(predicate))
        credentialsProve.push({ entryIndex, isPredicate: true, referent, reveal: true })
        entryIndex = entryIndex + 1
      }

      // Get all requested credentials and take linkSecret. If it's not the same for every credential, throw error
      const linkSecretsMatch = credentials.every((item) => item.linkSecretId === credentials[0].linkSecretId)
      if (!linkSecretsMatch) {
        throw new AnonCredsRsError('All credentials in a Proof should have been issued using the same Link Secret')
      }

      const linkSecretRecord = await agentContext.dependencyManager
        .resolve(AnonCredsLinkSecretRepository)
        .getByLinkSecretId(agentContext, credentials[0].linkSecretId)

      if (!linkSecretRecord.value) {
        throw new AnonCredsRsError('Link Secret value not stored')
      }

      presentation = Presentation.create({
        credentialDefinitions: rsCredentialDefinitions,
        schemas: rsSchemas,
        presentationRequest: proofRequest as unknown as JsonObject,
        credentials: credentials.map((entry) => entry.credentialEntry),
        credentialsProve,
        selfAttest: selectedCredentials.selfAttestedAttributes,
        masterSecret: { value: { ms: linkSecretRecord.value } },
      })

      return presentation.toJson() as unknown as AnonCredsProof
    } finally {
      presentation?.handle.clear()
    }
  }

  public async createCredentialRequest(
    agentContext: AgentContext,
    options: CreateCredentialRequestOptions
  ): Promise<CreateCredentialRequestReturn> {
    const { useLegacyProverDid, credentialDefinition, credentialOffer } = options
    let createReturnObj:
      | { credentialRequest: CredentialRequest; credentialRequestMetadata: CredentialRequestMetadata }
      | undefined
    try {
      const linkSecretRepository = agentContext.dependencyManager.resolve(AnonCredsLinkSecretRepository)

      // If a link secret is specified, use it. Otherwise, attempt to use default link secret
      const linkSecretRecord = options.linkSecretId
        ? await linkSecretRepository.getByLinkSecretId(agentContext, options.linkSecretId)
        : await linkSecretRepository.findDefault(agentContext)

      if (!linkSecretRecord) {
        // No default link secret
        throw new AnonCredsRsError(
          'No link secret provided to createCredentialRequest and no default link secret has been found'
        )
      }

      const isLegacyIdentifier = credentialOffer.cred_def_id.match(legacyIndyCredentialDefinitionIdRegex)
      if (!isLegacyIdentifier && useLegacyProverDid) {
        throw new AriesFrameworkError('Cannot use legacy prover_did with non-legacy identifiers')
      }
      createReturnObj = CredentialRequest.create({
        entropy: !useLegacyProverDid || !isLegacyIdentifier ? anoncreds.generateNonce() : undefined,
        proverDid: useLegacyProverDid
          ? TypedArrayEncoder.toBase58(TypedArrayEncoder.fromString(anoncreds.generateNonce().slice(0, 16)))
          : undefined,
        credentialDefinition: credentialDefinition as unknown as JsonObject,
        credentialOffer: credentialOffer as unknown as JsonObject,
        masterSecret: { value: { ms: linkSecretRecord.value } },
        masterSecretId: linkSecretRecord.linkSecretId,
      })

      return {
        credentialRequest: createReturnObj.credentialRequest.toJson() as unknown as AnonCredsCredentialRequest,
        credentialRequestMetadata:
          createReturnObj.credentialRequestMetadata.toJson() as unknown as AnonCredsCredentialRequestMetadata,
      }
    } finally {
      createReturnObj?.credentialRequest.handle.clear()
      createReturnObj?.credentialRequestMetadata.handle.clear()
    }
  }

  public async storeCredential(agentContext: AgentContext, options: StoreCredentialOptions): Promise<string> {
    const { credential, credentialDefinition, credentialRequestMetadata, revocationRegistry, schema } = options

    const linkSecretRecord = await agentContext.dependencyManager
      .resolve(AnonCredsLinkSecretRepository)
      .getByLinkSecretId(agentContext, credentialRequestMetadata.master_secret_name)

    const revocationRegistryDefinition = revocationRegistry?.definition as unknown as JsonObject

    const credentialId = options.credentialId ?? utils.uuid()

    let credentialObj: Credential | undefined
    let processedCredential: Credential | undefined
    try {
      credentialObj = Credential.fromJson(credential as unknown as JsonObject)
      processedCredential = credentialObj.process({
        credentialDefinition: credentialDefinition as unknown as JsonObject,
        credentialRequestMetadata: credentialRequestMetadata as unknown as JsonObject,
        masterSecret: { value: { ms: linkSecretRecord.value } },
        revocationRegistryDefinition,
      })

      const credentialRepository = agentContext.dependencyManager.resolve(AnonCredsCredentialRepository)

      await credentialRepository.save(
        agentContext,
        new AnonCredsCredentialRecord({
          credential: processedCredential.toJson() as unknown as AnonCredsCredential,
          credentialId,
          linkSecretId: linkSecretRecord.linkSecretId,
          issuerId: options.credentialDefinition.issuerId,
          schemaName: schema.name,
          schemaIssuerId: schema.issuerId,
          schemaVersion: schema.version,
          credentialRevocationId: processedCredential.revocationRegistryIndex?.toString(),
        })
      )

      return credentialId
    } finally {
      credentialObj?.handle.clear()
      processedCredential?.handle.clear()
    }
  }

  public async getCredential(
    agentContext: AgentContext,
    options: GetCredentialOptions
  ): Promise<AnonCredsCredentialInfo> {
    const credentialRecord = await agentContext.dependencyManager
      .resolve(AnonCredsCredentialRepository)
      .getByCredentialId(agentContext, options.credentialId)

    const attributes: { [key: string]: string } = {}
    for (const attribute in credentialRecord.credential.values) {
      attributes[attribute] = credentialRecord.credential.values[attribute].raw
    }
    return {
      attributes,
      credentialDefinitionId: credentialRecord.credential.cred_def_id,
      credentialId: credentialRecord.credentialId,
      schemaId: credentialRecord.credential.schema_id,
      credentialRevocationId: credentialRecord.credentialRevocationId,
      revocationRegistryId: credentialRecord.credential.rev_reg_id,
    }
  }

  public async getCredentials(
    agentContext: AgentContext,
    options: GetCredentialsOptions
  ): Promise<AnonCredsCredentialInfo[]> {
    const credentialRecords = await agentContext.dependencyManager
      .resolve(AnonCredsCredentialRepository)
      .findByQuery(agentContext, {
        credentialDefinitionId: options.credentialDefinitionId,
        schemaId: options.schemaId,
        issuerId: options.issuerId,
        schemaName: options.schemaName,
        schemaVersion: options.schemaVersion,
        schemaIssuerId: options.schemaIssuerId,
      })

    return credentialRecords.map((credentialRecord) => ({
      attributes: Object.fromEntries(
        Object.entries(credentialRecord.credential.values).map(([key, value]) => [key, value.raw])
      ),
      credentialDefinitionId: credentialRecord.credential.cred_def_id,
      credentialId: credentialRecord.credentialId,
      schemaId: credentialRecord.credential.schema_id,
      credentialRevocationId: credentialRecord.credentialRevocationId,
      revocationRegistryId: credentialRecord.credential.rev_reg_id,
    }))
  }

  public async deleteCredential(agentContext: AgentContext, credentialId: string): Promise<void> {
    const credentialRepository = agentContext.dependencyManager.resolve(AnonCredsCredentialRepository)
    const credentialRecord = await credentialRepository.getByCredentialId(agentContext, credentialId)
    await credentialRepository.delete(agentContext, credentialRecord)
  }

  public async getCredentialsForProofRequest(
    agentContext: AgentContext,
    options: GetCredentialsForProofRequestOptions
  ): Promise<GetCredentialsForProofRequestReturn> {
    const proofRequest = options.proofRequest
    const referent = options.attributeReferent

    const requestedAttribute =
      proofRequest.requested_attributes[referent] ?? proofRequest.requested_predicates[referent]

    if (!requestedAttribute) {
      throw new AnonCredsRsError(`Referent not found in proof request`)
    }

    const $and = []

    // Make sure the attribute(s) that are requested are present using the marker tag
    const attributes = requestedAttribute.names ?? [requestedAttribute.name]
    const attributeQuery: SimpleQuery<AnonCredsCredentialRecord> = {}
    for (const attribute of attributes) {
      attributeQuery[`attr::${attribute}::marker`] = true
    }
    $and.push(attributeQuery)

    // Add query for proof request restrictions
    if (requestedAttribute.restrictions) {
      const restrictionQuery = this.queryFromRestrictions(requestedAttribute.restrictions)
      $and.push(restrictionQuery)
    }

    // Add extra query
    // TODO: we're not really typing the extraQuery, and it will work differently based on the anoncreds implmentation
    // We should make the allowed properties more strict
    if (options.extraQuery) {
      $and.push(options.extraQuery)
    }

    const credentials = await agentContext.dependencyManager
      .resolve(AnonCredsCredentialRepository)
      .findByQuery(agentContext, {
        $and,
      })

    return credentials.map((credentialRecord) => {
      const attributes: { [key: string]: string } = {}
      for (const attribute in credentialRecord.credential.values) {
        attributes[attribute] = credentialRecord.credential.values[attribute].raw
      }
      return {
        credentialInfo: {
          attributes,
          credentialDefinitionId: credentialRecord.credential.cred_def_id,
          credentialId: credentialRecord.credentialId,
          schemaId: credentialRecord.credential.schema_id,
          credentialRevocationId: credentialRecord.credentialRevocationId,
          revocationRegistryId: credentialRecord.credential.rev_reg_id,
        },
        interval: proofRequest.non_revoked,
      }
    })
  }

  private queryFromRestrictions(restrictions: AnonCredsProofRequestRestriction[]) {
    const query: Query<AnonCredsCredentialRecord>[] = []

    const { restrictions: parsedRestrictions } = JsonTransformer.fromJSON({ restrictions }, AnonCredsRestrictionWrapper)

    for (const restriction of parsedRestrictions) {
      const queryElements: SimpleQuery<AnonCredsCredentialRecord> = {}

      if (restriction.credentialDefinitionId) {
        queryElements.credentialDefinitionId = restriction.credentialDefinitionId
      }

      if (restriction.issuerId || restriction.issuerDid) {
        queryElements.issuerId = restriction.issuerId ?? restriction.issuerDid
      }

      if (restriction.schemaId) {
        queryElements.schemaId = restriction.schemaId
      }

      if (restriction.schemaIssuerId || restriction.schemaIssuerDid) {
        queryElements.schemaIssuerId = restriction.schemaIssuerId ?? restriction.issuerDid
      }

      if (restriction.schemaName) {
        queryElements.schemaName = restriction.schemaName
      }

      if (restriction.schemaVersion) {
        queryElements.schemaVersion = restriction.schemaVersion
      }

      for (const [attributeName, attributeValue] of Object.entries(restriction.attributeValues)) {
        queryElements[`attr::${attributeName}::value`] = attributeValue
      }

      for (const [attributeName, isAvailable] of Object.entries(restriction.attributeMarkers)) {
        if (isAvailable) {
          queryElements[`attr::${attributeName}::marker`] = isAvailable
        }
      }

      query.push(queryElements)
    }

    return query.length === 1 ? query[0] : { $or: query }
  }
}<|MERGE_RESOLUTION|>--- conflicted
+++ resolved
@@ -16,20 +16,8 @@
   GetCredentialOptions,
   GetCredentialsForProofRequestOptions,
   GetCredentialsForProofRequestReturn,
-<<<<<<< HEAD
+  GetCredentialsOptions,
   StoreCredentialOptions,
-=======
-  AnonCredsCredentialInfo,
-  CreateLinkSecretOptions,
-  CreateLinkSecretReturn,
-  AnonCredsProofRequestRestriction,
-  AnonCredsCredential,
-  AnonCredsRequestedAttributeMatch,
-  AnonCredsRequestedPredicateMatch,
-  AnonCredsCredentialRequest,
-  AnonCredsCredentialRequestMetadata,
-  GetCredentialsOptions,
->>>>>>> 2efc0097
 } from '@aries-framework/anoncreds'
 import type { AgentContext, Query, SimpleQuery } from '@aries-framework/core'
 import type {
@@ -40,15 +28,14 @@
 } from '@hyperledger/anoncreds-shared'
 
 import {
-  legacyIndyCredentialDefinitionIdRegex,
   AnonCredsCredentialRecord,
   AnonCredsCredentialRepository,
   AnonCredsLinkSecretRepository,
   AnonCredsRestrictionWrapper,
+  legacyIndyCredentialDefinitionIdRegex,
 } from '@aries-framework/anoncreds'
-import { AriesFrameworkError, injectable, JsonTransformer, TypedArrayEncoder, utils } from '@aries-framework/core'
+import { AriesFrameworkError, JsonTransformer, TypedArrayEncoder, injectable, utils } from '@aries-framework/core'
 import {
-  anoncreds,
   Credential,
   CredentialRequest,
   CredentialRevocationState,
@@ -56,6 +43,7 @@
   Presentation,
   RevocationRegistryDefinition,
   RevocationStatusList,
+  anoncreds,
 } from '@hyperledger/anoncreds-shared'
 
 import { AnonCredsRsError } from '../errors/AnonCredsRsError'
