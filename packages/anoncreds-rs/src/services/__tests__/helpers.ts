<<<<<<< HEAD
import type { JsonObject } from '@hyperledger/anoncreds-shared'
=======
import type {
  AnonCredsCredential,
  AnonCredsCredentialDefinition,
  AnonCredsCredentialInfo,
  AnonCredsCredentialOffer,
} from '@credo-ts/anoncreds'
import type { JsonObject } from '@hyperledger/anoncreds-nodejs'
>>>>>>> 22d5bffc

import {
  type AnonCredsCredentialDefinition,
  type AnonCredsCredentialInfo,
  type AnonCredsCredentialOffer,
} from '@aries-framework/anoncreds'
import { JsonTransformer, W3cJsonLdVerifiableCredential } from '@aries-framework/core'
import {
  CredentialDefinition,
  CredentialOffer,
  CredentialRequest,
  CredentialRevocationConfig,
  LinkSecret,
  RevocationRegistryDefinition,
  RevocationRegistryDefinitionPrivate,
  RevocationStatusList,
  Schema,
  W3cCredential,
  anoncreds,
} from '@hyperledger/anoncreds-shared'

/**
 * Creates a valid credential definition and returns its public and
 * private part, including its key correctness proof
 */
export function createCredentialDefinition(options: { attributeNames: string[]; issuerId: string }) {
  const { attributeNames, issuerId } = options

  const schema = Schema.create({
    issuerId,
    attributeNames,
    name: 'schema1',
    version: '1',
  })

  const { credentialDefinition, credentialDefinitionPrivate, keyCorrectnessProof } = CredentialDefinition.create({
    issuerId,
    schema,
    schemaId: 'did:indy:sovrin:F72i3Y3Q4i466efjYJYCHM/anoncreds/v0/SCHEMA/npdb/4.3.4',
    signatureType: 'CL',
    supportRevocation: true, // FIXME: Revocation should not be mandatory but current anoncreds-rs is requiring it
    tag: 'TAG',
  })

  const returnObj = {
    credentialDefinition: credentialDefinition.toJson() as unknown as AnonCredsCredentialDefinition,
    credentialDefinitionPrivate: credentialDefinitionPrivate.toJson() as unknown as JsonObject,
    keyCorrectnessProof: keyCorrectnessProof.toJson() as unknown as JsonObject,
    schema: schema.toJson() as unknown as Schema,
  }

  credentialDefinition.handle.clear()
  credentialDefinitionPrivate.handle.clear()
  keyCorrectnessProof.handle.clear()
  schema.handle.clear()

  return returnObj
}

/**
 * Creates a valid credential offer and returns itsf
 */
export function createCredentialOffer(keyCorrectnessProof: Record<string, unknown>) {
  const credentialOffer = CredentialOffer.create({
    credentialDefinitionId: 'creddef:uri',
    keyCorrectnessProof,
    schemaId: 'did:indy:sovrin:F72i3Y3Q4i466efjYJYCHM/anoncreds/v0/SCHEMA/npdb/4.3.4',
  })
  const credentialOfferJson = credentialOffer.toJson() as unknown as AnonCredsCredentialOffer
  credentialOffer.handle.clear()
  return credentialOfferJson
}

/**
 *
 * @returns Creates a valid link secret value for anoncreds-rs
 */
export function createLinkSecret() {
  return LinkSecret.create()
}

export function createCredentialForHolder(options: {
  credentialDefinition: JsonObject
  credentialDefinitionPrivate: JsonObject
  keyCorrectnessProof: JsonObject
  schemaId: string
  credentialDefinitionId: string
  attributes: Record<string, string>
  linkSecret: string
  linkSecretId: string
  credentialId: string
  revocationRegistryDefinitionId: string
}) {
  const {
    credentialDefinition,
    credentialDefinitionPrivate,
    keyCorrectnessProof,
    schemaId,
    credentialDefinitionId,
    attributes,
    linkSecret,
    linkSecretId,
    credentialId,
    revocationRegistryDefinitionId,
  } = options

  const credentialOffer = CredentialOffer.create({
    credentialDefinitionId,
    keyCorrectnessProof,
    schemaId,
  })

  const { credentialRequest, credentialRequestMetadata } = CredentialRequest.create({
    entropy: 'some-entropy',
    credentialDefinition,
    credentialOffer,
    linkSecret,
    linkSecretId: linkSecretId,
  })

  const { revocationRegistryDefinition, revocationRegistryDefinitionPrivate, tailsPath } =
    createRevocationRegistryDefinition({
      credentialDefinitionId,
      credentialDefinition,
    })

  const timeCreateRevStatusList = 12
  const revocationStatusList = RevocationStatusList.create({
    credentialDefinition,
    revocationRegistryDefinitionPrivate: new RevocationRegistryDefinitionPrivate(
      revocationRegistryDefinitionPrivate.handle
    ),
    issuerId: credentialDefinition.issuerId as string,
    timestamp: timeCreateRevStatusList,
    issuanceByDefault: true,
    revocationRegistryDefinition: new RevocationRegistryDefinition(revocationRegistryDefinition.handle),
    revocationRegistryDefinitionId: 'mock:uri',
  })

  const credentialObj = W3cCredential.create({
    credentialDefinition,
    credentialDefinitionPrivate,
    credentialOffer,
    credentialRequest,
    attributeRawValues: attributes,
    revocationRegistryId: revocationRegistryDefinitionId,
    revocationStatusList,
    revocationConfiguration: new CredentialRevocationConfig({
      statusList: revocationStatusList,
      registryDefinition: new RevocationRegistryDefinition(revocationRegistryDefinition.handle),
      registryDefinitionPrivate: new RevocationRegistryDefinitionPrivate(revocationRegistryDefinitionPrivate.handle),
      registryIndex: 9,
    }),
  })

  const w3cJsonLdCredential = JsonTransformer.fromJSON(credentialObj.toJson(), W3cJsonLdVerifiableCredential)

  const credentialInfo: AnonCredsCredentialInfo = {
    attributes,
    credentialDefinitionId,
    credentialId,
    schemaId,
    methodName: 'inMemory',
    credentialRevocationId: null,
    revocationRegistryId: null,
  }
  const returnObj = {
    credential: w3cJsonLdCredential,
    credentialInfo,
    revocationRegistryDefinition,
    tailsPath,
    credentialRequestMetadata,
  }

  credentialObj.handle.clear()
  credentialOffer.handle.clear()
  credentialRequest.handle.clear()
  revocationRegistryDefinitionPrivate.clear()
  revocationStatusList.handle.clear()

  return returnObj
}

export function createRevocationRegistryDefinition(options: {
  credentialDefinitionId: string
  credentialDefinition: Record<string, unknown>
}) {
  const { credentialDefinitionId, credentialDefinition } = options
  const { revocationRegistryDefinition, revocationRegistryDefinitionPrivate } =
    anoncreds.createRevocationRegistryDefinition({
      credentialDefinitionId,
      credentialDefinition: CredentialDefinition.fromJson(credentialDefinition).handle,
      issuerId: credentialDefinition.issuerId as string,
      tag: 'some_tag',
      revocationRegistryType: 'CL_ACCUM',
      maximumCredentialNumber: 10,
    })

  const tailsPath = anoncreds.revocationRegistryDefinitionGetAttribute({
    objectHandle: revocationRegistryDefinition,
    name: 'tails_location',
  })

  return { revocationRegistryDefinition, revocationRegistryDefinitionPrivate, tailsPath }
}<|MERGE_RESOLUTION|>--- conflicted
+++ resolved
@@ -1,20 +1,11 @@
-<<<<<<< HEAD
-import type { JsonObject } from '@hyperledger/anoncreds-shared'
-=======
 import type {
-  AnonCredsCredential,
   AnonCredsCredentialDefinition,
   AnonCredsCredentialInfo,
   AnonCredsCredentialOffer,
 } from '@credo-ts/anoncreds'
-import type { JsonObject } from '@hyperledger/anoncreds-nodejs'
->>>>>>> 22d5bffc
-
-import {
-  type AnonCredsCredentialDefinition,
-  type AnonCredsCredentialInfo,
-  type AnonCredsCredentialOffer,
-} from '@aries-framework/anoncreds'
+import type { JsonObject } from '@hyperledger/anoncreds-shared'
+
+import {} from '@aries-framework/anoncreds'
 import { JsonTransformer, W3cJsonLdVerifiableCredential } from '@aries-framework/core'
 import {
   CredentialDefinition,
