--- conflicted
+++ resolved
@@ -22,22 +22,8 @@
   AnonCredsRevocationRegistryState,
   AnonCredsSchemaRecord,
   AnonCredsSchemaRepository,
-<<<<<<< HEAD
   AnonCredsVerifierServiceSymbol,
-} from '@aries-framework/anoncreds'
-=======
-  AnonCredsCredentialDefinitionRepository,
-  AnonCredsCredentialDefinitionRecord,
-  AnonCredsCredentialDefinitionPrivateRepository,
-  AnonCredsCredentialDefinitionPrivateRecord,
-  AnonCredsKeyCorrectnessProofRepository,
-  AnonCredsKeyCorrectnessProofRecord,
-  AnonCredsLinkSecretRepository,
-  AnonCredsLinkSecretRecord,
-  AnonCredsProofFormatService,
-  AnonCredsCredentialFormatService,
 } from '@credo-ts/anoncreds'
->>>>>>> 22d5bffc
 import {
   ConsoleLogger,
   CredentialExchangeRecord,
@@ -49,16 +35,12 @@
   InjectionSymbols,
   KeyType,
   ProofExchangeRecord,
-<<<<<<< HEAD
   ProofState,
   SignatureSuiteToken,
   VERIFICATION_METHOD_TYPE_ED25519_VERIFICATION_KEY_2018,
   VERIFICATION_METHOD_TYPE_ED25519_VERIFICATION_KEY_2020,
   W3cCredentialsModuleConfig,
-} from '@aries-framework/core'
-=======
 } from '@credo-ts/core'
->>>>>>> 22d5bffc
 import { Subject } from 'rxjs'
 
 import { InMemoryStorageService } from '../../../tests/InMemoryStorageService'
@@ -399,13 +381,8 @@
     },
     schemaId: schemaState.schemaId,
     credentialDefinitionId: credentialDefinitionState.credentialDefinitionId,
-<<<<<<< HEAD
-    revocationRegistryId: revocable ? revocationRegistryDefinitionId : undefined,
-    credentialRevocationId: revocable ? '1' : undefined,
-=======
     revocationRegistryId: revocable ? revocationRegistryDefinitionId : null,
     credentialRevocationId: revocable ? '1' : null,
->>>>>>> 22d5bffc
     methodName: 'inMemory',
   })
 
