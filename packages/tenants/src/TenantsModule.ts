import type { TenantsModuleConfigOptions } from './TenantsModuleConfig'
<<<<<<< HEAD
import type { Constructor, ModulesMap, DependencyManager, Module, EmptyModuleMap, Update } from '@aries-framework/core'
=======
import type { Constructor, ModulesMap, DependencyManager, Module, EmptyModuleMap } from '@credo-ts/core'
>>>>>>> c9a985ec

import { AgentConfig, InjectionSymbols } from '@credo-ts/core'

import { TenantsApi } from './TenantsApi'
import { TenantsModuleConfig } from './TenantsModuleConfig'
import { TenantAgentContextProvider } from './context/TenantAgentContextProvider'
import { TenantSessionCoordinator } from './context/TenantSessionCoordinator'
import { TenantRepository, TenantRoutingRepository } from './repository'
import { TenantRecordService } from './services'
import { updateTenantsModuleV0_4ToV0_5 } from './updates/0.4-0.5'

export class TenantsModule<AgentModules extends ModulesMap = EmptyModuleMap> implements Module {
  public readonly config: TenantsModuleConfig

  public readonly api: Constructor<TenantsApi<AgentModules>> = TenantsApi

  public constructor(config?: TenantsModuleConfigOptions) {
    this.config = new TenantsModuleConfig(config)
  }

  /**
   * Registers the dependencies of the tenants module on the dependency manager.
   */
  public register(dependencyManager: DependencyManager) {
    // Warn about experimental module
    dependencyManager
      .resolve(AgentConfig)
      .logger.warn(
        "The '@credo-ts/tenants' module is experimental and could have unexpected breaking changes. When using this module, make sure to use strict versions for all @credo-ts packages."
      )

    // Api
    // NOTE: this is a singleton because tenants can't have their own tenants. This makes sure the tenants api is always used in the root agent context.
    dependencyManager.registerSingleton(TenantsApi)

    // Config
    dependencyManager.registerInstance(TenantsModuleConfig, this.config)

    // Services
    dependencyManager.registerSingleton(TenantRecordService)

    // Repositories
    dependencyManager.registerSingleton(TenantRepository)
    dependencyManager.registerSingleton(TenantRoutingRepository)

    dependencyManager.registerSingleton(InjectionSymbols.AgentContextProvider, TenantAgentContextProvider)
    dependencyManager.registerSingleton(TenantSessionCoordinator)
  }

  public updates = [
    {
      fromVersion: '0.4',
      toVersion: '0.5',
      doUpdate: updateTenantsModuleV0_4ToV0_5,
    },
  ] satisfies Update[]
}<|MERGE_RESOLUTION|>--- conflicted
+++ resolved
@@ -1,9 +1,5 @@
 import type { TenantsModuleConfigOptions } from './TenantsModuleConfig'
-<<<<<<< HEAD
-import type { Constructor, ModulesMap, DependencyManager, Module, EmptyModuleMap, Update } from '@aries-framework/core'
-=======
-import type { Constructor, ModulesMap, DependencyManager, Module, EmptyModuleMap } from '@credo-ts/core'
->>>>>>> c9a985ec
+import type { Constructor, ModulesMap, DependencyManager, Module, EmptyModuleMap, Update } from '@credo-ts/core'
 
 import { AgentConfig, InjectionSymbols } from '@credo-ts/core'
 
