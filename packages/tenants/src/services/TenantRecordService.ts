--- conflicted
+++ resolved
@@ -1,11 +1,7 @@
 import type { AgentContext, Key, Query, QueryOptions } from '@credo-ts/core'
 import type { TenantConfig } from '../models/TenantConfig'
 
-<<<<<<< HEAD
 import { UpdateAssistant, injectable, utils } from '@credo-ts/core'
-=======
-import { KeyDerivationMethod, UpdateAssistant, injectable, utils } from '@credo-ts/core'
->>>>>>> e7b59000
 
 import { TenantRecord, TenantRepository, TenantRoutingRecord, TenantRoutingRepository } from '../repository'
 
