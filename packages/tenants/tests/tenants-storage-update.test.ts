--- conflicted
+++ resolved
@@ -2,11 +2,7 @@
 
 import path from 'path'
 import { Agent, CacheModule, InMemoryLruCache, InjectionSymbols, UpdateAssistant } from '@credo-ts/core'
-<<<<<<< HEAD
-import { ConnectionsModule, DidCommModule } from '@credo-ts/didcomm'
-=======
-import { DidCommConnectionsModule } from '@credo-ts/didcomm'
->>>>>>> 494c4997
+import { DidCommConnectionsModule, DidCommModule } from '@credo-ts/didcomm'
 import { agentDependencies } from '@credo-ts/node'
 
 import { AskarModule, AskarMultiWalletDatabaseScheme } from '../../askar/src'
