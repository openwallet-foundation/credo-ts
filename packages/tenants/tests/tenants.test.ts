import type { InitConfig } from '@credo-ts/core'
import type { DidCommModuleConfigOptions } from '@credo-ts/didcomm'
import type { TenantAgent } from '../src/TenantAgent'

import { Agent, CacheModule, InMemoryLruCache } from '@credo-ts/core'
<<<<<<< HEAD
import { DidCommModule, OutOfBandRecord } from '@credo-ts/didcomm'
=======
import {
  DidCommConnectionsModule,
  DidCommMessagePickupModule,
  DidCommModule,
  DidCommOutOfBandModule,
  DidCommOutOfBandRecord,
} from '@credo-ts/didcomm'
>>>>>>> 494c4997
import { agentDependencies } from '@credo-ts/node'

import { askar } from '@openwallet-foundation/askar-nodejs'
import { InMemoryWalletModule } from '../../../tests/InMemoryWalletModule'
import { SubjectInboundTransport } from '../../../tests/transport/SubjectInboundTransport'
import { SubjectOutboundTransport } from '../../../tests/transport/SubjectOutboundTransport'
import { AskarModule } from '../../askar/src'
import { getAskarStoreConfig, testLogger } from '../../core/tests'
import { TenantsModule } from '../src'

const agent1Config: InitConfig = {
  logger: testLogger,
}

const agent1DidcommConfig: DidCommModuleConfigOptions = {
  endpoints: ['rxjs:tenant-agent1'],
}

const agent2Config: InitConfig = {
  logger: testLogger,
}

const agent2DidcommConfig: DidCommModuleConfigOptions = {
  endpoints: ['rxjs:tenant-agent2'],
}

const getTenantsAgentModules = (didcommConfig: DidCommModuleConfigOptions) =>
  ({
<<<<<<< HEAD
    didcomm: new DidCommModule({
      ...didcommConfig,
      connections: {
        autoAcceptConnections: true,
      },
=======
    didcomm: new DidCommModule(didcommConfig),
    oob: new DidCommOutOfBandModule(),
    messagePickup: new DidCommMessagePickupModule(),
    tenants: new TenantsModule(),
    inMemory: new InMemoryWalletModule({ enableKms: false }),
    connections: new DidCommConnectionsModule({
      autoAcceptConnections: true,
>>>>>>> 494c4997
    }),
    inMemory: new InMemoryWalletModule({ enableKms: false }),
    cache: new CacheModule({
      cache: new InMemoryLruCache({ limit: 500 }),
    }),
  }) as const

// Create multi-tenant agents
const agent1 = new Agent({
  config: agent1Config,
  modules: {
    ...getTenantsAgentModules(agent1DidcommConfig),
    tenants: new TenantsModule<ReturnType<typeof getTenantsAgentModules>>(),
    askar: new AskarModule({
      enableStorage: false,
      askar,
      store: getAskarStoreConfig('tenants.test.ts', { inMemory: false }),
    }),
  },
  dependencies: agentDependencies,
})

const agent2 = new Agent({
  config: agent2Config,
  modules: {
    ...getTenantsAgentModules(agent2DidcommConfig),
    tenants: new TenantsModule<ReturnType<typeof getTenantsAgentModules>>(),
    askar: new AskarModule({
      enableStorage: false,
      askar,
      store: getAskarStoreConfig('tenants.test.ts', { inMemory: false }),
    }),
  },
  dependencies: agentDependencies,
})

// Register inbound and outbound transports (so we can communicate with ourselves)
const agent1InboundTransport = new SubjectInboundTransport()
const agent2InboundTransport = new SubjectInboundTransport()

agent1.modules.didcomm.registerInboundTransport(agent1InboundTransport)
agent2.modules.didcomm.registerInboundTransport(agent2InboundTransport)

agent1.modules.didcomm.registerOutboundTransport(
  new SubjectOutboundTransport({
    'rxjs:tenant-agent1': agent1InboundTransport.ourSubject,
    'rxjs:tenant-agent2': agent2InboundTransport.ourSubject,
  })
)
agent2.modules.didcomm.registerOutboundTransport(
  new SubjectOutboundTransport({
    'rxjs:tenant-agent1': agent1InboundTransport.ourSubject,
    'rxjs:tenant-agent2': agent2InboundTransport.ourSubject,
  })
)

describe('Tenants E2E', () => {
  beforeAll(async () => {
    await agent1.initialize()
    await agent2.initialize()
  })

  afterAll(async () => {
    await agent1.shutdown()
    await agent2.shutdown()
  })

  test('create get, find by label, and delete a tenant', async () => {
    // Create tenant
    let tenantRecord1 = await agent1.modules.tenants.createTenant({
      config: {
        label: 'Tenant 1',
      },
    })

    // Retrieve tenant record from storage
    tenantRecord1 = await agent1.modules.tenants.getTenantById(tenantRecord1.id)

    const tenantRecordsByLabel = await agent1.modules.tenants.findTenantsByLabel('Tenant 1')
    expect(tenantRecordsByLabel.length).toBe(1)
    expect(tenantRecordsByLabel[0].id).toBe(tenantRecord1.id)

    // Get tenant agent
    const tenantAgent = await agent1.modules.tenants.getTenantAgent({
      tenantId: tenantRecord1.id,
    })
    await tenantAgent.endSession()

    // Create session but do not close it yet
    const tenantAgent1 = await agent1.modules.tenants.getTenantAgent({
      tenantId: tenantRecord1.id,
    })

    // Delete tenant agent
    await agent1.modules.tenants.deleteTenantById(tenantRecord1.id)

    // Should not be able to use the session anymore
    await expect(tenantAgent1.dids.getCreatedDids({})).rejects.toThrow(
      `Storage for agent context ${tenantAgent1.context.contextCorrelationId} does not exist`
    )

    // Can not get tenant agent again
    await expect(agent1.modules.tenants.getTenantAgent({ tenantId: tenantRecord1.id })).rejects.toThrow(
      `TenantRecord: record with id ${tenantRecord1.id} not found.`
    )
  })

  test('withTenantAgent returns value from callback', async () => {
    const tenantRecord = await agent1.modules.tenants.createTenant({
      config: {
        label: 'Tenant 2',
      },
    })

    const result = await agent1.modules.tenants.withTenantAgent({ tenantId: tenantRecord.id }, async () => {
      return {
        hello: 'world',
      }
    })

    expect(result).toEqual({ hello: 'world' })
  })

  test('create a connection between two tenants within the same agent', async () => {
    // Create tenants
    const tenantRecord1 = await agent1.modules.tenants.createTenant({
      config: {
        label: 'Tenant 1',
      },
    })
    const tenantRecord2 = await agent1.modules.tenants.createTenant({
      config: {
        label: 'Tenant 2',
      },
    })

    const tenantAgent1 = (await agent1.modules.tenants.getTenantAgent({
      tenantId: tenantRecord1.id,
    })) as TenantAgent<ReturnType<typeof getTenantsAgentModules>>

    const tenantAgent2 = (await agent1.modules.tenants.getTenantAgent({
      tenantId: tenantRecord2.id,
    })) as TenantAgent<ReturnType<typeof getTenantsAgentModules>>

    // Create and receive oob invitation in scope of tenants
    const outOfBandRecord = await tenantAgent1.didcomm.oob.createInvitation()
    const { connectionRecord: tenant2ConnectionRecord } = await tenantAgent2.didcomm.oob.receiveInvitation(
      outOfBandRecord.outOfBandInvitation,
      {
        label: 'Tenant 2',
      }
    )

    // Retrieve all oob records for the base and tenant agent, only the
    // tenant agent should have a record.
    const baseAgentOutOfBandRecords = await agent1.didcomm.oob.getAll()
    const tenantAgent1OutOfBandRecords = await tenantAgent1.didcomm.oob.getAll()
    const tenantAgent2OutOfBandRecords = await tenantAgent2.didcomm.oob.getAll()

    expect(baseAgentOutOfBandRecords.length).toBe(0)
    expect(tenantAgent1OutOfBandRecords.length).toBe(1)
    expect(tenantAgent2OutOfBandRecords.length).toBe(1)

    if (!tenant2ConnectionRecord) throw new Error('Receive invitation did not return connection record')
    await tenantAgent2.didcomm.connections.returnWhenIsConnected(tenant2ConnectionRecord.id)

    // Find the connection record for the created oob invitation
    const [connectionRecord] = await tenantAgent1.didcomm.connections.findAllByOutOfBandId(outOfBandRecord.id)
    await tenantAgent1.didcomm.connections.returnWhenIsConnected(connectionRecord.id)

    await tenantAgent1.endSession()
    await tenantAgent2.endSession()

    // Delete tenants (will also delete wallets)
    await agent1.modules.tenants.deleteTenantById(tenantAgent1.context.contextCorrelationId.replace('tenant-', ''))
    await agent1.modules.tenants.deleteTenantById(tenantAgent2.context.contextCorrelationId.replace('tenant-', ''))
  })

  test('create a connection between two tenants within different agents', async () => {
    // Create tenants
    const tenantRecord1 = await agent1.modules.tenants.createTenant({
      config: {
        label: 'Agent 1 Tenant 1',
      },
    })
    const tenantAgent1 = (await agent1.modules.tenants.getTenantAgent({
      tenantId: tenantRecord1.id,
    })) as TenantAgent<ReturnType<typeof getTenantsAgentModules>>

    const tenantRecord2 = await agent2.modules.tenants.createTenant({
      config: {
        label: 'Agent 2 Tenant 1',
      },
    })
    const tenantAgent2 = (await agent2.modules.tenants.getTenantAgent({
      tenantId: tenantRecord2.id,
    })) as TenantAgent<ReturnType<typeof getTenantsAgentModules>>

    // Create and receive oob invitation in scope of tenants
    const outOfBandRecord = await tenantAgent1.didcomm.oob.createInvitation()
    const { connectionRecord: tenant2ConnectionRecord } = await tenantAgent2.didcomm.oob.receiveInvitation(
      outOfBandRecord.outOfBandInvitation,
      {
        label: 'Agent 2 Tenant 1',
      }
    )

    if (!tenant2ConnectionRecord) throw new Error('Receive invitation did not return connection record')
    await tenantAgent2.didcomm.connections.returnWhenIsConnected(tenant2ConnectionRecord.id)

    // Find the connection record for the created oob invitation
    const [connectionRecord] = await tenantAgent1.didcomm.connections.findAllByOutOfBandId(outOfBandRecord.id)
    await tenantAgent1.didcomm.connections.returnWhenIsConnected(connectionRecord.id)

    await tenantAgent1.endSession()
    await tenantAgent2.endSession()

    // Delete tenants (will also delete wallets)
    await agent1.modules.tenants.deleteTenantById(tenantRecord1.id)
    await agent2.modules.tenants.deleteTenantById(tenantRecord2.id)
  })

  test('perform actions within the callback of withTenantAgent', async () => {
    const tenantRecord = await agent1.modules.tenants.createTenant({
      config: {
        label: 'Agent 1 Tenant 1',
      },
    })

    await agent1.modules.tenants.withTenantAgent({ tenantId: tenantRecord.id }, async (tenantAgent) => {
      const outOfBandRecord = await (
        tenantAgent as TenantAgent<ReturnType<typeof getTenantsAgentModules>>
      ).didcomm.oob.createInvitation()

      expect(outOfBandRecord).toBeInstanceOf(DidCommOutOfBandRecord)
      expect(tenantAgent.context.contextCorrelationId).toBe(`tenant-${tenantRecord.id}`)
    })

    await agent1.modules.tenants.deleteTenantById(tenantRecord.id)
  })

  test('fallback middleware for the tenant manager propagated to the tenant', async () => {
    expect(agent1.modules.didcomm.fallbackMessageHandler).toBeUndefined()

    const fallbackFunction = async () => {
      // empty

      return undefined
    }

    agent1.modules.didcomm.setFallbackMessageHandler(fallbackFunction)

    expect(agent1.modules.didcomm.fallbackMessageHandler).toBe(fallbackFunction)

    const tenantRecord = await agent1.modules.tenants.createTenant({
      config: {
        label: 'Agent 1 Tenant 1',
      },
    })

    const tenantAgent = (await agent1.modules.tenants.getTenantAgent({
      tenantId: tenantRecord.id,
    })) as TenantAgent<ReturnType<typeof getTenantsAgentModules>>

    expect(tenantAgent.modules.didcomm.fallbackMessageHandler).toBe(fallbackFunction)

    await tenantAgent.endSession()
  })
})<|MERGE_RESOLUTION|>--- conflicted
+++ resolved
@@ -3,9 +3,6 @@
 import type { TenantAgent } from '../src/TenantAgent'
 
 import { Agent, CacheModule, InMemoryLruCache } from '@credo-ts/core'
-<<<<<<< HEAD
-import { DidCommModule, OutOfBandRecord } from '@credo-ts/didcomm'
-=======
 import {
   DidCommConnectionsModule,
   DidCommMessagePickupModule,
@@ -13,7 +10,6 @@
   DidCommOutOfBandModule,
   DidCommOutOfBandRecord,
 } from '@credo-ts/didcomm'
->>>>>>> 494c4997
 import { agentDependencies } from '@credo-ts/node'
 
 import { askar } from '@openwallet-foundation/askar-nodejs'
@@ -42,21 +38,12 @@
 
 const getTenantsAgentModules = (didcommConfig: DidCommModuleConfigOptions) =>
   ({
-<<<<<<< HEAD
-    didcomm: new DidCommModule({
-      ...didcommConfig,
-      connections: {
-        autoAcceptConnections: true,
-      },
-=======
     didcomm: new DidCommModule(didcommConfig),
     oob: new DidCommOutOfBandModule(),
     messagePickup: new DidCommMessagePickupModule(),
     tenants: new TenantsModule(),
-    inMemory: new InMemoryWalletModule({ enableKms: false }),
     connections: new DidCommConnectionsModule({
       autoAcceptConnections: true,
->>>>>>> 494c4997
     }),
     inMemory: new InMemoryWalletModule({ enableKms: false }),
     cache: new CacheModule({
@@ -97,16 +84,16 @@
 const agent1InboundTransport = new SubjectInboundTransport()
 const agent2InboundTransport = new SubjectInboundTransport()
 
-agent1.modules.didcomm.registerInboundTransport(agent1InboundTransport)
-agent2.modules.didcomm.registerInboundTransport(agent2InboundTransport)
-
-agent1.modules.didcomm.registerOutboundTransport(
+agent1.didcomm.registerInboundTransport(agent1InboundTransport)
+agent2.didcomm.registerInboundTransport(agent2InboundTransport)
+
+agent1.didcomm.registerOutboundTransport(
   new SubjectOutboundTransport({
     'rxjs:tenant-agent1': agent1InboundTransport.ourSubject,
     'rxjs:tenant-agent2': agent2InboundTransport.ourSubject,
   })
 )
-agent2.modules.didcomm.registerOutboundTransport(
+agent2.didcomm.registerOutboundTransport(
   new SubjectOutboundTransport({
     'rxjs:tenant-agent1': agent1InboundTransport.ourSubject,
     'rxjs:tenant-agent2': agent2InboundTransport.ourSubject,
@@ -299,7 +286,7 @@
   })
 
   test('fallback middleware for the tenant manager propagated to the tenant', async () => {
-    expect(agent1.modules.didcomm.fallbackMessageHandler).toBeUndefined()
+    expect(agent1.didcomm.fallbackMessageHandler).toBeUndefined()
 
     const fallbackFunction = async () => {
       // empty
@@ -307,9 +294,9 @@
       return undefined
     }
 
-    agent1.modules.didcomm.setFallbackMessageHandler(fallbackFunction)
-
-    expect(agent1.modules.didcomm.fallbackMessageHandler).toBe(fallbackFunction)
+    agent1.didcomm.setFallbackMessageHandler(fallbackFunction)
+
+    expect(agent1.didcomm.fallbackMessageHandler).toBe(fallbackFunction)
 
     const tenantRecord = await agent1.modules.tenants.createTenant({
       config: {
@@ -321,7 +308,7 @@
       tenantId: tenantRecord.id,
     })) as TenantAgent<ReturnType<typeof getTenantsAgentModules>>
 
-    expect(tenantAgent.modules.didcomm.fallbackMessageHandler).toBe(fallbackFunction)
+    expect(tenantAgent.didcomm.fallbackMessageHandler).toBe(fallbackFunction)
 
     await tenantAgent.endSession()
   })
