{
  "name": "@aries-framework/sd-jwt-vc",
  "main": "build/index",
  "types": "build/index",
  "version": "0.4.2",
  "files": [
    "build"
  ],
  "license": "Apache-2.0",
  "publishConfig": {
    "access": "public"
  },
  "homepage": "https://github.com/hyperledger/aries-framework-javascript/tree/main/packages/sd-jwt-vc",
  "repository": {
    "type": "git",
    "url": "https://github.com/hyperledger/aries-framework-javascript",
    "directory": "packages/sd-jwt-vc"
  },
  "scripts": {
    "build": "yarn run clean && yarn run compile",
    "clean": "rimraf ./build",
    "compile": "tsc -p tsconfig.build.json",
    "prepublishOnly": "yarn run build",
    "test": "jest"
  },
  "dependencies": {
    "@aries-framework/askar": "^0.4.2",
    "@aries-framework/core": "^0.4.2",
    "class-transformer": "0.5.1",
    "class-validator": "0.14.0",
    "@sd-jwt/core": "0.1.2-alpha.0"
  },
  "devDependencies": {
<<<<<<< HEAD
    "@aries-framework/node": "^0.4.2",
    "@hyperledger/aries-askar-nodejs": "^0.2.0-dev.1",
=======
    "@hyperledger/aries-askar-nodejs": "^0.2.0-dev.5",
>>>>>>> 1d333770
    "reflect-metadata": "^0.1.13",
    "rimraf": "^4.4.0",
    "typescript": "~4.9.5"
  }
}<|MERGE_RESOLUTION|>--- conflicted
+++ resolved
@@ -31,12 +31,8 @@
     "@sd-jwt/core": "0.1.2-alpha.0"
   },
   "devDependencies": {
-<<<<<<< HEAD
     "@aries-framework/node": "^0.4.2",
-    "@hyperledger/aries-askar-nodejs": "^0.2.0-dev.1",
-=======
     "@hyperledger/aries-askar-nodejs": "^0.2.0-dev.5",
->>>>>>> 1d333770
     "reflect-metadata": "^0.1.13",
     "rimraf": "^4.4.0",
     "typescript": "~4.9.5"
