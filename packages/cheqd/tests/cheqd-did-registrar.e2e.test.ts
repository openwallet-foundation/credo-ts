import type { CheqdDidCreateOptions } from '../src'
import type { DidDocument } from '@credo-ts/core'

import {
  DidDocumentBuilder,
  getEd25519VerificationKey2018,
  getJsonWebKey2020,
  KeyType,
  utils,
  Agent,
  TypedArrayEncoder,
} from '@credo-ts/core'
import { generateKeyPairFromSeed } from '@stablelib/ed25519'

import { getInMemoryAgentOptions } from '../../core/tests/helpers'

import { validService } from './setup'
import { cheqdPayerSeeds, getCheqdModules } from './setupCheqdModule'

const agentOptions = getInMemoryAgentOptions('Faber Dids Registrar', {}, getCheqdModules(cheqdPayerSeeds[0]))

describe('Cheqd DID registrar', () => {
  let agent: Agent<ReturnType<typeof getCheqdModules>>

  beforeAll(async () => {
    agent = new Agent(agentOptions)
    await agent.initialize()
  })

  afterAll(async () => {
    await agent.shutdown()
    await agent.wallet.delete()
  })

  it('should create a did:cheqd did', async () => {
    // Generate a seed and the cheqd did. This allows us to create a new did every time
    // but still check if the created output document is as expected.
    const privateKey = TypedArrayEncoder.fromString(
      Array(32 + 1)
        .join((Math.random().toString(36) + '00000000000000000').slice(2, 18))
        .slice(0, 32)
    )
    const publicKeyEd25519 = generateKeyPairFromSeed(privateKey).publicKey
    const ed25519PublicKeyBase58 = TypedArrayEncoder.toBase58(publicKeyEd25519)
    const did = await agent.dids.create<CheqdDidCreateOptions>({
      method: 'cheqd',
      secret: {
        verificationMethod: {
          id: 'key-1',
          type: 'Ed25519VerificationKey2018',
          privateKey,
        },
      },
      options: {
        network: 'testnet',
        methodSpecificIdAlgo: 'base58btc',
      },
    })
    expect(did).toMatchObject({
      didState: {
        state: 'finished',
        didDocument: {
          verificationMethod: [
            {
              type: 'Ed25519VerificationKey2018',
              publicKeyBase58: ed25519PublicKeyBase58,
            },
          ],
        },
      },
    })
  })

  it('should create a did:cheqd using Ed25519VerificationKey2020', async () => {
    const did = await agent.dids.create<CheqdDidCreateOptions>({
      method: 'cheqd',
      secret: {
        verificationMethod: {
          id: 'key-1',
          type: 'Ed25519VerificationKey2020',
        },
      },
      options: {
        network: 'testnet',
        methodSpecificIdAlgo: 'uuid',
      },
    })
    expect(did.didState).toMatchObject({ state: 'finished' })
  })

  it('should create a did:cheqd using JsonWebKey2020', async () => {
    const createResult = await agent.dids.create<CheqdDidCreateOptions>({
      method: 'cheqd',
      secret: {
        verificationMethod: {
          id: 'key-11',
          type: 'JsonWebKey2020',
        },
      },
      options: {
        network: 'testnet',
        methodSpecificIdAlgo: 'base58btc',
      },
    })

    expect(createResult).toMatchObject({
      didState: {
        state: 'finished',
        didDocument: {
          verificationMethod: [{ type: 'JsonWebKey2020' }],
        },
      },
    })
    expect(createResult.didState.did).toBeDefined()
    const did = createResult.didState.did as string
    const didDocument = createResult.didState.didDocument as DidDocument
    didDocument.service = [validService(did)]

    const updateResult = await agent.dids.update({
      did,
      didDocument,
    })
    expect(updateResult).toMatchObject({
      didState: {
        state: 'finished',
        didDocument,
      },
    })
    expect(updateResult.didState.didDocument?.toJSON()).toMatchObject(didDocument.toJSON())
    const deactivateResult = await agent.dids.deactivate({ did })
    expect(deactivateResult.didState.didDocument?.toJSON()).toMatchObject(didDocument.toJSON())
    expect(deactivateResult.didState.state).toEqual('finished')

    const resolvedDocument = await agent.dids.resolve(did, {
      useLocalCreatedDidRecord: false,
    })
    expect(resolvedDocument.didDocumentMetadata.deactivated).toBe(true)
  })

  it('should create a did:cheqd did using custom did document containing Ed25519 key', async () => {
    const did = `did:cheqd:testnet:${utils.uuid()}`

    const ed25519Key = await agent.wallet.createKey({
      keyType: KeyType.Ed25519,
    })

    const createResult = await agent.dids.create<CheqdDidCreateOptions>({
      method: 'cheqd',
      didDocument: new DidDocumentBuilder(did)
<<<<<<< HEAD
=======
        .addContext(SECURITY_JWS_CONTEXT_URL)
        .addController(did)
        .addAuthentication(`${did}#${ed25519Key.fingerprint}`)
>>>>>>> 50e4cc91
        .addVerificationMethod(
          getEd25519VerificationKey2018({
            key: ed25519Key,
            controller: did,
            id: `${did}#${ed25519Key.fingerprint}`,
          })
        )
        .build(),
    })

    expect(createResult).toMatchObject({
      didState: {
        state: 'finished',
      },
    })

    expect(createResult.didState.didDocument?.toJSON()).toMatchObject({
      '@context': [
        'https://w3id.org/did/v1',
        'https://w3id.org/security/suites/ed25519-2018/v1',
        'https://www.w3.org/ns/did/v1',
      ],
      verificationMethod: [
        {
          controller: did,
          type: 'Ed25519VerificationKey2018',
          publicKeyBase58: ed25519Key.publicKeyBase58,
        },
      ],
    })
  })

  it('should create a did:cheqd did using custom did document containing P256 key', async () => {
    const did = `did:cheqd:testnet:${utils.uuid()}`

    const p256Key = await agent.wallet.createKey({
      keyType: KeyType.P256,
    })

    const createResult = await agent.dids.create<CheqdDidCreateOptions>({
      method: 'cheqd',
      didDocument: new DidDocumentBuilder(did)
<<<<<<< HEAD
=======
        .addContext(SECURITY_JWS_CONTEXT_URL)
        .addController(did)
        .addAuthentication(`${did}#${p256Key.fingerprint}`)
>>>>>>> 50e4cc91
        .addVerificationMethod(
          getJsonWebKey2020({
            did,
            key: p256Key,
            verificationMethodId: `${did}#${p256Key.fingerprint}`,
          })
        )
        .build(),
    })

    // FIXME: the ES256 signature generated by Credo is invalid for Cheqd
    // need to dive deeper into it, but for now adding a failing test so we can fix it in the future
    expect(createResult).toMatchObject({
      didState: {
        state: 'failed',
      },
    })
  })
})<|MERGE_RESOLUTION|>--- conflicted
+++ resolved
@@ -147,12 +147,8 @@
     const createResult = await agent.dids.create<CheqdDidCreateOptions>({
       method: 'cheqd',
       didDocument: new DidDocumentBuilder(did)
-<<<<<<< HEAD
-=======
-        .addContext(SECURITY_JWS_CONTEXT_URL)
         .addController(did)
         .addAuthentication(`${did}#${ed25519Key.fingerprint}`)
->>>>>>> 50e4cc91
         .addVerificationMethod(
           getEd25519VerificationKey2018({
             key: ed25519Key,
@@ -195,12 +191,8 @@
     const createResult = await agent.dids.create<CheqdDidCreateOptions>({
       method: 'cheqd',
       didDocument: new DidDocumentBuilder(did)
-<<<<<<< HEAD
-=======
-        .addContext(SECURITY_JWS_CONTEXT_URL)
         .addController(did)
         .addAuthentication(`${did}#${p256Key.fingerprint}`)
->>>>>>> 50e4cc91
         .addVerificationMethod(
           getJsonWebKey2020({
             did,
