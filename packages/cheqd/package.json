{
  "name": "@credo-ts/cheqd",
  "main": "src/index",
  "types": "src/index",
  "version": "0.5.13",
  "files": [
    "build"
  ],
  "license": "Apache-2.0",
  "publishConfig": {
    "main": "build/index",
    "types": "build/index",
    "access": "public"
  },
  "homepage": "https://github.com/openwallet-foundation/credo-ts/tree/main/packages/cheqd",
  "repository": {
    "type": "git",
    "url": "https://github.com/openwallet-foundation/credo-ts",
    "directory": "packages/cheqd"
  },
  "scripts": {
    "build": "pnpm run clean && pnpm run compile",
    "clean": "rimraf ./build",
    "compile": "tsc -p tsconfig.build.json",
    "prepublishOnly": "pnpm run build",
    "test": "jest"
  },
  "dependencies": {
<<<<<<< HEAD
    "@cheqd/sdk": "2.6.0",
=======
    "@cheqd/sdk": "2.5.1",
>>>>>>> 9cc82a10
    "@cheqd/ts-proto": "~2.3.2",
    "@cosmjs/crypto": "~0.30.0",
    "@cosmjs/proto-signing": "~0.30.0",
    "@cosmjs/stargate": "~0.30.0",
    "@credo-ts/anoncreds": "workspace:*",
    "@credo-ts/core": "workspace:*",
    "@stablelib/ed25519": "^1.0.3",
    "class-transformer": "^0.5.1",
    "class-validator": "0.14.1",
    "rxjs": "^7.8.0",
    "tsyringe": "^4.8.0"
  },
  "devDependencies": {
    "rimraf": "^4.0.7",
    "typescript": "~5.5.2"
  }
}<|MERGE_RESOLUTION|>--- conflicted
+++ resolved
@@ -26,12 +26,8 @@
     "test": "jest"
   },
   "dependencies": {
-<<<<<<< HEAD
-    "@cheqd/sdk": "2.6.0",
-=======
-    "@cheqd/sdk": "2.5.1",
->>>>>>> 9cc82a10
-    "@cheqd/ts-proto": "~2.3.2",
+    "@cheqd/sdk": "~2.6.0",
+    "@cheqd/ts-proto": "~2.4.0",
     "@cosmjs/crypto": "~0.30.0",
     "@cosmjs/proto-signing": "~0.30.0",
     "@cosmjs/stargate": "~0.30.0",
