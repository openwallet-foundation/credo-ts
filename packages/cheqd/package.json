{
  "name": "@credo-ts/cheqd",
  "main": "build/index",
  "types": "build/index",
  "version": "0.4.2",
  "files": [
    "build"
  ],
  "license": "Apache-2.0",
  "publishConfig": {
    "access": "public"
  },
  "homepage": "https://github.com/openwallet-foundation/credo-ts/tree/main/packages/cheqd",
  "repository": {
    "type": "git",
    "url": "https://github.com/openwallet-foundation/credo-ts",
    "directory": "packages/cheqd"
  },
  "scripts": {
    "build": "yarn run clean && yarn run compile",
    "clean": "rimraf ./build",
    "compile": "tsc -p tsconfig.build.json",
    "prepublishOnly": "yarn run build",
    "test": "jest"
  },
  "dependencies": {
    "@credo-ts/anoncreds": "0.4.2",
    "@credo-ts/core": "0.4.2",
    "@cheqd/sdk": "cjs",
    "@cheqd/ts-proto": "cjs",
    "@cosmjs/crypto": "^0.29.5",
    "@cosmjs/proto-signing": "^0.31.0",
    "@stablelib/ed25519": "^1.0.3",
    "class-transformer": "^0.5.1",
    "class-validator": "^0.14.0",
    "rxjs": "^7.2.0",
    "tsyringe": "^4.8.0"
  },
  "devDependencies": {
<<<<<<< HEAD
=======
    "@credo-ts/indy-sdk": "0.4.2",
    "@types/indy-sdk": "*",
>>>>>>> 6f088673
    "rimraf": "^4.0.7",
    "typescript": "~4.9.4"
  }
}<|MERGE_RESOLUTION|>--- conflicted
+++ resolved
@@ -37,11 +37,6 @@
     "tsyringe": "^4.8.0"
   },
   "devDependencies": {
-<<<<<<< HEAD
-=======
-    "@credo-ts/indy-sdk": "0.4.2",
-    "@types/indy-sdk": "*",
->>>>>>> 6f088673
     "rimraf": "^4.0.7",
     "typescript": "~4.9.4"
   }
