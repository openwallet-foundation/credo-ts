import type { AbstractCheqdSDKModule, CheqdSDK, DIDDocument, DidStdFee } from '@cheqd/sdk'
import type { QueryAllDidDocVersionsMetadataResponse, SignInfo } from '@cheqd/ts-proto/cheqd/did/v2'
import type { MsgCreateResourcePayload } from '@cheqd/ts-proto/cheqd/resource/v2'
import type { DirectSecp256k1HdWallet, DirectSecp256k1Wallet } from '@cosmjs/proto-signing'
import type { DidDocumentMetadata } from '@credo-ts/core'

<<<<<<< HEAD
import { createCheqdSDK, DIDModule, ResourceModule, CheqdNetwork, FeemarketModule } from '@cheqd/sdk'
import { CredoError, inject, injectable, InjectionSymbols, Logger } from '@credo-ts/core'
=======
import { CheqdNetwork, DIDModule, ResourceModule, createCheqdSDK } from '@cheqd/sdk'
import { CredoError, InjectionSymbols, Logger, inject, injectable } from '@credo-ts/core'
>>>>>>> 9df09fa5

import { CheqdModuleConfig } from '../CheqdModuleConfig'
import { parseCheqdDid } from '../anoncreds/utils/identifiers'
import { getCosmosPayerWallet } from '../dids/didCheqdUtil'

export interface ICheqdLedgerConfig {
  network: string
  rpcUrl: string
  readonly cosmosPayerWallet: Promise<DirectSecp256k1HdWallet | DirectSecp256k1Wallet>
  sdk?: Promise<CheqdSDK>
}

export enum DefaultRPCUrl {
  Mainnet = 'https://rpc.cheqd.net',
  Testnet = 'https://rpc.cheqd.network',
}

@injectable()
export class CheqdLedgerService {
  private networks: ICheqdLedgerConfig[]
  private logger: Logger

  public constructor(cheqdSdkModuleConfig: CheqdModuleConfig, @inject(InjectionSymbols.Logger) logger: Logger) {
    this.logger = logger
    this.networks = cheqdSdkModuleConfig.networks.map((config) => {
      const { network, rpcUrl, cosmosPayerSeed } = config
      return {
        network,
        rpcUrl: rpcUrl ? rpcUrl : network === CheqdNetwork.Mainnet ? DefaultRPCUrl.Mainnet : DefaultRPCUrl.Testnet,
        cosmosPayerWallet: getCosmosPayerWallet(cosmosPayerSeed),
      }
    })
  }

  public async connect() {
    for (const network of this.networks) {
      if (!network.sdk) {
        await this.initializeSdkForNetwork(network)
      } else {
        this.logger.debug(`Not connecting to network ${network} as SDK already initialized`)
      }
    }
  }

  private async getSdk(did: string) {
    const parsedDid = parseCheqdDid(did)
    if (!parsedDid) {
      throw new Error('Invalid DID')
    }
    if (this.networks.length === 0) {
      throw new Error('No cheqd networks configured')
    }

    const network = this.networks.find((network) => network.network === parsedDid.network)
    if (!network) {
      throw new Error(`Network ${network} not found in cheqd networks configuration`)
    }

    if (!network.sdk) {
      const sdk = await this.initializeSdkForNetwork(network)
      if (!sdk) throw new Error(`Cheqd SDK not initialized for network ${parsedDid.network}`)
      return sdk
    }

    try {
      const sdk = await network.sdk
      return sdk
    } catch (error) {
      throw new Error(`Error initializing cheqd sdk for network ${parsedDid.network}: ${error.message}`)
    }
  }

  private async initializeSdkForNetwork(network: ICheqdLedgerConfig) {
    try {
      // Initialize cheqd sdk with promise
      network.sdk = createCheqdSDK({
        modules: [
          FeemarketModule as unknown as AbstractCheqdSDKModule,
          DIDModule as unknown as AbstractCheqdSDKModule,
          ResourceModule as unknown as AbstractCheqdSDKModule,
        ],
        rpcUrl: network.rpcUrl,
        wallet: await network.cosmosPayerWallet.catch((error) => {
          throw new CredoError(`Error initializing cosmos payer wallet: ${error.message}`, { cause: error })
        }),
      })

      return await network.sdk
    } catch (error) {
      this.logger.error(
        `Skipping connection for network ${network.network} in cheqd sdk due to error in initialization: ${error.message}`
      )
      network.sdk = undefined
      return undefined
    }
  }

  public async create(
    didPayload: DIDDocument,
    signInputs: SignInfo[],
    versionId?: string | undefined,
    fee?: DidStdFee
  ) {
    const sdk = await this.getSdk(didPayload.id)
    return sdk.createDidDocTx(signInputs, didPayload, '', fee, undefined, versionId)
  }

  public async update(
    didPayload: DIDDocument,
    signInputs: SignInfo[],
    versionId?: string | undefined,
    fee?: DidStdFee
  ) {
    const sdk = await this.getSdk(didPayload.id)
    return sdk.updateDidDocTx(signInputs, didPayload, '', fee, undefined, versionId)
  }

  public async deactivate(
    didPayload: DIDDocument,
    signInputs: SignInfo[],
    versionId?: string | undefined,
    fee?: DidStdFee
  ) {
    const sdk = await this.getSdk(didPayload.id)
    return sdk.deactivateDidDocTx(signInputs, didPayload, '', fee, undefined, versionId)
  }

  public async resolve(did: string, version?: string) {
    const sdk = await this.getSdk(did)
    return version ? sdk.queryDidDocVersion(did, version) : sdk.queryDidDoc(did)
  }

  public async resolveMetadata(did: string): Promise<{
    didDocumentVersionsMetadata: DidDocumentMetadata[]
    pagination: QueryAllDidDocVersionsMetadataResponse['pagination']
  }> {
    const sdk = await this.getSdk(did)
    return sdk.queryAllDidDocVersionsMetadata(did)
  }

  public async createResource(
    did: string,
    resourcePayload: Partial<MsgCreateResourcePayload>,
    signInputs: SignInfo[],
    fee?: DidStdFee
  ) {
    const sdk = await this.getSdk(did)
    return sdk.createLinkedResourceTx(signInputs, resourcePayload, '', fee, undefined)
  }

  public async resolveResource(did: string, collectionId: string, resourceId: string) {
    const sdk = await this.getSdk(did)
    return sdk.queryLinkedResource(collectionId, resourceId)
  }

  public async resolveCollectionResources(did: string, collectionId: string) {
    const sdk = await this.getSdk(did)
    return sdk.queryLinkedResources(collectionId)
  }

  public async resolveResourceMetadata(did: string, collectionId: string, resourceId: string) {
    const sdk = await this.getSdk(did)
    return sdk.queryLinkedResourceMetadata(collectionId, resourceId)
  }
}<|MERGE_RESOLUTION|>--- conflicted
+++ resolved
@@ -4,13 +4,8 @@
 import type { DirectSecp256k1HdWallet, DirectSecp256k1Wallet } from '@cosmjs/proto-signing'
 import type { DidDocumentMetadata } from '@credo-ts/core'
 
-<<<<<<< HEAD
-import { createCheqdSDK, DIDModule, ResourceModule, CheqdNetwork, FeemarketModule } from '@cheqd/sdk'
-import { CredoError, inject, injectable, InjectionSymbols, Logger } from '@credo-ts/core'
-=======
-import { CheqdNetwork, DIDModule, ResourceModule, createCheqdSDK } from '@cheqd/sdk'
+import { CheqdNetwork, DIDModule, FeemarketModule, ResourceModule, createCheqdSDK } from '@cheqd/sdk'
 import { CredoError, InjectionSymbols, Logger, inject, injectable } from '@credo-ts/core'
->>>>>>> 9df09fa5
 
 import { CheqdModuleConfig } from '../CheqdModuleConfig'
 import { parseCheqdDid } from '../anoncreds/utils/identifiers'
