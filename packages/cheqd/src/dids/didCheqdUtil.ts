<<<<<<< HEAD
import type { CheqdNetwork, DIDDocument, MethodSpecificIdAlgo, TVerificationKey, VerificationMethod } from '@cheqd/sdk'
import type { Metadata } from '@cheqd/ts-proto/cheqd/resource/v2'

=======
import type { CheqdNetwork, DIDDocument, MethodSpecificIdAlgo, TVerificationKey } from '@cheqd/sdk'
>>>>>>> 146e3bd5
import {
  createDidPayload,
  createDidVerificationMethod,
  createVerificationKeys,
  DIDModule,
  VerificationMethods,
} from '@cheqd/sdk'
import { MsgCreateDidDocPayload, MsgDeactivateDidDocPayload } from '@cheqd/ts-proto/cheqd/did/v2'
import type { Metadata } from '@cheqd/ts-proto/cheqd/resource/v2'
import { EnglishMnemonic as _EnglishMnemonic } from '@cosmjs/crypto'
import { DirectSecp256k1HdWallet, DirectSecp256k1Wallet } from '@cosmjs/proto-signing'
import {
  type AnyUint8Array,
  CredoError,
  DidCommV1Service,
  DidDocument,
  JsonEncoder,
  JsonTransformer,
  TypedArrayEncoder,
} from '@credo-ts/core'

export function validateSpecCompliantPayload(didDocument: DidDocument): SpecValidationResult {
  // id is required, validated on both compile and runtime
  if (!didDocument.id && !didDocument.id.startsWith('did:cheqd:')) return { valid: false, error: 'id is required' }

  // verificationMethod is required
  if (!didDocument.verificationMethod) return { valid: false, error: 'verificationMethod is required' }

  // verificationMethod must be an array
  if (!Array.isArray(didDocument.verificationMethod))
    return { valid: false, error: 'verificationMethod must be an array' }

  // verificationMethod must be not be empty
  if (!didDocument.verificationMethod.length) return { valid: false, error: 'verificationMethod must be not be empty' }

  // verificationMethod types must be supported
  const isValidVerificationMethod = didDocument.verificationMethod.every((vm) => {
    switch (vm.type) {
      case VerificationMethods.Ed255192020:
        return vm.publicKeyMultibase != null
      case VerificationMethods.JWK:
        return vm.publicKeyJwk != null
      case VerificationMethods.Ed255192018:
        return vm.publicKeyBase58 != null
      default:
        return false
    }
  })

  if (!isValidVerificationMethod) return { valid: false, error: 'verificationMethod publicKey is Invalid' }

  const isValidService = didDocument.service
    ? didDocument?.service?.every((s) => {
        return s?.serviceEndpoint && s?.id && s?.type
      })
    : true

  if (!isValidService) return { valid: false, error: 'Service is Invalid' }
  return { valid: true } as SpecValidationResult
}

// Create helpers in sdk like MsgCreateDidDocPayload.fromDIDDocument to replace the below
export async function createMsgCreateDidDocPayloadToSign(didPayload: DIDDocument, versionId: string) {
  didPayload.service = didPayload.service?.map((e) => {
    return {
      ...e,
      // For DIDComm V1 services (V2 already supports array), keep serviceEndpoint as string
      // For other services, convert to array if not already
      serviceEndpoint:
        e.type === DidCommV1Service.type
          ? e.serviceEndpoint
          : Array.isArray(e.serviceEndpoint)
            ? e.serviceEndpoint
            : [e.serviceEndpoint],
    }
  })
  const { protobufVerificationMethod, protobufService } = await DIDModule.validateSpecCompliantPayload(didPayload)
  return MsgCreateDidDocPayload.encode(
    MsgCreateDidDocPayload.fromPartial({
      context: <string[]>didPayload?.['@context'],
      id: didPayload.id,
      controller: <string[]>didPayload.controller,
      verificationMethod: protobufVerificationMethod,
      authentication: <string[]>didPayload.authentication,
      assertionMethod: <string[]>didPayload.assertionMethod,
      capabilityInvocation: <string[]>didPayload.capabilityInvocation,
      capabilityDelegation: <string[]>didPayload.capabilityDelegation,
      keyAgreement: <string[]>didPayload.keyAgreement,
      service: protobufService,
      alsoKnownAs: <string[]>didPayload.alsoKnownAs,
      versionId,
    })
  ).finish()
}

export function createMsgDeactivateDidDocPayloadToSign(didPayload: DIDDocument, versionId?: string) {
  return MsgDeactivateDidDocPayload.encode(
    MsgDeactivateDidDocPayload.fromPartial({
      id: didPayload.id,
      versionId,
    })
  ).finish()
}

export type SpecValidationResult = {
  valid: boolean
  error?: string
}

export function generateDidDoc(options: IDidDocOptions) {
  const { verificationMethod, methodSpecificIdAlgo, verificationMethodId, network, publicKey } = options
  const verificationKeys = createVerificationKeys(publicKey, methodSpecificIdAlgo, verificationMethodId, network)
  if (!verificationKeys) {
    throw new Error('Invalid DID options')
  }
  const verificationMethods = createDidVerificationMethod([verificationMethod], [verificationKeys])
  const didPayload = createDidPayload(verificationMethods, [verificationKeys])
  return JsonTransformer.fromJSON(didPayload, DidDocument)
}

export interface IDidDocOptions {
  verificationMethod: VerificationMethods
  verificationMethodId: TVerificationKey<string, number>
  methodSpecificIdAlgo: MethodSpecificIdAlgo
  network: CheqdNetwork
  publicKey: string
}

export function getClosestResourceVersion(resources: Metadata[], date: Date) {
  let minDiff = Number.POSITIVE_INFINITY
  let closest: Metadata | undefined

  // TODO: if the cheqd/sdk returns sorted resources, change this to binary search
  for (const resource of resources) {
    if (!resource.created) throw new CredoError("Missing required property 'created' on resource")

    // NOTE: The date passed in is based on seconds, while we compare with milliseconds
    // this results in invalid results due to the precision being lost. So we floor the result
    // allowing for some leeway in time differences
    const resourceCreatedAt = new Date(Math.floor(resource.created.getTime() / 1000) * 1000)

    if (resourceCreatedAt.getTime() <= date.getTime()) {
      const diff = date.getTime() - resourceCreatedAt.getTime()

      if (diff < minDiff) {
        closest = resource
        minDiff = diff
      }
    }
  }

  return closest
}

export function filterResourcesByNameAndType(resources: Metadata[], name: string, type: string) {
  return resources.filter((resource) => resource.name === name && resource.resourceType === type)
}

export async function renderResourceData(data: AnyUint8Array, mimeType: string) {
  if (mimeType === 'application/json') {
    return await JsonEncoder.fromBuffer(data)
  }
  if (mimeType === 'text/plain') {
    return TypedArrayEncoder.toUtf8String(data)
  }
  return TypedArrayEncoder.toBase64URL(data)
}

export class EnglishMnemonic extends _EnglishMnemonic {
  public static readonly _mnemonicMatcher = /^[a-z]+( [a-z]+)*$/
}

export function getCosmosPayerWallet(cosmosPayerSeed?: string) {
  if (!cosmosPayerSeed || cosmosPayerSeed === '') {
    return DirectSecp256k1HdWallet.generate()
  }
  return EnglishMnemonic._mnemonicMatcher.test(cosmosPayerSeed)
    ? DirectSecp256k1HdWallet.fromMnemonic(cosmosPayerSeed, { prefix: 'cheqd' })
    : DirectSecp256k1Wallet.fromKey(TypedArrayEncoder.fromString(cosmosPayerSeed.replace(/^0x/, '')), 'cheqd')
}

export function getVerificationMethodId(vm: string | VerificationMethod) {
  return typeof vm === 'string' ? vm : vm.id
}<|MERGE_RESOLUTION|>--- conflicted
+++ resolved
@@ -1,10 +1,4 @@
-<<<<<<< HEAD
 import type { CheqdNetwork, DIDDocument, MethodSpecificIdAlgo, TVerificationKey, VerificationMethod } from '@cheqd/sdk'
-import type { Metadata } from '@cheqd/ts-proto/cheqd/resource/v2'
-
-=======
-import type { CheqdNetwork, DIDDocument, MethodSpecificIdAlgo, TVerificationKey } from '@cheqd/sdk'
->>>>>>> 146e3bd5
 import {
   createDidPayload,
   createDidVerificationMethod,
