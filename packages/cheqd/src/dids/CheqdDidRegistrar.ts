--- conflicted
+++ resolved
@@ -5,10 +5,6 @@
   DidCreateResult,
   DidDeactivateResult,
   DidUpdateResult,
-<<<<<<< HEAD
-=======
-  VerificationMethod,
->>>>>>> 61daf0cb
 } from '@aries-framework/core'
 import type { CheqdNetwork, DIDDocument, DidStdFee, TVerificationKey, VerificationMethods } from '@cheqd/sdk'
 import type { SignInfo } from '@cheqd/ts-proto/cheqd/did/v2'
@@ -24,11 +20,8 @@
   utils,
   TypedArrayEncoder,
   getKeyFromVerificationMethod,
-<<<<<<< HEAD
+  JsonTransformer,
   VerificationMethod,
-=======
->>>>>>> 61daf0cb
-  JsonTransformer,
 } from '@aries-framework/core'
 import { MethodSpecificIdAlgo, createDidVerificationMethod } from '@cheqd/sdk'
 import { MsgCreateResourcePayload } from '@cheqd/ts-proto/cheqd/resource/v2'
