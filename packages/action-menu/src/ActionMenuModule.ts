--- conflicted
+++ resolved
@@ -1,10 +1,6 @@
 import type { AgentContext, DependencyManager, Module } from '@credo-ts/core'
 
-<<<<<<< HEAD
-import { FeatureRegistry, MessageHandlerRegistry, Protocol } from '@credo-ts/didcomm'
-=======
-import { DidCommFeatureRegistry, DidCommProtocol } from '@credo-ts/didcomm'
->>>>>>> 494c4997
+import { DidCommFeatureRegistry, DidCommMessageHandlerRegistry, DidCommProtocol } from '@credo-ts/didcomm'
 
 import { ActionMenuApi } from './ActionMenuApi'
 import { ActionMenuRole } from './ActionMenuRole'
@@ -35,9 +31,8 @@
   }
 
   public async initialize(agentContext: AgentContext): Promise<void> {
-<<<<<<< HEAD
-    const featureRegistry = agentContext.resolve(FeatureRegistry)
-    const messageHandlerRegistry = agentContext.resolve(MessageHandlerRegistry)
+    const featureRegistry = agentContext.resolve(DidCommFeatureRegistry)
+    const messageHandlerRegistry = agentContext.resolve(DidCommMessageHandlerRegistry)
     const actionMenuService = agentContext.resolve(ActionMenuService)
 
     messageHandlerRegistry.registerMessageHandlers([
@@ -46,10 +41,6 @@
       new MenuRequestMessageHandler(actionMenuService),
       new PerformMessageHandler(actionMenuService),
     ])
-=======
-    // Feature Registry
-    const featureRegistry = agentContext.dependencyManager.resolve(DidCommFeatureRegistry)
->>>>>>> 494c4997
 
     featureRegistry.register(
       new DidCommProtocol({
