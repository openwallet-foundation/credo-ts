--- conflicted
+++ resolved
@@ -190,11 +190,7 @@
     if (this.poolConfig.genesisPath) return this.poolConfig.genesisPath
 
     // Determine the genesisPath
-<<<<<<< HEAD
-    const genesisPath = this.fileSystem.basePath + `/afj/genesis-${this.poolConfig.indyNamespace}.txn`
-=======
-    const genesisPath = this.fileSystem.tempPath + `/genesis-${this.poolConfig.id}.txn`
->>>>>>> 616b908a
+    const genesisPath = this.fileSystem.tempPath + `/genesis-${this.poolConfig.id ?? this.poolConfig.indyNamespace}.txn`
     // Store genesis data if provided
     if (this.poolConfig.genesisTransactions) {
       await this.fileSystem.write(genesisPath, this.poolConfig.genesisTransactions)
