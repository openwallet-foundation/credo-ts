import type { IndySdkPool } from '../../ledger'
import type { IndySdk } from '../../types'
import type {
  AnonCredsRegistry,
  GetCredentialDefinitionReturn,
  GetRevocationStatusListReturn,
  GetRevocationRegistryDefinitionReturn,
  GetSchemaReturn,
  RegisterCredentialDefinitionOptions,
  RegisterCredentialDefinitionReturn,
  RegisterSchemaOptions,
  RegisterSchemaReturn,
  RegisterRevocationRegistryDefinitionReturn,
  RegisterRevocationStatusListReturn,
} from '@aries-framework/anoncreds'
import type { AgentContext } from '@aries-framework/core'
import type { Schema as IndySdkSchema } from 'indy-sdk'

<<<<<<< HEAD
import { AriesFrameworkError } from '@aries-framework/core'

import { parseIndyDid, verificationKeyForIndyDid } from '../../dids/didIndyUtil'
=======
import {
  getUnqualifiedCredentialDefinitionId,
  getUnqualifiedRevocationRegistryId,
  getUnqualifiedSchemaId,
  parseIndyCredentialDefinitionId,
  parseIndyDid,
  parseIndyRevocationRegistryId,
  parseIndySchemaId,
} from '@aries-framework/anoncreds'

import { verificationKeyForIndyDid } from '../../dids/didIndyUtil'
>>>>>>> 66afda2f
import { IndySdkError, isIndyError } from '../../error'
import { IndySdkPoolService } from '../../ledger'
import { IndySdkSymbol } from '../../types'
import {
  getDidIndyCredentialDefinitionId,
  getDidIndySchemaId,
  indySdkAnonCredsRegistryIdentifierRegex,
} from '../utils/identifiers'
import { anonCredsRevocationStatusListFromIndySdk } from '../utils/transform'

export class IndySdkAnonCredsRegistry implements AnonCredsRegistry {
  public readonly methodName = 'indy'

  /**
   * This class supports resolving and registering objects with did:indy as well as legacy indy identifiers.
   * It needs to include support for the schema, credential definition, revocation registry as well
   * as the issuer id (which is needed when registering objects).
   */
  public readonly supportedIdentifier = indySdkAnonCredsRegistryIdentifierRegex

  public async getSchema(agentContext: AgentContext, schemaId: string): Promise<GetSchemaReturn> {
    try {
      const indySdkPoolService = agentContext.dependencyManager.resolve(IndySdkPoolService)
      const indySdk = agentContext.dependencyManager.resolve<IndySdk>(IndySdkSymbol)

      // parse schema id (supports did:indy and legacy)
      const { did, namespaceIdentifier, schemaName, schemaVersion } = parseIndySchemaId(schemaId)
      const { pool } = await indySdkPoolService.getPoolForDid(agentContext, did)
      agentContext.config.logger.debug(`Getting schema '${schemaId}' from ledger '${pool.didIndyNamespace}'`)

      // even though we support did:indy and legacy identifiers we always need to fetch using the legacy identifier
      const legacySchemaId = getUnqualifiedSchemaId(namespaceIdentifier, schemaName, schemaVersion)
      const request = await indySdk.buildGetSchemaRequest(null, legacySchemaId)

      agentContext.config.logger.trace(
        `Submitting get schema request for schema '${schemaId}' to ledger '${pool.didIndyNamespace}'`
      )
      const response = await indySdkPoolService.submitReadRequest(pool, request)

      agentContext.config.logger.trace(`Got un-parsed schema '${schemaId}' from ledger '${pool.didIndyNamespace}'`, {
        response,
      })

      const [, schema] = await indySdk.parseGetSchemaResponse(response)
      agentContext.config.logger.debug(`Got schema '${schemaId}' from ledger '${pool.didIndyNamespace}'`, {
        schema,
      })

      return {
        schema: {
          attrNames: schema.attrNames,
          name: schema.name,
          version: schema.version,
          issuerId: did,
        },
        schemaId,
        resolutionMetadata: {},
        schemaMetadata: {
          didIndyNamespace: pool.didIndyNamespace,
          // NOTE: the seqNo is required by the indy-sdk even though not present in AnonCreds v1.
          // For this reason we return it in the metadata.
          indyLedgerSeqNo: schema.seqNo,
        },
      }
    } catch (error) {
      agentContext.config.logger.error(`Error retrieving schema '${schemaId}'`, {
        error,
        schemaId,
      })

      return {
        schemaId,
        resolutionMetadata: {
          error: 'notFound',
          message: `unable to resolve credential definition: ${error.message}`,
        },
        schemaMetadata: {},
      }
    }
  }

  public async registerSchema(
    agentContext: AgentContext,
    options: RegisterSchemaOptions
  ): Promise<RegisterSchemaReturn> {
    try {
      // This will throw an error if trying to register a schema with a legacy indy identifier. We only support did:indy identifiers
      // for registering, that will allow us to extract the namespace and means all stored records will use did:indy identifiers.
      const { namespaceIdentifier, namespace } = parseIndyDid(options.schema.issuerId)

      const indySdkPoolService = agentContext.dependencyManager.resolve(IndySdkPoolService)
      const indySdk = agentContext.dependencyManager.resolve<IndySdk>(IndySdkSymbol)

      const pool = indySdkPoolService.getPoolForNamespace(namespace)
      agentContext.config.logger.debug(
        `Register schema on ledger '${pool.didIndyNamespace}' with did '${options.schema.issuerId}'`,
        options.schema
      )

      const didIndySchemaId = getDidIndySchemaId(
        namespace,
        namespaceIdentifier,
        options.schema.name,
        options.schema.version
      )
      const legacySchemaId = getUnqualifiedSchemaId(namespaceIdentifier, options.schema.name, options.schema.version)

      const schema = {
        attrNames: options.schema.attrNames,
        name: options.schema.name,
        version: options.schema.version,
        id: legacySchemaId,
        ver: '1.0',
        // Casted as because the type expect a seqNo, but that's not actually required for the input of
        // buildSchemaRequest (seqNo is not yet known)
      } as IndySdkSchema

      const request = await indySdk.buildSchemaRequest(namespaceIdentifier, schema)
      const submitterKey = await verificationKeyForIndyDid(agentContext, options.schema.issuerId)

      const response = await indySdkPoolService.submitWriteRequest(agentContext, pool, request, submitterKey)
      agentContext.config.logger.debug(`Registered schema '${schema.id}' on ledger '${pool.didIndyNamespace}'`, {
        response,
        schema,
      })

      return {
        schemaState: {
          state: 'finished',
          schema: {
            attrNames: schema.attrNames,
            issuerId: options.schema.issuerId,
            name: schema.name,
            version: schema.version,
          },
          schemaId: didIndySchemaId,
        },
        registrationMetadata: {},
        schemaMetadata: {
          // NOTE: the seqNo is required by the indy-sdk even though not present in AnonCreds v1.
          // For this reason we return it in the metadata.
          indyLedgerSeqNo: response.result.txnMetadata.seqNo,
        },
      }
    } catch (error) {
      agentContext.config.logger.error(`Error registering schema for did '${options.schema.issuerId}'`, {
        error,
        did: options.schema.issuerId,
        schema: options.schema,
      })

      return {
        schemaMetadata: {},
        registrationMetadata: {},
        schemaState: {
          state: 'failed',
          schema: options.schema,
          reason: `unknownError: ${error.message}`,
        },
      }
    }
  }

  public async getCredentialDefinition(
    agentContext: AgentContext,
    credentialDefinitionId: string
  ): Promise<GetCredentialDefinitionReturn> {
    try {
      const indySdkPoolService = agentContext.dependencyManager.resolve(IndySdkPoolService)
      const indySdk = agentContext.dependencyManager.resolve<IndySdk>(IndySdkSymbol)

      // we support did:indy and legacy identifiers
      const { did, namespaceIdentifier, schemaSeqNo, tag } = parseIndyCredentialDefinitionId(credentialDefinitionId)
      const { pool } = await indySdkPoolService.getPoolForDid(agentContext, did)

      agentContext.config.logger.debug(
        `Using ledger '${pool.didIndyNamespace}' to retrieve credential definition '${credentialDefinitionId}'`
      )

      const legacyCredentialDefinitionId = getUnqualifiedCredentialDefinitionId(namespaceIdentifier, schemaSeqNo, tag)
      const request = await indySdk.buildGetCredDefRequest(null, legacyCredentialDefinitionId)

      agentContext.config.logger.trace(
        `Submitting get credential definition request for credential definition '${credentialDefinitionId}' to ledger '${pool.didIndyNamespace}'`
      )

      const response = await indySdkPoolService.submitReadRequest(pool, request)
      agentContext.config.logger.trace(
        `Got un-parsed credential definition '${credentialDefinitionId}' from ledger '${pool.didIndyNamespace}'`,
        {
          response,
        }
      )

      const [, credentialDefinition] = await indySdk.parseGetCredDefResponse(response)
      const { schema } = await this.fetchIndySchemaWithSeqNo(agentContext, pool, Number(credentialDefinition.schemaId))

      if (credentialDefinition && schema) {
        agentContext.config.logger.debug(
          `Got credential definition '${credentialDefinitionId}' from ledger '${pool.didIndyNamespace}'`,
          {
            credentialDefinition,
          }
        )

        // Format the schema id based on the type of the credential definition id
        const schemaId = credentialDefinitionId.startsWith('did:indy')
          ? getDidIndySchemaId(pool.didIndyNamespace, namespaceIdentifier, schema.name, schema.version)
          : schema.schemaId

        return {
          credentialDefinitionId,
          credentialDefinition: {
            issuerId: did,
            schemaId,
            tag: credentialDefinition.tag,
            type: 'CL',
            value: credentialDefinition.value,
          },
          credentialDefinitionMetadata: {
            didIndyNamespace: pool.didIndyNamespace,
          },
          resolutionMetadata: {},
        }
      }

      agentContext.config.logger.error(`Error retrieving credential definition '${credentialDefinitionId}'`, {
        credentialDefinitionId,
      })

      return {
        credentialDefinitionId,
        credentialDefinitionMetadata: {},
        resolutionMetadata: {
          error: 'notFound',
          message: `unable to resolve credential definition`,
        },
      }
    } catch (error) {
      agentContext.config.logger.error(`Error retrieving credential definition '${credentialDefinitionId}'`, {
        error,
        credentialDefinitionId,
      })

      return {
        credentialDefinitionId,
        credentialDefinitionMetadata: {},
        resolutionMetadata: {
          error: 'notFound',
          message: `unable to resolve credential definition: ${error.message}`,
        },
      }
    }
  }

  public async registerCredentialDefinition(
    agentContext: AgentContext,
    options: RegisterCredentialDefinitionOptions
  ): Promise<RegisterCredentialDefinitionReturn> {
    try {
      // This will throw an error if trying to register a credential defintion with a legacy indy identifier. We only support did:indy
      // identifiers for registering, that will allow us to extract the namespace and means all stored records will use did:indy identifiers.
      const { namespaceIdentifier, namespace } = parseIndyDid(options.credentialDefinition.issuerId)

      const indySdkPoolService = agentContext.dependencyManager.resolve(IndySdkPoolService)
      const indySdk = agentContext.dependencyManager.resolve<IndySdk>(IndySdkSymbol)

      const pool = indySdkPoolService.getPoolForNamespace(namespace)
      agentContext.config.logger.debug(
        `Registering credential definition on ledger '${pool.didIndyNamespace}' with did '${options.credentialDefinition.issuerId}'`,
        options.credentialDefinition
      )

      // TODO: check structure of the schemaId
      // TODO: this will bypass caching if done on a higher level.
      const { schema, schemaMetadata, resolutionMetadata } = await this.getSchema(
        agentContext,
        options.credentialDefinition.schemaId
      )

      if (!schema || !schemaMetadata.indyLedgerSeqNo || typeof schemaMetadata.indyLedgerSeqNo !== 'number') {
        return {
          registrationMetadata: {},
          credentialDefinitionMetadata: {
            didIndyNamespace: pool.didIndyNamespace,
          },
          credentialDefinitionState: {
            credentialDefinition: options.credentialDefinition,
            state: 'failed',
            reason: `error resolving schema with id ${options.credentialDefinition.schemaId}: ${resolutionMetadata.error} ${resolutionMetadata.message}`,
          },
        }
      }

      const legacyCredentialDefinitionId = getUnqualifiedCredentialDefinitionId(
        namespaceIdentifier,
        schemaMetadata.indyLedgerSeqNo,
        options.credentialDefinition.tag
      )
      const didIndyCredentialDefinitionId = getDidIndyCredentialDefinitionId(
        namespace,
        namespaceIdentifier,
        schemaMetadata.indyLedgerSeqNo,
        options.credentialDefinition.tag
      )

      const request = await indySdk.buildCredDefRequest(namespaceIdentifier, {
        id: legacyCredentialDefinitionId,
        // Indy ledger requires the credential schemaId to be a string of the schema seqNo.
        schemaId: schemaMetadata.indyLedgerSeqNo.toString(),
        tag: options.credentialDefinition.tag,
        type: options.credentialDefinition.type,
        value: options.credentialDefinition.value,
        ver: '1.0',
      })

      const submitterKey = await verificationKeyForIndyDid(agentContext, options.credentialDefinition.issuerId)
      const response = await indySdkPoolService.submitWriteRequest(agentContext, pool, request, submitterKey)

      agentContext.config.logger.debug(
        `Registered credential definition '${didIndyCredentialDefinitionId}' on ledger '${pool.didIndyNamespace}'`,
        {
          response,
          credentialDefinition: options.credentialDefinition,
        }
      )

      return {
        credentialDefinitionMetadata: {},
        credentialDefinitionState: {
          credentialDefinition: options.credentialDefinition,
          credentialDefinitionId: didIndyCredentialDefinitionId,
          state: 'finished',
        },
        registrationMetadata: {},
      }
    } catch (error) {
      agentContext.config.logger.error(
        `Error registering credential definition for schema '${options.credentialDefinition.schemaId}'`,
        {
          error,
          did: options.credentialDefinition.issuerId,
          credentialDefinition: options.credentialDefinition,
        }
      )

      throw isIndyError(error) ? new IndySdkError(error) : error
    }
  }

  public async getRevocationRegistryDefinition(
    agentContext: AgentContext,
    revocationRegistryDefinitionId: string
  ): Promise<GetRevocationRegistryDefinitionReturn> {
    try {
      const indySdkPoolService = agentContext.dependencyManager.resolve(IndySdkPoolService)
      const indySdk = agentContext.dependencyManager.resolve<IndySdk>(IndySdkSymbol)

      const { did, namespaceIdentifier, credentialDefinitionTag, revocationRegistryTag, schemaSeqNo } =
        parseIndyRevocationRegistryId(revocationRegistryDefinitionId)
      const { pool } = await indySdkPoolService.getPoolForDid(agentContext, did)

      agentContext.config.logger.debug(
        `Using ledger '${pool.didIndyNamespace}' to retrieve revocation registry definition '${revocationRegistryDefinitionId}'`
      )

      const legacyRevocationRegistryId = getUnqualifiedRevocationRegistryId(
        namespaceIdentifier,
        schemaSeqNo,
        credentialDefinitionTag,
        revocationRegistryTag
      )
      const request = await indySdk.buildGetRevocRegDefRequest(null, legacyRevocationRegistryId)

      agentContext.config.logger.trace(
        `Submitting get revocation registry definition request for revocation registry definition '${revocationRegistryDefinitionId}' to ledger`
      )
      const response = await indySdkPoolService.submitReadRequest(pool, request)
      agentContext.config.logger.trace(
        `Got un-parsed revocation registry definition '${revocationRegistryDefinitionId}' from ledger '${pool.didIndyNamespace}'`,
        {
          response,
        }
      )

      const [, revocationRegistryDefinition] = await indySdk.parseGetRevocRegDefResponse(response)

      agentContext.config.logger.debug(
        `Got revocation registry definition '${revocationRegistryDefinitionId}' from ledger`,
        {
          revocationRegistryDefinition,
        }
      )

      const credentialDefinitionId = revocationRegistryDefinitionId.startsWith('did:indy:')
        ? getDidIndyCredentialDefinitionId(
            pool.didIndyNamespace,
            namespaceIdentifier,
            schemaSeqNo,
            credentialDefinitionTag
          )
        : getUnqualifiedCredentialDefinitionId(namespaceIdentifier, schemaSeqNo, credentialDefinitionTag)

      return {
        resolutionMetadata: {},
        revocationRegistryDefinition: {
          issuerId: did,
          credDefId: credentialDefinitionId,
          value: {
            issuanceType: revocationRegistryDefinition.value.issuanceType,
            maxCredNum: revocationRegistryDefinition.value.maxCredNum,
            publicKeys: revocationRegistryDefinition.value.publicKeys,
            tailsHash: revocationRegistryDefinition.value.tailsHash,
            tailsLocation: revocationRegistryDefinition.value.tailsLocation,
          },
          tag: revocationRegistryDefinition.tag,
          revocDefType: 'CL_ACCUM',
        },
        revocationRegistryDefinitionId,
        revocationRegistryDefinitionMetadata: {
          issuanceType: revocationRegistryDefinition.value.issuanceType,
          didIndyNamespace: pool.didIndyNamespace,
        },
      }
    } catch (error) {
      agentContext.config.logger.error(
        `Error retrieving revocation registry definition '${revocationRegistryDefinitionId}' from ledger`,
        {
          error,
          revocationRegistryDefinitionId: revocationRegistryDefinitionId,
        }
      )

      return {
        resolutionMetadata: {
          error: 'notFound',
          message: `unable to resolve revocation registry definition: ${error.message}`,
        },
        revocationRegistryDefinitionId,
        revocationRegistryDefinitionMetadata: {},
      }
    }
  }

  public async registerRevocationRegistryDefinition(): Promise<RegisterRevocationRegistryDefinitionReturn> {
    throw new AriesFrameworkError('Not implemented!')
  }

  public async getRevocationStatusList(
    agentContext: AgentContext,
    revocationRegistryId: string,
    timestamp: number
  ): Promise<GetRevocationStatusListReturn> {
    try {
      const indySdkPoolService = agentContext.dependencyManager.resolve(IndySdkPoolService)
      const indySdk = agentContext.dependencyManager.resolve<IndySdk>(IndySdkSymbol)

      const { did, namespaceIdentifier, schemaSeqNo, credentialDefinitionTag, revocationRegistryTag } =
        parseIndyRevocationRegistryId(revocationRegistryId)
      const { pool } = await indySdkPoolService.getPoolForDid(agentContext, did)

      agentContext.config.logger.debug(
        `Using ledger '${pool.didIndyNamespace}' to retrieve revocation registry deltas with revocation registry definition id '${revocationRegistryId}' until ${timestamp}`
      )

      const legacyRevocationRegistryId = getUnqualifiedRevocationRegistryId(
        namespaceIdentifier,
        schemaSeqNo,
        credentialDefinitionTag,
        revocationRegistryTag
      )

      // TODO: implement caching for returned deltas
      const request = await indySdk.buildGetRevocRegDeltaRequest(null, legacyRevocationRegistryId, 0, timestamp)

      agentContext.config.logger.trace(
        `Submitting get revocation registry delta request for revocation registry '${revocationRegistryId}' to ledger`
      )

      const response = await indySdkPoolService.submitReadRequest(pool, request)
      agentContext.config.logger.trace(
        `Got revocation registry delta unparsed-response '${revocationRegistryId}' from ledger`,
        {
          response,
        }
      )

      const [, revocationRegistryDelta, deltaTimestamp] = await indySdk.parseGetRevocRegDeltaResponse(response)

      agentContext.config.logger.debug(
        `Got revocation registry deltas '${revocationRegistryId}' until timestamp ${timestamp} from ledger`,
        {
          revocationRegistryDelta,
          deltaTimestamp,
        }
      )

      const { resolutionMetadata, revocationRegistryDefinition, revocationRegistryDefinitionMetadata } =
        await this.getRevocationRegistryDefinition(agentContext, revocationRegistryId)

      if (
        !revocationRegistryDefinition ||
        !revocationRegistryDefinitionMetadata.issuanceType ||
        typeof revocationRegistryDefinitionMetadata.issuanceType !== 'string'
      ) {
        return {
          resolutionMetadata: {
            error: `error resolving revocation registry definition with id ${revocationRegistryId}: ${resolutionMetadata.error} ${resolutionMetadata.message}`,
          },
          revocationStatusListMetadata: {
            didIndyNamespace: pool.didIndyNamespace,
          },
        }
      }

      const isIssuanceByDefault = revocationRegistryDefinitionMetadata.issuanceType === 'ISSUANCE_BY_DEFAULT'

      return {
        resolutionMetadata: {},
        revocationStatusList: anonCredsRevocationStatusListFromIndySdk(
          revocationRegistryId,
          revocationRegistryDefinition,
          revocationRegistryDelta,
          deltaTimestamp,
          isIssuanceByDefault
        ),
        revocationStatusListMetadata: {
          didIndyNamespace: pool.didIndyNamespace,
        },
      }
    } catch (error) {
      agentContext.config.logger.error(
        `Error retrieving revocation registry delta '${revocationRegistryId}' from ledger, potentially revocation interval ends before revocation registry creation?"`,
        {
          error,
          revocationRegistryId: revocationRegistryId,
        }
      )

      return {
        resolutionMetadata: {
          error: 'notFound',
          message: `Error retrieving revocation registry delta '${revocationRegistryId}' from ledger, potentially revocation interval ends before revocation registry creation: ${error.message}`,
        },
        revocationStatusListMetadata: {},
      }
    }
  }

  public async registerRevocationStatusList(): Promise<RegisterRevocationStatusListReturn> {
    throw new AriesFrameworkError('Not implemented!')
  }

  private async fetchIndySchemaWithSeqNo(agentContext: AgentContext, pool: IndySdkPool, seqNo: number) {
    const indySdkPoolService = agentContext.dependencyManager.resolve(IndySdkPoolService)
    const indySdk = agentContext.dependencyManager.resolve<IndySdk>(IndySdkSymbol)

    agentContext.config.logger.debug(`Getting transaction with seqNo '${seqNo}' from ledger '${pool.didIndyNamespace}'`)

    const request = await indySdk.buildGetTxnRequest(null, 'DOMAIN', seqNo)

    agentContext.config.logger.trace(`Submitting get transaction request to ledger '${pool.didIndyNamespace}'`)
    const response = await indySdkPoolService.submitReadRequest(pool, request)

    const schema = response.result.data as SchemaType

    if (schema.txn.type !== '101') {
      agentContext.config.logger.error(`Could not get schema from ledger for seq no ${seqNo}'`)
      return {}
    }

    return {
      schema: {
        // txnId is the schema id
        schemaId: schema.txnMetadata.txnId,
        attr_name: schema.txn.data.data.attr_names,
        name: schema.txn.data.data.name,
        version: schema.txn.data.data.version,
        issuerId: schema.txn.metadata.from,
        seqNo,
      },
      indyNamespace: pool.didIndyNamespace,
    }
  }
}

interface SchemaType {
  txnMetadata: {
    txnId: string
  }
  txn: {
    metadata: {
      from: string
    }
    data: {
      data: {
        attr_names: string[]
        version: string
        name: string
      }
    }

    type: string
  }
}<|MERGE_RESOLUTION|>--- conflicted
+++ resolved
@@ -16,11 +16,6 @@
 import type { AgentContext } from '@aries-framework/core'
 import type { Schema as IndySdkSchema } from 'indy-sdk'
 
-<<<<<<< HEAD
-import { AriesFrameworkError } from '@aries-framework/core'
-
-import { parseIndyDid, verificationKeyForIndyDid } from '../../dids/didIndyUtil'
-=======
 import {
   getUnqualifiedCredentialDefinitionId,
   getUnqualifiedRevocationRegistryId,
@@ -30,9 +25,9 @@
   parseIndyRevocationRegistryId,
   parseIndySchemaId,
 } from '@aries-framework/anoncreds'
+import { AriesFrameworkError } from '@aries-framework/core'
 
 import { verificationKeyForIndyDid } from '../../dids/didIndyUtil'
->>>>>>> 66afda2f
 import { IndySdkError, isIndyError } from '../../error'
 import { IndySdkPoolService } from '../../ledger'
 import { IndySdkSymbol } from '../../types'
