--- conflicted
+++ resolved
@@ -9,6 +9,7 @@
   DidDeactivateResult,
   DidUpdateResult,
   Key,
+  Buffer,
 } from '@aries-framework/core'
 import type { NymRole } from 'indy-sdk'
 
@@ -61,13 +62,8 @@
       // WalletItemNotFound when it needs to sign ledger transactions using this did. This means we need
       // to rely directly on the indy SDK, as we don't want to expose a createDid method just for.
       assertIndySdkWallet(agentContext.wallet)
-<<<<<<< HEAD
       const [unqualifiedIndyDid, verkey] = await indySdk.createAndStoreMyDid(agentContext.wallet.handle, {
-        seed,
-=======
-      const [unqualifiedIndyDid, verkey] = await this.indySdk.createAndStoreMyDid(agentContext.wallet.handle, {
         seed: privateKey?.toString(),
->>>>>>> 616b908a
       })
 
       const qualifiedSovDid = `did:sov:${unqualifiedIndyDid}`
