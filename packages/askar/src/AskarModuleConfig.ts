--- conflicted
+++ resolved
@@ -1,9 +1,5 @@
-<<<<<<< HEAD
 import type { AskarWalletPostgresStorageConfig, AskarWalletSqliteStorageConfig } from './wallet'
-import type { AriesAskar, KdfMethod } from '@hyperledger/aries-askar-shared'
-=======
-import type { Askar } from '@openwallet-foundation/askar-shared'
->>>>>>> dca4fdf0
+import type { Askar, KdfMethod } from '@openwallet-foundation/askar-shared'
 
 export enum AskarMultiWalletDatabaseScheme {
   /**
