--- conflicted
+++ resolved
@@ -8,11 +8,7 @@
 } from '@credo-ts/core'
 
 import { RecordDuplicateError, WalletError, RecordNotFoundError, injectable, JsonTransformer } from '@credo-ts/core'
-<<<<<<< HEAD
-import { Scan, Session } from '@hyperledger/aries-askar-shared'
-=======
-import { Scan } from '@openwallet-foundation/askar-shared'
->>>>>>> dca4fdf0
+import { Scan, Session } from '@openwallet-foundation/askar-shared'
 
 import { AskarStoreManager } from '../AskarStoreManager'
 import { AskarErrorCode, isAskarError } from '../utils/askarError'
