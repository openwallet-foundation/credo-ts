--- conflicted
+++ resolved
@@ -29,15 +29,11 @@
   },
   [KeyType.P256]: {
     keyAlg: KeyAlgs.EcSecp256r1,
-<<<<<<< HEAD
-    purposes: [AskarKeyTypePurpose.KeyManagement],
-=======
     purposes: [AskarKeyTypePurpose.KeyManagement, AskarKeyTypePurpose.Signing],
   },
   [KeyType.K256]: {
     keyAlg: KeyAlgs.EcSecp256k1,
     purposes: [AskarKeyTypePurpose.KeyManagement, AskarKeyTypePurpose.Signing],
->>>>>>> 22d5bffc
   },
 }
 
