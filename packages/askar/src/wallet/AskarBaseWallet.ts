import type {
  EncryptedMessage,
  WalletConfig,
  WalletCreateKeyOptions,
  WalletSignOptions,
  UnpackedMessageContext,
  WalletVerifyOptions,
  Wallet,
  WalletConfigRekey,
  KeyPair,
  WalletExportImportConfig,
  Logger,
  SigningProviderRegistry,
  WalletDirectEncryptCompactJwtEcdhEsOptions,
} from '@credo-ts/core'
<<<<<<< HEAD
import type { Session, Store } from '@hyperledger/aries-askar-shared'
=======
import type { Session } from '@openwallet-foundation/askar-shared'
>>>>>>> dca4fdf0

import {
  WalletKeyExistsError,
  isValidSeed,
  isValidPrivateKey,
  JsonEncoder,
  Buffer,
  CredoError,
  WalletError,
  Key,
  TypedArrayEncoder,
  KeyBackend,
  KeyType,
  utils,
} from '@credo-ts/core'
<<<<<<< HEAD
import { CryptoBox, Key as AskarKey, keyAlgFromString, EcdhEs, KeyAlgs, Jwk } from '@hyperledger/aries-askar-shared'
import BigNumber from 'bn.js'
=======
import {
  CryptoBox,
  Store,
  Key as AskarKey,
  keyAlgorithmFromString,
  EcdhEs,
  KeyAlgorithm,
  Jwk,
} from '@openwallet-foundation/askar-shared'
>>>>>>> dca4fdf0

import { importSecureEnvironment } from '../secureEnvironment'
import {
  AskarErrorCode,
  AskarKeyTypePurpose,
  isAskarError,
  isKeyTypeSupportedByAskarForPurpose,
  keyTypesSupportedByAskar,
} from '../utils'

import { didcommV1Pack, didcommV1Unpack } from './didcommV1'

const isError = (error: unknown): error is Error => error instanceof Error

export abstract class AskarBaseWallet implements Wallet {
  protected logger: Logger
  protected signingKeyProviderRegistry: SigningProviderRegistry

  public constructor(logger: Logger, signingKeyProviderRegistry: SigningProviderRegistry) {
    this.logger = logger
    this.signingKeyProviderRegistry = signingKeyProviderRegistry
  }

  /**
   * Abstract methods that need to be implemented by subclasses
   */
  public abstract isInitialized: boolean
  public abstract isProvisioned: boolean
  public abstract create(walletConfig: WalletConfig): Promise<void>
  public abstract createAndOpen(walletConfig: WalletConfig): Promise<void>
  public abstract open(walletConfig: WalletConfig): Promise<void>
  public abstract rotateKey(walletConfig: WalletConfigRekey): Promise<void>
  public abstract close(): Promise<void>
  public abstract delete(): Promise<void>
  public abstract export(exportConfig: WalletExportImportConfig): Promise<void>
  public abstract import(walletConfig: WalletConfig, importConfig: WalletExportImportConfig): Promise<void>
  public abstract profile: string

  protected abstract store: Store

  /**
   * Run callback with the session provided, the session will
   * be closed once the callback resolves or rejects if it is not closed yet.
   *
   * TODO: update to new `using` syntax so we don't have to use a callback
   */
  public async withSession<Return>(callback: (session: Session) => Return): Promise<Awaited<Return>> {
    let session: Session | undefined = undefined
    try {
      session = await this.store.session(this.profile).open()

      const result = await callback(session)

      return result
    } finally {
      if (session?.handle) {
        await session.close()
      }
    }
  }

  /**
   * Run callback with a transaction. If the callback resolves the transaction
   * will be committed if the transaction is not closed yet. If the callback rejects
   * the transaction will be rolled back if the transaction is not closed yet.
   *
   * TODO: update to new `using` syntax so we don't have to use a callback
   */
  public async withTransaction<Return>(callback: (transaction: Session) => Return): Promise<Awaited<Return>> {
    let session: Session | undefined = undefined
    try {
      session = await this.store.transaction(this.profile).open()

      const result = await callback(session)

      if (session.handle) {
        await session.commit()
      }
      return result
    } catch (error) {
      if (session?.handle) {
        await session?.rollback()
      }

      throw error
    }
  }

  public get supportedKeyTypes() {
    const signingKeyProviderSupportedKeyTypes = this.signingKeyProviderRegistry.supportedKeyTypes

    return Array.from(new Set([...keyTypesSupportedByAskar, ...signingKeyProviderSupportedKeyTypes]))
  }

  /**
   * Create a key with an optional seed and keyType.
   * The keypair is also automatically stored in the wallet afterwards
   */
  public async createKey({
    seed,
    privateKey,
    keyType,
    keyId,
    keyBackend = KeyBackend.Software,
  }: WalletCreateKeyOptions): Promise<Key> {
    try {
      if (seed && privateKey) {
        throw new WalletError('Only one of seed and privateKey can be set')
      }

      if (seed && !isValidSeed(seed, keyType)) {
        throw new WalletError('Invalid seed provided')
      }

      if (privateKey && !isValidPrivateKey(privateKey, keyType)) {
        throw new WalletError('Invalid private key provided')
      }

      if (keyBackend === KeyBackend.SecureElement && keyType !== KeyType.P256) {
        throw new WalletError(`Keytype '${keyType}' is not supported for the secure element`)
      }

      if (
        isKeyTypeSupportedByAskarForPurpose(keyType, AskarKeyTypePurpose.KeyManagement) &&
        keyBackend === KeyBackend.Software
      ) {
        const algorithm = keyAlgorithmFromString(keyType)

        // Create key
        let key: AskarKey | undefined
        try {
          const _key = privateKey
            ? AskarKey.fromSecretBytes({ secretKey: privateKey, algorithm })
            : seed
            ? AskarKey.fromSeed({ seed, algorithm })
            : AskarKey.generate(algorithm)

          // FIXME: we need to create a separate const '_key' so TS definitely knows _key is defined in the session callback.
          // This will be fixed once we use the new 'using' syntax
          key = _key

          const keyInstance = new Key(key.publicBytes, keyType)

          // Store key
          await this.withSession((session) =>
            // NOTE: askar by default uses the compressed variant of EC keys. To not break existing wallets we keep using
            // the compressed variant of the public key as the key identifier
            session.insertKey({ key: _key, name: keyId ?? TypedArrayEncoder.toBase58(keyInstance.compressedPublicKey) })
          )

          key.handle.free()
          return keyInstance
        } catch (error) {
          key?.handle.free()
          // Handle case where key already exists
          if (isAskarError(error, AskarErrorCode.Duplicate)) {
            throw new WalletKeyExistsError('Key already exists')
          }

          // Otherwise re-throw error
          throw error
        }
      } else if (keyBackend === KeyBackend.SecureElement && keyType === KeyType.P256) {
        const secureEnvironment = importSecureEnvironment()
        const kid = utils.uuid()

        // Generate a hardware-backed P-256 keypair
        await secureEnvironment.generateKeypair(kid)
        const compressedPublicKeyBytes = await secureEnvironment.getPublicBytesForKeyId(kid)

        const publicKeyInstance = new Key(compressedPublicKeyBytes, keyType)

        await this.storeSecureEnvironmentKeyById({
          keyType,
          publicKeyBase58: TypedArrayEncoder.toBase58(publicKeyInstance.compressedPublicKey),
          keyId: kid,
        })

        return publicKeyInstance
      } else {
        // Check if there is a signing key provider for the specified key type.
        if (this.signingKeyProviderRegistry.hasProviderForKeyType(keyType)) {
          const signingKeyProvider = this.signingKeyProviderRegistry.getProviderForKeyType(keyType)

          const keyPair = await signingKeyProvider.createKeyPair({ seed, privateKey })
          await this.storeKeyPair(keyPair)
          return Key.fromPublicKeyBase58(keyPair.publicKeyBase58, keyType)
        }
        throw new WalletError(`Unsupported key type: '${keyType}'`)
      }
    } catch (error) {
      // If already instance of `WalletError`, re-throw
      if (error instanceof WalletError) throw error

      if (!isError(error)) {
        throw new CredoError('Attempted to throw error, but it was not of type Error', { cause: error })
      }
      throw new WalletError(`Error creating key with key type '${keyType}': ${error.message}`, { cause: error })
    }
  }

  /**
   * sign a Buffer with an instance of a Key class
   *
   * @param data Buffer The data that needs to be signed
   * @param key Key The key that is used to sign the data
   *
   * @returns A signature for the data
   */
  public async sign({ data, key }: WalletSignOptions): Promise<Buffer> {
    let askarKey: AskarKey | null | undefined
    let keyPair: KeyPair | null | undefined

    try {
      if (isKeyTypeSupportedByAskarForPurpose(key.keyType, AskarKeyTypePurpose.KeyManagement)) {
        askarKey = await this.withSession(
          async (session) =>
            (
              await session.fetchKey({ name: TypedArrayEncoder.toBase58(key.compressedPublicKey) })
            )?.key
        )
      }

      // FIXME: remove the custom KeyPair record now that we deprecate Indy SDK.
      // We can do this in a migration script

      // Fallback to fetching key from the non-askar storage, this is to handle the case
      // where a key wasn't supported at first by the wallet, but now is
      if (!askarKey) {
        // TODO: we should probably make retrieveKeyPair + insertKey + deleteKeyPair a transaction
        keyPair = await this.retrieveKeyPair(TypedArrayEncoder.toBase58(key.compressedPublicKey))

        // If we have the key stored in a custom record, but it is now supported by Askar,
        // we 'import' the key into askar storage and remove the custom key record
        if (keyPair && isKeyTypeSupportedByAskarForPurpose(keyPair.keyType, AskarKeyTypePurpose.KeyManagement)) {
          const _askarKey = AskarKey.fromSecretBytes({
            secretKey: TypedArrayEncoder.fromBase58(keyPair.privateKeyBase58),
            algorithm: keyAlgorithmFromString(keyPair.keyType),
          })
          askarKey = _askarKey

          await this.withSession((session) =>
            session.insertKey({
              name: TypedArrayEncoder.toBase58(key.compressedPublicKey),
              key: _askarKey,
            })
          )

          // Now we can remove it from the custom record as we have imported it into Askar
          await this.deleteKeyPair(TypedArrayEncoder.toBase58(key.compressedPublicKey))
          keyPair = undefined
        } else {
          const { keyId } = await this.getSecureEnvironmentKey(TypedArrayEncoder.toBase58(key.compressedPublicKey))

          if (Array.isArray(data[0])) {
            throw new WalletError('Multi signature is not supported for the Secure Environment')
          }

          return Buffer.from(await importSecureEnvironment().sign(keyId, new Uint8Array(data as Buffer)))
        }
      }

      if (!askarKey && !keyPair) {
        throw new WalletError('Key entry not found')
      }

      // Not all keys are supported for signing
      if (isKeyTypeSupportedByAskarForPurpose(key.keyType, AskarKeyTypePurpose.Signing)) {
        if (!TypedArrayEncoder.isTypedArray(data)) {
          throw new WalletError(`Currently not supporting signing of multiple messages`)
        }

        askarKey =
          askarKey ??
          (keyPair
            ? AskarKey.fromSecretBytes({
                secretKey: TypedArrayEncoder.fromBase58(keyPair.privateKeyBase58),
                algorithm: keyAlgorithmFromString(keyPair.keyType),
              })
            : undefined)

        if (!askarKey) {
          throw new WalletError('Key entry not found')
        }

        const signed = askarKey.signMessage({ message: data as Buffer })
        return Buffer.from(signed)
      } else {
        // Check if there is a signing key provider for the specified key type.
        if (this.signingKeyProviderRegistry.hasProviderForKeyType(key.keyType)) {
          const signingKeyProvider = this.signingKeyProviderRegistry.getProviderForKeyType(key.keyType)

          // It could be that askar supports storing the key, but can't sign with it
          // (in case of bls)
          const privateKeyBase58 =
            keyPair?.privateKeyBase58 ??
            (askarKey?.secretBytes ? TypedArrayEncoder.toBase58(askarKey.secretBytes) : undefined)

          if (!privateKeyBase58) {
            throw new WalletError('Key entry not found')
          }
          const signed = await signingKeyProvider.sign({
            data,
            privateKeyBase58: privateKeyBase58,
            publicKeyBase58: key.publicKeyBase58,
          })

          return signed
        }
        throw new WalletError(`Unsupported keyType: ${key.keyType}`)
      }
    } catch (error) {
      if (!isError(error)) {
        throw new CredoError('Attempted to throw error, but it was not of type Error', { cause: error })
      }
      throw new WalletError(
        `Error signing data with key associated with publicKeyBase58 ${key.publicKeyBase58}. ${error.message}`,
        {
          cause: error,
        }
      )
    } finally {
      askarKey?.handle.free()
    }
  }

  /**
   * Verify the signature with the data and the used key
   *
   * @param data Buffer The data that has to be confirmed to be signed
   * @param key Key The key that was used in the signing process
   * @param signature Buffer The signature that was created by the signing process
   *
   * @returns A boolean whether the signature was created with the supplied data and key
   *
   * @throws {WalletError} When it could not do the verification
   * @throws {WalletError} When an unsupported keytype is used
   */
  public async verify({ data, key, signature }: WalletVerifyOptions): Promise<boolean> {
    let askarKey: AskarKey | undefined
    try {
      if (isKeyTypeSupportedByAskarForPurpose(key.keyType, AskarKeyTypePurpose.Signing)) {
        if (!TypedArrayEncoder.isTypedArray(data)) {
          throw new WalletError(`Currently not supporting verification of multiple messages`)
        }

        askarKey = AskarKey.fromPublicBytes({
          algorithm: keyAlgorithmFromString(key.keyType),
          publicKey: key.publicKey,
        })
        const verified = askarKey.verifySignature({ message: data as Buffer, signature })
        askarKey.handle.free()
        return verified
      } else if (this.signingKeyProviderRegistry.hasProviderForKeyType(key.keyType)) {
        // Check if there is a signing key provider for the specified key type.
        const signingKeyProvider = this.signingKeyProviderRegistry.getProviderForKeyType(key.keyType)
        const signed = await signingKeyProvider.verify({
          data,
          signature,
          publicKeyBase58: key.publicKeyBase58,
        })

        return signed
      } else {
        throw new WalletError(`Unsupported keyType: ${key.keyType}`)
      }
    } catch (error) {
      askarKey?.handle.free()
      if (!isError(error)) {
        throw new CredoError('Attempted to throw error, but it was not of type Error', { cause: error })
      }
      throw new WalletError(`Error verifying signature of data signed with verkey ${key.publicKeyBase58}`, {
        cause: error,
      })
    }
  }

  /**
   * Pack a message using DIDComm V1 algorithm
   *
   * @param payload message to send
   * @param recipientKeys array containing recipient keys in base58
   * @param senderVerkey sender key in base58
   * @returns JWE Envelope to send
   */
  public async pack(
    payload: Record<string, unknown>,
    recipientKeys: string[],
    senderVerkey?: string // in base58
  ): Promise<EncryptedMessage> {
    const senderKey = senderVerkey
      ? await this.withSession((session) => session.fetchKey({ name: senderVerkey }))
      : undefined

    try {
      if (senderVerkey && !senderKey) {
        throw new WalletError(`Sender key not found`)
      }

      const envelope = didcommV1Pack(payload, recipientKeys, senderKey?.key)

      return envelope
    } finally {
      senderKey?.key.handle.free()
    }
  }

  /**
   * Unpacks a JWE Envelope coded using DIDComm V1 algorithm
   *
   * @param messagePackage JWE Envelope
   * @returns UnpackedMessageContext with plain text message, sender key and recipient key
   */
  public async unpack(messagePackage: EncryptedMessage): Promise<UnpackedMessageContext> {
    const protectedJson = JsonEncoder.fromBase64(messagePackage.protected)
    // eslint-disable-next-line @typescript-eslint/no-explicit-any
    const recipientKids: string[] = protectedJson.recipients.map((r: any) => r.header.kid)

    // TODO: how long should sessions last? Just for the duration of the unpack? Or should each item in the recipientKids get a separate session?
    const returnValue = await this.withSession(async (session) => {
      for (const recipientKid of recipientKids) {
        const recipientKeyEntry = await session.fetchKey({ name: recipientKid })
        try {
          if (recipientKeyEntry) {
            return didcommV1Unpack(messagePackage, recipientKeyEntry.key)
          }
        } finally {
          recipientKeyEntry?.key.handle.free()
        }
      }
    })

    if (!returnValue) {
      throw new WalletError('No corresponding recipient key found')
    }

    return returnValue
  }

  /**
   * Method that enables JWE encryption using ECDH-ES and AesA256Gcm and returns it as a compact JWE.
   * This method is specifically added to support OpenID4VP response encryption using JARM and should later be
   * refactored into a more generic method that supports encryption/decryption.
   *
   * @returns compact JWE
   */
  public async directEncryptCompactJweEcdhEs({
    recipientKey,
    encryptionAlgorithm,
    apu,
    apv,
    data,
    header,
  }: WalletDirectEncryptCompactJwtEcdhEsOptions) {
    if (encryptionAlgorithm !== 'A256GCM' && encryptionAlgorithm !== 'A128CBC-HS256') {
      throw new WalletError(
        `Encryption algorithm ${encryptionAlgorithm} is not supported. Only A256GCM and A128CBC-HS256 are supported`
      )
    }

    const encAlg = encryptionAlgorithm === 'A256GCM' ? KeyAlgorithm.AesA256Gcm : KeyAlgorithm.AesA128CbcHs256

    // Create ephemeral key
    const ephemeralKey = AskarKey.generate(keyAlgorithmFromString(recipientKey.keyType))

    const _header = {
      ...header,
      apv,
      apu,
      enc: encryptionAlgorithm,
      alg: 'ECDH-ES',
      epk: ephemeralKey.jwkPublic,
    }

    const encodedHeader = JsonEncoder.toBase64URL(_header)

    const ecdh = new EcdhEs({
      algId: Uint8Array.from(Buffer.from(encryptionAlgorithm)),
      apu: apu ? Uint8Array.from(TypedArrayEncoder.fromBase64(apu)) : Uint8Array.from([]),
      apv: apv ? Uint8Array.from(TypedArrayEncoder.fromBase64(apv)) : Uint8Array.from([]),
    })

    const { ciphertext, tag, nonce } = ecdh.encryptDirect({
      encryptionAlgorithm: encAlg,
      ephemeralKey,
      message: Uint8Array.from(data),
      recipientKey: AskarKey.fromPublicBytes({
        algorithm: keyAlgorithmFromString(recipientKey.keyType),
        publicKey: recipientKey.publicKey,
      }),
      // NOTE: aad is bytes of base64url encoded string. It SHOULD NOT be decoded as base64
      aad: Uint8Array.from(Buffer.from(encodedHeader)),
    })

    const compactJwe = `${encodedHeader}..${TypedArrayEncoder.toBase64URL(nonce)}.${TypedArrayEncoder.toBase64URL(
      ciphertext
    )}.${TypedArrayEncoder.toBase64URL(tag)}`
    return compactJwe
  }

  /**
   * Method that enables JWE decryption using ECDH-ES and AesA256Gcm and returns it as plaintext buffer with the header.
   * The apv and apu values are extracted from the heaader, and thus on a higher level it should be checked that these
   * values are correct.
   */
  public async directDecryptCompactJweEcdhEs({
    compactJwe,
    recipientKey,
  }: {
    compactJwe: string
    recipientKey: Key
  }): Promise<{ data: Buffer; header: Record<string, unknown> }> {
    // encryption key is not used (we don't use key wrapping)
    const [encodedHeader /* encryptionKey */, , encodedIv, encodedCiphertext, encodedTag] = compactJwe.split('.')

    const header = JsonEncoder.fromBase64(encodedHeader)

    if (header.alg !== 'ECDH-ES') {
      throw new WalletError('Only ECDH-ES alg value is supported')
    }
    if (header.enc !== 'A256GCM' && header.enc !== 'A128CBC-HS256') {
      throw new WalletError('Only A256GCM and A128CBC-HS256 enc values are supported')
    }
    if (!header.epk || typeof header.epk !== 'object') {
      throw new WalletError('header epk value must contain a JWK')
    }

    // NOTE: we don't support custom key storage record at the moment.
    let askarKey: AskarKey | null | undefined
    if (isKeyTypeSupportedByAskarForPurpose(recipientKey.keyType, AskarKeyTypePurpose.KeyManagement)) {
      askarKey = await this.withSession(
        async (session) =>
          (
            await session.fetchKey({ name: TypedArrayEncoder.toBase58(recipientKey.compressedPublicKey) })
          )?.key
      )
    }
    if (!askarKey) {
      throw new WalletError('Key entry not found')
    }

    const encAlg = header.enc === 'A256GCM' ? KeyAlgorithm.AesA256Gcm : KeyAlgorithm.AesA128CbcHs256
    const ecdh = new EcdhEs({
      algId: Uint8Array.from(Buffer.from(header.enc)),
      apu: header.apu ? Uint8Array.from(TypedArrayEncoder.fromBase64(header.apu)) : Uint8Array.from([]),
      apv: header.apv ? Uint8Array.from(TypedArrayEncoder.fromBase64(header.apv)) : Uint8Array.from([]),
    })

    const plaintext = ecdh.decryptDirect({
      nonce: TypedArrayEncoder.fromBase64(encodedIv),
      ciphertext: TypedArrayEncoder.fromBase64(encodedCiphertext),
      encryptionAlgorithm: encAlg,
      ephemeralKey: Jwk.fromJson(header.epk),
      recipientKey: askarKey,
      tag: TypedArrayEncoder.fromBase64(encodedTag),
      // NOTE: aad is bytes of base64url encoded string. It SHOULD NOT be decoded as base64
      aad: TypedArrayEncoder.fromString(encodedHeader),
    })

    return { data: Buffer.from(plaintext), header }
  }

  public async generateNonce(): Promise<string> {
    try {
      // generate an 80-bit nonce suitable for AnonCreds proofs
      const nonce = CryptoBox.randomNonce().slice(0, 10)
      return nonce.reduce((acc, byte) => (acc << 8n) | BigInt(byte), 0n).toString()
    } catch (error) {
      if (!isError(error)) {
        throw new CredoError('Attempted to throw error, but it was not of type Error', { cause: error })
      }
      throw new WalletError('Error generating nonce', { cause: error })
    }
  }

  public getRandomValues(length: number): Uint8Array {
    try {
      const buffer = new Uint8Array(length)
      const CBOX_NONCE_LENGTH = 24

      const genCount = Math.ceil(length / CBOX_NONCE_LENGTH)
      const buf = new Uint8Array(genCount * CBOX_NONCE_LENGTH)
      for (let i = 0; i < genCount; i++) {
        const randomBytes = CryptoBox.randomNonce()
        buf.set(randomBytes, CBOX_NONCE_LENGTH * i)
      }
      buffer.set(buf.subarray(0, length))

      return buffer
    } catch (error) {
      if (!isError(error)) {
        throw new CredoError('Attempted to throw error, but it was not of type Error', { cause: error })
      }
      throw new WalletError('Error generating nonce', { cause: error })
    }
  }

  private async retrieveKeyPair(publicKeyBase58: string): Promise<KeyPair | null> {
    try {
      const entryObject = await this.withSession((session) =>
        session.fetch({ category: 'KeyPairRecord', name: `key-${publicKeyBase58}` })
      )

      if (!entryObject) return null

      return JsonEncoder.fromString(entryObject?.value as string) as KeyPair
    } catch (error) {
      throw new WalletError('Error retrieving KeyPair record', { cause: error })
    }
  }

  private async getSecureEnvironmentKey(keyId: string): Promise<{ keyId: string }> {
    try {
      const entryObject = await this.withSession((session) =>
        session.fetch({ category: 'SecureEnvironmentKeyRecord', name: keyId })
      )

      return JsonEncoder.fromString(entryObject?.value as string) as { keyId: string }
    } catch (error) {
      throw new WalletError('Error retrieving Secure Environment record', { cause: error })
    }
  }

  private async deleteKeyPair(publicKeyBase58: string): Promise<void> {
    try {
      await this.withSession((session) => session.remove({ category: 'KeyPairRecord', name: `key-${publicKeyBase58}` }))
    } catch (error) {
      throw new WalletError('Error removing KeyPair record', { cause: error })
    }
  }

  private async storeKeyPair(keyPair: KeyPair): Promise<void> {
    try {
      await this.withSession((session) =>
        session.insert({
          category: 'KeyPairRecord',
          name: `key-${TypedArrayEncoder.toBase58(
            Key.fromPublicKeyBase58(keyPair.publicKeyBase58, keyPair.keyType).compressedPublicKey
          )}`,
          value: JSON.stringify(keyPair),
          tags: {
            keyType: keyPair.keyType,
          },
        })
      )
    } catch (error) {
      if (isAskarError(error, AskarErrorCode.Duplicate)) {
        throw new WalletKeyExistsError('Key already exists')
      }
      throw new WalletError('Error saving KeyPair record', { cause: error })
    }
  }

  private async storeSecureEnvironmentKeyById(options: {
    keyId: string
    publicKeyBase58: string
    keyType: KeyType
  }): Promise<void> {
    try {
      await this.withSession((session) =>
        session.insert({
          category: 'SecureEnvironmentKeyRecord',
          name: options.publicKeyBase58,
          value: JSON.stringify(options),
          tags: {
            keyType: options.keyType,
          },
        })
      )
    } catch (error) {
      if (isAskarError(error, AskarErrorCode.Duplicate)) {
        throw new WalletKeyExistsError('Key already exists')
      }
      throw new WalletError('Error saving SecureEnvironment record', { cause: error })
    }
  }
}<|MERGE_RESOLUTION|>--- conflicted
+++ resolved
@@ -13,11 +13,7 @@
   SigningProviderRegistry,
   WalletDirectEncryptCompactJwtEcdhEsOptions,
 } from '@credo-ts/core'
-<<<<<<< HEAD
-import type { Session, Store } from '@hyperledger/aries-askar-shared'
-=======
 import type { Session } from '@openwallet-foundation/askar-shared'
->>>>>>> dca4fdf0
 
 import {
   WalletKeyExistsError,
@@ -33,10 +29,6 @@
   KeyType,
   utils,
 } from '@credo-ts/core'
-<<<<<<< HEAD
-import { CryptoBox, Key as AskarKey, keyAlgFromString, EcdhEs, KeyAlgs, Jwk } from '@hyperledger/aries-askar-shared'
-import BigNumber from 'bn.js'
-=======
 import {
   CryptoBox,
   Store,
@@ -46,7 +38,6 @@
   KeyAlgorithm,
   Jwk,
 } from '@openwallet-foundation/askar-shared'
->>>>>>> dca4fdf0
 
 import { importSecureEnvironment } from '../secureEnvironment'
 import {
