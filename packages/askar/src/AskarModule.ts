import type { AgentContext, DependencyManager, Module } from '@credo-ts/core'
import type { AskarModuleConfigOptions } from './AskarModuleConfig'

import { AgentConfig, CredoError, InjectionSymbols, Kms } from '@credo-ts/core'

<<<<<<< HEAD
import { AskarApi } from './AskarApi'
import { AskarMultiWalletDatabaseScheme, AskarModuleConfig } from './AskarModuleConfig'
import { AskarStoreManager } from './AskarStoreManager'
import { AksarKeyManagementService } from './kms/AskarKeyManagementService'
=======
import { AskarModuleConfig, AskarMultiWalletDatabaseScheme } from './AskarModuleConfig'
>>>>>>> e7b59000
import { AskarStorageService } from './storage'

export class AskarModule implements Module {
  public readonly config: AskarModuleConfig

  public constructor(config: AskarModuleConfigOptions) {
    this.config = new AskarModuleConfig(config)
  }

  public api = AskarApi

  public register(dependencyManager: DependencyManager) {
    dependencyManager.registerInstance(AskarModuleConfig, this.config)

<<<<<<< HEAD
    if (!this.config.enableKms && !this.config.enableStorage) {
      dependencyManager
        .resolve(AgentConfig)
        .logger.warn(`Both 'enableKms' and 'enableStorage' are disabled, meaning Askar won't be used by the agent.`)
    }

    if (this.config.enableKms) {
      const kmsConfig = dependencyManager.resolve(Kms.KeyManagementModuleConfig)
      kmsConfig.registerBackend(new AksarKeyManagementService())
    }

    if (this.config.enableStorage) {
      if (dependencyManager.isRegistered(InjectionSymbols.StorageService)) {
        throw new CredoError(
          'Unable to register AskatStoreService. There is an instance of StorageService already registered'
        )
      }
      dependencyManager.registerSingleton(InjectionSymbols.StorageService, AskarStorageService)
    }

    dependencyManager.registerSingleton(AskarStoreManager)
=======
    if (dependencyManager.isRegistered(InjectionSymbols.Wallet)) {
      throw new CredoError('There is an instance of Wallet already registered')
    }
    dependencyManager.registerContextScoped(InjectionSymbols.Wallet, AskarWallet)

    // If the multiWalletDatabaseScheme is set to ProfilePerWallet, we want to register the AskarProfileWallet
    if (this.config.multiWalletDatabaseScheme === AskarMultiWalletDatabaseScheme.ProfilePerWallet) {
      dependencyManager.registerContextScoped(AskarProfileWallet)
    }

    if (dependencyManager.isRegistered(InjectionSymbols.StorageService)) {
      throw new CredoError('There is an instance of StorageService already registered')
    }
    dependencyManager.registerSingleton(InjectionSymbols.StorageService, AskarStorageService)
>>>>>>> e7b59000
  }

  public async onInitializeContext(agentContext: AgentContext, metadata: Record<string, unknown>) {
    // TODO: I think we should also register the store here
    if (agentContext.contextCorrelationId === 'default') {
      const storeManager = agentContext.dependencyManager.resolve(AskarStoreManager)
      await storeManager.getInitializedStoreWithProfile(agentContext)
      return
    } else if (this.config.multiWalletDatabaseScheme === AskarMultiWalletDatabaseScheme.DatabasePerWallet) {
      agentContext.dependencyManager.registerInstance('AskarContextMetadata', metadata)
      const storeManager = agentContext.dependencyManager.resolve(AskarStoreManager)
      await storeManager.getInitializedStoreWithProfile(agentContext)
    }
  }

  public async onProvisionContext(agentContext: AgentContext) {
    // We don't have any side effects to run
    if (agentContext.contextCorrelationId === 'default') return null
    if (this.config.multiWalletDatabaseScheme === AskarMultiWalletDatabaseScheme.ProfilePerWallet) return null

    // For new stores (so not profiles) we need to generate a wallet key
    return {
      walletKey: this.config.askar.storeGenerateRawKey({}),
    }
  }

  public async onDeleteContext(agentContext: AgentContext) {
    const storeManager = agentContext.dependencyManager.resolve(AskarStoreManager)

    // Will delete either the store (when root agent context or database per wallet) or profile (when not root agent context and profile per wallet)
    await storeManager.deleteContext(agentContext)
  }

  public async onCloseContext(agentContext: AgentContext): Promise<void> {
    const storeManager = agentContext.dependencyManager.resolve(AskarStoreManager)

    await storeManager.closeContext(agentContext)
  }
}<|MERGE_RESOLUTION|>--- conflicted
+++ resolved
@@ -3,14 +3,10 @@
 
 import { AgentConfig, CredoError, InjectionSymbols, Kms } from '@credo-ts/core'
 
-<<<<<<< HEAD
 import { AskarApi } from './AskarApi'
-import { AskarMultiWalletDatabaseScheme, AskarModuleConfig } from './AskarModuleConfig'
+import { AskarModuleConfig, AskarMultiWalletDatabaseScheme } from './AskarModuleConfig'
 import { AskarStoreManager } from './AskarStoreManager'
 import { AksarKeyManagementService } from './kms/AskarKeyManagementService'
-=======
-import { AskarModuleConfig, AskarMultiWalletDatabaseScheme } from './AskarModuleConfig'
->>>>>>> e7b59000
 import { AskarStorageService } from './storage'
 
 export class AskarModule implements Module {
@@ -25,7 +21,6 @@
   public register(dependencyManager: DependencyManager) {
     dependencyManager.registerInstance(AskarModuleConfig, this.config)
 
-<<<<<<< HEAD
     if (!this.config.enableKms && !this.config.enableStorage) {
       dependencyManager
         .resolve(AgentConfig)
@@ -47,22 +42,6 @@
     }
 
     dependencyManager.registerSingleton(AskarStoreManager)
-=======
-    if (dependencyManager.isRegistered(InjectionSymbols.Wallet)) {
-      throw new CredoError('There is an instance of Wallet already registered')
-    }
-    dependencyManager.registerContextScoped(InjectionSymbols.Wallet, AskarWallet)
-
-    // If the multiWalletDatabaseScheme is set to ProfilePerWallet, we want to register the AskarProfileWallet
-    if (this.config.multiWalletDatabaseScheme === AskarMultiWalletDatabaseScheme.ProfilePerWallet) {
-      dependencyManager.registerContextScoped(AskarProfileWallet)
-    }
-
-    if (dependencyManager.isRegistered(InjectionSymbols.StorageService)) {
-      throw new CredoError('There is an instance of StorageService already registered')
-    }
-    dependencyManager.registerSingleton(InjectionSymbols.StorageService, AskarStorageService)
->>>>>>> e7b59000
   }
 
   public async onInitializeContext(agentContext: AgentContext, metadata: Record<string, unknown>) {
@@ -71,7 +50,9 @@
       const storeManager = agentContext.dependencyManager.resolve(AskarStoreManager)
       await storeManager.getInitializedStoreWithProfile(agentContext)
       return
-    } else if (this.config.multiWalletDatabaseScheme === AskarMultiWalletDatabaseScheme.DatabasePerWallet) {
+    }
+
+    if (this.config.multiWalletDatabaseScheme === AskarMultiWalletDatabaseScheme.DatabasePerWallet) {
       agentContext.dependencyManager.registerInstance('AskarContextMetadata', metadata)
       const storeManager = agentContext.dependencyManager.resolve(AskarStoreManager)
       await storeManager.getInitializedStoreWithProfile(agentContext)
