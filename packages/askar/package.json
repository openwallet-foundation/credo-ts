{
  "name": "@credo-ts/askar",
  "main": "src/index",
  "types": "src/index",
  "version": "0.5.13",
  "files": [
    "build"
  ],
  "license": "Apache-2.0",
  "publishConfig": {
    "main": "build/index",
    "types": "build/index",
    "access": "public"
  },
  "homepage": "https://github.com/openwallet-foundation/credo-ts/tree/main/packages/askar",
  "repository": {
    "type": "git",
    "url": "https://github.com/openwallet-foundation/credo-ts",
    "directory": "packages/askar"
  },
  "scripts": {
    "build": "pnpm run clean && pnpm run compile",
    "clean": "rimraf ./build",
    "compile": "tsc -p tsconfig.build.json",
    "prepublishOnly": "pnpm run build",
    "test": "jest"
  },
  "dependencies": {
    "@credo-ts/core": "workspace:*",
    "class-transformer": "0.5.1",
    "class-validator": "0.14.1",
    "rxjs": "^7.8.0",
    "tsyringe": "^4.8.0"
  },
  "devDependencies": {
    "@animo-id/expo-secure-environment": "^0.1.0-alpha.12",
<<<<<<< HEAD
    "@hyperledger/aries-askar-nodejs": "^0.2.3",
    "@hyperledger/aries-askar-shared": "^0.2.3",
    "@types/bn.js": "^5.1.0",
=======
    "@openwallet-foundation/askar-nodejs": "^0.3.1",
    "@openwallet-foundation/askar-shared": "^0.3.1",
>>>>>>> dca4fdf0
    "@types/ref-array-di": "^1.2.6",
    "@types/ref-struct-di": "^1.1.10",
    "reflect-metadata": "^0.1.13",
    "rimraf": "^4.4.0",
    "typescript": "~5.5.2"
  },
  "peerDependencies": {
<<<<<<< HEAD
    "@hyperledger/aries-askar-shared": "^0.2.3",
    "@animo-id/expo-secure-environment": "^0.1.0-alpha.12"
=======
    "@openwallet-foundation/askar-shared": "^0.3.1",
    "@animo-id/expo-secure-environment": "^0.1.0-alpha.11"
>>>>>>> dca4fdf0
  },
  "peerDependenciesMeta": {
    "@animo-id/expo-secure-environment": {
      "optional": true
    }
  }
}<|MERGE_RESOLUTION|>--- conflicted
+++ resolved
@@ -34,14 +34,8 @@
   },
   "devDependencies": {
     "@animo-id/expo-secure-environment": "^0.1.0-alpha.12",
-<<<<<<< HEAD
-    "@hyperledger/aries-askar-nodejs": "^0.2.3",
-    "@hyperledger/aries-askar-shared": "^0.2.3",
-    "@types/bn.js": "^5.1.0",
-=======
     "@openwallet-foundation/askar-nodejs": "^0.3.1",
     "@openwallet-foundation/askar-shared": "^0.3.1",
->>>>>>> dca4fdf0
     "@types/ref-array-di": "^1.2.6",
     "@types/ref-struct-di": "^1.1.10",
     "reflect-metadata": "^0.1.13",
@@ -49,13 +43,8 @@
     "typescript": "~5.5.2"
   },
   "peerDependencies": {
-<<<<<<< HEAD
-    "@hyperledger/aries-askar-shared": "^0.2.3",
+    "@openwallet-foundation/askar-shared": "^0.3.1",
     "@animo-id/expo-secure-environment": "^0.1.0-alpha.12"
-=======
-    "@openwallet-foundation/askar-shared": "^0.3.1",
-    "@animo-id/expo-secure-environment": "^0.1.0-alpha.11"
->>>>>>> dca4fdf0
   },
   "peerDependenciesMeta": {
     "@animo-id/expo-secure-environment": {
