{
  "name": "@credo-ts/askar",
  "main": "src/index",
  "types": "src/index",
  "version": "0.5.13",
  "files": ["build"],
  "license": "Apache-2.0",
  "publishConfig": {
    "main": "build/index",
    "types": "build/index",
    "access": "public"
  },
  "homepage": "https://github.com/openwallet-foundation/credo-ts/tree/main/packages/askar",
  "repository": {
    "type": "git",
    "url": "https://github.com/openwallet-foundation/credo-ts",
    "directory": "packages/askar"
  },
  "scripts": {
    "build": "pnpm run clean && pnpm run compile",
    "clean": "rimraf ./build",
    "compile": "tsc -p tsconfig.build.json",
    "prepublishOnly": "pnpm run build",
    "test": "jest"
  },
  "dependencies": {
    "@credo-ts/core": "workspace:*",
    "class-transformer": "0.5.1",
    "class-validator": "0.14.1",
    "rxjs": "^7.8.0",
    "tsyringe": "^4.8.0"
  },
  "devDependencies": {
    "@animo-id/expo-secure-environment": "^0.1.0",
    "@openwallet-foundation/askar-nodejs": "^0.3.1",
    "@openwallet-foundation/askar-shared": "^0.3.1",
    "@types/ref-array-di": "^1.2.6",
    "@types/ref-struct-di": "^1.1.10",
    "reflect-metadata": "^0.1.13",
    "rimraf": "^4.4.0",
    "typescript": "~5.5.2"
  },
  "peerDependencies": {
    "@openwallet-foundation/askar-shared": "^0.3.1",
<<<<<<< HEAD
    "@animo-id/expo-secure-environment": "^0.1.0-alpha.12"
=======
    "@animo-id/expo-secure-environment": "^0.1.0"
>>>>>>> e7b59000
  },
  "peerDependenciesMeta": {
    "@animo-id/expo-secure-environment": {
      "optional": true
    }
  }
}<|MERGE_RESOLUTION|>--- conflicted
+++ resolved
@@ -31,7 +31,6 @@
     "tsyringe": "^4.8.0"
   },
   "devDependencies": {
-    "@animo-id/expo-secure-environment": "^0.1.0",
     "@openwallet-foundation/askar-nodejs": "^0.3.1",
     "@openwallet-foundation/askar-shared": "^0.3.1",
     "@types/ref-array-di": "^1.2.6",
@@ -41,16 +40,6 @@
     "typescript": "~5.5.2"
   },
   "peerDependencies": {
-    "@openwallet-foundation/askar-shared": "^0.3.1",
-<<<<<<< HEAD
-    "@animo-id/expo-secure-environment": "^0.1.0-alpha.12"
-=======
-    "@animo-id/expo-secure-environment": "^0.1.0"
->>>>>>> e7b59000
-  },
-  "peerDependenciesMeta": {
-    "@animo-id/expo-secure-environment": {
-      "optional": true
-    }
+    "@openwallet-foundation/askar-shared": "^0.3.1"
   }
 }