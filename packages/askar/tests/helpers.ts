import type { Agent, InitConfig } from '@credo-ts/core'
<<<<<<< HEAD
import type { DidCommModuleConfig } from '../../didcomm/src'
=======
import type { DidCommModuleConfigOptions } from '../../didcomm'
>>>>>>> e23865d4

import path from 'path'
import { LogLevel, utils } from '@credo-ts/core'
import { askar } from '@openwallet-foundation/askar-nodejs'
import { registerAskar } from '@openwallet-foundation/askar-shared'

import { waitForBasicMessage } from '../../core/tests/helpers'
import { TestLogger } from '../../core/tests/logger'
<<<<<<< HEAD
import { DidCommConnectionsModule, DidCommHandshakeProtocol } from '../../didcomm/src/index'
import { getDefaultDidcommModules } from '../../didcomm/src/util/modules'
=======
import { DidCommHandshakeProtocol, DidCommModule } from '../../didcomm'
>>>>>>> e23865d4
import { agentDependencies } from '../../node/src'
import type { AskarPostgresStorageConfig } from '../src'
import { AskarModule } from '../src/AskarModule'

registerAskar({ askar })
export { askar }

export const genesisPath = process.env.GENESIS_TXN_PATH
  ? path.resolve(process.env.GENESIS_TXN_PATH)
  : path.join(__dirname, '../../../../network/genesis/local-genesis.txn')

export const publicDidSeed = process.env.TEST_AGENT_PUBLIC_DID_SEED ?? '000000000000000000000000Trustee9'

export const askarPostgresStorageConfig: AskarPostgresStorageConfig = {
  type: 'postgres',
  config: {
    host: 'localhost:5432',
  },
  credentials: {
    account: 'postgres',
    password: 'postgres',
  },
}

export function getAskarPostgresAgentOptions(
  name: string,
  didcommConfig: Partial<DidCommModuleConfigOptions>,
  storageConfig: AskarPostgresStorageConfig,
  extraConfig: Partial<InitConfig> = {}
) {
  const random = utils.uuid().slice(0, 4)
  const config: InitConfig = {
    autoUpdateStorageOnStartup: false,
    logger: new TestLogger(LogLevel.off, name),
    ...extraConfig,
  }
  return {
    config,
    dependencies: agentDependencies,
    modules: {
      didcomm: new DidCommModule({
        connections: {
          autoAcceptConnections: true,
        },
        ...didcommConfig,
      }),
      askar: new AskarModule({
        askar,
        store: {
          id: `PostgresWallet${name}${random}`,
          key: `Key${name}`,
          database: storageConfig,
        },
      }),
    },
  } as const
}

export function getAskarSqliteAgentOptions(
  name: string,
  didcommConfig: Partial<DidCommModuleConfigOptions> = {},
  extraConfig: Partial<InitConfig> = {},
  inMemory?: boolean
) {
  const random = utils.uuid().slice(0, 4)
  const config: InitConfig = {
    autoUpdateStorageOnStartup: false,
    logger: new TestLogger(LogLevel.off, name),
    ...extraConfig,
  }
  return {
    config,
    dependencies: agentDependencies,
    modules: {
      didcomm: new DidCommModule({
        connections: {
          autoAcceptConnections: true,
        },
        ...didcommConfig,
      }),
      askar: new AskarModule({
        askar,
        store: {
          id: `SQLiteWallet${name} - ${random}`,
          key: `Key${name}`,
          database: { type: 'sqlite', config: { inMemory } },
        },
      }),
    },
  } as const
}

/**
 * Basic E2E test: connect two agents, send a basic message and verify it they can be re initialized
 * @param senderAgent
 * @param receiverAgent
 */
export async function e2eTest(
  senderAgent: Agent<{ didcomm: DidCommModule<object> }>,
  receiverAgent: Agent<{ didcomm: DidCommModule<object> }>
) {
  const senderReceiverOutOfBandRecord = await senderAgent.didcomm.oob.createInvitation({
    handshakeProtocols: [DidCommHandshakeProtocol.Connections],
  })

  const { connectionRecord: bobConnectionAtReceiversender } = await receiverAgent.didcomm.oob.receiveInvitation(
    senderReceiverOutOfBandRecord.outOfBandInvitation,
    {
      label: 'receiver',
    }
  )
  if (!bobConnectionAtReceiversender) throw new Error('Connection not created')

  await receiverAgent.didcomm.connections.returnWhenIsConnected(bobConnectionAtReceiversender.id)

  const [senderConnectionAtReceiver] = await senderAgent.didcomm.connections.findAllByOutOfBandId(
    senderReceiverOutOfBandRecord.id
  )
  const senderConnection = await senderAgent.didcomm.connections.returnWhenIsConnected(senderConnectionAtReceiver.id)

  const message = 'hello, world'
  await senderAgent.didcomm.basicMessages.sendMessage(senderConnection.id, message)

  const basicMessage = await waitForBasicMessage(receiverAgent, {
    content: message,
  })

  expect(basicMessage.content).toBe(message)

  expect(senderAgent.isInitialized).toBe(true)
  await senderAgent.shutdown()
  expect(senderAgent.isInitialized).toBe(false)
  await senderAgent.initialize()
  expect(senderAgent.isInitialized).toBe(true)
}<|MERGE_RESOLUTION|>--- conflicted
+++ resolved
@@ -1,9 +1,5 @@
 import type { Agent, InitConfig } from '@credo-ts/core'
-<<<<<<< HEAD
-import type { DidCommModuleConfig } from '../../didcomm/src'
-=======
-import type { DidCommModuleConfigOptions } from '../../didcomm'
->>>>>>> e23865d4
+import type { DidCommModuleConfigOptions } from '../../didcomm/src'
 
 import path from 'path'
 import { LogLevel, utils } from '@credo-ts/core'
@@ -12,12 +8,7 @@
 
 import { waitForBasicMessage } from '../../core/tests/helpers'
 import { TestLogger } from '../../core/tests/logger'
-<<<<<<< HEAD
-import { DidCommConnectionsModule, DidCommHandshakeProtocol } from '../../didcomm/src/index'
-import { getDefaultDidcommModules } from '../../didcomm/src/util/modules'
-=======
-import { DidCommHandshakeProtocol, DidCommModule } from '../../didcomm'
->>>>>>> e23865d4
+import { DidCommHandshakeProtocol, DidCommModule } from '../../didcomm/src'
 import { agentDependencies } from '../../node/src'
 import type { AskarPostgresStorageConfig } from '../src'
 import { AskarModule } from '../src/AskarModule'
