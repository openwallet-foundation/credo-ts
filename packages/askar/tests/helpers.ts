import type { AskarWalletPostgresStorageConfig } from '../src/wallet'
import type { InitConfig } from '@aries-framework/core'

<<<<<<< HEAD
import { ConnectionsModule, LogLevel } from '@aries-framework/core'
=======
import { LogLevel } from '@aries-framework/core'
import { ariesAskar } from '@hyperledger/aries-askar-nodejs'
>>>>>>> dbfebb47
import path from 'path'

import { TestLogger } from '../../core/tests/logger'
import { agentDependencies } from '../../node/src'
import { AskarModule } from '../src/AskarModule'
import { AskarModuleConfig } from '../src/AskarModuleConfig'

export const askarModuleConfig = new AskarModuleConfig({ ariesAskar })

export const genesisPath = process.env.GENESIS_TXN_PATH
  ? path.resolve(process.env.GENESIS_TXN_PATH)
  : path.join(__dirname, '../../../../network/genesis/local-genesis.txn')

export const publicDidSeed = process.env.TEST_AGENT_PUBLIC_DID_SEED ?? '000000000000000000000000Trustee9'

export function getPostgresAgentOptions(
  name: string,
  storageConfig: AskarWalletPostgresStorageConfig,
  extraConfig: Partial<InitConfig> = {}
) {
  const config: InitConfig = {
    label: `Agent: ${name} Postgres`,
    walletConfig: {
      id: `Wallet${name}`,
      key: `Key${name}`,
      storage: storageConfig,
    },
    autoUpdateStorageOnStartup: false,
    logger: new TestLogger(LogLevel.off, name),
    ...extraConfig,
  }
  return {
    config,
    dependencies: agentDependencies,
<<<<<<< HEAD
    modules: {
      askar: new AskarModule(),
      connections: new ConnectionsModule({
        autoAcceptConnections: true,
      }),
    },
=======
    modules: { askar: new AskarModule(askarModuleConfig) },
>>>>>>> dbfebb47
  } as const
}

export function getSqliteAgentOptions(name: string, extraConfig: Partial<InitConfig> = {}) {
  const config: InitConfig = {
    label: `Agent: ${name} SQLite`,
    walletConfig: {
      id: `Wallet${name}`,
      key: `Key${name}`,
      storage: { type: 'sqlite' },
    },
    autoUpdateStorageOnStartup: false,
    logger: new TestLogger(LogLevel.off, name),
    ...extraConfig,
  }
  return {
    config,
    dependencies: agentDependencies,
<<<<<<< HEAD
    modules: {
      askar: new AskarModule(),
      connections: new ConnectionsModule({
        autoAcceptConnections: true,
      }),
    },
=======
    modules: { askar: new AskarModule(askarModuleConfig) },
>>>>>>> dbfebb47
  } as const
}<|MERGE_RESOLUTION|>--- conflicted
+++ resolved
@@ -1,12 +1,8 @@
 import type { AskarWalletPostgresStorageConfig } from '../src/wallet'
 import type { InitConfig } from '@aries-framework/core'
 
-<<<<<<< HEAD
 import { ConnectionsModule, LogLevel } from '@aries-framework/core'
-=======
-import { LogLevel } from '@aries-framework/core'
 import { ariesAskar } from '@hyperledger/aries-askar-nodejs'
->>>>>>> dbfebb47
 import path from 'path'
 
 import { TestLogger } from '../../core/tests/logger'
@@ -41,16 +37,12 @@
   return {
     config,
     dependencies: agentDependencies,
-<<<<<<< HEAD
     modules: {
-      askar: new AskarModule(),
+      askar: new AskarModule(askarModuleConfig),
       connections: new ConnectionsModule({
         autoAcceptConnections: true,
       }),
     },
-=======
-    modules: { askar: new AskarModule(askarModuleConfig) },
->>>>>>> dbfebb47
   } as const
 }
 
@@ -69,15 +61,11 @@
   return {
     config,
     dependencies: agentDependencies,
-<<<<<<< HEAD
     modules: {
-      askar: new AskarModule(),
+      askar: new AskarModule(askarModuleConfig),
       connections: new ConnectionsModule({
         autoAcceptConnections: true,
       }),
     },
-=======
-    modules: { askar: new AskarModule(askarModuleConfig) },
->>>>>>> dbfebb47
   } as const
 }