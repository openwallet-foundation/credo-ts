{
  "name": "@credo-ts/anoncreds",
  "main": "build/index",
  "types": "build/index",
  "version": "0.4.2",
  "files": [
    "build"
  ],
  "license": "Apache-2.0",
  "publishConfig": {
    "access": "public"
  },
  "homepage": "https://github.com/openwallet-foundation/credo-ts/tree/main/packages/anoncreds",
  "repository": {
    "type": "git",
    "url": "https://github.com/openwallet-foundation/credo-ts",
    "directory": "packages/anoncreds"
  },
  "scripts": {
    "build": "yarn run clean && yarn run compile",
    "clean": "rimraf ./build",
    "compile": "tsc -p tsconfig.build.json",
    "prepublishOnly": "yarn run build",
    "test": "jest"
  },
  "dependencies": {
    "@credo-ts/core": "0.4.2",
    "bn.js": "^5.2.1",
    "class-transformer": "0.5.1",
    "class-validator": "0.14.0",
    "reflect-metadata": "^0.1.13",
    "@hyperledger/anoncreds-shared": "^0.2.0-dev.8"
  },
  "devDependencies": {
<<<<<<< HEAD
    "@aries-framework/node": "0.4.2",
    "@hyperledger/anoncreds-nodejs": "^0.2.0-dev.8",
    "indy-sdk": "^1.16.0-dev-1636",
=======
    "@credo-ts/node": "0.4.2",
>>>>>>> 22d5bffc
    "rimraf": "^4.4.0",
    "rxjs": "^7.8.0",
    "typescript": "~4.9.5"
  },
  "peerDependencies": {
    "@hyperledger/anoncreds-shared": "^0.2.0-dev.8"
  }
}<|MERGE_RESOLUTION|>--- conflicted
+++ resolved
@@ -32,13 +32,8 @@
     "@hyperledger/anoncreds-shared": "^0.2.0-dev.8"
   },
   "devDependencies": {
-<<<<<<< HEAD
-    "@aries-framework/node": "0.4.2",
     "@hyperledger/anoncreds-nodejs": "^0.2.0-dev.8",
-    "indy-sdk": "^1.16.0-dev-1636",
-=======
     "@credo-ts/node": "0.4.2",
->>>>>>> 22d5bffc
     "rimraf": "^4.4.0",
     "rxjs": "^7.8.0",
     "typescript": "~4.9.5"
