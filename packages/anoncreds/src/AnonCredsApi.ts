import type {
  AnonCredsCreateLinkSecretOptions,
  AnonCredsRegisterCredentialDefinitionOptions,
  AnonCredsRegisterRevocationRegistryDefinitionOptions,
  AnonCredsRegisterRevocationStatusListOptions,
  AnonCredsUpdateRevocationStatusListOptions,
} from './AnonCredsApiOptions'
import type { AnonCredsCredentialDefinition, AnonCredsSchema } from './models'
import type {
  AnonCredsRegistry,
  GetCredentialDefinitionReturn,
  GetCredentialsOptions,
  GetRevocationRegistryDefinitionReturn,
  GetRevocationStatusListReturn,
  GetSchemaReturn,
  RegisterCredentialDefinitionReturn,
  RegisterSchemaReturn,
<<<<<<< HEAD
  AnonCredsRegistry,
  GetCredentialsOptions,
  RegisterRevocationRegistryDefinitionReturn,
  RegisterRevocationStatusListReturn,
=======
>>>>>>> bd4932d3
} from './services'
import type { Extensible } from './services/registry/base'
import type { SimpleQuery } from '@aries-framework/core'

import { AgentContext, inject, injectable } from '@aries-framework/core'

import { AnonCredsModuleConfig } from './AnonCredsModuleConfig'
import { AnonCredsStoreRecordError } from './error'
import {
  AnonCredsRevocationRegistryDefinitionPrivateRecord,
  AnonCredsRevocationRegistryDefinitionPrivateRepository,
  AnonCredsRevocationRegistryDefinitionRepository,
  AnonCredsCredentialDefinitionPrivateRecord,
  AnonCredsCredentialDefinitionPrivateRepository,
  AnonCredsKeyCorrectnessProofRecord,
  AnonCredsKeyCorrectnessProofRepository,
  AnonCredsLinkSecretRecord,
  AnonCredsLinkSecretRepository,
  AnonCredsRevocationRegistryDefinitionRecord,
  AnonCredsRevocationRegistryState,
} from './repository'
import { AnonCredsCredentialDefinitionRecord } from './repository/AnonCredsCredentialDefinitionRecord'
import { AnonCredsCredentialDefinitionRepository } from './repository/AnonCredsCredentialDefinitionRepository'
import { AnonCredsSchemaRecord } from './repository/AnonCredsSchemaRecord'
import { AnonCredsSchemaRepository } from './repository/AnonCredsSchemaRepository'
import { AnonCredsCredentialDefinitionRecordMetadataKeys } from './repository/anonCredsCredentialDefinitionRecordMetadataTypes'
import { AnonCredsRevocationRegistryDefinitionRecordMetadataKeys } from './repository/anonCredsRevocationRegistryDefinitionRecordMetadataTypes'
import {
  AnonCredsHolderService,
  AnonCredsHolderServiceSymbol,
  AnonCredsIssuerService,
  AnonCredsIssuerServiceSymbol,
} from './services'
import { AnonCredsRegistryService } from './services/registry/AnonCredsRegistryService'
import { dateToTimestamp } from './utils/timestamp'

@injectable()
export class AnonCredsApi {
  public config: AnonCredsModuleConfig

  private agentContext: AgentContext
  private anonCredsRegistryService: AnonCredsRegistryService
  private anonCredsSchemaRepository: AnonCredsSchemaRepository
  private anonCredsCredentialDefinitionRepository: AnonCredsCredentialDefinitionRepository
  private anonCredsCredentialDefinitionPrivateRepository: AnonCredsCredentialDefinitionPrivateRepository
  private anonCredsRevocationRegistryDefinitionRepository: AnonCredsRevocationRegistryDefinitionRepository
  private anonCredsRevocationRegistryDefinitionPrivateRepository: AnonCredsRevocationRegistryDefinitionPrivateRepository
  private anonCredsKeyCorrectnessProofRepository: AnonCredsKeyCorrectnessProofRepository
  private anonCredsLinkSecretRepository: AnonCredsLinkSecretRepository
  private anonCredsIssuerService: AnonCredsIssuerService
  private anonCredsHolderService: AnonCredsHolderService

  public constructor(
    agentContext: AgentContext,
    anonCredsRegistryService: AnonCredsRegistryService,
    config: AnonCredsModuleConfig,
    @inject(AnonCredsIssuerServiceSymbol) anonCredsIssuerService: AnonCredsIssuerService,
    @inject(AnonCredsHolderServiceSymbol) anonCredsHolderService: AnonCredsHolderService,
    anonCredsSchemaRepository: AnonCredsSchemaRepository,
    anonCredsRevocationRegistryDefinitionRepository: AnonCredsRevocationRegistryDefinitionRepository,
    anonCredsRevocationRegistryDefinitionPrivateRepository: AnonCredsRevocationRegistryDefinitionPrivateRepository,
    anonCredsCredentialDefinitionRepository: AnonCredsCredentialDefinitionRepository,
    anonCredsCredentialDefinitionPrivateRepository: AnonCredsCredentialDefinitionPrivateRepository,
    anonCredsKeyCorrectnessProofRepository: AnonCredsKeyCorrectnessProofRepository,
    anonCredsLinkSecretRepository: AnonCredsLinkSecretRepository
  ) {
    this.agentContext = agentContext
    this.anonCredsRegistryService = anonCredsRegistryService
    this.config = config
    this.anonCredsIssuerService = anonCredsIssuerService
    this.anonCredsHolderService = anonCredsHolderService
    this.anonCredsSchemaRepository = anonCredsSchemaRepository
    this.anonCredsRevocationRegistryDefinitionRepository = anonCredsRevocationRegistryDefinitionRepository
    this.anonCredsRevocationRegistryDefinitionPrivateRepository = anonCredsRevocationRegistryDefinitionPrivateRepository
    this.anonCredsCredentialDefinitionRepository = anonCredsCredentialDefinitionRepository
    this.anonCredsCredentialDefinitionPrivateRepository = anonCredsCredentialDefinitionPrivateRepository
    this.anonCredsKeyCorrectnessProofRepository = anonCredsKeyCorrectnessProofRepository
    this.anonCredsLinkSecretRepository = anonCredsLinkSecretRepository
  }

  /**
   * Create a Link Secret, optionally indicating its ID and if it will be the default one
   * If there is no default Link Secret, this will be set as default (even if setAsDefault is true).
   *
   */
  public async createLinkSecret(options?: AnonCredsCreateLinkSecretOptions) {
    const { linkSecretId, linkSecretValue } = await this.anonCredsHolderService.createLinkSecret(this.agentContext, {
      linkSecretId: options?.linkSecretId,
    })

    // In some cases we don't have the linkSecretValue. However we still want a record so we know which link secret ids are valid
    const linkSecretRecord = new AnonCredsLinkSecretRecord({ linkSecretId, value: linkSecretValue })

    // If it is the first link secret registered, set as default
    const defaultLinkSecretRecord = await this.anonCredsLinkSecretRepository.findDefault(this.agentContext)
    if (!defaultLinkSecretRecord || options?.setAsDefault) {
      linkSecretRecord.setTag('isDefault', true)
    }

    // Set the current default link secret as not default
    if (defaultLinkSecretRecord && options?.setAsDefault) {
      defaultLinkSecretRecord.setTag('isDefault', false)
      await this.anonCredsLinkSecretRepository.update(this.agentContext, defaultLinkSecretRecord)
    }

    await this.anonCredsLinkSecretRepository.save(this.agentContext, linkSecretRecord)
  }

  /**
   * Get a list of ids for the created link secrets
   */
  public async getLinkSecretIds(): Promise<string[]> {
    const linkSecrets = await this.anonCredsLinkSecretRepository.getAll(this.agentContext)

    return linkSecrets.map((linkSecret) => linkSecret.linkSecretId)
  }

  /**
   * Retrieve a {@link AnonCredsSchema} from the registry associated
   * with the {@link schemaId}
   */
  public async getSchema(schemaId: string): Promise<GetSchemaReturn> {
    const failedReturnBase = {
      resolutionMetadata: {
        error: 'error',
        message: `Unable to resolve schema ${schemaId}`,
      },
      schemaId,
      schemaMetadata: {},
    }

    const registry = this.findRegistryForIdentifier(schemaId)
    if (!registry) {
      failedReturnBase.resolutionMetadata.error = 'unsupportedAnonCredsMethod'
      failedReturnBase.resolutionMetadata.message = `Unable to resolve schema ${schemaId}: No registry found for identifier ${schemaId}`
      return failedReturnBase
    }

    try {
      const result = await registry.getSchema(this.agentContext, schemaId)
      return result
    } catch (error) {
      failedReturnBase.resolutionMetadata.message = `Unable to resolve schema ${schemaId}: ${error.message}`
      return failedReturnBase
    }
  }

  public async registerSchema<T extends Extensible = Extensible>(
    options: AnonCredsRegisterSchema<T>
  ): Promise<RegisterSchemaReturn> {
    const failedReturnBase = {
      schemaState: {
        state: 'failed' as const,
        schema: options.schema,
        reason: `Error registering schema for issuerId ${options.schema.issuerId}`,
      },
      registrationMetadata: {},
      schemaMetadata: {},
    }

    const registry = this.findRegistryForIdentifier(options.schema.issuerId)
    if (!registry) {
      failedReturnBase.schemaState.reason = `Unable to register schema. No registry found for issuerId ${options.schema.issuerId}`
      return failedReturnBase
    }

    try {
      const result = await registry.registerSchema(this.agentContext, options)
      if (result.schemaState.state === 'finished') {
        await this.storeSchemaRecord(registry, result)
      }

      return result
    } catch (error) {
      // Storage failed
      if (error instanceof AnonCredsStoreRecordError) {
        failedReturnBase.schemaState.reason = `Error storing schema record: ${error.message}`
        return failedReturnBase
      }

      // In theory registerSchema SHOULD NOT throw, but we can't know for sure
      failedReturnBase.schemaState.reason = `Error registering schema: ${error.message}`
      return failedReturnBase
    }
  }

  public async getCreatedSchemas(query: SimpleQuery<AnonCredsSchemaRecord>) {
    return this.anonCredsSchemaRepository.findByQuery(this.agentContext, query)
  }

  /**
   * Retrieve a {@link GetCredentialDefinitionReturn} from the registry associated
   * with the {@link credentialDefinitionId}
   */
  public async getCredentialDefinition(credentialDefinitionId: string): Promise<GetCredentialDefinitionReturn> {
    const failedReturnBase = {
      resolutionMetadata: {
        error: 'error',
        message: `Unable to resolve credential definition ${credentialDefinitionId}`,
      },
      credentialDefinitionId,
      credentialDefinitionMetadata: {},
    }

    const registry = this.findRegistryForIdentifier(credentialDefinitionId)
    if (!registry) {
      failedReturnBase.resolutionMetadata.error = 'unsupportedAnonCredsMethod'
      failedReturnBase.resolutionMetadata.message = `Unable to resolve credential definition ${credentialDefinitionId}: No registry found for identifier ${credentialDefinitionId}`
      return failedReturnBase
    }

    try {
      const result = await registry.getCredentialDefinition(this.agentContext, credentialDefinitionId)
      return result
    } catch (error) {
      failedReturnBase.resolutionMetadata.message = `Unable to resolve credential definition ${credentialDefinitionId}: ${error.message}`
      return failedReturnBase
    }
  }

<<<<<<< HEAD
  // TODO: Shall we store in Credential Definition Record the currently used revocation registry id? This can be used when accepting credential request to determine
  // Which one we'll need to use. It can be also a tag in RevocRegDef Record stating which one is the active one for a given CredDefId.

  public async registerCredentialDefinition(options: {
    credentialDefinition: AnonCredsRegisterCredentialDefinitionOptions
    options: Extensible
  }): Promise<RegisterCredentialDefinitionReturn> {
=======
  public async registerCredentialDefinition<T extends Extensible = Extensible>(
    options: AnonCredsRegisterCredentialDefinition<T>
  ): Promise<RegisterCredentialDefinitionReturn> {
>>>>>>> bd4932d3
    const failedReturnBase = {
      credentialDefinitionState: {
        state: 'failed' as const,
        reason: `Error registering credential definition for issuerId ${options.credentialDefinition.issuerId}`,
      },
      registrationMetadata: {},
      credentialDefinitionMetadata: {},
    }

    const registry = this.findRegistryForIdentifier(options.credentialDefinition.issuerId)
    if (!registry) {
      failedReturnBase.credentialDefinitionState.reason = `Unable to register credential definition. No registry found for issuerId ${options.credentialDefinition.issuerId}`
      return failedReturnBase
    }

    let credentialDefinition: AnonCredsCredentialDefinition
    let credentialDefinitionPrivate: Record<string, unknown> | undefined = undefined
    let keyCorrectnessProof: Record<string, unknown> | undefined = undefined

    try {
      if (isFullCredentialDefinitionInput(options.credentialDefinition)) {
        credentialDefinition = options.credentialDefinition
      } else {
        // If the input credential definition is not a full credential definition, we need to create one first
        // There's a caveat to when the input contains a full credential, that the credential definition private
        // and key correctness proof must already be stored in the wallet
        const schemaRegistry = this.findRegistryForIdentifier(options.credentialDefinition.schemaId)
        if (!schemaRegistry) {
          failedReturnBase.credentialDefinitionState.reason = `Unable to register credential definition. No registry found for schemaId ${options.credentialDefinition.schemaId}`
          return failedReturnBase
        }

        const schemaResult = await schemaRegistry.getSchema(this.agentContext, options.credentialDefinition.schemaId)

        if (!schemaResult.schema) {
          failedReturnBase.credentialDefinitionState.reason = `error resolving schema with id ${options.credentialDefinition.schemaId}: ${schemaResult.resolutionMetadata.error} ${schemaResult.resolutionMetadata.message}`
          return failedReturnBase
        }

        const createCredentialDefinitionResult = await this.anonCredsIssuerService.createCredentialDefinition(
          this.agentContext,
          {
            issuerId: options.credentialDefinition.issuerId,
            schemaId: options.credentialDefinition.schemaId,
            tag: options.credentialDefinition.tag,
            supportRevocation: options.credentialDefinition.supportRevocation,
            schema: schemaResult.schema,
          },
          // FIXME: Indy SDK requires the schema seq no to be passed in here. This is not ideal.
          {
            indyLedgerSchemaSeqNo: schemaResult.schemaMetadata.indyLedgerSeqNo,
          }
        )

        credentialDefinition = createCredentialDefinitionResult.credentialDefinition
        credentialDefinitionPrivate = createCredentialDefinitionResult.credentialDefinitionPrivate
        keyCorrectnessProof = createCredentialDefinitionResult.keyCorrectnessProof
      }

      const result = await registry.registerCredentialDefinition(this.agentContext, {
        credentialDefinition,
        options: options.options,
      })

      // Once a credential definition is created, the credential definition private and the key correctness proof must be stored because they change even if they the credential is recreated with the same arguments.
      // To avoid having unregistered credential definitions in the wallet, the credential definitions itself are stored only when the credential definition status is finished, meaning that the credential definition has been successfully registered.
      await this.storeCredentialDefinitionPrivateAndKeyCorrectnessRecord(
        result,
        credentialDefinitionPrivate,
        keyCorrectnessProof
      )
      if (result.credentialDefinitionState.state === 'finished') {
        await this.storeCredentialDefinitionRecord(registry, result)
      }

      return result
    } catch (error) {
      // Storage failed
      if (error instanceof AnonCredsStoreRecordError) {
        failedReturnBase.credentialDefinitionState.reason = `Error storing credential definition records: ${error.message}`
        return failedReturnBase
      }

      // In theory registerCredentialDefinition SHOULD NOT throw, but we can't know for sure
      failedReturnBase.credentialDefinitionState.reason = `Error registering credential definition: ${error.message}`
      return failedReturnBase
    }
  }

  public async getCreatedCredentialDefinitions(query: SimpleQuery<AnonCredsCredentialDefinitionRecord>) {
    return this.anonCredsCredentialDefinitionRepository.findByQuery(this.agentContext, query)
  }

  /**
   * Retrieve a {@link AnonCredsRevocationRegistryDefinition} from the registry associated
   * with the {@link revocationRegistryDefinitionId}
   */
  public async getRevocationRegistryDefinition(
    revocationRegistryDefinitionId: string
  ): Promise<GetRevocationRegistryDefinitionReturn> {
    const failedReturnBase = {
      resolutionMetadata: {
        error: 'error',
        message: `Unable to resolve revocation registry ${revocationRegistryDefinitionId}`,
      },
      revocationRegistryDefinitionId,
      revocationRegistryDefinitionMetadata: {},
    }

    const registry = this.findRegistryForIdentifier(revocationRegistryDefinitionId)
    if (!registry) {
      failedReturnBase.resolutionMetadata.error = 'unsupportedAnonCredsMethod'
      failedReturnBase.resolutionMetadata.message = `Unable to resolve revocation registry ${revocationRegistryDefinitionId}: No registry found for identifier ${revocationRegistryDefinitionId}`
      return failedReturnBase
    }

    try {
      const result = await registry.getRevocationRegistryDefinition(this.agentContext, revocationRegistryDefinitionId)
      return result
    } catch (error) {
      failedReturnBase.resolutionMetadata.message = `Unable to resolve revocation registry ${revocationRegistryDefinitionId}: ${error.message}`
      return failedReturnBase
    }
  }

  public async registerRevocationRegistryDefinition(options: {
    revocationRegistryDefinition: AnonCredsRegisterRevocationRegistryDefinitionOptions
    options: Extensible
  }): Promise<RegisterRevocationRegistryDefinitionReturn> {
    const { issuerId, tag, credentialDefinitionId, maximumCredentialNumber } = options.revocationRegistryDefinition

    const tailsFileService = this.agentContext.dependencyManager.resolve(AnonCredsModuleConfig).tailsFileService

    const tailsDirectoryPath = await tailsFileService.getTailsBasePath(this.agentContext)

    const failedReturnBase = {
      revocationRegistryDefinitionState: {
        state: 'failed' as const,
        reason: `Error registering revocation registry definition for issuerId ${issuerId}`,
      },
      registrationMetadata: {},
      revocationRegistryDefinitionMetadata: {},
    }

    const registry = this.findRegistryForIdentifier(issuerId)
    if (!registry) {
      failedReturnBase.revocationRegistryDefinitionState.reason = `Unable to register revocation registry definition. No registry found for issuerId ${issuerId}`
      return failedReturnBase
    }

    const { credentialDefinition } = await registry.getCredentialDefinition(this.agentContext, credentialDefinitionId)

    if (!credentialDefinition) {
      failedReturnBase.revocationRegistryDefinitionState.reason = `Unable to register revocation registry definition. No credential definition found for id ${credentialDefinitionId}`
      return failedReturnBase
    }
    try {
      const { revocationRegistryDefinition, revocationRegistryDefinitionPrivate } =
        await this.anonCredsIssuerService.createRevocationRegistryDefinition(this.agentContext, {
          issuerId,
          tag,
          credentialDefinitionId,
          credentialDefinition,
          maximumCredentialNumber,
          tailsDirectoryPath,
        })

      // At this moment, tails file should be published and a valid public URL will be received
      const localTailsLocation = revocationRegistryDefinition.value.tailsLocation

      revocationRegistryDefinition.value.tailsLocation = await tailsFileService.uploadTailsFile(this.agentContext, {
        revocationRegistryDefinition,
      })

      const result = await registry.registerRevocationRegistryDefinition(this.agentContext, {
        revocationRegistryDefinition,
        options: {},
      })
      await this.storeRevocationRegistryDefinitionRecord(result, revocationRegistryDefinitionPrivate)

      return {
        ...result,
        revocationRegistryDefinitionMetadata: { ...result.revocationRegistryDefinitionMetadata, localTailsLocation },
      }
    } catch (error) {
      // Storage failed
      if (error instanceof AnonCredsStoreRecordError) {
        failedReturnBase.revocationRegistryDefinitionState.reason = `Error storing revocation registry definition records: ${error.message}`
        return failedReturnBase
      }

      failedReturnBase.revocationRegistryDefinitionState.reason = `Error registering revocation registry definition: ${error.message}`
      return failedReturnBase
    }
  }

  /**
   * Retrieve the {@link AnonCredsRevocationStatusList} for the given {@link timestamp} from the registry associated
   * with the {@link revocationRegistryDefinitionId}
   */
  public async getRevocationStatusList(
    revocationRegistryDefinitionId: string,
    timestamp: number
  ): Promise<GetRevocationStatusListReturn> {
    const failedReturnBase = {
      resolutionMetadata: {
        error: 'error',
        message: `Unable to resolve revocation status list for revocation registry ${revocationRegistryDefinitionId}`,
      },
      revocationStatusListMetadata: {},
    }

    const registry = this.findRegistryForIdentifier(revocationRegistryDefinitionId)
    if (!registry) {
      failedReturnBase.resolutionMetadata.error = 'unsupportedAnonCredsMethod'
      failedReturnBase.resolutionMetadata.message = `Unable to resolve revocation status list for revocation registry ${revocationRegistryDefinitionId}: No registry found for identifier ${revocationRegistryDefinitionId}`
      return failedReturnBase
    }

    try {
      const result = await registry.getRevocationStatusList(
        this.agentContext,
        revocationRegistryDefinitionId,
        timestamp
      )
      return result
    } catch (error) {
      failedReturnBase.resolutionMetadata.message = `Unable to resolve revocation status list for revocation registry ${revocationRegistryDefinitionId}: ${error.message}`
      return failedReturnBase
    }
  }

  public async registerRevocationStatusList(options: {
    revocationStatusList: AnonCredsRegisterRevocationStatusListOptions
    options: Extensible
  }): Promise<RegisterRevocationStatusListReturn> {
    const { issuerId, revocationRegistryDefinitionId } = options.revocationStatusList

    const failedReturnBase = {
      revocationStatusListState: {
        state: 'failed' as const,
        reason: `Error registering revocation status list for issuerId ${issuerId}`,
      },
      registrationMetadata: {},
      revocationStatusListMetadata: {},
    }

    const registry = this.findRegistryForIdentifier(issuerId)
    if (!registry) {
      failedReturnBase.revocationStatusListState.reason = `Unable to register revocation status list. No registry found for issuerId ${issuerId}`
      return failedReturnBase
    }

    const { revocationRegistryDefinition } = await registry.getRevocationRegistryDefinition(
      this.agentContext,
      revocationRegistryDefinitionId
    )

    if (!revocationRegistryDefinition) {
      failedReturnBase.revocationStatusListState.reason = `Unable to register revocation status list. No revocation registry definition found for ${revocationRegistryDefinitionId}`
      return failedReturnBase
    }
    const tailsFileService = this.agentContext.dependencyManager.resolve(AnonCredsModuleConfig).tailsFileService
    const tailsFilePath = await tailsFileService.getTailsFile(this.agentContext, {
      revocationRegistryDefinition,
    })

    try {
      const revocationStatusList = await this.anonCredsIssuerService.createRevocationStatusList(this.agentContext, {
        issuerId,
        revocationRegistryDefinition,
        revocationRegistryDefinitionId,
        tailsFilePath,
      })

      const result = await registry.registerRevocationStatusList(this.agentContext, {
        revocationStatusList,
        options: {},
      })

      return result
    } catch (error) {
      // Storage failed
      if (error instanceof AnonCredsStoreRecordError) {
        failedReturnBase.revocationStatusListState.reason = `Error storing revocation status list records: ${error.message}`
        return failedReturnBase
      }

      failedReturnBase.revocationStatusListState.reason = `Error registering revocation status list: ${error.message}`
      return failedReturnBase
    }
  }

  public async updateRevocationStatusList(
    options: AnonCredsUpdateRevocationStatusListOptions
  ): Promise<RegisterRevocationStatusListReturn> {
    const { issuedCredentialIndexes, revokedCredentialIndexes, revocationRegistryDefinitionId } = options

    const failedReturnBase = {
      revocationStatusListState: {
        state: 'failed' as const,
        reason: `Error updating revocation status list for revocation registry definition id ${options.revocationRegistryDefinitionId}`,
      },
      registrationMetadata: {},
      revocationStatusListMetadata: {},
    }

    const registry = this.findRegistryForIdentifier(options.revocationRegistryDefinitionId)
    if (!registry) {
      failedReturnBase.revocationStatusListState.reason = `Unable to update revocation status list. No registry found for id ${options.revocationRegistryDefinitionId}`
      return failedReturnBase
    }

    const { revocationRegistryDefinition } = await registry.getRevocationRegistryDefinition(
      this.agentContext,
      revocationRegistryDefinitionId
    )

    if (!revocationRegistryDefinition) {
      failedReturnBase.revocationStatusListState.reason = `Unable to update revocation status list. No revocation registry definition found for ${revocationRegistryDefinitionId}`
      return failedReturnBase
    }

    const { revocationStatusList: previousRevocationStatusList } = await this.getRevocationStatusList(
      revocationRegistryDefinitionId,
      dateToTimestamp(new Date())
    )

    if (!previousRevocationStatusList) {
      failedReturnBase.revocationStatusListState.reason = `Unable to update revocation status list. No previous revocation status list found for ${options.revocationRegistryDefinitionId}`
      return failedReturnBase
    }

    const tailsFileService = this.agentContext.dependencyManager.resolve(AnonCredsModuleConfig).tailsFileService
    const tailsFilePath = await tailsFileService.getTailsFile(this.agentContext, {
      revocationRegistryDefinition,
    })

    try {
      const revocationStatusList = await this.anonCredsIssuerService.updateRevocationStatusList(this.agentContext, {
        issued: issuedCredentialIndexes,
        revoked: revokedCredentialIndexes,
        revocationStatusList: previousRevocationStatusList,
        revocationRegistryDefinition,
        tailsFilePath,
      })

      const result = await registry.registerRevocationStatusList(this.agentContext, {
        revocationStatusList,
        options: {},
      })

      return result
    } catch (error) {
      // Storage failed
      if (error instanceof AnonCredsStoreRecordError) {
        failedReturnBase.revocationStatusListState.reason = `Error storing revocation status list records: ${error.message}`
        return failedReturnBase
      }

      failedReturnBase.revocationStatusListState.reason = `Error registering revocation status list: ${error.message}`
      return failedReturnBase
    }
  }

  public async getCredential(credentialId: string) {
    return this.anonCredsHolderService.getCredential(this.agentContext, { credentialId })
  }

  public async getCredentials(options: GetCredentialsOptions) {
    return this.anonCredsHolderService.getCredentials(this.agentContext, options)
  }

<<<<<<< HEAD
  private async storeRevocationRegistryDefinitionRecord(
    result: RegisterRevocationRegistryDefinitionReturn,
    revocationRegistryDefinitionPrivate?: Record<string, unknown>
  ): Promise<void> {
    try {
      // If we have both the revocationRegistryDefinition and the revocationRegistryDefinitionId we will store a copy
      // of the credential definition. We may need to handle an edge case in the future where we e.g. don't have the
      // id yet, and it is registered through a different channel
      if (
        result.revocationRegistryDefinitionState.revocationRegistryDefinition &&
        result.revocationRegistryDefinitionState.revocationRegistryDefinitionId
      ) {
        const revocationRegistryDefinitionRecord = new AnonCredsRevocationRegistryDefinitionRecord({
          revocationRegistryDefinitionId: result.revocationRegistryDefinitionState.revocationRegistryDefinitionId,
          revocationRegistryDefinition: result.revocationRegistryDefinitionState.revocationRegistryDefinition,
        })

        // TODO: do we need to store this metadata? For indy, the registration metadata contains e.g.
        // the indyLedgerSeqNo and the didIndyNamespace, but it can get quite big if complete transactions
        // are stored in the metadata
        revocationRegistryDefinitionRecord.metadata.set(
          AnonCredsRevocationRegistryDefinitionRecordMetadataKeys.RevocationRegistryDefinitionMetadata,
          result.revocationRegistryDefinitionMetadata
        )
        revocationRegistryDefinitionRecord.metadata.set(
          AnonCredsRevocationRegistryDefinitionRecordMetadataKeys.RevocationRegistryDefinitionRegistrationMetadata,
          result.registrationMetadata
        )

        await this.anonCredsRevocationRegistryDefinitionRepository.save(
          this.agentContext,
          revocationRegistryDefinitionRecord
        )

        // Store Revocation Registry Definition private data (if provided by issuer service)
        if (revocationRegistryDefinitionPrivate) {
          const revocationRegistryDefinitionPrivateRecord = new AnonCredsRevocationRegistryDefinitionPrivateRecord({
            revocationRegistryDefinitionId: result.revocationRegistryDefinitionState.revocationRegistryDefinitionId,
            credentialDefinitionId: result.revocationRegistryDefinitionState.revocationRegistryDefinition.credDefId,
            value: revocationRegistryDefinitionPrivate,
            state: AnonCredsRevocationRegistryState.Active,
          })
          await this.anonCredsRevocationRegistryDefinitionPrivateRepository.save(
            this.agentContext,
            revocationRegistryDefinitionPrivateRecord
          )
        }
      }
    } catch (error) {
      throw new AnonCredsStoreRecordError(`Error storing revocation registry definition records`, { cause: error })
    }
  }

  private async storeCredentialDefinitionRecord(
    registry: AnonCredsRegistry,
=======
  private async storeCredentialDefinitionPrivateAndKeyCorrectnessRecord(
>>>>>>> bd4932d3
    result: RegisterCredentialDefinitionReturn,
    credentialDefinitionPrivate?: Record<string, unknown>,
    keyCorrectnessProof?: Record<string, unknown>
  ): Promise<void> {
    try {
      if (!result.credentialDefinitionState.credentialDefinitionId) return

      // Store Credential Definition private data (if provided by issuer service)
      if (credentialDefinitionPrivate) {
        const credentialDefinitionPrivateRecord = new AnonCredsCredentialDefinitionPrivateRecord({
          credentialDefinitionId: result.credentialDefinitionState.credentialDefinitionId,
          value: credentialDefinitionPrivate,
        })
        await this.anonCredsCredentialDefinitionPrivateRepository.save(
          this.agentContext,
          credentialDefinitionPrivateRecord
        )
      }

      if (keyCorrectnessProof) {
        const keyCorrectnessProofRecord = new AnonCredsKeyCorrectnessProofRecord({
          credentialDefinitionId: result.credentialDefinitionState.credentialDefinitionId,
          value: keyCorrectnessProof,
        })
        await this.anonCredsKeyCorrectnessProofRepository.save(this.agentContext, keyCorrectnessProofRecord)
      }
    } catch (error) {
      throw new AnonCredsStoreRecordError(`Error storing credential definition key-correctness-proof and private`, {
        cause: error,
      })
    }
  }

  private async storeCredentialDefinitionRecord(
    registry: AnonCredsRegistry,
    result: RegisterCredentialDefinitionReturn
  ): Promise<void> {
    try {
      // If we have both the credentialDefinition and the credentialDefinitionId we will store a copy of the credential definition. We may need to handle an
      // edge case in the future where we e.g. don't have the id yet, and it is registered through a different channel
      if (
        !result.credentialDefinitionState.credentialDefinition ||
        !result.credentialDefinitionState.credentialDefinitionId
      ) {
        return
      }
      const credentialDefinitionRecord = new AnonCredsCredentialDefinitionRecord({
        credentialDefinitionId: result.credentialDefinitionState.credentialDefinitionId,
        credentialDefinition: result.credentialDefinitionState.credentialDefinition,
        methodName: registry.methodName,
      })

      // TODO: do we need to store this metadata? For indy, the registration metadata contains e.g.
      // the indyLedgerSeqNo and the didIndyNamespace, but it can get quite big if complete transactions
      // are stored in the metadata
      credentialDefinitionRecord.metadata.set(
        AnonCredsCredentialDefinitionRecordMetadataKeys.CredentialDefinitionMetadata,
        result.credentialDefinitionMetadata
      )
      credentialDefinitionRecord.metadata.set(
        AnonCredsCredentialDefinitionRecordMetadataKeys.CredentialDefinitionRegistrationMetadata,
        result.registrationMetadata
      )

      await this.anonCredsCredentialDefinitionRepository.save(this.agentContext, credentialDefinitionRecord)
    } catch (error) {
      throw new AnonCredsStoreRecordError(`Error storing credential definition records`, { cause: error })
    }
  }

  private async storeSchemaRecord(registry: AnonCredsRegistry, result: RegisterSchemaReturn): Promise<void> {
    try {
      // If we have both the schema and the schemaId we will store a copy of the schema. We may need to handle an
      // edge case in the future where we e.g. don't have the id yet, and it is registered through a different channel
      if (result.schemaState.schema && result.schemaState.schemaId) {
        const schemaRecord = new AnonCredsSchemaRecord({
          schemaId: result.schemaState.schemaId,
          schema: result.schemaState.schema,
          methodName: registry.methodName,
        })

        await this.anonCredsSchemaRepository.save(this.agentContext, schemaRecord)
      }
    } catch (error) {
      throw new AnonCredsStoreRecordError(`Error storing schema record`, { cause: error })
    }
  }

  private findRegistryForIdentifier(identifier: string) {
    try {
      return this.anonCredsRegistryService.getRegistryForIdentifier(this.agentContext, identifier)
    } catch {
      return null
    }
  }
}

interface AnonCredsRegisterCredentialDefinition<T extends Extensible = Extensible> {
  credentialDefinition: AnonCredsRegisterCredentialDefinitionOptions
  options: T
}

interface AnonCredsRegisterSchema<T extends Extensible = Extensible> {
  schema: AnonCredsSchema
  options: T
}

function isFullCredentialDefinitionInput(
  credentialDefinition: AnonCredsRegisterCredentialDefinitionOptions
): credentialDefinition is AnonCredsCredentialDefinition {
  return 'value' in credentialDefinition
}<|MERGE_RESOLUTION|>--- conflicted
+++ resolved
@@ -15,13 +15,8 @@
   GetSchemaReturn,
   RegisterCredentialDefinitionReturn,
   RegisterSchemaReturn,
-<<<<<<< HEAD
-  AnonCredsRegistry,
-  GetCredentialsOptions,
   RegisterRevocationRegistryDefinitionReturn,
   RegisterRevocationStatusListReturn,
-=======
->>>>>>> bd4932d3
 } from './services'
 import type { Extensible } from './services/registry/base'
 import type { SimpleQuery } from '@aries-framework/core'
@@ -242,19 +237,9 @@
     }
   }
 
-<<<<<<< HEAD
-  // TODO: Shall we store in Credential Definition Record the currently used revocation registry id? This can be used when accepting credential request to determine
-  // Which one we'll need to use. It can be also a tag in RevocRegDef Record stating which one is the active one for a given CredDefId.
-
-  public async registerCredentialDefinition(options: {
-    credentialDefinition: AnonCredsRegisterCredentialDefinitionOptions
-    options: Extensible
-  }): Promise<RegisterCredentialDefinitionReturn> {
-=======
   public async registerCredentialDefinition<T extends Extensible = Extensible>(
     options: AnonCredsRegisterCredentialDefinition<T>
   ): Promise<RegisterCredentialDefinitionReturn> {
->>>>>>> bd4932d3
     const failedReturnBase = {
       credentialDefinitionState: {
         state: 'failed' as const,
@@ -300,7 +285,7 @@
             issuerId: options.credentialDefinition.issuerId,
             schemaId: options.credentialDefinition.schemaId,
             tag: options.credentialDefinition.tag,
-            supportRevocation: options.credentialDefinition.supportRevocation,
+            supportRevocation: options.supportRevocation,
             schema: schemaResult.schema,
           },
           // FIXME: Indy SDK requires the schema seq no to be passed in here. This is not ideal.
@@ -628,7 +613,6 @@
     return this.anonCredsHolderService.getCredentials(this.agentContext, options)
   }
 
-<<<<<<< HEAD
   private async storeRevocationRegistryDefinitionRecord(
     result: RegisterRevocationRegistryDefinitionReturn,
     revocationRegistryDefinitionPrivate?: Record<string, unknown>
@@ -682,11 +666,7 @@
     }
   }
 
-  private async storeCredentialDefinitionRecord(
-    registry: AnonCredsRegistry,
-=======
   private async storeCredentialDefinitionPrivateAndKeyCorrectnessRecord(
->>>>>>> bd4932d3
     result: RegisterCredentialDefinitionReturn,
     credentialDefinitionPrivate?: Record<string, unknown>,
     keyCorrectnessProof?: Record<string, unknown>
@@ -786,6 +766,7 @@
 
 interface AnonCredsRegisterCredentialDefinition<T extends Extensible = Extensible> {
   credentialDefinition: AnonCredsRegisterCredentialDefinitionOptions
+  supportRevocation: boolean
   options: T
 }
 
