interface AnonCredsProofRequestRestriction {
  schema_id?: string
  schema_issuer_id?: string
  schema_name?: string
  schema_version?: string
  issuer_id?: string
  cred_def_id?: string
  rev_reg_id?: string

  // Deprecated, but kept for backwards compatibility with legacy indy anoncreds implementations
  schema_issuer_did?: string
  issuer_did?: string

  // the following keys can be used for every `attribute name` in credential.
  [key: `attr::${string}::marker`]: '1' | '0'
  [key: `attr::${string}::value`]: string
}

export interface AnonCredsNonRevokedInterval {
  from?: number
  to?: number
}

export interface AnonCredsCredentialOffer {
  schema_id: string
  cred_def_id: string
  nonce: string
  key_correctness_proof: Record<string, unknown>
}

export interface AnonCredsCredentialRequest {
  // prover_did is deprecated, however it is kept for backwards compatibility with legacy anoncreds implementations
  prover_did?: string
  cred_def_id: string
  blinded_ms: Record<string, unknown>
  blinded_ms_correctness_proof: Record<string, unknown>
  nonce: string
}

export type AnonCredsCredentialValues = Record<string, AnonCredsCredentialValue>
export interface AnonCredsCredentialValue {
  raw: string
  encoded: string // Raw value as number in string
}

export interface AnonCredsCredential {
  schema_id: string
  cred_def_id: string
  rev_reg_id?: string
  values: Record<string, AnonCredsCredentialValue>
  signature: unknown
  signature_correctness_proof: unknown
}

export interface AnonCredsProof {
  requested_proof: {
    revealed_attrs: Record<
      string,
      {
        sub_proof_index: number
        raw: string
        encoded: string
      }
    >
    revealed_attr_groups: Record<
      string,
      {
        sub_proof_index: number
        values: {
          [key: string]: {
            raw: string
            encoded: string
          }
        }
      }
    >
    unrevealed_attrs: Record<
      string,
      {
        sub_proof_index: number
      }
    >
    self_attested_attrs: Record<string, string>

    requested_predicates: Record<string, { sub_proof_index: number }>
  }
  proof: any
  identifiers: Array<{
    schema_id: string
    cred_def_id: string
    rev_reg_id?: string
    timestamp?: number
  }>
}

export interface AnonCredsProofRequest {
  name: string
  version: string
  nonce: string
  requested_attributes: Record<
    string,
    {
      name?: string
      names?: string[]
<<<<<<< HEAD
      restrictions?: WalletQuery[]
=======
      restrictions?: AnonCredsProofRequestRestriction[]
>>>>>>> acdb20a7
      non_revoked?: AnonCredsNonRevokedInterval
    }
  >
  requested_predicates: Record<
    string,
    {
      name: string
      p_type: '>=' | '>' | '<=' | '<'
      p_value: number
<<<<<<< HEAD
      restrictions?: WalletQuery[]
=======
      restrictions?: AnonCredsProofRequestRestriction[]
>>>>>>> acdb20a7
      non_revoked?: AnonCredsNonRevokedInterval
    }
  >
  non_revoked?: AnonCredsNonRevokedInterval
  ver?: '1.0' | '2.0'
}<|MERGE_RESOLUTION|>--- conflicted
+++ resolved
@@ -1,4 +1,4 @@
-interface AnonCredsProofRequestRestriction {
+export interface AnonCredsProofRequestRestriction {
   schema_id?: string
   schema_issuer_id?: string
   schema_name?: string
@@ -102,11 +102,7 @@
     {
       name?: string
       names?: string[]
-<<<<<<< HEAD
-      restrictions?: WalletQuery[]
-=======
       restrictions?: AnonCredsProofRequestRestriction[]
->>>>>>> acdb20a7
       non_revoked?: AnonCredsNonRevokedInterval
     }
   >
@@ -116,11 +112,7 @@
       name: string
       p_type: '>=' | '>' | '<=' | '<'
       p_value: number
-<<<<<<< HEAD
-      restrictions?: WalletQuery[]
-=======
       restrictions?: AnonCredsProofRequestRestriction[]
->>>>>>> acdb20a7
       non_revoked?: AnonCredsNonRevokedInterval
     }
   >
