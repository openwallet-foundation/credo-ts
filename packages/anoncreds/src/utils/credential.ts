--- conflicted
+++ resolved
@@ -1,25 +1,7 @@
 import type { AnonCredsSchema, AnonCredsCredentialValues } from '../models'
 import type { CredentialPreviewAttributeOptions, LinkedAttachment } from '@credo-ts/core'
 
-<<<<<<< HEAD
-import { AriesFrameworkError, encodeAttachment, encodeCredentialValue } from '@aries-framework/core'
-=======
-import { AriesFrameworkError, Hasher, encodeAttachment, Buffer } from '@credo-ts/core'
-import BigNumber from 'bn.js'
-
-const isString = (value: unknown): value is string => typeof value === 'string'
-const isNumber = (value: unknown): value is number => typeof value === 'number'
-const isBoolean = (value: unknown): value is boolean => typeof value === 'boolean'
-const isNumeric = (value: string) => /^-?\d+$/.test(value)
-
-const isInt32 = (number: number) => {
-  const minI32 = -2147483648
-  const maxI32 = 2147483647
-
-  // Check if number is integer and in range of int32
-  return Number.isInteger(number) && number >= minI32 && number <= maxI32
-}
->>>>>>> 22d5bffc
+import { AriesFrameworkError, encodeAttachment, encodeCredentialValue } from '@credo-ts/core'
 
 /**
  * Converts int value to string
