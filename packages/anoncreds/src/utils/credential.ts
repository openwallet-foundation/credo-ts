import type { AnonCredsSchema, AnonCredsCredentialValues } from '../models'
import type { CredentialPreviewAttributeOptions, LinkedAttachment } from '@credo-ts/core'

<<<<<<< HEAD
import { AriesFrameworkError, Hasher, encodeAttachment } from '@credo-ts/core'
=======
import { CredoError, Hasher, encodeAttachment, Buffer } from '@credo-ts/core'
>>>>>>> e0b971e8
import BigNumber from 'bn.js'

const isString = (value: unknown): value is string => typeof value === 'string'
const isNumber = (value: unknown): value is number => typeof value === 'number'
const isBoolean = (value: unknown): value is boolean => typeof value === 'boolean'
const isNumeric = (value: string) => /^-?\d+$/.test(value)

const isInt32 = (number: number) => {
  const minI32 = -2147483648
  const maxI32 = 2147483647

  // Check if number is integer and in range of int32
  return Number.isInteger(number) && number >= minI32 && number <= maxI32
}

/**
 * Converts int value to string
 * Converts string value:
 * - hash with sha256,
 * - convert to byte array and reverse it
 * - convert it to BigInteger and return as a string
 * @param attributes
 *
 * @returns CredValues
 */
export function convertAttributesToCredentialValues(
  attributes: CredentialPreviewAttributeOptions[]
): AnonCredsCredentialValues {
  return attributes.reduce((credentialValues, attribute) => {
    return {
      [attribute.name]: {
        raw: attribute.value,
        encoded: encodeCredentialValue(attribute.value),
      },
      ...credentialValues,
    }
  }, {})
}

/**
 * Check whether the values of two credentials match (using {@link assertCredentialValuesMatch})
 *
 * @returns a boolean whether the values are equal
 *
 */
export function checkCredentialValuesMatch(
  firstValues: AnonCredsCredentialValues,
  secondValues: AnonCredsCredentialValues
): boolean {
  try {
    assertCredentialValuesMatch(firstValues, secondValues)
    return true
  } catch {
    return false
  }
}

/**
 * Assert two credential values objects match.
 *
 * @param firstValues The first values object
 * @param secondValues The second values object
 *
 * @throws If not all values match
 */
export function assertCredentialValuesMatch(
  firstValues: AnonCredsCredentialValues,
  secondValues: AnonCredsCredentialValues
) {
  const firstValuesKeys = Object.keys(firstValues)
  const secondValuesKeys = Object.keys(secondValues)

  if (firstValuesKeys.length !== secondValuesKeys.length) {
    throw new Error(
      `Number of values in first entry (${firstValuesKeys.length}) does not match number of values in second entry (${secondValuesKeys.length})`
    )
  }

  for (const key of firstValuesKeys) {
    const firstValue = firstValues[key]
    const secondValue = secondValues[key]

    if (!secondValue) {
      throw new Error(`Second cred values object has no value for key '${key}'`)
    }

    if (firstValue.encoded !== secondValue.encoded) {
      throw new Error(`Encoded credential values for key '${key}' do not match`)
    }

    if (firstValue.raw !== secondValue.raw) {
      throw new Error(`Raw credential values for key '${key}' do not match`)
    }
  }
}

/**
 * Check whether the raw value matches the encoded version according to the encoding format described in Aries RFC 0037
 * Use this method to ensure the received proof (over the encoded) value is the same as the raw value of the data.
 *
 * @param raw
 * @param encoded
 * @returns Whether raw and encoded value match
 *
 * @see https://github.com/hyperledger/aries-framework-dotnet/blob/a18bef91e5b9e4a1892818df7408e2383c642dfa/src/Hyperledger.Aries/Utils/CredentialUtils.cs#L78-L89
 * @see https://github.com/hyperledger/aries-rfcs/blob/be4ad0a6fb2823bb1fc109364c96f077d5d8dffa/features/0037-present-proof/README.md#verifying-claims-of-indy-based-verifiable-credentials
 */
export function checkValidCredentialValueEncoding(raw: unknown, encoded: string) {
  return encoded === encodeCredentialValue(raw)
}

/**
 * Encode value according to the encoding format described in Aries RFC 0036/0037
 *
 * @param value
 * @returns Encoded version of value
 *
 * @see https://github.com/hyperledger/aries-cloudagent-python/blob/0000f924a50b6ac5e6342bff90e64864672ee935/aries_cloudagent/messaging/util.py#L106-L136
 * @see https://github.com/hyperledger/aries-rfcs/blob/be4ad0a6fb2823bb1fc109364c96f077d5d8dffa/features/0037-present-proof/README.md#verifying-claims-of-indy-based-verifiable-credentials
 * @see https://github.com/hyperledger/aries-rfcs/blob/be4ad0a6fb2823bb1fc109364c96f077d5d8dffa/features/0036-issue-credential/README.md#encoding-claims-for-indy-based-verifiable-credentials
 */
export function encodeCredentialValue(value: unknown) {
  const isEmpty = (value: unknown) => isString(value) && value === ''

  // If bool return bool as number string
  if (isBoolean(value)) {
    return Number(value).toString()
  }

  // If value is int32 return as number string
  if (isNumber(value) && isInt32(value)) {
    return value.toString()
  }

  // If value is an int32 number string return as number string
  if (isString(value) && !isEmpty(value) && !isNaN(Number(value)) && isNumeric(value) && isInt32(Number(value))) {
    return Number(value).toString()
  }

  if (isNumber(value)) {
    value = value.toString()
  }

  // If value is null we must use the string value 'None'
  if (value === null || value === undefined) {
    value = 'None'
  }

  return new BigNumber(Hasher.hash(String(value).toString(), 'sha-256')).toString()
}

export function assertAttributesMatch(schema: AnonCredsSchema, attributes: CredentialPreviewAttributeOptions[]) {
  const schemaAttributes = schema.attrNames
  const credAttributes = attributes.map((a) => a.name)

  const difference = credAttributes
    .filter((x) => !schemaAttributes.includes(x))
    .concat(schemaAttributes.filter((x) => !credAttributes.includes(x)))

  if (difference.length > 0) {
    throw new CredoError(
      `The credential preview attributes do not match the schema attributes (difference is: ${difference}, needs: ${schemaAttributes})`
    )
  }
}

/**
 * Adds attribute(s) to the credential preview that is linked to the given attachment(s)
 *
 * @param attachments a list of the attachments that need to be linked to a credential
 * @param preview the credential previews where the new linked credential has to be appended to
 *
 * @returns a modified version of the credential preview with the linked credentials
 * */
export function createAndLinkAttachmentsToPreview(
  attachments: LinkedAttachment[],
  previewAttributes: CredentialPreviewAttributeOptions[]
) {
  const credentialPreviewAttributeNames = previewAttributes.map((attribute) => attribute.name)
  const newPreviewAttributes = [...previewAttributes]

  attachments.forEach((linkedAttachment) => {
    if (credentialPreviewAttributeNames.includes(linkedAttachment.attributeName)) {
      throw new CredoError(`linkedAttachment ${linkedAttachment.attributeName} already exists in the preview`)
    } else {
      newPreviewAttributes.push({
        name: linkedAttachment.attributeName,
        mimeType: linkedAttachment.attachment.mimeType,
        value: encodeAttachment(linkedAttachment.attachment),
      })
    }
  })

  return newPreviewAttributes
}<|MERGE_RESOLUTION|>--- conflicted
+++ resolved
@@ -1,11 +1,7 @@
 import type { AnonCredsSchema, AnonCredsCredentialValues } from '../models'
 import type { CredentialPreviewAttributeOptions, LinkedAttachment } from '@credo-ts/core'
 
-<<<<<<< HEAD
-import { AriesFrameworkError, Hasher, encodeAttachment } from '@credo-ts/core'
-=======
-import { CredoError, Hasher, encodeAttachment, Buffer } from '@credo-ts/core'
->>>>>>> e0b971e8
+import { CredoError, Hasher, encodeAttachment } from '@credo-ts/core'
 import BigNumber from 'bn.js'
 
 const isString = (value: unknown): value is string => typeof value === 'string'
