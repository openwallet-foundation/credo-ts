--- conflicted
+++ resolved
@@ -94,13 +94,8 @@
     })
 
     testLogger.test('Faber sends new proof request to Alice')
-<<<<<<< HEAD
     faberProofExchangeRecord = await faberAgent.didcomm.proofs.negotiateProposal({
-      proofRecordId: faberProofExchangeRecord.id,
-=======
-    faberProofExchangeRecord = await faberAgent.modules.proofs.negotiateProposal({
       proofExchangeRecordId: faberProofExchangeRecord.id,
->>>>>>> 494c4997
       proofFormats: {
         indy: {
           name: 'proof-request',
@@ -164,13 +159,8 @@
       state: DidCommProofState.ProposalReceived,
     })
 
-<<<<<<< HEAD
     aliceProofExchangeRecord = await aliceAgent.didcomm.proofs.negotiateRequest({
-      proofRecordId: aliceProofExchangeRecord.id,
-=======
-    aliceProofExchangeRecord = await aliceAgent.modules.proofs.negotiateRequest({
       proofExchangeRecordId: aliceProofExchangeRecord.id,
->>>>>>> 494c4997
       proofFormats: {
         indy: {
           name: 'proof-request',
