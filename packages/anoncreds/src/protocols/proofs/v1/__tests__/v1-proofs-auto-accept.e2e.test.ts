--- conflicted
+++ resolved
@@ -207,11 +207,7 @@
       })
 
       testLogger.test('Faber accepts presentation proposal from Alice')
-<<<<<<< HEAD
-      await faberAgent.didcomm.proofs.acceptProposal({ proofRecordId: faberProofExchangeRecord.id })
-=======
-      await faberAgent.modules.proofs.acceptProposal({ proofExchangeRecordId: faberProofExchangeRecord.id })
->>>>>>> 494c4997
+      await faberAgent.didcomm.proofs.acceptProposal({ proofExchangeRecordId: faberProofExchangeRecord.id })
 
       await Promise.all([
         waitForProofExchangeRecord(aliceAgent, { state: DidCommProofState.Done }),
@@ -260,13 +256,8 @@
         state: DidCommProofState.RequestReceived,
       })
 
-<<<<<<< HEAD
-      const { proofFormats } = await aliceAgent.didcomm.proofs.selectCredentialsForRequest({ proofRecordId })
-      await aliceAgent.didcomm.proofs.acceptRequest({ proofRecordId, proofFormats })
-=======
-      const { proofFormats } = await aliceAgent.modules.proofs.selectCredentialsForRequest({ proofExchangeRecordId })
-      await aliceAgent.modules.proofs.acceptRequest({ proofExchangeRecordId, proofFormats })
->>>>>>> 494c4997
+      const { proofFormats } = await aliceAgent.didcomm.proofs.selectCredentialsForRequest({ proofExchangeRecordId })
+      await aliceAgent.didcomm.proofs.acceptRequest({ proofExchangeRecordId, proofFormats })
 
       await Promise.all([
         waitForProofExchangeRecord(aliceAgent, { state: DidCommProofState.Done }),
