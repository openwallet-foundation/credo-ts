--- conflicted
+++ resolved
@@ -84,13 +84,8 @@
     })
 
     testLogger.test('Faber sends credential offer to Alice')
-<<<<<<< HEAD
     await faberAgent.didcomm.credentials.acceptProposal({
-      credentialRecordId: faberCredentialRecord.id,
-=======
-    await faberAgent.modules.credentials.acceptProposal({
       credentialExchangeRecordId: faberCredentialRecord.id,
->>>>>>> 494c4997
       comment: 'V1 Indy Proposal',
       credentialFormats: {
         indy: {
@@ -160,13 +155,8 @@
       credentialIds: [],
     })
 
-<<<<<<< HEAD
     const offerCredentialExchangeRecord = await aliceAgent.didcomm.credentials.acceptOffer({
-      credentialRecordId: aliceCredentialRecord.id,
-=======
-    const offerCredentialExchangeRecord = await aliceAgent.modules.credentials.acceptOffer({
       credentialExchangeRecordId: aliceCredentialRecord.id,
->>>>>>> 494c4997
     })
 
     expect(offerCredentialExchangeRecord).toMatchObject({
@@ -183,13 +173,8 @@
     })
 
     testLogger.test('Faber sends credential to Alice')
-<<<<<<< HEAD
     await faberAgent.didcomm.credentials.acceptRequest({
-      credentialRecordId: faberCredentialRecord.id,
-=======
-    await faberAgent.modules.credentials.acceptRequest({
       credentialExchangeRecordId: faberCredentialRecord.id,
->>>>>>> 494c4997
       comment: 'V1 Indy Credential',
     })
 
@@ -199,13 +184,8 @@
       state: DidCommCredentialState.CredentialReceived,
     })
 
-<<<<<<< HEAD
     await aliceAgent.didcomm.credentials.acceptCredential({
-      credentialRecordId: aliceCredentialRecord.id,
-=======
-    await aliceAgent.modules.credentials.acceptCredential({
       credentialExchangeRecordId: aliceCredentialRecord.id,
->>>>>>> 494c4997
     })
 
     testLogger.test('Faber waits for state done')
