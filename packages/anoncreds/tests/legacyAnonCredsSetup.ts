--- conflicted
+++ resolved
@@ -37,13 +37,10 @@
   getAgentOptions,
   importExistingIndyDidFromPrivateKey,
   makeConnection,
-<<<<<<< HEAD
   publicDidSeed,
-=======
   genesisTransactions,
   taaVersion,
   taaAcceptanceMechanism,
->>>>>>> 518e5e4d
   waitForCredentialRecordSubject,
   waitForProofExchangeRecordSubject,
 } from '../../core/tests/helpers'
