import type { AnonCredsRequestProofFormat } from '@credo-ts/anoncreds'
import type { DidCommCredentialExchangeRecord } from '@credo-ts/didcomm'
import type { EventReplaySubject } from '../../core/tests'
import type { AnonCredsTestsAgent } from './anoncredsSetup'

import {
  DidCommAttachment,
  DidCommAttachmentData,
  DidCommLinkedAttachment,
  DidCommPresentationV2Message,
  DidCommProofExchangeRecord,
  DidCommProofState,
  DidCommProposePresentationV2Message,
  DidCommRequestPresentationV2Message,
} from '@credo-ts/didcomm'

import { sleep } from '../../core/src/utils/sleep'
import { waitForProofExchangeRecord } from '../../core/tests'
import testLogger from '../../core/tests/logger'
import { dateToTimestamp } from '../src/utils/timestamp'

import { InMemoryAnonCredsRegistry } from './InMemoryAnonCredsRegistry'
import { issueAnonCredsCredential, setupAnonCredsTests } from './anoncredsSetup'

describe('PP V2 AnonCreds Proofs', () => {
  let faberAgent: AnonCredsTestsAgent
  let faberReplay: EventReplaySubject
  let aliceAgent: AnonCredsTestsAgent
  let aliceReplay: EventReplaySubject
  let credentialDefinitionId: string
  let revocationRegistryDefinitionId: string | null
  let aliceConnectionId: string
  let faberConnectionId: string
  let faberProofExchangeRecord: DidCommProofExchangeRecord
  let aliceProofExchangeRecord: DidCommProofExchangeRecord
  let faberCredentialExchangeRecord: DidCommCredentialExchangeRecord

  const inMemoryRegistry = new InMemoryAnonCredsRegistry()

  const issuerId = 'did:indy:local:LjgpST2rjsoxYegQDRm7EL'

  beforeAll(async () => {
    testLogger.test('Initializing the agents')
    ;({
      issuerAgent: faberAgent,
      issuerReplay: faberReplay,

      holderAgent: aliceAgent,
      holderReplay: aliceReplay,
      credentialDefinitionId,
      revocationRegistryDefinitionId,
      //revocationStatusListTimestamp,
      issuerHolderConnectionId: faberConnectionId,
      holderIssuerConnectionId: aliceConnectionId,
    } = await setupAnonCredsTests({
      issuerId,
      issuerName: 'Faber agent AnonCreds proofs',
      holderName: 'Alice agent AnonCreds proofs',
      attributeNames: ['name', 'age', 'image_0', 'image_1'],
      registries: [inMemoryRegistry],
      supportRevocation: true,
    }))
    ;({ issuerCredentialExchangeRecord: faberCredentialExchangeRecord } = await issueAnonCredsCredential({
      issuerAgent: faberAgent,
      holderAgent: aliceAgent,
      holderReplay: aliceReplay,
      issuerReplay: faberReplay,
      issuerHolderConnectionId: faberConnectionId,
      revocationRegistryDefinitionId,
      offer: {
        credentialDefinitionId,
        attributes: [
          {
            name: 'name',
            value: 'John',
          },
          {
            name: 'age',
            value: '99',
          },
        ],
        linkedAttachments: [
          new DidCommLinkedAttachment({
            name: 'image_0',
            attachment: new DidCommAttachment({
              filename: 'picture-of-a-cat.png',
              data: new DidCommAttachmentData({ base64: 'cGljdHVyZSBvZiBhIGNhdA==' }),
            }),
          }),
          new DidCommLinkedAttachment({
            name: 'image_1',
            attachment: new DidCommAttachment({
              filename: 'picture-of-a-dog.png',
              data: new DidCommAttachmentData({ base64: 'UGljdHVyZSBvZiBhIGRvZw==' }),
            }),
          }),
        ],
      },
    }))
  })

  afterAll(async () => {
    testLogger.test('Shutting down both agents')
    await faberAgent.shutdown()
    await aliceAgent.shutdown()
  })

  test('Alice starts with proof proposal to Faber', async () => {
    // Alice sends a presentation proposal to Faber
    testLogger.test('Alice sends a presentation proposal to Faber')

    let faberProofExchangeRecordPromise = waitForProofExchangeRecord(faberAgent, {
      state: DidCommProofState.ProposalReceived,
    })

    aliceProofExchangeRecord = await aliceAgent.didcomm.proofs.proposeProof({
      connectionId: aliceConnectionId,
      protocolVersion: 'v2',
      proofFormats: {
        anoncreds: {
          name: 'abc',
          version: '1.0',
          attributes: [
            {
              name: 'name',
              value: 'Alice',
              credentialDefinitionId,
            },
          ],
          predicates: [
            {
              name: 'age',
              predicate: '>=',
              threshold: 50,
              credentialDefinitionId,
            },
          ],
        },
      },
    })

    // Faber waits for a presentation proposal from Alice
    testLogger.test('Faber waits for a presentation proposal from Alice')
    faberProofExchangeRecord = await faberProofExchangeRecordPromise

    const proposal = await faberAgent.didcomm.proofs.findProposalMessage(faberProofExchangeRecord.id)
    expect(proposal).toMatchObject({
      type: 'https://didcomm.org/present-proof/2.0/propose-presentation',
      formats: [
        {
          attachmentId: expect.any(String),
          format: 'anoncreds/proof-request@v1.0',
        },
      ],
      proposalAttachments: [
        {
          id: expect.any(String),
          mimeType: 'application/json',
          data: {
            base64: expect.any(String),
          },
        },
      ],
      id: expect.any(String),
    })
    expect(faberProofExchangeRecord.id).not.toBeNull()
    expect(faberProofExchangeRecord).toMatchObject({
      threadId: faberProofExchangeRecord.threadId,
      state: DidCommProofState.ProposalReceived,
      protocolVersion: 'v2',
    })

    let aliceProofExchangeRecordPromise = waitForProofExchangeRecord(aliceAgent, {
      state: DidCommProofState.RequestReceived,
    })

    // Faber accepts the presentation proposal from Alice
    testLogger.test('Faber accepts presentation proposal from Alice')
<<<<<<< HEAD
    faberProofExchangeRecord = await faberAgent.didcomm.proofs.acceptProposal({
      proofRecordId: faberProofExchangeRecord.id,
=======
    faberProofExchangeRecord = await faberAgent.modules.proofs.acceptProposal({
      proofExchangeRecordId: faberProofExchangeRecord.id,
>>>>>>> 494c4997
    })

    // Alice waits for presentation request from Faber
    testLogger.test('Alice waits for presentation request from Faber')
    aliceProofExchangeRecord = await aliceProofExchangeRecordPromise

    const request = await faberAgent.didcomm.proofs.findRequestMessage(faberProofExchangeRecord.id)
    expect(request).toMatchObject({
      type: 'https://didcomm.org/present-proof/2.0/request-presentation',
      formats: [
        {
          attachmentId: expect.any(String),
          format: 'anoncreds/proof-request@v1.0',
        },
      ],
      requestAttachments: [
        {
          id: expect.any(String),
          mimeType: 'application/json',
          data: {
            base64: expect.any(String),
          },
        },
      ],
      id: expect.any(String),
      thread: {
        threadId: faberProofExchangeRecord.threadId,
      },
    })

    // Alice retrieves the requested credentials and accepts the presentation request
    testLogger.test('Alice accepts presentation request from Faber')

<<<<<<< HEAD
    const requestedCredentials = await aliceAgent.didcomm.proofs.selectCredentialsForRequest({
      proofRecordId: aliceProofExchangeRecord.id,
=======
    const requestedCredentials = await aliceAgent.modules.proofs.selectCredentialsForRequest({
      proofExchangeRecordId: aliceProofExchangeRecord.id,
>>>>>>> 494c4997
    })

    faberProofExchangeRecordPromise = waitForProofExchangeRecord(faberAgent, {
      threadId: aliceProofExchangeRecord.threadId,
      state: DidCommProofState.PresentationReceived,
    })

<<<<<<< HEAD
    await aliceAgent.didcomm.proofs.acceptRequest({
      proofRecordId: aliceProofExchangeRecord.id,
=======
    await aliceAgent.modules.proofs.acceptRequest({
      proofExchangeRecordId: aliceProofExchangeRecord.id,
>>>>>>> 494c4997
      proofFormats: { anoncreds: requestedCredentials.proofFormats.anoncreds },
    })

    // Faber waits for the presentation from Alice
    testLogger.test('Faber waits for presentation from Alice')
    faberProofExchangeRecord = await faberProofExchangeRecordPromise

    const presentation = await faberAgent.didcomm.proofs.findPresentationMessage(faberProofExchangeRecord.id)
    expect(presentation).toMatchObject({
      type: 'https://didcomm.org/present-proof/2.0/presentation',
      formats: [
        {
          attachmentId: expect.any(String),
          format: 'anoncreds/proof@v1.0',
        },
      ],
      presentationAttachments: [
        {
          id: expect.any(String),
          mimeType: 'application/json',
          data: {
            base64: expect.any(String),
          },
        },
      ],
      id: expect.any(String),
      thread: {
        threadId: faberProofExchangeRecord.threadId,
      },
    })
    expect(faberProofExchangeRecord.id).not.toBeNull()
    expect(faberProofExchangeRecord).toMatchObject({
      threadId: faberProofExchangeRecord.threadId,
      state: DidCommProofState.PresentationReceived,
      protocolVersion: 'v2',
    })

    aliceProofExchangeRecordPromise = waitForProofExchangeRecord(aliceAgent, {
      threadId: aliceProofExchangeRecord.threadId,
      state: DidCommProofState.Done,
    })

    // Faber accepts the presentation provided by Alice
    testLogger.test('Faber accepts the presentation provided by Alice')
<<<<<<< HEAD
    await faberAgent.didcomm.proofs.acceptPresentation({ proofRecordId: faberProofExchangeRecord.id })
=======
    await faberAgent.modules.proofs.acceptPresentation({ proofExchangeRecordId: faberProofExchangeRecord.id })
>>>>>>> 494c4997

    // Alice waits until she received a presentation acknowledgement
    testLogger.test('Alice waits until she receives a presentation acknowledgement')
    aliceProofExchangeRecord = await aliceProofExchangeRecordPromise

    expect(faberProofExchangeRecord).toMatchObject({
      type: DidCommProofExchangeRecord.type,
      id: expect.any(String),
      createdAt: expect.any(Date),
      threadId: aliceProofExchangeRecord.threadId,
      connectionId: expect.any(String),
      isVerified: true,
      state: DidCommProofState.PresentationReceived,
    })

    expect(aliceProofExchangeRecord).toMatchObject({
      type: DidCommProofExchangeRecord.type,
      id: expect.any(String),
      createdAt: expect.any(Date),
      threadId: faberProofExchangeRecord.threadId,
      connectionId: expect.any(String),
      state: DidCommProofState.Done,
    })

    const proposalMessage = await aliceAgent.didcomm.proofs.findProposalMessage(aliceProofExchangeRecord.id)
    const requestMessage = await aliceAgent.didcomm.proofs.findRequestMessage(aliceProofExchangeRecord.id)
    const presentationMessage = await aliceAgent.didcomm.proofs.findPresentationMessage(aliceProofExchangeRecord.id)

    expect(proposalMessage).toBeInstanceOf(DidCommProposePresentationV2Message)
    expect(requestMessage).toBeInstanceOf(DidCommRequestPresentationV2Message)
    expect(presentationMessage).toBeInstanceOf(DidCommPresentationV2Message)

    const formatData = await aliceAgent.didcomm.proofs.getFormatData(aliceProofExchangeRecord.id)

    expect(formatData).toMatchObject({
      proposal: {
        anoncreds: {
          name: 'abc',
          version: '1.0',
          nonce: expect.any(String),
          requested_attributes: {
            [Object.keys(formatData.proposal?.anoncreds?.requested_attributes ?? {})[0]]: {
              name: 'name',
              restrictions: [
                {
                  cred_def_id: credentialDefinitionId,
                },
              ],
            },
          },
          requested_predicates: {
            [Object.keys(formatData.proposal?.anoncreds?.requested_predicates ?? {})[0]]: {
              name: 'age',
              p_type: '>=',
              p_value: 50,
              restrictions: [
                {
                  cred_def_id: credentialDefinitionId,
                },
              ],
            },
          },
        },
      },
      request: {
        anoncreds: {
          name: 'abc',
          version: '1.0',
          nonce: expect.any(String),
          requested_attributes: {
            [Object.keys(formatData.request?.anoncreds?.requested_attributes ?? {})[0]]: {
              name: 'name',
              restrictions: [
                {
                  cred_def_id: credentialDefinitionId,
                },
              ],
            },
          },
          requested_predicates: {
            [Object.keys(formatData.request?.anoncreds?.requested_predicates ?? {})[0]]: {
              name: 'age',
              p_type: '>=',
              p_value: 50,
              restrictions: [
                {
                  cred_def_id: credentialDefinitionId,
                },
              ],
            },
          },
        },
      },
      presentation: {
        anoncreds: {
          proof: {
            // Only one proof means the predicate and attribute was combined into one proof (and thus we can
            // know that it was the same cred)
            proofs: [
              {
                primary_proof: expect.any(Object),
                non_revoc_proof: null,
              },
            ],
            aggregated_proof: {
              c_hash: expect.any(String),
              c_list: expect.any(Array),
            },
          },
          requested_proof: expect.any(Object),
          identifiers: expect.any(Array),
        },
      },
    })
  })

  test('Faber starts with proof request to Alice', async () => {
    let aliceProofExchangeRecordPromise = waitForProofExchangeRecord(aliceAgent, {
      state: DidCommProofState.RequestReceived,
    })

    // Faber sends a presentation request to Alice
    testLogger.test('Faber sends a presentation request to Alice')
    faberProofExchangeRecord = await faberAgent.didcomm.proofs.requestProof({
      protocolVersion: 'v2',
      connectionId: faberConnectionId,
      proofFormats: {
        anoncreds: {
          name: 'Proof Request',
          version: '1.0.0',
          requested_attributes: {
            name: {
              name: 'name',
              restrictions: [
                {
                  cred_def_id: credentialDefinitionId,
                },
              ],
            },
            image_0: {
              name: 'image_0',
              restrictions: [
                {
                  cred_def_id: credentialDefinitionId,
                },
              ],
            },
          },
          requested_predicates: {
            age: {
              name: 'age',
              p_type: '>=',
              p_value: 50,
              restrictions: [
                {
                  cred_def_id: credentialDefinitionId,
                },
              ],
            },
          },
        },
      },
    })

    // Alice waits for presentation request from Faber
    testLogger.test('Alice waits for presentation request from Faber')
    aliceProofExchangeRecord = await aliceProofExchangeRecordPromise

    const request = await faberAgent.didcomm.proofs.findRequestMessage(faberProofExchangeRecord.id)
    expect(request).toMatchObject({
      type: 'https://didcomm.org/present-proof/2.0/request-presentation',
      formats: [
        {
          attachmentId: expect.any(String),
          format: 'anoncreds/proof-request@v1.0',
        },
      ],
      requestAttachments: [
        {
          id: expect.any(String),
          mimeType: 'application/json',
          data: {
            base64: expect.any(String),
          },
        },
      ],
      id: expect.any(String),
    })

    expect(aliceProofExchangeRecord.id).not.toBeNull()
    expect(aliceProofExchangeRecord).toMatchObject({
      threadId: aliceProofExchangeRecord.threadId,
      state: DidCommProofState.RequestReceived,
      protocolVersion: 'v2',
    })

    // Alice retrieves the requested credentials and accepts the presentation request
    testLogger.test('Alice accepts presentation request from Faber')

<<<<<<< HEAD
    const requestedCredentials = await aliceAgent.didcomm.proofs.selectCredentialsForRequest({
      proofRecordId: aliceProofExchangeRecord.id,
=======
    const requestedCredentials = await aliceAgent.modules.proofs.selectCredentialsForRequest({
      proofExchangeRecordId: aliceProofExchangeRecord.id,
>>>>>>> 494c4997
    })

    const faberProofExchangeRecordPromise = waitForProofExchangeRecord(faberAgent, {
      threadId: aliceProofExchangeRecord.threadId,
      state: DidCommProofState.PresentationReceived,
    })

<<<<<<< HEAD
    await aliceAgent.didcomm.proofs.acceptRequest({
      proofRecordId: aliceProofExchangeRecord.id,
=======
    await aliceAgent.modules.proofs.acceptRequest({
      proofExchangeRecordId: aliceProofExchangeRecord.id,
>>>>>>> 494c4997
      proofFormats: { anoncreds: requestedCredentials.proofFormats.anoncreds },
    })

    // Faber waits until it receives a presentation from Alice
    testLogger.test('Faber waits for presentation from Alice')
    faberProofExchangeRecord = await faberProofExchangeRecordPromise

    const presentation = await faberAgent.didcomm.proofs.findPresentationMessage(faberProofExchangeRecord.id)
    expect(presentation).toMatchObject({
      type: 'https://didcomm.org/present-proof/2.0/presentation',
      formats: [
        {
          attachmentId: expect.any(String),
          format: 'anoncreds/proof@v1.0',
        },
      ],
      presentationAttachments: [
        {
          id: expect.any(String),
          mimeType: 'application/json',
          data: {
            base64: expect.any(String),
          },
        },
      ],
      id: expect.any(String),
      thread: {
        threadId: faberProofExchangeRecord.threadId,
      },
    })
    expect(faberProofExchangeRecord.id).not.toBeNull()
    expect(faberProofExchangeRecord).toMatchObject({
      threadId: faberProofExchangeRecord.threadId,
      state: DidCommProofState.PresentationReceived,
      protocolVersion: 'v2',
    })

    aliceProofExchangeRecordPromise = waitForProofExchangeRecord(aliceAgent, {
      threadId: aliceProofExchangeRecord.threadId,
      state: DidCommProofState.Done,
    })

    // Faber accepts the presentation
    testLogger.test('Faber accept the presentation from Alice')
<<<<<<< HEAD
    await faberAgent.didcomm.proofs.acceptPresentation({ proofRecordId: faberProofExchangeRecord.id })
=======
    await faberAgent.modules.proofs.acceptPresentation({ proofExchangeRecordId: faberProofExchangeRecord.id })
>>>>>>> 494c4997

    // Alice waits until she receives a presentation acknowledgement
    testLogger.test('Alice waits for acceptance by Faber')
    aliceProofExchangeRecord = await aliceProofExchangeRecordPromise

    expect(faberProofExchangeRecord).toMatchObject({
      type: DidCommProofExchangeRecord.type,
      id: expect.any(String),
      createdAt: expect.any(Date),
      threadId: aliceProofExchangeRecord.threadId,
      connectionId: expect.any(String),
      isVerified: true,
      state: DidCommProofState.PresentationReceived,
    })

    expect(aliceProofExchangeRecord).toMatchObject({
      type: DidCommProofExchangeRecord.type,
      id: expect.any(String),
      createdAt: expect.any(Date),
      threadId: faberProofExchangeRecord.threadId,
      connectionId: expect.any(String),
      state: DidCommProofState.Done,
    })
  })

  test('Alice provides credentials via call to getRequestedCredentials', async () => {
    const aliceProofExchangeRecordPromise = waitForProofExchangeRecord(aliceAgent, {
      state: DidCommProofState.RequestReceived,
    })

    // Faber sends a presentation request to Alice
    testLogger.test('Faber sends a presentation request to Alice')
    faberProofExchangeRecord = await faberAgent.didcomm.proofs.requestProof({
      protocolVersion: 'v2',
      connectionId: faberConnectionId,
      proofFormats: {
        anoncreds: {
          name: 'Proof Request',
          version: '1.0.0',
          requested_attributes: {
            name: {
              name: 'name',
              restrictions: [
                {
                  cred_def_id: credentialDefinitionId,
                },
              ],
            },
            image_0: {
              name: 'image_0',
              restrictions: [
                {
                  cred_def_id: credentialDefinitionId,
                },
              ],
            },
          },
          requested_predicates: {
            age: {
              name: 'age',
              p_type: '>=',
              p_value: 50,
              restrictions: [
                {
                  cred_def_id: credentialDefinitionId,
                },
              ],
            },
          },
        },
      },
    })

    // Alice waits for presentation request from Faber
    testLogger.test('Alice waits for presentation request from Faber')
    aliceProofExchangeRecord = await aliceProofExchangeRecordPromise

<<<<<<< HEAD
    const retrievedCredentials = await aliceAgent.didcomm.proofs.getCredentialsForRequest({
      proofRecordId: aliceProofExchangeRecord.id,
=======
    const retrievedCredentials = await aliceAgent.modules.proofs.getCredentialsForRequest({
      proofExchangeRecordId: aliceProofExchangeRecord.id,
>>>>>>> 494c4997
    })

    expect(retrievedCredentials).toMatchObject({
      proofFormats: {
        anoncreds: {
          attributes: {
            name: [
              {
                credentialId: expect.any(String),
                revealed: true,
                credentialInfo: {
                  credentialId: expect.any(String),
                  attributes: {
                    image_0: 'hl:zQmfDXo7T3J43j3CTkEZaz7qdHuABhWktksZ7JEBueZ5zUS',
                    image_1: 'hl:zQmRHBT9rDs5QhsnYuPY3mNpXxgLcnNXkhjWJvTSAPMmcVd',
                    name: 'John',
                    age: 99,
                  },
                  schemaId: expect.any(String),
                  credentialDefinitionId: expect.any(String),
                  credentialRevocationId: '1',
                  revocationRegistryId: revocationRegistryDefinitionId,
                },
              },
            ],
            image_0: [
              {
                credentialId: expect.any(String),
                revealed: true,
                credentialInfo: {
                  credentialId: expect.any(String),
                  attributes: {
                    age: 99,
                    image_0: 'hl:zQmfDXo7T3J43j3CTkEZaz7qdHuABhWktksZ7JEBueZ5zUS',
                    image_1: 'hl:zQmRHBT9rDs5QhsnYuPY3mNpXxgLcnNXkhjWJvTSAPMmcVd',
                    name: 'John',
                  },
                  schemaId: expect.any(String),
                  credentialDefinitionId: expect.any(String),
                  credentialRevocationId: '1',
                  revocationRegistryId: revocationRegistryDefinitionId,
                },
              },
            ],
          },
          predicates: {
            age: [
              {
                credentialId: expect.any(String),
                credentialInfo: {
                  credentialId: expect.any(String),
                  attributes: {
                    image_1: 'hl:zQmRHBT9rDs5QhsnYuPY3mNpXxgLcnNXkhjWJvTSAPMmcVd',
                    image_0: 'hl:zQmfDXo7T3J43j3CTkEZaz7qdHuABhWktksZ7JEBueZ5zUS',
                    name: 'John',
                    age: 99,
                  },
                  schemaId: expect.any(String),
                  credentialDefinitionId: expect.any(String),
                  credentialRevocationId: '1',
                  revocationRegistryId: revocationRegistryDefinitionId,
                },
              },
            ],
          },
        },
      },
    })
  })

  test('Faber starts with proof request to Alice but gets Problem Reported', async () => {
    const aliceProofExchangeRecordPromise = waitForProofExchangeRecord(aliceAgent, {
      state: DidCommProofState.RequestReceived,
    })

    // Faber sends a presentation request to Alice
    testLogger.test('Faber sends a presentation request to Alice')
    faberProofExchangeRecord = await faberAgent.didcomm.proofs.requestProof({
      protocolVersion: 'v2',
      connectionId: faberConnectionId,
      proofFormats: {
        anoncreds: {
          name: 'proof-request',
          version: '1.0',
          requested_attributes: {
            name: {
              name: 'name',
              restrictions: [
                {
                  cred_def_id: credentialDefinitionId,
                },
              ],
            },
            image_0: {
              name: 'image_0',
              restrictions: [
                {
                  cred_def_id: credentialDefinitionId,
                },
              ],
            },
          },
          requested_predicates: {
            age: {
              name: 'age',
              p_type: '>=',
              p_value: 50,
              restrictions: [
                {
                  cred_def_id: credentialDefinitionId,
                },
              ],
            },
          },
        },
      },
    })

    // Alice waits for presentation request from Faber
    testLogger.test('Alice waits for presentation request from Faber')
    aliceProofExchangeRecord = await aliceProofExchangeRecordPromise

    const request = await faberAgent.didcomm.proofs.findRequestMessage(faberProofExchangeRecord.id)

    expect(request).toMatchObject({
      type: 'https://didcomm.org/present-proof/2.0/request-presentation',
      formats: [
        {
          attachmentId: expect.any(String),
          format: 'anoncreds/proof-request@v1.0',
        },
      ],
      requestAttachments: [
        {
          id: expect.any(String),
          mimeType: 'application/json',
          data: {
            base64: expect.any(String),
          },
        },
      ],
      id: expect.any(String),
    })

    expect(aliceProofExchangeRecord.id).not.toBeNull()
    expect(aliceProofExchangeRecord).toMatchObject({
      threadId: aliceProofExchangeRecord.threadId,
      state: DidCommProofState.RequestReceived,
      protocolVersion: 'v2',
    })

    const faberProofExchangeRecordPromise = waitForProofExchangeRecord(faberAgent, {
      threadId: aliceProofExchangeRecord.threadId,
      state: DidCommProofState.Abandoned,
    })

    aliceProofExchangeRecord = await aliceAgent.didcomm.proofs.sendProblemReport({
      description: 'Problem inside proof request',
      proofExchangeRecordId: aliceProofExchangeRecord.id,
    })

    faberProofExchangeRecord = await faberProofExchangeRecordPromise

    expect(faberProofExchangeRecord).toMatchObject({
      threadId: aliceProofExchangeRecord.threadId,
      state: DidCommProofState.Abandoned,
      protocolVersion: 'v2',
    })
  })

  test('Credential is revoked after proof request and before presentation', async () => {
    let aliceProofExchangeRecordPromise = waitForProofExchangeRecord(aliceAgent, {
      state: DidCommProofState.RequestReceived,
    })

    const nrpRequestedTime = dateToTimestamp(new Date()) + 1

    const requestProofFormat: AnonCredsRequestProofFormat = {
      non_revoked: { from: nrpRequestedTime, to: nrpRequestedTime },
      name: 'Proof Request',
      version: '1.0.0',
      requested_attributes: {
        name: {
          name: 'name',
          restrictions: [
            {
              cred_def_id: credentialDefinitionId,
            },
          ],
        },
        image_0: {
          name: 'image_0',
          restrictions: [
            {
              cred_def_id: credentialDefinitionId,
            },
          ],
        },
      },
      requested_predicates: {
        age: {
          name: 'age',
          p_type: '>=',
          p_value: 50,
          restrictions: [
            {
              cred_def_id: credentialDefinitionId,
            },
          ],
        },
      },
    }

    // Faber sends a presentation request to Alice
    testLogger.test('Faber sends a presentation request to Alice')
    faberProofExchangeRecord = await faberAgent.didcomm.proofs.requestProof({
      protocolVersion: 'v2',
      connectionId: faberConnectionId,
      proofFormats: {
        anoncreds: requestProofFormat,
      },
    })

    // Alice waits for presentation request from Faber
    testLogger.test('Alice waits for presentation request from Faber')
    aliceProofExchangeRecord = await aliceProofExchangeRecordPromise

    // Alice retrieves the requested credentials and accepts the presentation request
    testLogger.test('Alice accepts presentation request from Faber')

<<<<<<< HEAD
    const requestedCredentials = await aliceAgent.didcomm.proofs.selectCredentialsForRequest({
      proofRecordId: aliceProofExchangeRecord.id,
=======
    const requestedCredentials = await aliceAgent.modules.proofs.selectCredentialsForRequest({
      proofExchangeRecordId: aliceProofExchangeRecord.id,
>>>>>>> 494c4997
    })

    const faberProofExchangeRecordPromise = waitForProofExchangeRecord(faberAgent, {
      threadId: aliceProofExchangeRecord.threadId,
      state: DidCommProofState.PresentationReceived,
    })

    // Revoke the credential
    const credentialRevocationRegistryDefinitionId = faberCredentialExchangeRecord.getTag(
      'anonCredsRevocationRegistryId'
    ) as string
    const credentialRevocationIndex = faberCredentialExchangeRecord.getTag('anonCredsCredentialRevocationId') as string

    expect(credentialRevocationRegistryDefinitionId).toBeDefined()
    expect(credentialRevocationIndex).toBeDefined()

    // FIXME: do not use delays. Maybe we can add the timestamp to parameters?
    // InMemoryAnonCredsRegistry would respect what we ask while actual VDRs will use their own
    await sleep(2000)
    await faberAgent.modules.anoncreds.updateRevocationStatusList({
      revocationStatusList: {
        revocationRegistryDefinitionId: credentialRevocationRegistryDefinitionId,
        revokedCredentialIndexes: [Number(credentialRevocationIndex)],
      },
      options: {},
    })

<<<<<<< HEAD
    await aliceAgent.didcomm.proofs.acceptRequest({
      proofRecordId: aliceProofExchangeRecord.id,
=======
    await aliceAgent.modules.proofs.acceptRequest({
      proofExchangeRecordId: aliceProofExchangeRecord.id,
>>>>>>> 494c4997
      proofFormats: { anoncreds: requestedCredentials.proofFormats.anoncreds },
    })

    // Faber waits until it receives a presentation from Alice
    testLogger.test('Faber waits for presentation from Alice')
    faberProofExchangeRecord = await faberProofExchangeRecordPromise

    aliceProofExchangeRecordPromise = waitForProofExchangeRecord(aliceAgent, {
      threadId: aliceProofExchangeRecord.threadId,
      state: DidCommProofState.Done,
    })

    // Faber accepts the presentation
    testLogger.test('Faber accept the presentation from Alice')
<<<<<<< HEAD
    await faberAgent.didcomm.proofs.acceptPresentation({ proofRecordId: faberProofExchangeRecord.id })
=======
    await faberAgent.modules.proofs.acceptPresentation({ proofExchangeRecordId: faberProofExchangeRecord.id })
>>>>>>> 494c4997

    // Alice waits until she receives a presentation acknowledgement
    testLogger.test('Alice waits for acceptance by Faber')
    aliceProofExchangeRecord = await aliceProofExchangeRecordPromise

    expect(faberProofExchangeRecord).toMatchObject({
      threadId: aliceProofExchangeRecord.threadId,
      isVerified: true,
      state: DidCommProofState.PresentationReceived,
    })

    expect(aliceProofExchangeRecord).toMatchObject({
      threadId: faberProofExchangeRecord.threadId,
      state: DidCommProofState.Done,
    })
  })

  test('Credential is revoked before proof request', async () => {
    // Revoke the credential
    const credentialRevocationRegistryDefinitionId = faberCredentialExchangeRecord.getTag(
      'anonCredsRevocationRegistryId'
    ) as string
    const credentialRevocationIndex = faberCredentialExchangeRecord.getTag('anonCredsCredentialRevocationId') as string

    expect(credentialRevocationRegistryDefinitionId).toBeDefined()
    expect(credentialRevocationIndex).toBeDefined()

    const { revocationStatusListState } = await faberAgent.modules.anoncreds.updateRevocationStatusList({
      revocationStatusList: {
        revocationRegistryDefinitionId: credentialRevocationRegistryDefinitionId,
        revokedCredentialIndexes: [Number(credentialRevocationIndex)],
      },
      options: {},
    })

    expect(revocationStatusListState.revocationStatusList).toBeDefined()
    const revokedTimestamp = revocationStatusListState.revocationStatusList?.timestamp

    const aliceProofExchangeRecordPromise = waitForProofExchangeRecord(aliceAgent, {
      state: DidCommProofState.RequestReceived,
    })

    const nrpRequestedTime = (revokedTimestamp ?? dateToTimestamp(new Date())) + 1

    const requestProofFormat: AnonCredsRequestProofFormat = {
      non_revoked: { from: nrpRequestedTime, to: nrpRequestedTime },
      name: 'Proof Request',
      version: '1.0.0',
      requested_attributes: {
        name: {
          name: 'name',
          restrictions: [
            {
              cred_def_id: credentialDefinitionId,
            },
          ],
        },
        image_0: {
          name: 'image_0',
          restrictions: [
            {
              cred_def_id: credentialDefinitionId,
            },
          ],
        },
      },
      requested_predicates: {
        age: {
          name: 'age',
          p_type: '>=',
          p_value: 50,
          restrictions: [
            {
              cred_def_id: credentialDefinitionId,
            },
          ],
        },
      },
    }

    // Faber sends a presentation request to Alice
    testLogger.test('Faber sends a presentation request to Alice')
    faberProofExchangeRecord = await faberAgent.didcomm.proofs.requestProof({
      protocolVersion: 'v2',
      connectionId: faberConnectionId,
      proofFormats: {
        anoncreds: requestProofFormat,
      },
    })

    // Alice waits for presentation request from Faber
    testLogger.test('Alice waits for presentation request from Faber')
    aliceProofExchangeRecord = await aliceProofExchangeRecordPromise

    // Alice retrieves the requested credentials and accepts the presentation request
    testLogger.test('Alice accepts presentation request from Faber')

<<<<<<< HEAD
    const requestedCredentials = await aliceAgent.didcomm.proofs.selectCredentialsForRequest({
      proofRecordId: aliceProofExchangeRecord.id,
=======
    const requestedCredentials = await aliceAgent.modules.proofs.selectCredentialsForRequest({
      proofExchangeRecordId: aliceProofExchangeRecord.id,
>>>>>>> 494c4997
      proofFormats: { anoncreds: { filterByNonRevocationRequirements: false } },
    })

    const faberProofExchangeRecordPromise = waitForProofExchangeRecord(faberAgent, {
      threadId: aliceProofExchangeRecord.threadId,
    })

<<<<<<< HEAD
    await aliceAgent.didcomm.proofs.acceptRequest({
      proofRecordId: aliceProofExchangeRecord.id,
=======
    await aliceAgent.modules.proofs.acceptRequest({
      proofExchangeRecordId: aliceProofExchangeRecord.id,
>>>>>>> 494c4997
      proofFormats: { anoncreds: requestedCredentials.proofFormats.anoncreds },
    })

    // Faber waits until it receives a presentation from Alice
    testLogger.test('Faber waits for presentation from Alice')
    faberProofExchangeRecord = await faberProofExchangeRecordPromise

    // Faber receives presentation and checks that it is not valid
    expect(faberProofExchangeRecord).toMatchObject({
      threadId: aliceProofExchangeRecord.threadId,
      isVerified: false,
      state: DidCommProofState.Abandoned,
    })

    // Faber will send a problem report, meaning for Alice that the proof state is abandoned
    // as well
    await waitForProofExchangeRecord(aliceAgent, {
      threadId: aliceProofExchangeRecord.threadId,
      state: DidCommProofState.Abandoned,
    })
  })
})<|MERGE_RESOLUTION|>--- conflicted
+++ resolved
@@ -176,13 +176,8 @@
 
     // Faber accepts the presentation proposal from Alice
     testLogger.test('Faber accepts presentation proposal from Alice')
-<<<<<<< HEAD
     faberProofExchangeRecord = await faberAgent.didcomm.proofs.acceptProposal({
-      proofRecordId: faberProofExchangeRecord.id,
-=======
-    faberProofExchangeRecord = await faberAgent.modules.proofs.acceptProposal({
       proofExchangeRecordId: faberProofExchangeRecord.id,
->>>>>>> 494c4997
     })
 
     // Alice waits for presentation request from Faber
@@ -216,13 +211,8 @@
     // Alice retrieves the requested credentials and accepts the presentation request
     testLogger.test('Alice accepts presentation request from Faber')
 
-<<<<<<< HEAD
     const requestedCredentials = await aliceAgent.didcomm.proofs.selectCredentialsForRequest({
-      proofRecordId: aliceProofExchangeRecord.id,
-=======
-    const requestedCredentials = await aliceAgent.modules.proofs.selectCredentialsForRequest({
       proofExchangeRecordId: aliceProofExchangeRecord.id,
->>>>>>> 494c4997
     })
 
     faberProofExchangeRecordPromise = waitForProofExchangeRecord(faberAgent, {
@@ -230,13 +220,8 @@
       state: DidCommProofState.PresentationReceived,
     })
 
-<<<<<<< HEAD
     await aliceAgent.didcomm.proofs.acceptRequest({
-      proofRecordId: aliceProofExchangeRecord.id,
-=======
-    await aliceAgent.modules.proofs.acceptRequest({
       proofExchangeRecordId: aliceProofExchangeRecord.id,
->>>>>>> 494c4997
       proofFormats: { anoncreds: requestedCredentials.proofFormats.anoncreds },
     })
 
@@ -281,11 +266,7 @@
 
     // Faber accepts the presentation provided by Alice
     testLogger.test('Faber accepts the presentation provided by Alice')
-<<<<<<< HEAD
-    await faberAgent.didcomm.proofs.acceptPresentation({ proofRecordId: faberProofExchangeRecord.id })
-=======
-    await faberAgent.modules.proofs.acceptPresentation({ proofExchangeRecordId: faberProofExchangeRecord.id })
->>>>>>> 494c4997
+    await faberAgent.didcomm.proofs.acceptPresentation({ proofExchangeRecordId: faberProofExchangeRecord.id })
 
     // Alice waits until she received a presentation acknowledgement
     testLogger.test('Alice waits until she receives a presentation acknowledgement')
@@ -485,13 +466,8 @@
     // Alice retrieves the requested credentials and accepts the presentation request
     testLogger.test('Alice accepts presentation request from Faber')
 
-<<<<<<< HEAD
     const requestedCredentials = await aliceAgent.didcomm.proofs.selectCredentialsForRequest({
-      proofRecordId: aliceProofExchangeRecord.id,
-=======
-    const requestedCredentials = await aliceAgent.modules.proofs.selectCredentialsForRequest({
       proofExchangeRecordId: aliceProofExchangeRecord.id,
->>>>>>> 494c4997
     })
 
     const faberProofExchangeRecordPromise = waitForProofExchangeRecord(faberAgent, {
@@ -499,13 +475,8 @@
       state: DidCommProofState.PresentationReceived,
     })
 
-<<<<<<< HEAD
     await aliceAgent.didcomm.proofs.acceptRequest({
-      proofRecordId: aliceProofExchangeRecord.id,
-=======
-    await aliceAgent.modules.proofs.acceptRequest({
       proofExchangeRecordId: aliceProofExchangeRecord.id,
->>>>>>> 494c4997
       proofFormats: { anoncreds: requestedCredentials.proofFormats.anoncreds },
     })
 
@@ -550,11 +521,7 @@
 
     // Faber accepts the presentation
     testLogger.test('Faber accept the presentation from Alice')
-<<<<<<< HEAD
-    await faberAgent.didcomm.proofs.acceptPresentation({ proofRecordId: faberProofExchangeRecord.id })
-=======
-    await faberAgent.modules.proofs.acceptPresentation({ proofExchangeRecordId: faberProofExchangeRecord.id })
->>>>>>> 494c4997
+    await faberAgent.didcomm.proofs.acceptPresentation({ proofExchangeRecordId: faberProofExchangeRecord.id })
 
     // Alice waits until she receives a presentation acknowledgement
     testLogger.test('Alice waits for acceptance by Faber')
@@ -632,13 +599,8 @@
     testLogger.test('Alice waits for presentation request from Faber')
     aliceProofExchangeRecord = await aliceProofExchangeRecordPromise
 
-<<<<<<< HEAD
     const retrievedCredentials = await aliceAgent.didcomm.proofs.getCredentialsForRequest({
-      proofRecordId: aliceProofExchangeRecord.id,
-=======
-    const retrievedCredentials = await aliceAgent.modules.proofs.getCredentialsForRequest({
       proofExchangeRecordId: aliceProofExchangeRecord.id,
->>>>>>> 494c4997
     })
 
     expect(retrievedCredentials).toMatchObject({
@@ -869,13 +831,8 @@
     // Alice retrieves the requested credentials and accepts the presentation request
     testLogger.test('Alice accepts presentation request from Faber')
 
-<<<<<<< HEAD
     const requestedCredentials = await aliceAgent.didcomm.proofs.selectCredentialsForRequest({
-      proofRecordId: aliceProofExchangeRecord.id,
-=======
-    const requestedCredentials = await aliceAgent.modules.proofs.selectCredentialsForRequest({
       proofExchangeRecordId: aliceProofExchangeRecord.id,
->>>>>>> 494c4997
     })
 
     const faberProofExchangeRecordPromise = waitForProofExchangeRecord(faberAgent, {
@@ -903,13 +860,8 @@
       options: {},
     })
 
-<<<<<<< HEAD
     await aliceAgent.didcomm.proofs.acceptRequest({
-      proofRecordId: aliceProofExchangeRecord.id,
-=======
-    await aliceAgent.modules.proofs.acceptRequest({
       proofExchangeRecordId: aliceProofExchangeRecord.id,
->>>>>>> 494c4997
       proofFormats: { anoncreds: requestedCredentials.proofFormats.anoncreds },
     })
 
@@ -924,11 +876,7 @@
 
     // Faber accepts the presentation
     testLogger.test('Faber accept the presentation from Alice')
-<<<<<<< HEAD
-    await faberAgent.didcomm.proofs.acceptPresentation({ proofRecordId: faberProofExchangeRecord.id })
-=======
-    await faberAgent.modules.proofs.acceptPresentation({ proofExchangeRecordId: faberProofExchangeRecord.id })
->>>>>>> 494c4997
+    await faberAgent.didcomm.proofs.acceptPresentation({ proofExchangeRecordId: faberProofExchangeRecord.id })
 
     // Alice waits until she receives a presentation acknowledgement
     testLogger.test('Alice waits for acceptance by Faber')
@@ -1026,13 +974,8 @@
     // Alice retrieves the requested credentials and accepts the presentation request
     testLogger.test('Alice accepts presentation request from Faber')
 
-<<<<<<< HEAD
     const requestedCredentials = await aliceAgent.didcomm.proofs.selectCredentialsForRequest({
-      proofRecordId: aliceProofExchangeRecord.id,
-=======
-    const requestedCredentials = await aliceAgent.modules.proofs.selectCredentialsForRequest({
       proofExchangeRecordId: aliceProofExchangeRecord.id,
->>>>>>> 494c4997
       proofFormats: { anoncreds: { filterByNonRevocationRequirements: false } },
     })
 
@@ -1040,13 +983,8 @@
       threadId: aliceProofExchangeRecord.threadId,
     })
 
-<<<<<<< HEAD
     await aliceAgent.didcomm.proofs.acceptRequest({
-      proofRecordId: aliceProofExchangeRecord.id,
-=======
-    await aliceAgent.modules.proofs.acceptRequest({
       proofExchangeRecordId: aliceProofExchangeRecord.id,
->>>>>>> 494c4997
       proofFormats: { anoncreds: requestedCredentials.proofFormats.anoncreds },
     })
 
