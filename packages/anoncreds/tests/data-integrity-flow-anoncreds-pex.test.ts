import type { EventReplaySubject } from '../../core/tests'
import type { AnonCredsTestsAgent } from './anoncredsSetup'

import { W3cCredential, W3cCredentialService, W3cCredentialSubject } from '@credo-ts/core'
import {
  DidCommAutoAcceptCredential,
  DidCommCredentialExchangeRecord,
  DidCommCredentialState,
  DidCommProofState,
} from '@credo-ts/didcomm'

import {
  createDidKidVerificationMethod,
  waitForCredentialRecordSubject,
  waitForProofExchangeRecord,
} from '../../core/tests'

import { InMemoryAnonCredsRegistry } from './InMemoryAnonCredsRegistry'
import { setupAnonCredsTests } from './anoncredsSetup'
import { presentationDefinition } from './fixtures/presentation-definition'

const issuerId = 'did:indy:local:LjgpST2rjsoxYegQDRm7EL'

describe('anoncreds w3c data integrity tests', () => {
  let issuerAgent: AnonCredsTestsAgent
  let holderAgent: AnonCredsTestsAgent
  let credentialDefinitionId: string
  let issuerHolderConnectionId: string
  let holderIssuerConnectionId: string
  let revocationRegistryDefinitionId: string | null

  let issuerReplay: EventReplaySubject
  let holderReplay: EventReplaySubject

  const inMemoryRegistry = new InMemoryAnonCredsRegistry()

  afterEach(async () => {
    await issuerAgent.shutdown()
    await holderAgent.shutdown()
  })

  test('issuance and verification flow starting from offer with revocation', async () => {
    ;({
      issuerAgent,
      issuerReplay,
      holderAgent,
      holderReplay,
      credentialDefinitionId,
      issuerHolderConnectionId,
      revocationRegistryDefinitionId,
      holderIssuerConnectionId,
    } = await setupAnonCredsTests({
      issuerId: 'did:indy:local:LjgpST2rjsoxYegQDRm7EL',
      issuerName: 'Faber Agent Credentials v2',
      holderName: 'Alice Agent Credentials v2',
      attributeNames: ['id', 'name', 'height', 'age'],
      registries: [inMemoryRegistry],
      supportRevocation: true,
    }))
    await anonCredsFlowTest({
      credentialDefinitionId,
      issuerHolderConnectionId,
      revocationRegistryDefinitionId,
      holderIssuerConnectionId,
      issuerReplay: issuerReplay,
      holderReplay: holderReplay,
      issuer: issuerAgent,
      holder: holderAgent,
    })
  })

  test('issuance and verification flow starting from offer without revocation', async () => {
    ;({
      issuerAgent,
      issuerReplay,
      holderAgent,
      holderReplay,
      credentialDefinitionId,
      issuerHolderConnectionId,
      revocationRegistryDefinitionId,
      holderIssuerConnectionId,
    } = await setupAnonCredsTests({
      issuerId: 'did:indy:local:LjgpST2rjsoxYegQDRm7EL',
      issuerName: 'Faber Agent Credentials v2',
      holderName: 'Alice Agent Credentials v2',
      attributeNames: ['id', 'name', 'height', 'age'],
      registries: [inMemoryRegistry],
      supportRevocation: false,
    }))
    await anonCredsFlowTest({
      credentialDefinitionId,
      issuerHolderConnectionId,
      holderIssuerConnectionId,
      issuerReplay,
      holderReplay,
      revocationRegistryDefinitionId,
      issuer: issuerAgent,
      holder: holderAgent,
    })
  })
})

async function anonCredsFlowTest(options: {
  issuer: AnonCredsTestsAgent
  holder: AnonCredsTestsAgent
  issuerHolderConnectionId: string
  holderIssuerConnectionId: string
  issuerReplay: EventReplaySubject
  holderReplay: EventReplaySubject
  revocationRegistryDefinitionId: string | null
  credentialDefinitionId: string
}) {
  const {
    credentialDefinitionId,
    issuerHolderConnectionId,
    holderIssuerConnectionId,
    issuer,
    revocationRegistryDefinitionId,
    holder,
    issuerReplay,
    holderReplay,
  } = options

  const holderKdv = await createDidKidVerificationMethod(holder.context, '96213c3d7fc8d4d6754c7a0fd969598f')
  const linkSecret = await holder.modules.anoncreds.createLinkSecret({ linkSecretId: 'linkSecretId' })
  expect(linkSecret).toBe('linkSecretId')

  const credential = new W3cCredential({
    context: [
      'https://www.w3.org/2018/credentials/v1',
      'https://w3id.org/security/data-integrity/v2',
      {
        '@vocab': 'https://www.w3.org/ns/credentials/issuer-dependent#',
      },
    ],
    type: ['VerifiableCredential'],
    issuer: issuerId,
    issuanceDate: new Date().toISOString(),
    credentialSubject: new W3cCredentialSubject({
      id: holderKdv.did,
      claims: { name: 'John', age: '25', height: 173 },
    }),
  })

  // issuer offers credential
  let issuerRecord = await issuer.didcomm.credentials.offerCredential({
    protocolVersion: 'v2',
    autoAcceptCredential: DidCommAutoAcceptCredential.Never,
    connectionId: issuerHolderConnectionId,
    credentialFormats: {
      dataIntegrity: {
        bindingRequired: true,
        credential,
        anonCredsLinkSecretBinding: {
          credentialDefinitionId,
          revocationRegistryDefinitionId: revocationRegistryDefinitionId ?? undefined,
          revocationRegistryIndex: revocationRegistryDefinitionId ? 1 : undefined,
        },
        didCommSignedAttachmentBinding: {},
      },
    },
  })

  // Holder processes and accepts offer
  let holderRecord = await waitForCredentialRecordSubject(holderReplay, {
    state: DidCommCredentialState.OfferReceived,
    threadId: issuerRecord.threadId,
  })
<<<<<<< HEAD
  holderRecord = await holder.didcomm.credentials.acceptOffer({
    credentialRecordId: holderRecord.id,
    autoAcceptCredential: AutoAcceptCredential.Never,
=======
  holderRecord = await holder.modules.credentials.acceptOffer({
    credentialExchangeRecordId: holderRecord.id,
    autoAcceptCredential: DidCommAutoAcceptCredential.Never,
>>>>>>> 494c4997
    credentialFormats: {
      dataIntegrity: {
        anonCredsLinkSecret: {
          linkSecretId: 'linkSecretId',
        },
      },
    },
  })

  // issuer receives request and accepts
  issuerRecord = await waitForCredentialRecordSubject(issuerReplay, {
    state: DidCommCredentialState.RequestReceived,
    threadId: holderRecord.threadId,
  })
<<<<<<< HEAD
  issuerRecord = await issuer.didcomm.credentials.acceptRequest({
    credentialRecordId: issuerRecord.id,
    autoAcceptCredential: AutoAcceptCredential.Never,
=======
  issuerRecord = await issuer.modules.credentials.acceptRequest({
    credentialExchangeRecordId: issuerRecord.id,
    autoAcceptCredential: DidCommAutoAcceptCredential.Never,
>>>>>>> 494c4997
    credentialFormats: {
      dataIntegrity: {},
    },
  })

  holderRecord = await waitForCredentialRecordSubject(holderReplay, {
    state: DidCommCredentialState.CredentialReceived,
    threadId: issuerRecord.threadId,
  })
<<<<<<< HEAD
  holderRecord = await holder.didcomm.credentials.acceptCredential({
    credentialRecordId: holderRecord.id,
=======
  holderRecord = await holder.modules.credentials.acceptCredential({
    credentialExchangeRecordId: holderRecord.id,
>>>>>>> 494c4997
  })

  issuerRecord = await waitForCredentialRecordSubject(issuerReplay, {
    state: DidCommCredentialState.Done,
    threadId: holderRecord.threadId,
  })

  expect(holderRecord).toMatchObject({
    type: DidCommCredentialExchangeRecord.type,
    id: expect.any(String),
    createdAt: expect.any(Date),
    metadata: {
      data: {
        '_anoncreds/credential': {
          credentialDefinitionId,
          schemaId: expect.any(String),
        },
        '_anoncreds/credentialRequest': {
          link_secret_blinding_data: {
            v_prime: expect.any(String),
            vr_prime: revocationRegistryDefinitionId ? expect.any(String) : null,
          },
          nonce: expect.any(String),
          link_secret_name: 'linkSecretId',
        },
      },
    },
    state: DidCommCredentialState.Done,
  })

  const tags = holderRecord.getTags()
  expect(tags.credentialIds).toHaveLength(1)

  await expect(
    holder.dependencyManager
      .resolve(W3cCredentialService)
      .getCredentialRecordById(holder.context, tags.credentialIds[0])
  ).resolves

  let issuerProofExchangeRecordPromise = waitForProofExchangeRecord(issuer, {
    state: DidCommProofState.ProposalReceived,
  })

  const pdCopy = JSON.parse(JSON.stringify(presentationDefinition))
  if (!revocationRegistryDefinitionId) {
    for (const ide of pdCopy.input_descriptors) {
      // biome-ignore lint/performance/noDelete: <explanation>
      delete ide.constraints?.statuses
    }
  }

  let holderProofExchangeRecord = await holder.didcomm.proofs.proposeProof({
    protocolVersion: 'v2',
    connectionId: holderIssuerConnectionId,
    proofFormats: {
      presentationExchange: {
        presentationDefinition: pdCopy,
      },
    },
  })

  let issuerProofExchangeRecord = await issuerProofExchangeRecordPromise

  let holderProofExchangeRecordPromise = waitForProofExchangeRecord(holder, {
    state: DidCommProofState.RequestReceived,
  })

<<<<<<< HEAD
  issuerProofExchangeRecord = await issuer.didcomm.proofs.acceptProposal({
    proofRecordId: issuerProofExchangeRecord.id,
=======
  issuerProofExchangeRecord = await issuer.modules.proofs.acceptProposal({
    proofExchangeRecordId: issuerProofExchangeRecord.id,
>>>>>>> 494c4997
  })

  holderProofExchangeRecord = await holderProofExchangeRecordPromise

<<<<<<< HEAD
  const requestedCredentials = await holder.didcomm.proofs.selectCredentialsForRequest({
    proofRecordId: holderProofExchangeRecord.id,
=======
  const requestedCredentials = await holder.modules.proofs.selectCredentialsForRequest({
    proofExchangeRecordId: holderProofExchangeRecord.id,
>>>>>>> 494c4997
  })

  const selectedCredentials = requestedCredentials.proofFormats.presentationExchange?.credentials
  if (!selectedCredentials) {
    throw new Error('No credentials found for presentation exchange')
  }

  issuerProofExchangeRecordPromise = waitForProofExchangeRecord(issuer, {
    threadId: holderProofExchangeRecord.threadId,
    state: DidCommProofState.PresentationReceived,
  })

<<<<<<< HEAD
  await holder.didcomm.proofs.acceptRequest({
    proofRecordId: holderProofExchangeRecord.id,
=======
  await holder.modules.proofs.acceptRequest({
    proofExchangeRecordId: holderProofExchangeRecord.id,
>>>>>>> 494c4997
    proofFormats: {
      presentationExchange: {
        credentials: selectedCredentials,
      },
    },
  })
  issuerProofExchangeRecord = await issuerProofExchangeRecordPromise

  holderProofExchangeRecordPromise = waitForProofExchangeRecord(holder, {
    threadId: holderProofExchangeRecord.threadId,
    state: DidCommProofState.Done,
  })

<<<<<<< HEAD
  await issuer.didcomm.proofs.acceptPresentation({ proofRecordId: issuerProofExchangeRecord.id })
=======
  await issuer.modules.proofs.acceptPresentation({ proofExchangeRecordId: issuerProofExchangeRecord.id })
>>>>>>> 494c4997

  holderProofExchangeRecord = await holderProofExchangeRecordPromise
}<|MERGE_RESOLUTION|>--- conflicted
+++ resolved
@@ -166,15 +166,9 @@
     state: DidCommCredentialState.OfferReceived,
     threadId: issuerRecord.threadId,
   })
-<<<<<<< HEAD
   holderRecord = await holder.didcomm.credentials.acceptOffer({
-    credentialRecordId: holderRecord.id,
-    autoAcceptCredential: AutoAcceptCredential.Never,
-=======
-  holderRecord = await holder.modules.credentials.acceptOffer({
     credentialExchangeRecordId: holderRecord.id,
     autoAcceptCredential: DidCommAutoAcceptCredential.Never,
->>>>>>> 494c4997
     credentialFormats: {
       dataIntegrity: {
         anonCredsLinkSecret: {
@@ -189,15 +183,9 @@
     state: DidCommCredentialState.RequestReceived,
     threadId: holderRecord.threadId,
   })
-<<<<<<< HEAD
   issuerRecord = await issuer.didcomm.credentials.acceptRequest({
-    credentialRecordId: issuerRecord.id,
-    autoAcceptCredential: AutoAcceptCredential.Never,
-=======
-  issuerRecord = await issuer.modules.credentials.acceptRequest({
     credentialExchangeRecordId: issuerRecord.id,
     autoAcceptCredential: DidCommAutoAcceptCredential.Never,
->>>>>>> 494c4997
     credentialFormats: {
       dataIntegrity: {},
     },
@@ -207,13 +195,8 @@
     state: DidCommCredentialState.CredentialReceived,
     threadId: issuerRecord.threadId,
   })
-<<<<<<< HEAD
   holderRecord = await holder.didcomm.credentials.acceptCredential({
-    credentialRecordId: holderRecord.id,
-=======
-  holderRecord = await holder.modules.credentials.acceptCredential({
     credentialExchangeRecordId: holderRecord.id,
->>>>>>> 494c4997
   })
 
   issuerRecord = await waitForCredentialRecordSubject(issuerReplay, {
@@ -281,24 +264,14 @@
     state: DidCommProofState.RequestReceived,
   })
 
-<<<<<<< HEAD
   issuerProofExchangeRecord = await issuer.didcomm.proofs.acceptProposal({
-    proofRecordId: issuerProofExchangeRecord.id,
-=======
-  issuerProofExchangeRecord = await issuer.modules.proofs.acceptProposal({
     proofExchangeRecordId: issuerProofExchangeRecord.id,
->>>>>>> 494c4997
   })
 
   holderProofExchangeRecord = await holderProofExchangeRecordPromise
 
-<<<<<<< HEAD
   const requestedCredentials = await holder.didcomm.proofs.selectCredentialsForRequest({
-    proofRecordId: holderProofExchangeRecord.id,
-=======
-  const requestedCredentials = await holder.modules.proofs.selectCredentialsForRequest({
     proofExchangeRecordId: holderProofExchangeRecord.id,
->>>>>>> 494c4997
   })
 
   const selectedCredentials = requestedCredentials.proofFormats.presentationExchange?.credentials
@@ -311,13 +284,8 @@
     state: DidCommProofState.PresentationReceived,
   })
 
-<<<<<<< HEAD
   await holder.didcomm.proofs.acceptRequest({
-    proofRecordId: holderProofExchangeRecord.id,
-=======
-  await holder.modules.proofs.acceptRequest({
     proofExchangeRecordId: holderProofExchangeRecord.id,
->>>>>>> 494c4997
     proofFormats: {
       presentationExchange: {
         credentials: selectedCredentials,
@@ -331,11 +299,7 @@
     state: DidCommProofState.Done,
   })
 
-<<<<<<< HEAD
-  await issuer.didcomm.proofs.acceptPresentation({ proofRecordId: issuerProofExchangeRecord.id })
-=======
-  await issuer.modules.proofs.acceptPresentation({ proofExchangeRecordId: issuerProofExchangeRecord.id })
->>>>>>> 494c4997
+  await issuer.didcomm.proofs.acceptPresentation({ proofExchangeRecordId: issuerProofExchangeRecord.id })
 
   holderProofExchangeRecord = await holderProofExchangeRecordPromise
 }