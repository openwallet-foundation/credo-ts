import type { CheqdDidCreateOptions } from '@credo-ts/cheqd'
<<<<<<< HEAD
import type { AutoAcceptProof, ConnectionRecord, DidCommModuleConfigOptions } from '@credo-ts/didcomm'
=======
import type { DidCommAutoAcceptProof, DidCommConnectionRecord } from '@credo-ts/didcomm'
>>>>>>> 494c4997
import type { EventReplaySubject } from '../../core/tests'
import type {
  AnonCredsDidCommOfferCredentialFormat,
  AnonCredsRegisterCredentialDefinitionOptions,
  AnonCredsRegisterRevocationRegistryDefinitionOptions,
  AnonCredsRegisterRevocationStatusListOptions,
  AnonCredsRegistry,
  AnonCredsRequestedAttribute,
  AnonCredsRequestedPredicate,
  AnonCredsSchema,
  RegisterCredentialDefinitionReturnStateFinished,
  RegisterRevocationRegistryDefinitionReturnStateFinished,
  RegisterRevocationStatusListReturnStateFinished,
  RegisterSchemaReturnStateFinished,
} from '../src'

import { randomUUID } from 'crypto'
import {
  Agent,
  CacheModule,
  CredoError,
  DidDocumentBuilder,
  DidsModule,
  InMemoryLruCache,
  TypedArrayEncoder,
} from '@credo-ts/core'
import {
<<<<<<< HEAD
  AutoAcceptCredential,
  CredentialEventTypes,
  CredentialState,
  DidCommModule,
  DifPresentationExchangeProofFormatService,
  ProofEventTypes,
  ProofState,
  V2CredentialProtocol,
  V2ProofProtocol,
=======
  DidCommAutoAcceptCredential,
  DidCommCredentialEventTypes,
  DidCommCredentialState,
  DidCommCredentialV2Protocol,
  DidCommCredentialsModule,
  DidCommDifPresentationExchangeProofFormatService,
  DidCommProofEventTypes,
  DidCommProofState,
  DidCommProofV2Protocol,
  DidCommProofsModule,
>>>>>>> 494c4997
} from '@credo-ts/didcomm'

import { CheqdDidRegistrar, CheqdDidResolver, CheqdModule } from '../../cheqd/src/index'
import { getCheqdModuleConfig } from '../../cheqd/tests/setupCheqdModule'
import { sleep } from '../../core/src/utils/sleep'
import { setupEventReplaySubjects, setupSubjectTransports } from '../../core/tests'
import {
  getAgentOptions,
  makeConnection,
  waitForCredentialRecordSubject,
  waitForProofExchangeRecordSubject,
} from '../../core/tests/helpers'
import testLogger from '../../core/tests/logger'
import { AnonCredsDidCommCredentialFormatService, AnonCredsDidCommProofFormatService, AnonCredsModule } from '../src'
import { DataIntegrityDidCommCredentialFormatService } from '../src/formats/DataIntegrityDidCommCredentialFormatService'
import { InMemoryAnonCredsRegistry } from '../tests/InMemoryAnonCredsRegistry'

import { transformPrivateKeyToPrivateJwk } from '../../askar/src/utils'
import { InMemoryTailsFileService } from './InMemoryTailsFileService'
import { LocalDidResolver } from './LocalDidResolver'
import { anoncreds } from './helpers'
import { anoncredsDefinitionFourAttributesNoRevocation } from './preCreatedAnonCredsDefinition'

// Helper type to get the type of the agents (with the custom modules) for the credential tests
export type AnonCredsTestsAgent = Agent<ReturnType<typeof getAnonCredsModules>>

export const getAnonCredsModules = ({
  autoAcceptCredentials,
  autoAcceptProofs,
  registries,
  cheqd,
  extraDidCommConfig,
}: {
  autoAcceptCredentials?: DidCommAutoAcceptCredential
  autoAcceptProofs?: DidCommAutoAcceptProof
  registries?: [AnonCredsRegistry, ...AnonCredsRegistry[]]
  cheqd?: {
    rpcUrl?: string
    seed?: string
  }
  extraDidCommConfig?: Omit<DidCommModuleConfigOptions, 'proofs' | 'credentials'>
} = {}) => {
  const dataIntegrityCredentialFormatService = new DataIntegrityDidCommCredentialFormatService()
  // Add support for resolving pre-created credential definitions and schemas
  const inMemoryAnonCredsRegistry = new InMemoryAnonCredsRegistry({
    existingCredentialDefinitions: {
      [anoncredsDefinitionFourAttributesNoRevocation.credentialDefinitionId]:
        anoncredsDefinitionFourAttributesNoRevocation.credentialDefinition,
    },
    existingSchemas: {
      [anoncredsDefinitionFourAttributesNoRevocation.schemaId]: anoncredsDefinitionFourAttributesNoRevocation.schema,
    },
  })

  const anonCredsCredentialFormatService = new AnonCredsDidCommCredentialFormatService()
  const anonCredsProofFormatService = new AnonCredsDidCommProofFormatService()
  const presentationExchangeProofFormatService = new DidCommDifPresentationExchangeProofFormatService()

  const cheqdSdk = cheqd ? new CheqdModule(getCheqdModuleConfig(cheqd.seed, cheqd.rpcUrl)) : undefined
  const modules = {
    ...(cheqdSdk && { cheqdSdk }),
<<<<<<< HEAD
    didcomm: new DidCommModule({
      ...extraDidCommConfig,
      credentials: {
        autoAcceptCredentials,
        credentialProtocols: [
          new V2CredentialProtocol({
            credentialFormats: [dataIntegrityCredentialFormatService, anonCredsCredentialFormatService],
          }),
        ],
      },
      proofs: {
        autoAcceptProofs,
        proofProtocols: [
          new V2ProofProtocol({
            proofFormats: [anonCredsProofFormatService, presentationExchangeProofFormatService],
          }),
        ],
      },
=======
    credentials: new DidCommCredentialsModule({
      autoAcceptCredentials,
      credentialProtocols: [
        new DidCommCredentialV2Protocol({
          credentialFormats: [dataIntegrityCredentialFormatService, anonCredsCredentialFormatService],
        }),
      ],
    }),
    proofs: new DidCommProofsModule({
      autoAcceptProofs,
      proofProtocols: [
        new DidCommProofV2Protocol({
          proofFormats: [anonCredsProofFormatService, presentationExchangeProofFormatService],
        }),
      ],
>>>>>>> 494c4997
    }),
    anoncreds: new AnonCredsModule({
      registries: registries ?? [inMemoryAnonCredsRegistry],
      tailsFileService: new InMemoryTailsFileService(),
      anoncreds,
    }),
    dids: new DidsModule({
      resolvers: cheqd ? [new CheqdDidResolver()] : [new LocalDidResolver()],
      registrars: cheqd ? [new CheqdDidRegistrar()] : undefined,
    }),
    cache: new CacheModule({
      cache: new InMemoryLruCache({ limit: 100 }),
    }),
  } as const

  return modules
}

export async function issueAnonCredsCredential({
  issuerAgent,
  issuerReplay,

  holderAgent,
  holderReplay,

  issuerHolderConnectionId,
  revocationRegistryDefinitionId,
  offer,
}: {
  issuerAgent: AnonCredsTestsAgent
  issuerReplay: EventReplaySubject

  holderAgent: AnonCredsTestsAgent
  holderReplay: EventReplaySubject

  issuerHolderConnectionId: string
  revocationRegistryDefinitionId: string | null
  offer: AnonCredsDidCommOfferCredentialFormat
}) {
  let issuerCredentialExchangeRecord = await issuerAgent.didcomm.credentials.offerCredential({
    comment: 'some comment about credential',
    connectionId: issuerHolderConnectionId,
    protocolVersion: 'v2',
    credentialFormats: {
      anoncreds: {
        ...offer,
        revocationRegistryDefinitionId: revocationRegistryDefinitionId ?? undefined,
        revocationRegistryIndex: 1,
      },
    },
    autoAcceptCredential: DidCommAutoAcceptCredential.ContentApproved,
  })

  let holderCredentialExchangeRecord = await waitForCredentialRecordSubject(holderReplay, {
    threadId: issuerCredentialExchangeRecord.threadId,
    state: DidCommCredentialState.OfferReceived,
  })

<<<<<<< HEAD
  await holderAgent.didcomm.credentials.acceptOffer({
    credentialRecordId: holderCredentialExchangeRecord.id,
    autoAcceptCredential: AutoAcceptCredential.ContentApproved,
=======
  await holderAgent.modules.credentials.acceptOffer({
    credentialExchangeRecordId: holderCredentialExchangeRecord.id,
    autoAcceptCredential: DidCommAutoAcceptCredential.ContentApproved,
>>>>>>> 494c4997
  })

  // Because we use auto-accept it can take a while to have the whole credential flow finished
  // Both parties need to interact with the ledger and sign/verify the credential
  holderCredentialExchangeRecord = await waitForCredentialRecordSubject(holderReplay, {
    threadId: issuerCredentialExchangeRecord.threadId,
    state: DidCommCredentialState.Done,
  })
  issuerCredentialExchangeRecord = await waitForCredentialRecordSubject(issuerReplay, {
    threadId: issuerCredentialExchangeRecord.threadId,
    state: DidCommCredentialState.Done,
  })

  return {
    issuerCredentialExchangeRecord,
    holderCredentialExchangeRecord,
  }
}

interface SetupAnonCredsTestsReturn<VerifierName extends string | undefined, CreateConnections extends boolean> {
  issuerAgent: AnonCredsTestsAgent
  issuerReplay: EventReplaySubject

  issuerId: string

  holderAgent: AnonCredsTestsAgent
  holderReplay: EventReplaySubject

  issuerHolderConnectionId: CreateConnections extends true ? string : undefined
  holderIssuerConnectionId: CreateConnections extends true ? string : undefined

  verifierHolderConnectionId: CreateConnections extends true
    ? VerifierName extends string
      ? string
      : undefined
    : undefined
  holderVerifierConnectionId: CreateConnections extends true
    ? VerifierName extends string
      ? string
      : undefined
    : undefined

  verifierAgent: VerifierName extends string ? AnonCredsTestsAgent : undefined
  verifierReplay: VerifierName extends string ? EventReplaySubject : undefined

  schemaId: string
  credentialDefinitionId: string
  revocationRegistryDefinitionId: string | null
  revocationStatusListTimestamp?: number
}

export async function presentAnonCredsProof({
  verifierAgent,
  verifierReplay,

  holderAgent,
  holderReplay,

  verifierHolderConnectionId,

  request: { attributes, predicates },
}: {
  holderAgent: AnonCredsTestsAgent
  holderReplay: EventReplaySubject

  verifierAgent: AnonCredsTestsAgent
  verifierReplay: EventReplaySubject

  verifierHolderConnectionId: string
  request: {
    attributes?: Record<string, AnonCredsRequestedAttribute>
    predicates?: Record<string, AnonCredsRequestedPredicate>
  }
}) {
  let holderProofExchangeRecordPromise = waitForProofExchangeRecordSubject(holderReplay, {
    state: DidCommProofState.RequestReceived,
  })

  let verifierProofExchangeRecord = await verifierAgent.didcomm.proofs.requestProof({
    connectionId: verifierHolderConnectionId,
    proofFormats: {
      anoncreds: {
        name: 'Test Proof Request',
        requested_attributes: attributes,
        requested_predicates: predicates,
        version: '1.0',
      },
    },
    protocolVersion: 'v2',
  })

  let holderProofExchangeRecord = await holderProofExchangeRecordPromise

<<<<<<< HEAD
  const selectedCredentials = await holderAgent.didcomm.proofs.selectCredentialsForRequest({
    proofRecordId: holderProofExchangeRecord.id,
=======
  const selectedCredentials = await holderAgent.modules.proofs.selectCredentialsForRequest({
    proofExchangeRecordId: holderProofExchangeRecord.id,
>>>>>>> 494c4997
  })

  const verifierProofExchangeRecordPromise = waitForProofExchangeRecordSubject(verifierReplay, {
    threadId: holderProofExchangeRecord.threadId,
    state: DidCommProofState.PresentationReceived,
  })

<<<<<<< HEAD
  await holderAgent.didcomm.proofs.acceptRequest({
    proofRecordId: holderProofExchangeRecord.id,
=======
  await holderAgent.modules.proofs.acceptRequest({
    proofExchangeRecordId: holderProofExchangeRecord.id,
>>>>>>> 494c4997
    proofFormats: { anoncreds: selectedCredentials.proofFormats.anoncreds },
  })

  verifierProofExchangeRecord = await verifierProofExchangeRecordPromise

  // assert presentation is valid
  expect(verifierProofExchangeRecord.isVerified).toBe(true)

  holderProofExchangeRecordPromise = waitForProofExchangeRecordSubject(holderReplay, {
    threadId: holderProofExchangeRecord.threadId,
    state: DidCommProofState.Done,
  })

<<<<<<< HEAD
  verifierProofExchangeRecord = await verifierAgent.didcomm.proofs.acceptPresentation({
    proofRecordId: verifierProofExchangeRecord.id,
=======
  verifierProofExchangeRecord = await verifierAgent.modules.proofs.acceptPresentation({
    proofExchangeRecordId: verifierProofExchangeRecord.id,
>>>>>>> 494c4997
  })
  holderProofExchangeRecord = await holderProofExchangeRecordPromise

  return {
    verifierProofExchangeRecord,
    holderProofExchangeRecord,
  }
}

export async function setupAnonCredsTests<
  VerifierName extends string | undefined = undefined,
  CreateConnections extends boolean = true,
>({
  issuerId,
  issuerName,
  holderName,
  verifierName,
  autoAcceptCredentials,
  autoAcceptProofs,
  attributeNames,
  createConnections,
  supportRevocation,
  registries,
  cheqd,
}: {
  issuerId?: string
  cheqd?: {
    rpcUrl?: string
    seed?: string
  }
  issuerName: string
  holderName: string
  verifierName?: VerifierName
  autoAcceptCredentials?: DidCommAutoAcceptCredential
  autoAcceptProofs?: DidCommAutoAcceptProof
  attributeNames: string[]
  createConnections?: CreateConnections
  supportRevocation?: boolean
  registries?: [AnonCredsRegistry, ...AnonCredsRegistry[]]
}): Promise<SetupAnonCredsTestsReturn<VerifierName, CreateConnections>> {
  const issuerAgent = new Agent(
    getAgentOptions(
      issuerName,
      {
        endpoints: ['rxjs:issuer'],
      },
      {},
      getAnonCredsModules({
        autoAcceptCredentials,
        autoAcceptProofs,
        registries,
        cheqd,
      }),
      { requireDidcomm: true }
    )
  )

  const holderAgent = new Agent(
    getAgentOptions(
      holderName,
      {
        endpoints: ['rxjs:holder'],
      },
      {},
      getAnonCredsModules({
        autoAcceptCredentials,
        autoAcceptProofs,
        registries,
        cheqd,
      }),
      { requireDidcomm: true }
    )
  )

  const verifierAgent = verifierName
    ? new Agent(
        getAgentOptions(
          verifierName,
          {
            endpoints: ['rxjs:verifier'],
          },
          {},
          getAnonCredsModules({
            autoAcceptCredentials,
            autoAcceptProofs,
            registries,
            cheqd,
          }),
          { requireDidcomm: true }
        )
      )
    : undefined

  setupSubjectTransports(verifierAgent ? [issuerAgent, holderAgent, verifierAgent] : [issuerAgent, holderAgent])
  const [issuerReplay, holderReplay, verifierReplay] = setupEventReplaySubjects(
    verifierAgent ? [issuerAgent, holderAgent, verifierAgent] : [issuerAgent, holderAgent],
    [DidCommCredentialEventTypes.DidCommCredentialStateChanged, DidCommProofEventTypes.ProofStateChanged]
  )

  await issuerAgent.initialize()
  await holderAgent.initialize()
  if (verifierAgent) await verifierAgent.initialize()

  // Create default link secret for holder
  await holderAgent.modules.anoncreds.createLinkSecret({
    linkSecretId: 'default',
    setAsDefault: true,
  })

  if (issuerId) {
    const didDocument = new DidDocumentBuilder(issuerId).build()
    await issuerAgent.dids.import({ did: issuerId, didDocument })
  } else if (cheqd) {
    const privateKey = TypedArrayEncoder.fromString('000000000000000000000000001cheqd')
    const { privateJwk } = transformPrivateKeyToPrivateJwk({
      type: {
        kty: 'OKP',
        crv: 'Ed25519',
      },
      privateKey,
    })
    const didDocumentKey = await issuerAgent.kms.importKey({
      privateJwk,
    })

    const did = await issuerAgent.dids.create<CheqdDidCreateOptions>({
      method: 'cheqd',
      options: {
        network: 'testnet',
        methodSpecificIdAlgo: 'uuid',
        keyId: didDocumentKey.keyId,
      },
    })
    issuerId = did.didState.did as string
  } else {
    throw new CredoError('issuerId is required if cheqd is not used')
  }

  const { credentialDefinition, revocationRegistryDefinition, revocationStatusList, schema } =
    await prepareForAnonCredsIssuance(issuerAgent, {
      issuerId,
      attributeNames,
      supportRevocation,
    })

  let issuerHolderConnection: DidCommConnectionRecord | undefined
  let holderIssuerConnection: DidCommConnectionRecord | undefined
  let verifierHolderConnection: DidCommConnectionRecord | undefined
  let holderVerifierConnection: DidCommConnectionRecord | undefined

  if (createConnections ?? true) {
    ;[issuerHolderConnection, holderIssuerConnection] = await makeConnection(issuerAgent, holderAgent)

    if (verifierAgent) {
      ;[holderVerifierConnection, verifierHolderConnection] = await makeConnection(holderAgent, verifierAgent)
    }
  }

  return {
    issuerAgent,
    issuerReplay,

    holderAgent,
    holderReplay,

    issuerId,

    verifierAgent: verifierName ? verifierAgent : undefined,
    verifierReplay: verifierName ? verifierReplay : undefined,

    revocationRegistryDefinitionId: revocationRegistryDefinition?.revocationRegistryDefinitionId,
    revocationStatusListTimestamp: revocationStatusList.revocationStatusList?.timestamp,
    credentialDefinitionId: credentialDefinition.credentialDefinitionId,
    schemaId: schema.schemaId,

    issuerHolderConnectionId: issuerHolderConnection?.id,
    holderIssuerConnectionId: holderIssuerConnection?.id,
    holderVerifierConnectionId: holderVerifierConnection?.id,
    verifierHolderConnectionId: verifierHolderConnection?.id,
  } as unknown as SetupAnonCredsTestsReturn<VerifierName, CreateConnections>
}

export async function prepareForAnonCredsIssuance(
  agent: Agent,
  {
    attributeNames,
    supportRevocation,
    issuerId,
  }: { attributeNames: string[]; supportRevocation?: boolean; issuerId: string }
) {
  const schema = await registerSchema(agent, {
    // TODO: update attrNames to attributeNames
    attrNames: attributeNames,
    name: `Schema ${randomUUID()}`,
    version: '1.0',
    issuerId,
  })

  // Wait some time pass to let ledger settle the object
  await sleep(1000)

  const credentialDefinition = await registerCredentialDefinition(
    agent,
    {
      schemaId: schema.schemaId,
      issuerId,
      tag: 'default',
    },
    supportRevocation
  )

  // Wait some time pass to let ledger settle the object
  await sleep(1000)

  let revocationRegistryDefinition: RegisterRevocationRegistryDefinitionReturnStateFinished | undefined
  let revocationStatusList: RegisterRevocationStatusListReturnStateFinished | undefined
  if (supportRevocation) {
    revocationRegistryDefinition = await registerRevocationRegistryDefinition(agent, {
      issuerId,
      tag: 'default',
      credentialDefinitionId: credentialDefinition.credentialDefinitionId,
      maximumCredentialNumber: 10,
    })

    // Wait some time pass to let ledger settle the object
    await sleep(1000)

    revocationStatusList = await registerRevocationStatusList(agent, {
      revocationRegistryDefinitionId: revocationRegistryDefinition?.revocationRegistryDefinitionId,
      issuerId,
    })

    // Wait some time pass to let ledger settle the object
    await sleep(1000)
  }

  return {
    schema: {
      ...schema,
      schemaId: schema.schemaId,
    },
    credentialDefinition: {
      ...credentialDefinition,
      credentialDefinitionId: credentialDefinition.credentialDefinitionId,
    },
    revocationRegistryDefinition: {
      ...revocationRegistryDefinition,
      revocationRegistryDefinitionId: revocationRegistryDefinition?.revocationRegistryDefinitionId,
    },
    revocationStatusList: {
      ...revocationStatusList,
    },
  }
}

async function registerSchema(
  agent: AnonCredsTestsAgent,
  schema: AnonCredsSchema
): Promise<RegisterSchemaReturnStateFinished> {
  const { schemaState } = await agent.modules.anoncreds.registerSchema({
    schema,
    options: {},
  })

  testLogger.test(`created schema with id ${schemaState.schemaId}`, schema)

  if (schemaState.state !== 'finished') {
    throw new CredoError(`Schema not created: ${schemaState.state === 'failed' ? schemaState.reason : 'Not finished'}`)
  }

  return schemaState
}

async function registerCredentialDefinition(
  agent: AnonCredsTestsAgent,
  credentialDefinition: AnonCredsRegisterCredentialDefinitionOptions,
  supportRevocation?: boolean
): Promise<RegisterCredentialDefinitionReturnStateFinished> {
  const { credentialDefinitionState } = await agent.modules.anoncreds.registerCredentialDefinition({
    credentialDefinition,
    options: {
      supportRevocation: supportRevocation ?? false,
    },
  })

  if (credentialDefinitionState.state !== 'finished') {
    throw new CredoError(
      `Credential definition not created: ${
        credentialDefinitionState.state === 'failed' ? credentialDefinitionState.reason : 'Not finished'
      }`
    )
  }

  return credentialDefinitionState
}

async function registerRevocationRegistryDefinition(
  agent: AnonCredsTestsAgent,
  revocationRegistryDefinition: AnonCredsRegisterRevocationRegistryDefinitionOptions
): Promise<RegisterRevocationRegistryDefinitionReturnStateFinished> {
  const { revocationRegistryDefinitionState } = await agent.modules.anoncreds.registerRevocationRegistryDefinition({
    revocationRegistryDefinition,
    options: {},
  })

  if (revocationRegistryDefinitionState.state !== 'finished') {
    throw new CredoError(
      `Revocation registry definition not created: ${
        revocationRegistryDefinitionState.state === 'failed' ? revocationRegistryDefinitionState.reason : 'Not finished'
      }`
    )
  }

  return revocationRegistryDefinitionState
}

async function registerRevocationStatusList(
  agent: AnonCredsTestsAgent,
  revocationStatusList: AnonCredsRegisterRevocationStatusListOptions
): Promise<RegisterRevocationStatusListReturnStateFinished> {
  const { revocationStatusListState } = await agent.modules.anoncreds.registerRevocationStatusList({
    revocationStatusList,
    options: {},
  })

  if (revocationStatusListState.state !== 'finished') {
    throw new CredoError(
      `Revocation status list not created: ${
        revocationStatusListState.state === 'failed' ? revocationStatusListState.reason : 'Not finished'
      }`
    )
  }

  return revocationStatusListState
}<|MERGE_RESOLUTION|>--- conflicted
+++ resolved
@@ -1,9 +1,5 @@
 import type { CheqdDidCreateOptions } from '@credo-ts/cheqd'
-<<<<<<< HEAD
-import type { AutoAcceptProof, ConnectionRecord, DidCommModuleConfigOptions } from '@credo-ts/didcomm'
-=======
-import type { DidCommAutoAcceptProof, DidCommConnectionRecord } from '@credo-ts/didcomm'
->>>>>>> 494c4997
+import type { DidCommAutoAcceptProof, DidCommConnectionRecord, DidCommModuleConfigOptions } from '@credo-ts/didcomm'
 import type { EventReplaySubject } from '../../core/tests'
 import type {
   AnonCredsDidCommOfferCredentialFormat,
@@ -31,28 +27,15 @@
   TypedArrayEncoder,
 } from '@credo-ts/core'
 import {
-<<<<<<< HEAD
-  AutoAcceptCredential,
-  CredentialEventTypes,
-  CredentialState,
-  DidCommModule,
-  DifPresentationExchangeProofFormatService,
-  ProofEventTypes,
-  ProofState,
-  V2CredentialProtocol,
-  V2ProofProtocol,
-=======
   DidCommAutoAcceptCredential,
   DidCommCredentialEventTypes,
   DidCommCredentialState,
   DidCommCredentialV2Protocol,
-  DidCommCredentialsModule,
   DidCommDifPresentationExchangeProofFormatService,
+  DidCommModule,
   DidCommProofEventTypes,
   DidCommProofState,
   DidCommProofV2Protocol,
-  DidCommProofsModule,
->>>>>>> 494c4997
 } from '@credo-ts/didcomm'
 
 import { CheqdDidRegistrar, CheqdDidResolver, CheqdModule } from '../../cheqd/src/index'
@@ -114,13 +97,12 @@
   const cheqdSdk = cheqd ? new CheqdModule(getCheqdModuleConfig(cheqd.seed, cheqd.rpcUrl)) : undefined
   const modules = {
     ...(cheqdSdk && { cheqdSdk }),
-<<<<<<< HEAD
     didcomm: new DidCommModule({
       ...extraDidCommConfig,
       credentials: {
         autoAcceptCredentials,
         credentialProtocols: [
-          new V2CredentialProtocol({
+          new DidCommCredentialV2Protocol({
             credentialFormats: [dataIntegrityCredentialFormatService, anonCredsCredentialFormatService],
           }),
         ],
@@ -128,29 +110,13 @@
       proofs: {
         autoAcceptProofs,
         proofProtocols: [
-          new V2ProofProtocol({
+          new DidCommProofV2Protocol({
             proofFormats: [anonCredsProofFormatService, presentationExchangeProofFormatService],
           }),
         ],
       },
-=======
-    credentials: new DidCommCredentialsModule({
-      autoAcceptCredentials,
-      credentialProtocols: [
-        new DidCommCredentialV2Protocol({
-          credentialFormats: [dataIntegrityCredentialFormatService, anonCredsCredentialFormatService],
-        }),
-      ],
     }),
-    proofs: new DidCommProofsModule({
-      autoAcceptProofs,
-      proofProtocols: [
-        new DidCommProofV2Protocol({
-          proofFormats: [anonCredsProofFormatService, presentationExchangeProofFormatService],
-        }),
-      ],
->>>>>>> 494c4997
-    }),
+
     anoncreds: new AnonCredsModule({
       registries: registries ?? [inMemoryAnonCredsRegistry],
       tailsFileService: new InMemoryTailsFileService(),
@@ -208,15 +174,9 @@
     state: DidCommCredentialState.OfferReceived,
   })
 
-<<<<<<< HEAD
   await holderAgent.didcomm.credentials.acceptOffer({
-    credentialRecordId: holderCredentialExchangeRecord.id,
-    autoAcceptCredential: AutoAcceptCredential.ContentApproved,
-=======
-  await holderAgent.modules.credentials.acceptOffer({
     credentialExchangeRecordId: holderCredentialExchangeRecord.id,
     autoAcceptCredential: DidCommAutoAcceptCredential.ContentApproved,
->>>>>>> 494c4997
   })
 
   // Because we use auto-accept it can take a while to have the whole credential flow finished
@@ -310,13 +270,8 @@
 
   let holderProofExchangeRecord = await holderProofExchangeRecordPromise
 
-<<<<<<< HEAD
   const selectedCredentials = await holderAgent.didcomm.proofs.selectCredentialsForRequest({
-    proofRecordId: holderProofExchangeRecord.id,
-=======
-  const selectedCredentials = await holderAgent.modules.proofs.selectCredentialsForRequest({
     proofExchangeRecordId: holderProofExchangeRecord.id,
->>>>>>> 494c4997
   })
 
   const verifierProofExchangeRecordPromise = waitForProofExchangeRecordSubject(verifierReplay, {
@@ -324,13 +279,8 @@
     state: DidCommProofState.PresentationReceived,
   })
 
-<<<<<<< HEAD
   await holderAgent.didcomm.proofs.acceptRequest({
-    proofRecordId: holderProofExchangeRecord.id,
-=======
-  await holderAgent.modules.proofs.acceptRequest({
     proofExchangeRecordId: holderProofExchangeRecord.id,
->>>>>>> 494c4997
     proofFormats: { anoncreds: selectedCredentials.proofFormats.anoncreds },
   })
 
@@ -344,13 +294,8 @@
     state: DidCommProofState.Done,
   })
 
-<<<<<<< HEAD
   verifierProofExchangeRecord = await verifierAgent.didcomm.proofs.acceptPresentation({
-    proofRecordId: verifierProofExchangeRecord.id,
-=======
-  verifierProofExchangeRecord = await verifierAgent.modules.proofs.acceptPresentation({
     proofExchangeRecordId: verifierProofExchangeRecord.id,
->>>>>>> 494c4997
   })
   holderProofExchangeRecord = await holderProofExchangeRecordPromise
 
