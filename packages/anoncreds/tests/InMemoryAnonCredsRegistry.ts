--- conflicted
+++ resolved
@@ -19,11 +19,7 @@
 } from '../src'
 import type { AgentContext } from '@credo-ts/core'
 
-<<<<<<< HEAD
-import { Hasher } from '@aries-framework/core'
-=======
-import { Hasher, TypedArrayEncoder } from '@credo-ts/core'
->>>>>>> f11f8fdf
+import { Hasher } from '@credo-ts/core'
 import BigNumber from 'bn.js'
 
 import {
