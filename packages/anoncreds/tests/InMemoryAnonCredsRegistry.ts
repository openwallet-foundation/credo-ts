import type {
  AnonCredsCredentialDefinition,
  AnonCredsRegistry,
  AnonCredsRevocationRegistryDefinition,
  AnonCredsRevocationStatusList,
  AnonCredsSchema,
  GetCredentialDefinitionReturn,
  GetRevocationRegistryDefinitionReturn,
  GetRevocationStatusListReturn,
  GetSchemaReturn,
  RegisterCredentialDefinitionOptions,
  RegisterCredentialDefinitionReturn,
  RegisterRevocationRegistryDefinitionOptions,
  RegisterRevocationRegistryDefinitionReturn,
  RegisterRevocationStatusListOptions,
  RegisterRevocationStatusListReturn,
  RegisterSchemaOptions,
  RegisterSchemaReturn,
} from '../src'
import type { AgentContext } from '@credo-ts/core'

<<<<<<< HEAD
import { Hasher, TypedArrayEncoder, isDid } from '@credo-ts/core'
=======
import { Hasher } from '@credo-ts/core'
>>>>>>> e4b99a86
import BigNumber from 'bn.js'

import {
  getDidIndyCredentialDefinitionId,
  getDidIndyRevocationRegistryDefinitionId,
  getDidIndySchemaId,
} from '../../indy-vdr/src/anoncreds/utils/identifiers'
import {
  getUnqualifiedRevocationRegistryDefinitionId,
  getUnqualifiedCredentialDefinitionId,
  getUnqualifiedSchemaId,
  parseIndyDid,
  getUnqualifiedSchema,
} from '../src'
import {
  parseIndyCredentialDefinitionId,
  parseIndyRevocationRegistryId,
  parseIndySchemaId,
  parseIndySchemaId,
} from '../src/utils/indyIdentifiers'
import { getQualifiedId, getUnQualifiedId } from '../src/utils/ledgerObjects'
import { dateToTimestamp } from '../src/utils/timestamp'

/**
 * In memory implementation of the {@link AnonCredsRegistry} interface. Useful for testing.
 */
export class InMemoryAnonCredsRegistry implements AnonCredsRegistry {
  public readonly methodName = 'inMemory'

  public readonly supportedIdentifier = /.+/

  private schemas: Record<string, AnonCredsSchema>
  private credentialDefinitions: Record<string, AnonCredsCredentialDefinition>
  private revocationRegistryDefinitions: Record<string, AnonCredsRevocationRegistryDefinition>
  private revocationStatusLists: Record<string, Record<string, AnonCredsRevocationStatusList>>

  public constructor({
    existingSchemas = {},
    existingCredentialDefinitions = {},
    existingRevocationRegistryDefinitions = {},
    existingRevocationStatusLists = {},
  }: {
    existingSchemas?: Record<string, AnonCredsSchema>
    existingCredentialDefinitions?: Record<string, AnonCredsCredentialDefinition>
    existingRevocationRegistryDefinitions?: Record<string, AnonCredsRevocationRegistryDefinition>
    existingRevocationStatusLists?: Record<string, Record<string, AnonCredsRevocationStatusList>>
  } = {}) {
    this.schemas = existingSchemas
    this.credentialDefinitions = existingCredentialDefinitions
    this.revocationRegistryDefinitions = existingRevocationRegistryDefinitions
    this.revocationStatusLists = existingRevocationStatusLists
  }

  public async getSchema(_agentContext: AgentContext, schemaId: string): Promise<GetSchemaReturn> {
    const schema = this.schemas[schemaId]

    const parsed = parseIndySchemaId(schemaId)
    const legacySchemaId = getUnqualifiedSchemaId(parsed.namespaceIdentifier, parsed.schemaName, parsed.schemaVersion)
    const indyLedgerSeqNo = getSeqNoFromSchemaId(legacySchemaId)

    if (!schema) {
      return {
        resolutionMetadata: {
          error: 'notFound',
          message: `Schema with id ${schemaId} not found in memory registry`,
        },
        schemaId,
        schemaMetadata: {},
      }
    }

    let didIndyNamespace
    if (isDid(schemaId)) {
      didIndyNamespace = parseIndySchemaId(schemaId).namespace
    } else {
      const qSchemaIdEnd = getQualifiedId(schemaId, 'mock').split('mock:')[1]
      const qSchemaId = Object.keys(this.schemas).find((schemaId) => schemaId.endsWith(qSchemaIdEnd))
      if (!qSchemaId) didIndyNamespace = undefined
      else didIndyNamespace = parseIndySchemaId(qSchemaId).namespace
    }

    return {
      resolutionMetadata: {},
      schema,
      schemaId,
      schemaMetadata: {
        // NOTE: the seqNo is required by the indy-sdk even though not present in AnonCreds v1.
        // For this reason we return it in the metadata.
        indyLedgerSeqNo,
        didIndyNamespace,
      },
    }
  }

  public async registerSchema(
    _agentContext: AgentContext,
    options: RegisterSchemaOptions
  ): Promise<RegisterSchemaReturn> {
    const { namespace, namespaceIdentifier } = parseIndyDid(options.schema.issuerId)
    const didIndySchemaId = getDidIndySchemaId(
      namespace,
      namespaceIdentifier,
      options.schema.name,
      options.schema.version
    )
    this.schemas[didIndySchemaId] = options.schema

    const legacySchemaId = getUnQualifiedId(didIndySchemaId)
    const indyLedgerSeqNo = getSeqNoFromSchemaId(legacySchemaId)

    this.schemas[legacySchemaId] = getUnqualifiedSchema(options.schema)

    return {
      registrationMetadata: {},
      schemaMetadata: {
        // NOTE: the seqNo is required by the indy-sdk even though not present in AnonCreds v1.
        // For this reason we return it in the metadata.
        indyLedgerSeqNo,
      },
      schemaState: {
        state: 'finished',
        schema: options.schema,
        schemaId: didIndySchemaId,
      },
    }
  }

  public async getCredentialDefinition(
    _agentContext: AgentContext,
    credentialDefinitionId: string
  ): Promise<GetCredentialDefinitionReturn> {
    const credentialDefinition = this.credentialDefinitions[credentialDefinitionId]

    if (!credentialDefinition) {
      return {
        resolutionMetadata: {
          error: 'notFound',
          message: `Credential definition with id ${credentialDefinitionId} not found in memory registry`,
        },
        credentialDefinitionId,
        credentialDefinitionMetadata: {},
      }
    }

    let didIndyNamespace
    if (isDid(credentialDefinitionId)) {
      didIndyNamespace = parseIndyCredentialDefinitionId(credentialDefinitionId).namespace
    } else {
      const qCredDefEnd = getQualifiedId(credentialDefinitionId, 'mock').split('mock:')[1]
      const qCredDefId = Object.keys(this.credentialDefinitions).find((credentialDefinitionid) =>
        credentialDefinitionid.endsWith(qCredDefEnd)
      )
      if (!qCredDefId) didIndyNamespace = undefined
      else didIndyNamespace = parseIndyCredentialDefinitionId(qCredDefId).namespace
    }

    return {
      resolutionMetadata: {},
      credentialDefinition,
      credentialDefinitionId,
      credentialDefinitionMetadata: { didIndyNamespace },
    }
  }

  public async registerCredentialDefinition(
    _agentContext: AgentContext,
    options: RegisterCredentialDefinitionOptions
  ): Promise<RegisterCredentialDefinitionReturn> {
    const parsedSchema = parseIndySchemaId(options.credentialDefinition.schemaId)
    const legacySchemaId = getUnqualifiedSchemaId(
      parsedSchema.namespaceIdentifier,
      parsedSchema.schemaName,
      parsedSchema.schemaVersion
    )
    const indyLedgerSeqNo = getSeqNoFromSchemaId(legacySchemaId)

    const { namespace, namespaceIdentifier } = parseIndyDid(options.credentialDefinition.issuerId)
    const legacyIssuerId = namespaceIdentifier
    const didIndyCredentialDefinitionId = getDidIndyCredentialDefinitionId(
      namespace,
      namespaceIdentifier,
      indyLedgerSeqNo,
      options.credentialDefinition.tag
    )

    this.credentialDefinitions[didIndyCredentialDefinitionId] = options.credentialDefinition

    const legacyCredentialDefinitionId = getUnqualifiedCredentialDefinitionId(
      legacyIssuerId,
      indyLedgerSeqNo,
      options.credentialDefinition.tag
    )

    this.credentialDefinitions[legacyCredentialDefinitionId] = {
      ...options.credentialDefinition,
      issuerId: legacyIssuerId,
      schemaId: legacySchemaId,
    }

    return {
      registrationMetadata: {},
      credentialDefinitionMetadata: {},
      credentialDefinitionState: {
        state: 'finished',
        credentialDefinition: options.credentialDefinition,
        credentialDefinitionId: didIndyCredentialDefinitionId,
      },
    }
  }

  public async getRevocationRegistryDefinition(
    _agentContext: AgentContext,
    revocationRegistryDefinitionId: string
  ): Promise<GetRevocationRegistryDefinitionReturn> {
    const revocationRegistryDefinition = this.revocationRegistryDefinitions[revocationRegistryDefinitionId]

    if (!revocationRegistryDefinition) {
      return {
        resolutionMetadata: {
          error: 'notFound',
          message: `Revocation registry definition with id ${revocationRegistryDefinition} not found in memory registry`,
        },
        revocationRegistryDefinitionId,
        revocationRegistryDefinitionMetadata: {},
      }
    }

    let didIndyNamespace
    if (isDid(revocationRegistryDefinitionId)) {
      didIndyNamespace = parseIndyRevocationRegistryId(revocationRegistryDefinitionId).namespace
    } else {
      const qRevRegIdEnd = getQualifiedId(revocationRegistryDefinitionId, 'mock').split('mock:')[1]
      const qRevRegId = Object.keys(this.revocationRegistryDefinitions).find((revRegId) =>
        revRegId.endsWith(qRevRegIdEnd)
      )
      if (!qRevRegId) didIndyNamespace = undefined
      else didIndyNamespace = parseIndyRevocationRegistryId(qRevRegId).namespace
    }

    return {
      resolutionMetadata: {},
      revocationRegistryDefinition,
      revocationRegistryDefinitionId,
      revocationRegistryDefinitionMetadata: { didIndyNamespace },
    }
  }

  public async registerRevocationRegistryDefinition(
    _agentContext: AgentContext,
    options: RegisterRevocationRegistryDefinitionOptions
  ): Promise<RegisterRevocationRegistryDefinitionReturn> {
    const parsedCredentialDefinition = parseIndyCredentialDefinitionId(options.revocationRegistryDefinition.credDefId)
    const legacyCredentialDefinitionId = getUnqualifiedCredentialDefinitionId(
      parsedCredentialDefinition.namespaceIdentifier,
      parsedCredentialDefinition.schemaSeqNo,
      parsedCredentialDefinition.tag
    )
    const indyLedgerSeqNo = getSeqNoFromSchemaId(legacyCredentialDefinitionId)

    const { namespace, namespaceIdentifier } = parseIndyDid(options.revocationRegistryDefinition.issuerId)
    const legacyIssuerId = namespaceIdentifier
    const didIndyRevocationRegistryDefinitionId = getDidIndyRevocationRegistryDefinitionId(
      namespace,
      namespaceIdentifier,
      indyLedgerSeqNo,
      parsedCredentialDefinition.tag,
      options.revocationRegistryDefinition.tag
    )

    this.revocationRegistryDefinitions[didIndyRevocationRegistryDefinitionId] = options.revocationRegistryDefinition

    const legacyRevocationRegistryDefinitionId = getUnqualifiedRevocationRegistryDefinitionId(
      legacyIssuerId,
      indyLedgerSeqNo,
      parsedCredentialDefinition.tag,
      options.revocationRegistryDefinition.tag
    )

    this.revocationRegistryDefinitions[legacyRevocationRegistryDefinitionId] = {
      ...options.revocationRegistryDefinition,
      issuerId: legacyIssuerId,
      credDefId: legacyCredentialDefinitionId,
    }

    return {
      registrationMetadata: {},
      revocationRegistryDefinitionMetadata: {},
      revocationRegistryDefinitionState: {
        state: 'finished',
        revocationRegistryDefinition: options.revocationRegistryDefinition,
        revocationRegistryDefinitionId: didIndyRevocationRegistryDefinitionId,
      },
    }
  }

  public async getRevocationStatusList(
    _agentContext: AgentContext,
    revocationRegistryId: string,
    timestamp: number
  ): Promise<GetRevocationStatusListReturn> {
    const revocationStatusLists = this.revocationStatusLists[revocationRegistryId]

    if (!revocationStatusLists || Object.entries(revocationStatusLists).length === 0) {
      return {
        resolutionMetadata: {
          error: 'notFound',
          message: `Revocation status list for revocation registry with id ${revocationRegistryId} not found in memory registry`,
        },
        revocationStatusListMetadata: {},
      }
    }

    const previousTimestamps = Object.keys(revocationStatusLists)
      .filter((ts) => Number(ts) <= timestamp)
      .sort()

    if (!previousTimestamps) {
      return {
        resolutionMetadata: {
          error: 'notFound',
          message: `No active Revocation status list found at ${timestamp} for revocation registry with id ${revocationRegistryId}`,
        },
        revocationStatusListMetadata: {},
      }
    }

    return {
      resolutionMetadata: {},
      revocationStatusList: revocationStatusLists[previousTimestamps[previousTimestamps.length - 1]],
      revocationStatusListMetadata: {},
    }
  }

  public async registerRevocationStatusList(
    _agentContext: AgentContext,
    options: RegisterRevocationStatusListOptions
  ): Promise<RegisterRevocationStatusListReturn> {
    const timestamp = (options.options.timestamp as number) ?? dateToTimestamp(new Date())
    const revocationStatusList = {
      ...options.revocationStatusList,
      timestamp,
    } satisfies AnonCredsRevocationStatusList
    if (!this.revocationStatusLists[options.revocationStatusList.revRegDefId]) {
      this.revocationStatusLists[options.revocationStatusList.revRegDefId] = {}
    }

    this.revocationStatusLists[revocationStatusList.revRegDefId][timestamp.toString()] = revocationStatusList
    return {
      registrationMetadata: {},
      revocationStatusListMetadata: {},
      revocationStatusListState: {
        state: 'finished',
        revocationStatusList,
      },
    }
  }
}

/**
 * Calculates a consistent sequence number for a given schema id.
 *
 * Does this by hashing the schema id, transforming the hash to a number and taking the first 6 digits.
 */
function getSeqNoFromSchemaId(schemaId: string) {
  const seqNo = Number(new BigNumber(Hasher.hash(schemaId, 'sha-256')).toString().slice(0, 5))

  return seqNo
}<|MERGE_RESOLUTION|>--- conflicted
+++ resolved
@@ -19,11 +19,8 @@
 } from '../src'
 import type { AgentContext } from '@credo-ts/core'
 
-<<<<<<< HEAD
-import { Hasher, TypedArrayEncoder, isDid } from '@credo-ts/core'
-=======
+import { isDid } from '@credo-ts/core'
 import { Hasher } from '@credo-ts/core'
->>>>>>> e4b99a86
 import BigNumber from 'bn.js'
 
 import {
@@ -42,7 +39,6 @@
   parseIndyCredentialDefinitionId,
   parseIndyRevocationRegistryId,
   parseIndySchemaId,
-  parseIndySchemaId,
 } from '../src/utils/indyIdentifiers'
 import { getQualifiedId, getUnQualifiedId } from '../src/utils/ledgerObjects'
 import { dateToTimestamp } from '../src/utils/timestamp'
