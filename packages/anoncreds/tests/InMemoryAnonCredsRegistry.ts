import type {
  AnonCredsCredentialDefinition,
  AnonCredsRegistry,
  AnonCredsRevocationRegistryDefinition,
  AnonCredsRevocationStatusList,
  AnonCredsSchema,
  GetCredentialDefinitionReturn,
  GetRevocationRegistryDefinitionReturn,
  GetRevocationStatusListReturn,
  GetSchemaReturn,
  RegisterCredentialDefinitionOptions,
  RegisterCredentialDefinitionReturn,
  RegisterRevocationRegistryDefinitionOptions,
  RegisterRevocationRegistryDefinitionReturn,
  RegisterRevocationStatusListOptions,
  RegisterRevocationStatusListReturn,
  RegisterSchemaOptions,
  RegisterSchemaReturn,
} from '../src'
import type { AgentContext } from '@credo-ts/core'

import { Hasher, utils } from '@credo-ts/core'
import BigNumber from 'bn.js'

import {
  getDidIndyCredentialDefinitionId,
  getDidIndyRevocationRegistryDefinitionId,
  getDidIndySchemaId,
} from '../../indy-vdr/src/anoncreds/utils/identifiers'
import {} from '../src'
import {
  getQualifiedDidIndyDid,
  getUnQualifiedDidIndyDid,
  getUnqualifiedRevocationRegistryDefinitionId,
  getUnqualifiedCredentialDefinitionId,
  getUnqualifiedSchemaId,
  parseIndyDid,
  getUnqualifiedDidIndySchema,
  parseIndyCredentialDefinitionId,
  parseIndyRevocationRegistryId,
  parseIndySchemaId,
  isIndyDid,
  isUnqualifiedCredentialDefinitionId,
  isUnqualifiedSchemaId,
  isUnqualifiedRevocationRegistryId,
  isUnqualifiedIndyDid,
} from '../src/utils/indyIdentifiers'
import { dateToTimestamp } from '../src/utils/timestamp'

/**
 * In memory implementation of the {@link AnonCredsRegistry} interface. Useful for testing.
 */
export class InMemoryAnonCredsRegistry implements AnonCredsRegistry {
  public readonly methodName = 'inMemory'

  public readonly supportedIdentifier = /.+/

  private schemas: Record<string, AnonCredsSchema>
  private credentialDefinitions: Record<string, AnonCredsCredentialDefinition>
  private revocationRegistryDefinitions: Record<string, AnonCredsRevocationRegistryDefinition>
  private revocationStatusLists: Record<string, Record<string, AnonCredsRevocationStatusList>>

  public constructor({
    existingSchemas = {},
    existingCredentialDefinitions = {},
    existingRevocationRegistryDefinitions = {},
    existingRevocationStatusLists = {},
  }: {
    existingSchemas?: Record<string, AnonCredsSchema>
    existingCredentialDefinitions?: Record<string, AnonCredsCredentialDefinition>
    existingRevocationRegistryDefinitions?: Record<string, AnonCredsRevocationRegistryDefinition>
    existingRevocationStatusLists?: Record<string, Record<string, AnonCredsRevocationStatusList>>
  } = {}) {
    this.schemas = existingSchemas
    this.credentialDefinitions = existingCredentialDefinitions
    this.revocationRegistryDefinitions = existingRevocationRegistryDefinitions
    this.revocationStatusLists = existingRevocationStatusLists
  }

  public async getSchema(_agentContext: AgentContext, schemaId: string): Promise<GetSchemaReturn> {
    const schema = this.schemas[schemaId]

    if (!schema) {
      return {
        resolutionMetadata: {
          error: 'notFound',
          message: `Schema with id ${schemaId} not found in memory registry`,
        },
        schemaId,
        schemaMetadata: {},
      }
    }

    let didIndyNamespace: string | undefined = undefined
    let indyLedgerSeqNo: string | undefined = undefined

    if (isUnqualifiedSchemaId(schemaId)) {
      const qSchemaIdEnd = getQualifiedDidIndyDid(schemaId, 'mock').split('mock:')[1]
      const qSchemaId = Object.keys(this.schemas).find((schemaId) => schemaId.endsWith(qSchemaIdEnd))
      if (!qSchemaId) didIndyNamespace = undefined
      else didIndyNamespace = parseIndySchemaId(qSchemaId).namespace
    } else if (isIndyDid(schemaId)) {
      didIndyNamespace = parseIndySchemaId(schemaId).namespace
    }

    if (didIndyNamespace) {
      const parsed = parseIndySchemaId(schemaId)
      const legacySchemaId = getUnqualifiedSchemaId(parsed.namespaceIdentifier, parsed.schemaName, parsed.schemaVersion)
      indyLedgerSeqNo = getSeqNoFromSchemaId(legacySchemaId).toString()
    }

    return {
      schema,
      schemaId,
<<<<<<< HEAD
      schemaMetadata: {
        // NOTE: the seqNo is required by the indy-sdk even though not present in AnonCreds v1.
        // For this reason we return it in the metadata.
        indyLedgerSeqNo,
        didIndyNamespace,
      },
=======
      resolutionMetadata: {},
      schemaMetadata: {},
>>>>>>> 793527c9
    }
  }

  public async registerSchema(
    _agentContext: AgentContext,
    options: RegisterSchemaOptions
  ): Promise<RegisterSchemaReturn> {
<<<<<<< HEAD
    const issuerId = options.schema.issuerId

    let schemaId: string
    let indyLedgerSeqNo: number | undefined
    if (isIndyDid(issuerId) || isUnqualifiedIndyDid(issuerId)) {
      const { namespace, namespaceIdentifier } = parseIndyDid(issuerId)
      schemaId = getDidIndySchemaId(namespace, namespaceIdentifier, options.schema.name, options.schema.version)

      const legacySchemaId = getUnQualifiedDidIndyDid(schemaId)
      this.schemas[legacySchemaId] = getUnqualifiedDidIndySchema(options.schema)

      indyLedgerSeqNo = getSeqNoFromSchemaId(legacySchemaId)
    } else if (issuerId.startsWith('did:cheqd:')) {
      schemaId = issuerId + '/resources/' + utils.uuid()
    } else {
      throw new Error(`Cannot register Schema. Unsupported issuerId '${issuerId}'`)
=======
    const { namespace, namespaceIdentifier } = parseIndyDid(options.schema.issuerId)
    const legacyIssuerId = namespaceIdentifier
    const didIndySchemaId = getDidIndySchemaId(
      namespace,
      namespaceIdentifier,
      options.schema.name,
      options.schema.version
    )
    this.schemas[didIndySchemaId] = options.schema

    const legacySchemaId = getUnqualifiedSchemaId(legacyIssuerId, options.schema.name, options.schema.version)

    this.schemas[legacySchemaId] = {
      ...options.schema,
      issuerId: legacyIssuerId,
>>>>>>> 793527c9
    }

    this.schemas[schemaId] = options.schema

    return {
      registrationMetadata: {},
      schemaMetadata: {},
      schemaState: {
        state: 'finished',
        schema: options.schema,
        schemaId: schemaId,
      },
    }
  }

  public async getCredentialDefinition(
    _agentContext: AgentContext,
    credentialDefinitionId: string
  ): Promise<GetCredentialDefinitionReturn> {
    const credentialDefinition = this.credentialDefinitions[credentialDefinitionId]

    if (!credentialDefinition) {
      return {
        resolutionMetadata: {
          error: 'notFound',
          message: `Credential definition with id ${credentialDefinitionId} not found in memory registry`,
        },
        credentialDefinitionId,
        credentialDefinitionMetadata: {},
      }
    }

    let didIndyNamespace: string | undefined = undefined
    if (isUnqualifiedCredentialDefinitionId(credentialDefinitionId)) {
      const qCredDefEnd = getQualifiedDidIndyDid(credentialDefinitionId, 'mock').split('mock:')[1]
      const qCredDefId = Object.keys(this.credentialDefinitions).find((credentialDefinitionid) =>
        credentialDefinitionid.endsWith(qCredDefEnd)
      )
      if (!qCredDefId) didIndyNamespace = undefined
      else didIndyNamespace = parseIndyCredentialDefinitionId(qCredDefId).namespace
    } else if (isIndyDid(credentialDefinitionId)) {
      didIndyNamespace = parseIndyCredentialDefinitionId(credentialDefinitionId).namespace
    }

    return {
      resolutionMetadata: {},
      credentialDefinition,
      credentialDefinitionId,
      credentialDefinitionMetadata: { didIndyNamespace },
    }
  }

  public async registerCredentialDefinition(
    _agentContext: AgentContext,
    options: RegisterCredentialDefinitionOptions
  ): Promise<RegisterCredentialDefinitionReturn> {
    const schemaId = options.credentialDefinition.schemaId

    let credentialDefinitionId: string
    if (isIndyDid(schemaId) || isUnqualifiedSchemaId(schemaId)) {
      const parsedSchema = parseIndySchemaId(options.credentialDefinition.schemaId)
      const legacySchemaId = getUnqualifiedSchemaId(
        parsedSchema.namespaceIdentifier,
        parsedSchema.schemaName,
        parsedSchema.schemaVersion
      )
      const indyLedgerSeqNo = getSeqNoFromSchemaId(legacySchemaId)

      const { namespace, namespaceIdentifier } = parseIndyDid(options.credentialDefinition.issuerId)
      const legacyIssuerId = namespaceIdentifier
      const didIndyCredentialDefinitionId = getDidIndyCredentialDefinitionId(
        namespace,
        namespaceIdentifier,
        indyLedgerSeqNo,
        options.credentialDefinition.tag
      )

      const legacyCredentialDefinitionId = getUnqualifiedCredentialDefinitionId(
        legacyIssuerId,
        indyLedgerSeqNo,
        options.credentialDefinition.tag
      )

      this.credentialDefinitions[legacyCredentialDefinitionId] = {
        ...options.credentialDefinition,
        issuerId: legacyIssuerId,
        schemaId: legacySchemaId,
      }
      credentialDefinitionId = didIndyCredentialDefinitionId
    } else if (schemaId.startsWith('did:cheqd:')) {
      credentialDefinitionId = options.credentialDefinition.issuerId + '/resources/' + utils.uuid()
    } else {
      throw new Error(`Cannot register Credential Definition. Unsupported schemaId '${schemaId}'`)
    }

    this.credentialDefinitions[credentialDefinitionId] = options.credentialDefinition
    return {
      registrationMetadata: {},
      credentialDefinitionMetadata: {},
      credentialDefinitionState: {
        state: 'finished',
        credentialDefinition: options.credentialDefinition,
        credentialDefinitionId,
      },
    }
  }

  public async getRevocationRegistryDefinition(
    _agentContext: AgentContext,
    revocationRegistryDefinitionId: string
  ): Promise<GetRevocationRegistryDefinitionReturn> {
    const revocationRegistryDefinition = this.revocationRegistryDefinitions[revocationRegistryDefinitionId]

    if (!revocationRegistryDefinition) {
      return {
        resolutionMetadata: {
          error: 'notFound',
          message: `Revocation registry definition with id ${revocationRegistryDefinition} not found in memory registry`,
        },
        revocationRegistryDefinitionId,
        revocationRegistryDefinitionMetadata: {},
      }
    }

    let didIndyNamespace: string | undefined
    if (isUnqualifiedRevocationRegistryId(revocationRegistryDefinitionId)) {
      const qRevRegIdEnd = getQualifiedDidIndyDid(revocationRegistryDefinitionId, 'mock').split('mock:')[1]
      const qRevRegId = Object.keys(this.revocationRegistryDefinitions).find((revRegId) =>
        revRegId.endsWith(qRevRegIdEnd)
      )
      if (!qRevRegId) didIndyNamespace = undefined
      else didIndyNamespace = parseIndyRevocationRegistryId(qRevRegId).namespace
    } else if (isIndyDid(revocationRegistryDefinitionId)) {
      didIndyNamespace = parseIndyRevocationRegistryId(revocationRegistryDefinitionId).namespace
    }

    return {
      resolutionMetadata: {},
      revocationRegistryDefinition,
      revocationRegistryDefinitionId,
      revocationRegistryDefinitionMetadata: { didIndyNamespace },
    }
  }

  public async registerRevocationRegistryDefinition(
    _agentContext: AgentContext,
    options: RegisterRevocationRegistryDefinitionOptions
  ): Promise<RegisterRevocationRegistryDefinitionReturn> {
    const parsedCredentialDefinition = parseIndyCredentialDefinitionId(options.revocationRegistryDefinition.credDefId)
    const legacyCredentialDefinitionId = getUnqualifiedCredentialDefinitionId(
      parsedCredentialDefinition.namespaceIdentifier,
      parsedCredentialDefinition.schemaSeqNo,
      parsedCredentialDefinition.tag
    )
    const indyLedgerSeqNo = getSeqNoFromSchemaId(legacyCredentialDefinitionId)

    const { namespace, namespaceIdentifier } = parseIndyDid(options.revocationRegistryDefinition.issuerId)
    const legacyIssuerId = namespaceIdentifier
    const didIndyRevocationRegistryDefinitionId = getDidIndyRevocationRegistryDefinitionId(
      namespace,
      namespaceIdentifier,
      indyLedgerSeqNo,
      parsedCredentialDefinition.tag,
      options.revocationRegistryDefinition.tag
    )

    this.revocationRegistryDefinitions[didIndyRevocationRegistryDefinitionId] = options.revocationRegistryDefinition

    const legacyRevocationRegistryDefinitionId = getUnqualifiedRevocationRegistryDefinitionId(
      legacyIssuerId,
      indyLedgerSeqNo,
      parsedCredentialDefinition.tag,
      options.revocationRegistryDefinition.tag
    )

    this.revocationRegistryDefinitions[legacyRevocationRegistryDefinitionId] = {
      ...options.revocationRegistryDefinition,
      issuerId: legacyIssuerId,
      credDefId: legacyCredentialDefinitionId,
    }

    return {
      registrationMetadata: {},
      revocationRegistryDefinitionMetadata: {},
      revocationRegistryDefinitionState: {
        state: 'finished',
        revocationRegistryDefinition: options.revocationRegistryDefinition,
        revocationRegistryDefinitionId: didIndyRevocationRegistryDefinitionId,
      },
    }
  }

  public async getRevocationStatusList(
    _agentContext: AgentContext,
    revocationRegistryId: string,
    timestamp: number
  ): Promise<GetRevocationStatusListReturn> {
    const revocationStatusLists = this.revocationStatusLists[revocationRegistryId]

    if (!revocationStatusLists || Object.entries(revocationStatusLists).length === 0) {
      return {
        resolutionMetadata: {
          error: 'notFound',
          message: `Revocation status list for revocation registry with id ${revocationRegistryId} not found in memory registry`,
        },
        revocationStatusListMetadata: {},
      }
    }

    const previousTimestamps = Object.keys(revocationStatusLists)
      .filter((ts) => Number(ts) <= timestamp)
      .sort()

    if (!previousTimestamps) {
      return {
        resolutionMetadata: {
          error: 'notFound',
          message: `No active Revocation status list found at ${timestamp} for revocation registry with id ${revocationRegistryId}`,
        },
        revocationStatusListMetadata: {},
      }
    }

    return {
      resolutionMetadata: {},
      revocationStatusList: revocationStatusLists[previousTimestamps[previousTimestamps.length - 1]],
      revocationStatusListMetadata: {},
    }
  }

  public async registerRevocationStatusList(
    _agentContext: AgentContext,
    options: RegisterRevocationStatusListOptions
  ): Promise<RegisterRevocationStatusListReturn> {
    const timestamp = (options.options.timestamp as number) ?? dateToTimestamp(new Date())
    const revocationStatusList = {
      ...options.revocationStatusList,
      timestamp,
    } satisfies AnonCredsRevocationStatusList
    if (!this.revocationStatusLists[options.revocationStatusList.revRegDefId]) {
      this.revocationStatusLists[options.revocationStatusList.revRegDefId] = {}
    }

    this.revocationStatusLists[revocationStatusList.revRegDefId][timestamp.toString()] = revocationStatusList
    return {
      registrationMetadata: {},
      revocationStatusListMetadata: {},
      revocationStatusListState: {
        state: 'finished',
        revocationStatusList,
      },
    }
  }
}

/**
 * Calculates a consistent sequence number for a given schema id.
 *
 * Does this by hashing the schema id, transforming the hash to a number and taking the first 6 digits.
 */
function getSeqNoFromSchemaId(schemaId: string) {
  const seqNo = Number(new BigNumber(Hasher.hash(schemaId, 'sha-256')).toString().slice(0, 5))

  return seqNo
}<|MERGE_RESOLUTION|>--- conflicted
+++ resolved
@@ -29,7 +29,6 @@
 } from '../../indy-vdr/src/anoncreds/utils/identifiers'
 import {} from '../src'
 import {
-  getQualifiedDidIndyDid,
   getUnQualifiedDidIndyDid,
   getUnqualifiedRevocationRegistryDefinitionId,
   getUnqualifiedCredentialDefinitionId,
@@ -42,7 +41,6 @@
   isIndyDid,
   isUnqualifiedCredentialDefinitionId,
   isUnqualifiedSchemaId,
-  isUnqualifiedRevocationRegistryId,
   isUnqualifiedIndyDid,
 } from '../src/utils/indyIdentifiers'
 import { dateToTimestamp } from '../src/utils/timestamp'
@@ -92,37 +90,20 @@
     }
 
     let didIndyNamespace: string | undefined = undefined
-    let indyLedgerSeqNo: string | undefined = undefined
-
     if (isUnqualifiedSchemaId(schemaId)) {
-      const qSchemaIdEnd = getQualifiedDidIndyDid(schemaId, 'mock').split('mock:')[1]
-      const qSchemaId = Object.keys(this.schemas).find((schemaId) => schemaId.endsWith(qSchemaIdEnd))
-      if (!qSchemaId) didIndyNamespace = undefined
-      else didIndyNamespace = parseIndySchemaId(qSchemaId).namespace
+      const { namespaceIdentifier, schemaName, schemaVersion } = parseIndySchemaId(schemaId)
+      const qualifiedSchemaEnding = `${namespaceIdentifier}/anoncreds/v0/SCHEMA/${schemaName}/${schemaVersion}`
+      const qualifiedSchemaId = Object.keys(this.schemas).find((schemaId) => schemaId.endsWith(qualifiedSchemaEnding))
+      didIndyNamespace = qualifiedSchemaId ? parseIndySchemaId(qualifiedSchemaId).namespace : undefined
     } else if (isIndyDid(schemaId)) {
       didIndyNamespace = parseIndySchemaId(schemaId).namespace
     }
 
-    if (didIndyNamespace) {
-      const parsed = parseIndySchemaId(schemaId)
-      const legacySchemaId = getUnqualifiedSchemaId(parsed.namespaceIdentifier, parsed.schemaName, parsed.schemaVersion)
-      indyLedgerSeqNo = getSeqNoFromSchemaId(legacySchemaId).toString()
-    }
-
-    return {
+    return {
+      resolutionMetadata: {},
       schema,
       schemaId,
-<<<<<<< HEAD
-      schemaMetadata: {
-        // NOTE: the seqNo is required by the indy-sdk even though not present in AnonCreds v1.
-        // For this reason we return it in the metadata.
-        indyLedgerSeqNo,
-        didIndyNamespace,
-      },
-=======
-      resolutionMetadata: {},
-      schemaMetadata: {},
->>>>>>> 793527c9
+      schemaMetadata: { ...(didIndyNamespace && { didIndyNamespace }) },
     }
   }
 
@@ -130,40 +111,17 @@
     _agentContext: AgentContext,
     options: RegisterSchemaOptions
   ): Promise<RegisterSchemaReturn> {
-<<<<<<< HEAD
     const issuerId = options.schema.issuerId
 
     let schemaId: string
-    let indyLedgerSeqNo: number | undefined
     if (isIndyDid(issuerId) || isUnqualifiedIndyDid(issuerId)) {
       const { namespace, namespaceIdentifier } = parseIndyDid(issuerId)
       schemaId = getDidIndySchemaId(namespace, namespaceIdentifier, options.schema.name, options.schema.version)
-
-      const legacySchemaId = getUnQualifiedDidIndyDid(schemaId)
-      this.schemas[legacySchemaId] = getUnqualifiedDidIndySchema(options.schema)
-
-      indyLedgerSeqNo = getSeqNoFromSchemaId(legacySchemaId)
+      this.schemas[getUnQualifiedDidIndyDid(schemaId)] = getUnqualifiedDidIndySchema(options.schema)
     } else if (issuerId.startsWith('did:cheqd:')) {
       schemaId = issuerId + '/resources/' + utils.uuid()
     } else {
       throw new Error(`Cannot register Schema. Unsupported issuerId '${issuerId}'`)
-=======
-    const { namespace, namespaceIdentifier } = parseIndyDid(options.schema.issuerId)
-    const legacyIssuerId = namespaceIdentifier
-    const didIndySchemaId = getDidIndySchemaId(
-      namespace,
-      namespaceIdentifier,
-      options.schema.name,
-      options.schema.version
-    )
-    this.schemas[didIndySchemaId] = options.schema
-
-    const legacySchemaId = getUnqualifiedSchemaId(legacyIssuerId, options.schema.name, options.schema.version)
-
-    this.schemas[legacySchemaId] = {
-      ...options.schema,
-      issuerId: legacyIssuerId,
->>>>>>> 793527c9
     }
 
     this.schemas[schemaId] = options.schema
@@ -198,12 +156,14 @@
 
     let didIndyNamespace: string | undefined = undefined
     if (isUnqualifiedCredentialDefinitionId(credentialDefinitionId)) {
-      const qCredDefEnd = getQualifiedDidIndyDid(credentialDefinitionId, 'mock').split('mock:')[1]
-      const qCredDefId = Object.keys(this.credentialDefinitions).find((credentialDefinitionid) =>
-        credentialDefinitionid.endsWith(qCredDefEnd)
+      const { namespaceIdentifier, schemaSeqNo, tag } = parseIndyCredentialDefinitionId(credentialDefinitionId)
+      const qualifiedCredDefEnding = `${namespaceIdentifier}/anoncreds/v0/CLAIM_DEF/${schemaSeqNo}/${tag}`
+      const unqualifiedCredDefId = Object.keys(this.credentialDefinitions).find((credentialDefinitionId) =>
+        credentialDefinitionId.endsWith(qualifiedCredDefEnding)
       )
-      if (!qCredDefId) didIndyNamespace = undefined
-      else didIndyNamespace = parseIndyCredentialDefinitionId(qCredDefId).namespace
+      didIndyNamespace = unqualifiedCredDefId
+        ? parseIndyCredentialDefinitionId(unqualifiedCredDefId).namespace
+        : undefined
     } else if (isIndyDid(credentialDefinitionId)) {
       didIndyNamespace = parseIndyCredentialDefinitionId(credentialDefinitionId).namespace
     }
@@ -212,7 +172,7 @@
       resolutionMetadata: {},
       credentialDefinition,
       credentialDefinitionId,
-      credentialDefinitionMetadata: { didIndyNamespace },
+      credentialDefinitionMetadata: { ...(didIndyNamespace && { didIndyNamespace }) },
     }
   }
 
@@ -232,22 +192,15 @@
       )
       const indyLedgerSeqNo = getSeqNoFromSchemaId(legacySchemaId)
 
-      const { namespace, namespaceIdentifier } = parseIndyDid(options.credentialDefinition.issuerId)
-      const legacyIssuerId = namespaceIdentifier
+      const { namespace, namespaceIdentifier: legacyIssuerId } = parseIndyDid(options.credentialDefinition.issuerId)
       const didIndyCredentialDefinitionId = getDidIndyCredentialDefinitionId(
         namespace,
-        namespaceIdentifier,
-        indyLedgerSeqNo,
-        options.credentialDefinition.tag
-      )
-
-      const legacyCredentialDefinitionId = getUnqualifiedCredentialDefinitionId(
         legacyIssuerId,
         indyLedgerSeqNo,
         options.credentialDefinition.tag
       )
 
-      this.credentialDefinitions[legacyCredentialDefinitionId] = {
+      this.credentialDefinitions[getUnQualifiedDidIndyDid(didIndyCredentialDefinitionId)] = {
         ...options.credentialDefinition,
         issuerId: legacyIssuerId,
         schemaId: legacySchemaId,
@@ -288,14 +241,15 @@
       }
     }
 
-    let didIndyNamespace: string | undefined
-    if (isUnqualifiedRevocationRegistryId(revocationRegistryDefinitionId)) {
-      const qRevRegIdEnd = getQualifiedDidIndyDid(revocationRegistryDefinitionId, 'mock').split('mock:')[1]
-      const qRevRegId = Object.keys(this.revocationRegistryDefinitions).find((revRegId) =>
-        revRegId.endsWith(qRevRegIdEnd)
+    let didIndyNamespace: string | undefined = undefined
+    if (isUnqualifiedCredentialDefinitionId(revocationRegistryDefinitionId)) {
+      const { namespaceIdentifier, schemaSeqNo, revocationRegistryTag } =
+        parseIndyRevocationRegistryId(revocationRegistryDefinitionId)
+      const qualifiedRevRegIdEnding = `:${namespaceIdentifier}/anoncreds/v0/REV_REG_DEF/${schemaSeqNo}/${revocationRegistryTag}`
+      const unqualifiedRevRegId = Object.keys(this.revocationRegistryDefinitions).find((revocationRegistryId) =>
+        revocationRegistryId.endsWith(qualifiedRevRegIdEnding)
       )
-      if (!qRevRegId) didIndyNamespace = undefined
-      else didIndyNamespace = parseIndyRevocationRegistryId(qRevRegId).namespace
+      didIndyNamespace = unqualifiedRevRegId ? parseIndySchemaId(unqualifiedRevRegId).namespace : undefined
     } else if (isIndyDid(revocationRegistryDefinitionId)) {
       didIndyNamespace = parseIndyRevocationRegistryId(revocationRegistryDefinitionId).namespace
     }
@@ -304,7 +258,7 @@
       resolutionMetadata: {},
       revocationRegistryDefinition,
       revocationRegistryDefinitionId,
-      revocationRegistryDefinitionMetadata: { didIndyNamespace },
+      revocationRegistryDefinitionMetadata: { ...(didIndyNamespace && { didIndyNamespace }) },
     }
   }
 
