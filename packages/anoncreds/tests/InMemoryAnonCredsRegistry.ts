/* eslint-disable @typescript-eslint/no-unused-vars */
import type {
  AnonCredsRegistry,
  GetSchemaReturn,
  RegisterSchemaOptions,
  RegisterSchemaReturn,
  GetCredentialDefinitionReturn,
  RegisterCredentialDefinitionOptions,
  RegisterCredentialDefinitionReturn,
  GetRevocationRegistryDefinitionReturn,
  GetRevocationStatusListReturn,
  AnonCredsRevocationStatusList,
  AnonCredsRevocationRegistryDefinition,
  AnonCredsSchema,
  AnonCredsCredentialDefinition,
} from '../src'
import type { AgentContext } from '@aries-framework/core'

import { Hasher, TypedArrayEncoder } from '@aries-framework/core'
import BigNumber from 'bn.js'

import {
  getDidIndyCredentialDefinitionId,
  getDidIndySchemaId,
  getLegacyCredentialDefinitionId,
  getLegacySchemaId,
  parseSchemaId,
} from '../../indy-sdk/src/anoncreds/utils/identifiers'
import { parseIndyDid } from '../../indy-sdk/src/dids/didIndyUtil'

/**
 * In memory implementation of the {@link AnonCredsRegistry} interface. Useful for testing.
 */
export class InMemoryAnonCredsRegistry implements AnonCredsRegistry {
  // Roughly match that the identifier starts with an unqualified indy did. Once the
  // anoncreds tests are not based on the indy-sdk anymore, we can use any identifier
  // we want, but the indy-sdk is picky about the identifier format.
  public readonly supportedIdentifier = /.+/

  private schemas: Record<string, AnonCredsSchema>
  private credentialDefinitions: Record<string, AnonCredsCredentialDefinition>
  private revocationRegistryDefinitions: Record<string, AnonCredsRevocationRegistryDefinition>
  private revocationStatusLists: Record<string, Record<string, AnonCredsRevocationStatusList>>
  private useLegacyIdentifiers: boolean

  public constructor({
    existingSchemas = {},
    existingCredentialDefinitions = {},
    existingRevocationRegistryDefinitions = {},
    existingRevocationStatusLists = {},
    useLegacyIdentifiers = false,
  }: {
    existingSchemas?: Record<string, AnonCredsSchema>
    existingCredentialDefinitions?: Record<string, AnonCredsCredentialDefinition>
    existingRevocationRegistryDefinitions?: Record<string, AnonCredsRevocationRegistryDefinition>
    existingRevocationStatusLists?: Record<string, Record<string, AnonCredsRevocationStatusList>>
    useLegacyIdentifiers?: boolean
  } = {}) {
    this.schemas = existingSchemas
    this.credentialDefinitions = existingCredentialDefinitions
    this.revocationRegistryDefinitions = existingRevocationRegistryDefinitions
    this.revocationStatusLists = existingRevocationStatusLists
    this.useLegacyIdentifiers = useLegacyIdentifiers
  }

  public async getSchema(agentContext: AgentContext, schemaId: string): Promise<GetSchemaReturn> {
    const schema = this.schemas[schemaId]

    const parsed = parseSchemaId(schemaId)

    const legacySchemaId = getLegacySchemaId(parsed.namespaceIdentifier, parsed.schemaName, parsed.schemaVersion)
    const indyLedgerSeqNo = getSeqNoFromSchemaId(legacySchemaId)

    if (!schema) {
      return {
        resolutionMetadata: {
          error: 'notFound',
          message: `Schema with id ${schemaId} not found in memory registry`,
        },
        schemaId,
        schemaMetadata: {},
      }
    }

    return {
      resolutionMetadata: {},
      schema,
      schemaId,
      schemaMetadata: {
        // NOTE: the seqNo is required by the indy-sdk even though not present in AnonCreds v1.
        // For this reason we return it in the metadata.
        indyLedgerSeqNo,
      },
    }
  }

  public async registerSchema(
    agentContext: AgentContext,
    options: RegisterSchemaOptions
  ): Promise<RegisterSchemaReturn> {
<<<<<<< HEAD
    let didIdentifier
    let didIndySchemaId = ''
    if (this.useLegacyIdentifiers) {
      didIdentifier = options.schema.issuerId
    } else {
      const { id: namespaceId, namespace } = parseIndyDid(options.schema.issuerId)
      didIdentifier = namespaceId
      didIndySchemaId = getDidIndySchemaId(namespace, namespaceId, options.schema.name, options.schema.version)
      this.schemas[didIndySchemaId] = options.schema
    }
=======
    const { namespaceIdentifier, namespace } = parseIndyDid(options.schema.issuerId)
    const didIndySchemaId = getDidIndySchemaId(
      namespace,
      namespaceIdentifier,
      options.schema.name,
      options.schema.version
    )
    const legacySchemaId = getLegacySchemaId(namespaceIdentifier, options.schema.name, options.schema.version)
>>>>>>> a4204ef2

    const legacySchemaId = getLegacySchemaId(didIdentifier, options.schema.name, options.schema.version)
    const indyLedgerSeqNo = getSeqNoFromSchemaId(legacySchemaId)

    this.schemas[legacySchemaId] = {
      ...options.schema,
      issuerId: namespaceIdentifier,
    }

    return {
      registrationMetadata: {},
      schemaMetadata: {
        // NOTE: the seqNo is required by the indy-sdk even though not present in AnonCreds v1.
        // For this reason we return it in the metadata.
        indyLedgerSeqNo,
      },
      schemaState: {
        state: 'finished',
        schema: options.schema,
        schemaId: this.useLegacyIdentifiers ? legacySchemaId : didIndySchemaId,
      },
    }
  }

  public async getCredentialDefinition(
    agentContext: AgentContext,
    credentialDefinitionId: string
  ): Promise<GetCredentialDefinitionReturn> {
    const credentialDefinition = this.credentialDefinitions[credentialDefinitionId]

    if (!credentialDefinition) {
      return {
        resolutionMetadata: {
          error: 'notFound',
          message: `Credential definition with id ${credentialDefinitionId} not found in memory registry`,
        },
        credentialDefinitionId,
        credentialDefinitionMetadata: {},
      }
    }

    return {
      resolutionMetadata: {},
      credentialDefinition,
      credentialDefinitionId,
      credentialDefinitionMetadata: {},
    }
  }

  public async registerCredentialDefinition(
    agentContext: AgentContext,
    options: RegisterCredentialDefinitionOptions
  ): Promise<RegisterCredentialDefinitionReturn> {
    const parsedSchema = parseSchemaId(options.credentialDefinition.schemaId)
    const legacySchemaId = getLegacySchemaId(
      parsedSchema.namespaceIdentifier,
      parsedSchema.schemaName,
      parsedSchema.schemaVersion
    )
    const indyLedgerSeqNo = getSeqNoFromSchemaId(legacySchemaId)

<<<<<<< HEAD
    let didIdentifier
    let didIndyCredentialDefinitionId = ''
    if (this.useLegacyIdentifiers) {
      didIdentifier = options.credentialDefinition.issuerId
    } else {
      const parsed = parseIndyDid(options.credentialDefinition.issuerId)
      const { id: namespaceId, namespace } = parseIndyDid(options.credentialDefinition.issuerId)
      didIdentifier = namespaceId

      didIndyCredentialDefinitionId = getDidIndyCredentialDefinitionId(
        namespace,
        namespaceId,
        indyLedgerSeqNo,
        options.credentialDefinition.tag
      )
      this.credentialDefinitions[didIndyCredentialDefinitionId] = options.credentialDefinition
    }

=======
    const { namespaceIdentifier, namespace } = parseIndyDid(options.credentialDefinition.issuerId)

    const didIndyCredentialDefinitionId = getDidIndyCredentialDefinitionId(
      namespace,
      namespaceIdentifier,
      indyLedgerSeqNo,
      options.credentialDefinition.tag
    )
>>>>>>> a4204ef2
    const legacyCredentialDefinitionId = getLegacyCredentialDefinitionId(
      namespaceIdentifier,
      indyLedgerSeqNo,
      options.credentialDefinition.tag
    )

    this.credentialDefinitions[legacyCredentialDefinitionId] = {
      ...options.credentialDefinition,
      issuerId: namespaceIdentifier,
      schemaId: legacySchemaId,
    }

    return {
      registrationMetadata: {},
      credentialDefinitionMetadata: {},
      credentialDefinitionState: {
        state: 'finished',
        credentialDefinition: options.credentialDefinition,
        credentialDefinitionId: this.useLegacyIdentifiers
          ? legacyCredentialDefinitionId
          : didIndyCredentialDefinitionId,
      },
    }
  }

  public async getRevocationRegistryDefinition(
    agentContext: AgentContext,
    revocationRegistryDefinitionId: string
  ): Promise<GetRevocationRegistryDefinitionReturn> {
    const revocationRegistryDefinition = this.revocationRegistryDefinitions[revocationRegistryDefinitionId]

    if (!revocationRegistryDefinition) {
      return {
        resolutionMetadata: {
          error: 'notFound',
          message: `Revocation registry definition with id ${revocationRegistryDefinition} not found in memory registry`,
        },
        revocationRegistryDefinitionId,
        revocationRegistryDefinitionMetadata: {},
      }
    }

    return {
      resolutionMetadata: {},
      revocationRegistryDefinition,
      revocationRegistryDefinitionId,
      revocationRegistryDefinitionMetadata: {},
    }
  }

  public async getRevocationStatusList(
    agentContext: AgentContext,
    revocationRegistryId: string,
    timestamp: number
  ): Promise<GetRevocationStatusListReturn> {
    const revocationStatusLists = this.revocationStatusLists[revocationRegistryId]

    if (!revocationStatusLists || !revocationStatusLists[timestamp]) {
      return {
        resolutionMetadata: {
          error: 'notFound',
          message: `Revocation status list for revocation registry with id ${revocationRegistryId} not found in memory registry`,
        },
        revocationStatusListMetadata: {},
      }
    }

    return {
      resolutionMetadata: {},
      revocationStatusList: revocationStatusLists[timestamp],
      revocationStatusListMetadata: {},
    }
  }
}

/**
 * Calculates a consistent sequence number for a given schema id.
 *
 * Does this by hashing the schema id, transforming the hash to a number and taking the first 6 digits.
 */
function getSeqNoFromSchemaId(schemaId: string) {
  const seqNo = Number(
    new BigNumber(Hasher.hash(TypedArrayEncoder.fromString(schemaId), 'sha2-256')).toString().slice(0, 5)
  )

  return seqNo
}<|MERGE_RESOLUTION|>--- conflicted
+++ resolved
@@ -98,34 +98,23 @@
     agentContext: AgentContext,
     options: RegisterSchemaOptions
   ): Promise<RegisterSchemaReturn> {
-<<<<<<< HEAD
-    let didIdentifier
+    let legacyIssuerId
     let didIndySchemaId = ''
     if (this.useLegacyIdentifiers) {
-      didIdentifier = options.schema.issuerId
+      legacyIssuerId = options.schema.issuerId
     } else {
-      const { id: namespaceId, namespace } = parseIndyDid(options.schema.issuerId)
-      didIdentifier = namespaceId
-      didIndySchemaId = getDidIndySchemaId(namespace, namespaceId, options.schema.name, options.schema.version)
+      const { namespace, namespaceIdentifier } = parseIndyDid(options.schema.issuerId)
+      legacyIssuerId = namespaceIdentifier
+      didIndySchemaId = getDidIndySchemaId(namespace, namespaceIdentifier, options.schema.name, options.schema.version)
       this.schemas[didIndySchemaId] = options.schema
     }
-=======
-    const { namespaceIdentifier, namespace } = parseIndyDid(options.schema.issuerId)
-    const didIndySchemaId = getDidIndySchemaId(
-      namespace,
-      namespaceIdentifier,
-      options.schema.name,
-      options.schema.version
-    )
-    const legacySchemaId = getLegacySchemaId(namespaceIdentifier, options.schema.name, options.schema.version)
->>>>>>> a4204ef2
-
-    const legacySchemaId = getLegacySchemaId(didIdentifier, options.schema.name, options.schema.version)
+
+    const legacySchemaId = getLegacySchemaId(legacyIssuerId, options.schema.name, options.schema.version)
     const indyLedgerSeqNo = getSeqNoFromSchemaId(legacySchemaId)
 
     this.schemas[legacySchemaId] = {
       ...options.schema,
-      issuerId: namespaceIdentifier,
+      issuerId: legacyIssuerId,
     }
 
     return {
@@ -180,44 +169,32 @@
     )
     const indyLedgerSeqNo = getSeqNoFromSchemaId(legacySchemaId)
 
-<<<<<<< HEAD
-    let didIdentifier
+    let legacyIssuerId
     let didIndyCredentialDefinitionId = ''
     if (this.useLegacyIdentifiers) {
-      didIdentifier = options.credentialDefinition.issuerId
+      legacyIssuerId = options.credentialDefinition.issuerId
     } else {
-      const parsed = parseIndyDid(options.credentialDefinition.issuerId)
-      const { id: namespaceId, namespace } = parseIndyDid(options.credentialDefinition.issuerId)
-      didIdentifier = namespaceId
-
+      const { namespace, namespaceIdentifier } = parseIndyDid(options.credentialDefinition.issuerId)
+      legacyIssuerId = namespaceIdentifier
       didIndyCredentialDefinitionId = getDidIndyCredentialDefinitionId(
         namespace,
-        namespaceId,
+        namespaceIdentifier,
         indyLedgerSeqNo,
         options.credentialDefinition.tag
       )
+
       this.credentialDefinitions[didIndyCredentialDefinitionId] = options.credentialDefinition
     }
 
-=======
-    const { namespaceIdentifier, namespace } = parseIndyDid(options.credentialDefinition.issuerId)
-
-    const didIndyCredentialDefinitionId = getDidIndyCredentialDefinitionId(
-      namespace,
-      namespaceIdentifier,
+    const legacyCredentialDefinitionId = getLegacyCredentialDefinitionId(
+      legacyIssuerId,
       indyLedgerSeqNo,
       options.credentialDefinition.tag
     )
->>>>>>> a4204ef2
-    const legacyCredentialDefinitionId = getLegacyCredentialDefinitionId(
-      namespaceIdentifier,
-      indyLedgerSeqNo,
-      options.credentialDefinition.tag
-    )
 
     this.credentialDefinitions[legacyCredentialDefinitionId] = {
       ...options.credentialDefinition,
-      issuerId: namespaceIdentifier,
+      issuerId: legacyIssuerId,
       schemaId: legacySchemaId,
     }
 
