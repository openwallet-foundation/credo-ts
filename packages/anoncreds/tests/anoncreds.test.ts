<<<<<<< HEAD
import { Agent, KeyType, TypedArrayEncoder } from '@aries-framework/core'
=======
import { Agent, KeyDerivationMethod, KeyType, TypedArrayEncoder } from '@credo-ts/core'
import { agentDependencies } from '@credo-ts/node'
import * as indySdk from 'indy-sdk'
>>>>>>> 6f088673

import { AnonCredsRsModule } from '../../anoncreds-rs/src'
import { anoncreds } from '../../anoncreds-rs/tests/helpers'
import { askarModule } from '../../askar/tests/helpers'
import { getAgentOptions } from '../../core/tests'
import { AnonCredsModule } from '../src'

import { InMemoryAnonCredsRegistry } from './InMemoryAnonCredsRegistry'

const existingSchemas = {
  '7Cd2Yj9yEZNcmNoH54tq9i:2:Test Schema:1.0.0': {
    attrNames: ['one', 'two'],
    issuerId: '7Cd2Yj9yEZNcmNoH54tq9i',
    name: 'Test Schema',
    version: '1.0.0',
  },
}

const existingCredentialDefinitions = {
  'VsKV7grR1BUE29mG2Fm2kX:3:CL:75206:TAG': {
    issuerId: 'VsKV7grR1BUE29mG2Fm2kX',
    tag: 'TAG',
    schemaId: '7Cd2Yj9yEZNcmNoH54tq9i:2:Test Schema:1.0.0',
    type: 'CL',
    value: {
      primary: {
        n: '92511867718854414868106363741369833735017762038454769060600859608405811709675033445666654908195955460485998711087020152978597220168927505650092431295783175164390266561239892662085428655566792056852960599485298025843840058914610127716620252006466964070280255168745873592143068949458568751438337748294055976926080232538440619420568859737673474560851456027625679328271511966332808025880807996449998057729417608399774744254122385012832309402226532031122728445959276178939234308090390331654445053482963947804769291501664200141562885660084823885847247231002821472258218384342423605116504024514572826071246440130942849549441',
        s: '80388543865249952799447792504739237616187770512259677275061283897050980768551818104137338144380636412773836688624071360386172349725818126495487584981520630638409717065318132420766896092370913800616033623618952639023946750307405126873476182540669638841562357523429245685476919178722373320218824590869735129801004394337640642997250464303104754942997839179333543643110326022824394934965538190976474473353762308333205671176627192797138375084260446324344637548455228161138089974447059481109651156379803576163576511072261388342837813901850712083922506433336723723235701670225584863772222447543742649328218950436824219992164',
        r: {
          one: '676933340341980399002624386891134393471002096508227567343731826159610079436978196421307099268754545293545727546242372579987825752872485684085629459107300175443328323289748793060894500514926703654606851666031895448970879827423190730510730624784665299646624113512701254199984520803796529034094958026048762178753193812250643294518237843809104055653333871102658177900702978008644780459400512716361564897282969982554031820285585105004870317861287847206222714589633178648982299799311192432563797220854755882933052881306804544233529886513105815543097685128456041780804442879272476590077760678785460726492895806240870944398',
          master_secret:
            '57770757113548032970308439965749734133430520933173186296299026579579930337912607419798836831937319372744879560676750427054135869214212225572618340088847222727882935159356459822445182287686057012197046378986248048722180093079919306125315662058290895629438767985427829790980355162853804522854494960613869765167538645624719923127052541372069255024631093663068055100579264049925388231368871107383977060590248865498902704546409806115171120555709438784189721957301548212242748685629860268468247494986146122636455769804467583612610341632602695197189514316033637331733820369170763954604394734655429769801516997967996980978751',
          two: '60366631925664005237432731340682977203246802182440530784833565276111958129922833461368205267143124766208499918438803966972947830682551774196763124331578934778868938718942789067536194229546670608604626738087066151521062180022991840618459591148096543440942293686250499935227881144460486543061212259250663566176469333982946568767707989969471450673037590849807300874360022327312564559087769485266016496010132793446151658150957771177955095876947792797176338483943233433284791481746843006255371654617950568875773118157773566188096075078351362095061968279597354733768049622048871890495958175847017320945873812850638157518451',
        },
        rctxt:
          '19574881057684356733946284215946569464410211018678168661028327420122678446653210056362495902735819742274128834330867933095119512313591151219353395069123546495720010325822330866859140765940839241212947354612836044244554152389691282543839111284006009168728161183863936810142428875817934316327118674532328892591410224676539770085459540786747902789677759379901079898127879301595929571621032704093287675668250862222728331030586585586110859977896767318814398026750215625180255041545607499673023585546720788973882263863911222208020438685873501025545464213035270207099419236974668665979962146355749687924650853489277747454993',
        z: '18569464356833363098514177097771727133940629758890641648661259687745137028161881113251218061243607037717553708179509640909238773964066423807945164288256211132195919975343578956381001087353353060599758005375631247614777454313440511375923345538396573548499287265163879524050255226779884271432737062283353279122281220812931572456820130441114446870167673796490210349453498315913599982158253821945225264065364670730546176140788405935081171854642125236557475395879246419105888077042924382595999612137336915304205628167917473420377397118829734604949103124514367857266518654728464539418834291071874052392799652266418817991437',
      },
    },
  },
} as const

const existingRevocationRegistryDefinitions = {
  'VsKV7grR1BUE29mG2Fm2kX:4:VsKV7grR1BUE29mG2Fm2kX:3:CL:75206:TAG:CL_ACCUM:TAG': {
    credDefId: 'VsKV7grR1BUE29mG2Fm2kX:3:CL:75206:TAG',
    issuerId: 'VsKV7grR1BUE29mG2Fm2kX',
    revocDefType: 'CL_ACCUM',
    value: {
      publicKeys: {
        accumKey: {
          z: 'ab81257c-be63-4051-9e21-c7d384412f64',
        },
      },
      maxCredNum: 100,
      tailsHash: 'ab81257c-be63-4051-9e21-c7d384412f64',
      tailsLocation: 'http://localhost:7200/tails',
    },
    tag: 'TAG',
  },
} as const

const existingRevocationStatusLists = {
  'VsKV7grR1BUE29mG2Fm2kX:4:VsKV7grR1BUE29mG2Fm2kX:3:CL:75206:TAG:CL_ACCUM:TAG': {
    10123: {
      currentAccumulator: 'ab81257c-be63-4051-9e21-c7d384412f64',
      issuerId: 'VsKV7grR1BUE29mG2Fm2kX',
      revocationList: [1, 0, 1],
      revRegDefId: 'VsKV7grR1BUE29mG2Fm2kX:4:VsKV7grR1BUE29mG2Fm2kX:3:CL:75206:TAG:CL_ACCUM:TAG',
      timestamp: 10123,
    },
  },
}

<<<<<<< HEAD
const agent = new Agent(
  getAgentOptions(
    'aries-framework-anoncreds-package',
    {},
    {
      anoncredsRs: new AnonCredsRsModule({ anoncreds, autoCreateLinkSecret: false }),
      askar: askarModule,
      anoncreds: new AnonCredsModule({
        registries: [
          new InMemoryAnonCredsRegistry({
            existingSchemas,
            existingCredentialDefinitions,
            existingRevocationRegistryDefinitions,
            existingRevocationStatusLists,
          }),
        ],
      }),
    }
  )
)
=======
const agent = new Agent({
  config: {
    label: '@credo-ts/anoncreds',
    walletConfig: {
      id: '@credo-ts/anoncreds',
      key: 'CwNJroKHTSSj3XvE7ZAnuKiTn2C4QkFvxEqfm5rzhNrb',
      keyDerivationMethod: KeyDerivationMethod.Raw,
    },
  },
  modules: {
    indySdk: new IndySdkModule({
      indySdk,
      autoCreateLinkSecret: false,
    }),
    anoncreds: new AnonCredsModule({
      registries: [
        new InMemoryAnonCredsRegistry({
          existingSchemas,
          existingCredentialDefinitions,
          existingRevocationRegistryDefinitions,
          existingRevocationStatusLists,
        }),
      ],
    }),
  },
  dependencies: agentDependencies,
})
>>>>>>> 6f088673

describe('AnonCreds API', () => {
  beforeEach(async () => {
    await agent.initialize()
  })

  afterEach(async () => {
    await agent.wallet.delete()
    await agent.shutdown()
  })

  test('create and get link secret', async () => {
    await agent.modules.anoncreds.createLinkSecret({
      linkSecretId: 'anoncreds-link-secret',
    })

    const linkSecretIds = await agent.modules.anoncreds.getLinkSecretIds()

    expect(linkSecretIds).toEqual(['anoncreds-link-secret'])
  })

  test('register a schema', async () => {
    const schemaResult = await agent.modules.anoncreds.registerSchema({
      options: {},
      schema: {
        attrNames: ['name', 'age'],
        issuerId: 'did:indy:pool:localtest:6xDN7v3AiGgusRp4bqZACZ',
        name: 'Employee Credential',
        version: '1.0.0',
      },
    })

    expect(schemaResult).toEqual({
      registrationMetadata: {},
      schemaMetadata: { indyLedgerSeqNo: 16908 },
      schemaState: {
        state: 'finished',
        schema: {
          attrNames: ['name', 'age'],
          issuerId: 'did:indy:pool:localtest:6xDN7v3AiGgusRp4bqZACZ',
          name: 'Employee Credential',
          version: '1.0.0',
        },
        schemaId: 'did:indy:pool:localtest:6xDN7v3AiGgusRp4bqZACZ/anoncreds/v0/SCHEMA/Employee Credential/1.0.0',
      },
    })

    // Check if record was created
    const [schemaRecord] = await agent.modules.anoncreds.getCreatedSchemas({
      schemaId: 'did:indy:pool:localtest:6xDN7v3AiGgusRp4bqZACZ/anoncreds/v0/SCHEMA/Employee Credential/1.0.0',
    })
    expect(schemaRecord).toMatchObject({
      schemaId: 'did:indy:pool:localtest:6xDN7v3AiGgusRp4bqZACZ/anoncreds/v0/SCHEMA/Employee Credential/1.0.0',
      methodName: 'inMemory',
      schema: {
        attrNames: ['name', 'age'],
        issuerId: 'did:indy:pool:localtest:6xDN7v3AiGgusRp4bqZACZ',
        name: 'Employee Credential',
        version: '1.0.0',
      },
    })

    expect(schemaRecord.getTags()).toEqual({
      schemaId: 'did:indy:pool:localtest:6xDN7v3AiGgusRp4bqZACZ/anoncreds/v0/SCHEMA/Employee Credential/1.0.0',
      issuerId: 'did:indy:pool:localtest:6xDN7v3AiGgusRp4bqZACZ',
      schemaName: 'Employee Credential',
      schemaVersion: '1.0.0',
      methodName: 'inMemory',
      unqualifiedSchemaId: '6xDN7v3AiGgusRp4bqZACZ:2:Employee Credential:1.0.0',
    })
  })

  test('resolve a schema', async () => {
    const schemaResult = await agent.modules.anoncreds.getSchema('7Cd2Yj9yEZNcmNoH54tq9i:2:Test Schema:1.0.0')

    expect(schemaResult).toEqual({
      resolutionMetadata: {},
      schemaMetadata: { indyLedgerSeqNo: 75206 },
      schema: {
        attrNames: ['one', 'two'],
        issuerId: '7Cd2Yj9yEZNcmNoH54tq9i',
        name: 'Test Schema',
        version: '1.0.0',
      },
      schemaId: '7Cd2Yj9yEZNcmNoH54tq9i:2:Test Schema:1.0.0',
    })
  })

  test('register a credential definition', async () => {
    // Create key
    await agent.wallet.createKey({
      privateKey: TypedArrayEncoder.fromString('00000000000000000000000000000My1'),
      keyType: KeyType.Ed25519,
    })

    const issuerId = 'did:indy:pool:localhost:VsKV7grR1BUE29mG2Fm2kX'

    const credentialDefinitionResult = await agent.modules.anoncreds.registerCredentialDefinition({
      credentialDefinition: {
        issuerId,
        schemaId: '7Cd2Yj9yEZNcmNoH54tq9i:2:Test Schema:1.0.0',
        tag: 'TAG',
      },
      options: {
        supportRevocation: false,
      },
    })

    expect(credentialDefinitionResult).toEqual({
      registrationMetadata: {},
      credentialDefinitionMetadata: {},
      credentialDefinitionState: {
        state: 'finished',
        credentialDefinition: {
          issuerId: 'did:indy:pool:localhost:VsKV7grR1BUE29mG2Fm2kX',
          tag: 'TAG',
          schemaId: '7Cd2Yj9yEZNcmNoH54tq9i:2:Test Schema:1.0.0',
          type: 'CL',
          value: {
            primary: {
              n: expect.any(String),
              s: expect.any(String),
              r: {
                one: expect.any(String),
                master_secret: expect.any(String),
                two: expect.any(String),
              },
              rctxt: expect.any(String),
              z: expect.any(String),
            },
          },
        },
        credentialDefinitionId: 'did:indy:pool:localhost:VsKV7grR1BUE29mG2Fm2kX/anoncreds/v0/CLAIM_DEF/75206/TAG',
      },
    })

    const [credentialDefinitionRecord] = await agent.modules.anoncreds.getCreatedCredentialDefinitions({
      credentialDefinitionId: 'did:indy:pool:localhost:VsKV7grR1BUE29mG2Fm2kX/anoncreds/v0/CLAIM_DEF/75206/TAG',
    })
    expect(credentialDefinitionRecord).toMatchObject({
      credentialDefinitionId: 'did:indy:pool:localhost:VsKV7grR1BUE29mG2Fm2kX/anoncreds/v0/CLAIM_DEF/75206/TAG',
      methodName: 'inMemory',
      credentialDefinition: {
        issuerId: 'did:indy:pool:localhost:VsKV7grR1BUE29mG2Fm2kX',
        tag: 'TAG',
        schemaId: '7Cd2Yj9yEZNcmNoH54tq9i:2:Test Schema:1.0.0',
        type: 'CL',
        value: {
          primary: {
            n: expect.any(String),
            s: expect.any(String),
            r: {
              one: expect.any(String),
              master_secret: expect.any(String),
              two: expect.any(String),
            },
            rctxt: expect.any(String),
            z: expect.any(String),
          },
        },
      },
    })

    expect(credentialDefinitionRecord.getTags()).toEqual({
      methodName: 'inMemory',
      credentialDefinitionId: 'did:indy:pool:localhost:VsKV7grR1BUE29mG2Fm2kX/anoncreds/v0/CLAIM_DEF/75206/TAG',
      schemaId: '7Cd2Yj9yEZNcmNoH54tq9i:2:Test Schema:1.0.0',
      issuerId: 'did:indy:pool:localhost:VsKV7grR1BUE29mG2Fm2kX',
      tag: 'TAG',
      unqualifiedCredentialDefinitionId: 'VsKV7grR1BUE29mG2Fm2kX:3:CL:75206:TAG',
    })
  })

  test('resolve a credential definition', async () => {
    const credentialDefinitionResult = await agent.modules.anoncreds.getCredentialDefinition(
      'VsKV7grR1BUE29mG2Fm2kX:3:CL:75206:TAG'
    )

    expect(credentialDefinitionResult).toEqual({
      resolutionMetadata: {},
      credentialDefinitionMetadata: {},
      credentialDefinition: existingCredentialDefinitions['VsKV7grR1BUE29mG2Fm2kX:3:CL:75206:TAG'],
      credentialDefinitionId: 'VsKV7grR1BUE29mG2Fm2kX:3:CL:75206:TAG',
    })
  })

  test('resolve a revocation regsitry definition', async () => {
    const revocationRegistryDefinition = await agent.modules.anoncreds.getRevocationRegistryDefinition(
      'VsKV7grR1BUE29mG2Fm2kX:4:VsKV7grR1BUE29mG2Fm2kX:3:CL:75206:TAG:CL_ACCUM:TAG'
    )

    expect(revocationRegistryDefinition).toEqual({
      revocationRegistryDefinitionId: 'VsKV7grR1BUE29mG2Fm2kX:4:VsKV7grR1BUE29mG2Fm2kX:3:CL:75206:TAG:CL_ACCUM:TAG',
      revocationRegistryDefinition:
        existingRevocationRegistryDefinitions[
          'VsKV7grR1BUE29mG2Fm2kX:4:VsKV7grR1BUE29mG2Fm2kX:3:CL:75206:TAG:CL_ACCUM:TAG'
        ],
      resolutionMetadata: {},
      revocationRegistryDefinitionMetadata: {},
    })
  })

  test('resolve a revocation status list', async () => {
    const revocationStatusList = await agent.modules.anoncreds.getRevocationStatusList(
      'VsKV7grR1BUE29mG2Fm2kX:4:VsKV7grR1BUE29mG2Fm2kX:3:CL:75206:TAG:CL_ACCUM:TAG',
      10123
    )

    expect(revocationStatusList).toEqual({
      revocationStatusList:
        existingRevocationStatusLists[
          'VsKV7grR1BUE29mG2Fm2kX:4:VsKV7grR1BUE29mG2Fm2kX:3:CL:75206:TAG:CL_ACCUM:TAG'
        ][10123],
      resolutionMetadata: {},
      revocationStatusListMetadata: {},
    })
  })
})<|MERGE_RESOLUTION|>--- conflicted
+++ resolved
@@ -1,10 +1,4 @@
-<<<<<<< HEAD
-import { Agent, KeyType, TypedArrayEncoder } from '@aries-framework/core'
-=======
-import { Agent, KeyDerivationMethod, KeyType, TypedArrayEncoder } from '@credo-ts/core'
-import { agentDependencies } from '@credo-ts/node'
-import * as indySdk from 'indy-sdk'
->>>>>>> 6f088673
+import { Agent, KeyType, TypedArrayEncoder } from '@credo-ts/core'
 
 import { AnonCredsRsModule } from '../../anoncreds-rs/src'
 import { anoncreds } from '../../anoncreds-rs/tests/helpers'
@@ -78,10 +72,9 @@
   },
 }
 
-<<<<<<< HEAD
 const agent = new Agent(
   getAgentOptions(
-    'aries-framework-anoncreds-package',
+    'credo-anoncreds-package',
     {},
     {
       anoncredsRs: new AnonCredsRsModule({ anoncreds, autoCreateLinkSecret: false }),
@@ -99,35 +92,6 @@
     }
   )
 )
-=======
-const agent = new Agent({
-  config: {
-    label: '@credo-ts/anoncreds',
-    walletConfig: {
-      id: '@credo-ts/anoncreds',
-      key: 'CwNJroKHTSSj3XvE7ZAnuKiTn2C4QkFvxEqfm5rzhNrb',
-      keyDerivationMethod: KeyDerivationMethod.Raw,
-    },
-  },
-  modules: {
-    indySdk: new IndySdkModule({
-      indySdk,
-      autoCreateLinkSecret: false,
-    }),
-    anoncreds: new AnonCredsModule({
-      registries: [
-        new InMemoryAnonCredsRegistry({
-          existingSchemas,
-          existingCredentialDefinitions,
-          existingRevocationRegistryDefinitions,
-          existingRevocationStatusLists,
-        }),
-      ],
-    }),
-  },
-  dependencies: agentDependencies,
-})
->>>>>>> 6f088673
 
 describe('AnonCreds API', () => {
   beforeEach(async () => {
