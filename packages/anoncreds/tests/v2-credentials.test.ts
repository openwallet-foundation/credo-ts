--- conflicted
+++ resolved
@@ -259,11 +259,7 @@
       holderCredentialExchangeRecord.credentials[0].credentialRecordId
     )
 
-<<<<<<< HEAD
-    return expect(aliceAgent.didcomm.credentials.getById(holderCredentialExchangeRecord.id)).rejects.toThrowError(
-=======
-    return expect(aliceAgent.modules.credentials.getById(holderCredentialExchangeRecord.id)).rejects.toThrow(
->>>>>>> 69ea7296
+    return expect(aliceAgent.didcomm.credentials.getById(holderCredentialExchangeRecord.id)).rejects.toThrow(
       `CredentialRecord: record with id ${holderCredentialExchangeRecord.id} not found.`
     )
   })
