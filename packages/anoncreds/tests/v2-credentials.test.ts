import type { AnonCredsDidCommProposeCredentialFormat, AnonCredsHolderService } from '@credo-ts/anoncreds'
import type { EventReplaySubject } from '../../core/tests'
import type { AnonCredsTestsAgent } from './anoncredsSetup'

import { JsonTransformer } from '@credo-ts/core'
import {
  DidCommCredentialExchangeRecord,
  DidCommCredentialRole,
  DidCommCredentialState,
  DidCommCredentialV2Preview,
  DidCommIssueCredentialV2Message,
  DidCommMessageRepository,
  DidCommOfferCredentialV2Message,
  DidCommProposeCredentialV2Message,
  DidCommRequestCredentialV2Message,
} from '@credo-ts/didcomm'

import { waitForCredentialRecord, waitForCredentialRecordSubject } from '../../core/tests'
import testLogger from '../../core/tests/logger'

import { InMemoryAnonCredsRegistry } from './InMemoryAnonCredsRegistry'
import { issueAnonCredsCredential, setupAnonCredsTests } from './anoncredsSetup'

import { AnonCredsHolderServiceSymbol } from '@credo-ts/anoncreds'

const credentialPreview = DidCommCredentialV2Preview.fromRecord({
  name: 'John',
  age: '99',
  'x-ray': 'some x-ray',
  profile_picture: 'profile picture',
})

describe('IC V2 AnonCreds credentials', () => {
  let faberAgent: AnonCredsTestsAgent
  let aliceAgent: AnonCredsTestsAgent
  let credentialDefinitionId: string
  let faberConnectionId: string
  let aliceConnectionId: string

  let faberReplay: EventReplaySubject
  let aliceReplay: EventReplaySubject

  let anonCredsCredentialProposal: AnonCredsDidCommProposeCredentialFormat

  const inMemoryRegistry = new InMemoryAnonCredsRegistry()

  const issuerId = 'did:indy:local:LjgpST2rjsoxYegQDRm7EL'

  const newCredentialPreview = DidCommCredentialV2Preview.fromRecord({
    name: 'John',
    age: '99',
    'x-ray': 'another x-ray value',
    profile_picture: 'another profile picture',
  })

  beforeAll(async () => {
    ;({
      issuerAgent: faberAgent,
      issuerReplay: faberReplay,
      holderAgent: aliceAgent,
      holderReplay: aliceReplay,
      credentialDefinitionId,
      issuerHolderConnectionId: faberConnectionId,
      holderIssuerConnectionId: aliceConnectionId,
    } = await setupAnonCredsTests({
      issuerId,
      issuerName: 'Faber Agent Credentials v2',
      holderName: 'Alice Agent Credentials v2',
      attributeNames: ['name', 'age', 'x-ray', 'profile_picture'],
      registries: [inMemoryRegistry],
    }))

    anonCredsCredentialProposal = {
      credentialDefinitionId: credentialDefinitionId,
      schemaIssuerDid: issuerId,
      schemaName: 'ahoy',
      schemaVersion: '1.0',
      schemaId: `${issuerId}/q7ATwTYbQDgiigVijUAej:2:test:1.0`,
      issuerDid: issuerId,
    }
  })

  afterAll(async () => {
    await faberAgent.shutdown()
    await aliceAgent.shutdown()
  })

  test('Alice starts with V2 credential proposal to Faber', async () => {
    testLogger.test('Alice sends (v2) credential proposal to Faber')

    const credentialExchangeRecord = await aliceAgent.didcomm.credentials.proposeCredential({
      connectionId: aliceConnectionId,
      protocolVersion: 'v2',
      credentialFormats: {
        anoncreds: {
          attributes: credentialPreview.attributes,
          schemaIssuerDid: issuerId,
          schemaName: 'ahoy',
          schemaVersion: '1.0',
          schemaId: `${issuerId}/q7ATwTYbQDgiigVijUAej:2:test:1.0`,
          issuerDid: issuerId,
          credentialDefinitionId: `${issuerId}/:3:CL:12:tag`,
        },
      },
      comment: 'v2 propose credential test',
    })

    expect(credentialExchangeRecord).toMatchObject({
      connectionId: aliceConnectionId,
      protocolVersion: 'v2',
      state: DidCommCredentialState.ProposalSent,
      threadId: expect.any(String),
    })

    testLogger.test('Faber waits for credential proposal from Alice')
    let faberCredentialRecord = await waitForCredentialRecordSubject(faberReplay, {
      threadId: credentialExchangeRecord.threadId,
      state: DidCommCredentialState.ProposalReceived,
    })

    testLogger.test('Faber sends credential offer to Alice')
    await faberAgent.didcomm.credentials.acceptProposal({
      credentialExchangeRecordId: faberCredentialRecord.id,
      comment: 'V2 AnonCreds Proposal',
      credentialFormats: {
        anoncreds: {
          credentialDefinitionId: credentialDefinitionId,
          attributes: credentialPreview.attributes,
        },
      },
    })

    testLogger.test('Alice waits for credential offer from Faber')
    let aliceCredentialRecord = await waitForCredentialRecordSubject(aliceReplay, {
      threadId: faberCredentialRecord.threadId,
      state: DidCommCredentialState.OfferReceived,
    })

    const didCommMessageRepository = faberAgent.dependencyManager.resolve(DidCommMessageRepository)
    const offerMessage = await didCommMessageRepository.findAgentMessage(faberAgent.context, {
      associatedRecordId: faberCredentialRecord.id,
      messageClass: DidCommOfferCredentialV2Message,
    })

    expect(JsonTransformer.toJSON(offerMessage)).toMatchObject({
      '@id': expect.any(String),
      '@type': 'https://didcomm.org/issue-credential/2.0/offer-credential',
      comment: 'V2 AnonCreds Proposal',
      credential_preview: {
        '@type': 'https://didcomm.org/issue-credential/2.0/credential-preview',
        attributes: [
          {
            name: 'name',
            'mime-type': 'text/plain',
            value: 'John',
          },
          {
            name: 'age',
            'mime-type': 'text/plain',
            value: '99',
          },
          {
            name: 'x-ray',
            'mime-type': 'text/plain',
            value: 'some x-ray',
          },
          {
            name: 'profile_picture',
            'mime-type': 'text/plain',
            value: 'profile picture',
          },
        ],
      },
      'offers~attach': expect.any(Array),
    })

    expect(aliceCredentialRecord).toMatchObject({
      id: expect.any(String),
      connectionId: expect.any(String),
      type: DidCommCredentialExchangeRecord.type,
    })

    // below values are not in json object
    expect(aliceCredentialRecord.getTags()).toEqual({
      threadId: faberCredentialRecord.threadId,
      connectionId: aliceCredentialRecord.connectionId,
      state: aliceCredentialRecord.state,
      role: DidCommCredentialRole.Holder,
      credentialIds: [],
    })

    const offerCredentialExchangeRecord = await aliceAgent.didcomm.credentials.acceptOffer({
      credentialExchangeRecordId: aliceCredentialRecord.id,
    })

    expect(offerCredentialExchangeRecord).toMatchObject({
      connectionId: aliceConnectionId,
      protocolVersion: 'v2',
      state: DidCommCredentialState.RequestSent,
      threadId: expect.any(String),
    })

    testLogger.test('Faber waits for credential request from Alice')
    faberCredentialRecord = await waitForCredentialRecordSubject(faberReplay, {
      threadId: aliceCredentialRecord.threadId,
      state: DidCommCredentialState.RequestReceived,
    })

    testLogger.test('Faber sends credential to Alice')
    await faberAgent.didcomm.credentials.acceptRequest({
      credentialExchangeRecordId: faberCredentialRecord.id,
      comment: 'V2 AnonCreds Credential',
    })

    testLogger.test('Alice waits for credential from Faber')
    aliceCredentialRecord = await waitForCredentialRecordSubject(aliceReplay, {
      threadId: faberCredentialRecord.threadId,
      state: DidCommCredentialState.CredentialReceived,
    })

    await aliceAgent.didcomm.credentials.acceptCredential({
      credentialExchangeRecordId: aliceCredentialRecord.id,
    })

    testLogger.test('Faber waits for state done')
    await waitForCredentialRecordSubject(faberReplay, {
      threadId: faberCredentialRecord.threadId,
      state: DidCommCredentialState.Done,
    })
  })

  test('Faber issues credential which is then deleted from Alice`s wallet', async () => {
    const { holderCredentialExchangeRecord } = await issueAnonCredsCredential({
      issuerAgent: faberAgent,
      issuerReplay: faberReplay,
      issuerHolderConnectionId: faberConnectionId,
      holderAgent: aliceAgent,
      holderReplay: aliceReplay,
      offer: {
        credentialDefinitionId: credentialDefinitionId,
        attributes: credentialPreview.attributes,
      },
      revocationRegistryDefinitionId: null,
    })

    // test that delete credential removes from both repository and wallet
    // latter is tested by spying on holder service to
    // see if deleteCredential is called
    const holderService = aliceAgent.dependencyManager.resolve<AnonCredsHolderService>(AnonCredsHolderServiceSymbol)

<<<<<<< HEAD
    const deleteCredentialSpy = vi.spyOn(holderService, 'deleteCredential')
    await aliceAgent.modules.credentials.deleteById(holderCredentialExchangeRecord.id, {
=======
    const deleteCredentialSpy = jest.spyOn(holderService, 'deleteCredential')
    await aliceAgent.didcomm.credentials.deleteById(holderCredentialExchangeRecord.id, {
>>>>>>> e23865d4
      deleteAssociatedCredentials: true,
      deleteAssociatedDidCommMessages: true,
    })
    expect(deleteCredentialSpy).toHaveBeenNthCalledWith(
      1,
      aliceAgent.context,
      holderCredentialExchangeRecord.credentials[0].credentialRecordId
    )

    return expect(aliceAgent.didcomm.credentials.getById(holderCredentialExchangeRecord.id)).rejects.toThrow(
      `CredentialRecord: record with id ${holderCredentialExchangeRecord.id} not found.`
    )
  })

  test('Alice starts with proposal, faber sends a counter offer, alice sends second proposal, faber sends second offer', async () => {
    // proposeCredential -> negotiateProposal -> negotiateOffer -> negotiateProposal -> acceptOffer -> acceptRequest -> DONE (credential issued)

    let faberCredentialRecordPromise = waitForCredentialRecord(faberAgent, {
      state: DidCommCredentialState.ProposalReceived,
    })

    testLogger.test('Alice sends credential proposal to Faber')
    let aliceCredentialExchangeRecord = await aliceAgent.didcomm.credentials.proposeCredential({
      connectionId: aliceConnectionId,
      protocolVersion: 'v2',
      credentialFormats: {
        anoncreds: {
          ...anonCredsCredentialProposal,
          attributes: credentialPreview.attributes,
        },
      },
      comment: 'v2 propose credential test',
    })
    expect(aliceCredentialExchangeRecord.state).toBe(DidCommCredentialState.ProposalSent)

    testLogger.test('Faber waits for credential proposal from Alice')
    let faberCredentialRecord = await faberCredentialRecordPromise

    let aliceCredentialRecordPromise = waitForCredentialRecord(aliceAgent, {
      threadId: faberCredentialRecord.threadId,
      state: DidCommCredentialState.OfferReceived,
    })

    faberCredentialRecord = await faberAgent.didcomm.credentials.negotiateProposal({
      credentialExchangeRecordId: faberCredentialRecord.id,
      credentialFormats: {
        anoncreds: {
          credentialDefinitionId: credentialDefinitionId,
          attributes: newCredentialPreview.attributes,
        },
      },
    })

    testLogger.test('Alice waits for credential offer from Faber')
    let aliceCredentialRecord = await aliceCredentialRecordPromise

    // Check if the state of the credential records did not change
    faberCredentialRecord = await faberAgent.didcomm.credentials.getById(faberCredentialRecord.id)
    faberCredentialRecord.assertState(DidCommCredentialState.OfferSent)

    aliceCredentialRecord = await aliceAgent.didcomm.credentials.getById(aliceCredentialRecord.id)
    aliceCredentialRecord.assertState(DidCommCredentialState.OfferReceived)

    faberCredentialRecordPromise = waitForCredentialRecord(faberAgent, {
      threadId: aliceCredentialExchangeRecord.threadId,
      state: DidCommCredentialState.ProposalReceived,
    })

    // second proposal
    aliceCredentialExchangeRecord = await aliceAgent.didcomm.credentials.negotiateOffer({
      credentialExchangeRecordId: aliceCredentialRecord.id,
      credentialFormats: {
        anoncreds: {
          ...anonCredsCredentialProposal,
          attributes: newCredentialPreview.attributes,
        },
      },
    })

    expect(aliceCredentialExchangeRecord.state).toBe(DidCommCredentialState.ProposalSent)

    testLogger.test('Faber waits for credential proposal from Alice')
    faberCredentialRecord = await faberCredentialRecordPromise

    aliceCredentialRecordPromise = waitForCredentialRecord(aliceAgent, {
      threadId: faberCredentialRecord.threadId,
      state: DidCommCredentialState.OfferReceived,
    })

    faberCredentialRecord = await faberAgent.didcomm.credentials.negotiateProposal({
      credentialExchangeRecordId: faberCredentialRecord.id,
      credentialFormats: {
        anoncreds: {
          credentialDefinitionId: credentialDefinitionId,
          attributes: newCredentialPreview.attributes,
        },
      },
    })

    testLogger.test('Alice waits for credential offer from Faber')

    aliceCredentialRecord = await aliceCredentialRecordPromise

    const offerCredentialExchangeRecord = await aliceAgent.didcomm.credentials.acceptOffer({
      credentialExchangeRecordId: aliceCredentialExchangeRecord.id,
    })

    expect(offerCredentialExchangeRecord).toMatchObject({
      connectionId: aliceConnectionId,
      state: DidCommCredentialState.RequestSent,
      protocolVersion: 'v2',
      threadId: aliceCredentialExchangeRecord.threadId,
    })

    testLogger.test('Faber waits for credential request from Alice')
    faberCredentialRecord = await waitForCredentialRecordSubject(faberReplay, {
      threadId: aliceCredentialExchangeRecord.threadId,
      state: DidCommCredentialState.RequestReceived,
    })
    testLogger.test('Faber sends credential to Alice')

    await faberAgent.didcomm.credentials.acceptRequest({
      credentialExchangeRecordId: faberCredentialRecord.id,
      comment: 'V2 AnonCreds Credential',
    })

    testLogger.test('Alice waits for credential from Faber')
    aliceCredentialRecord = await waitForCredentialRecordSubject(aliceReplay, {
      threadId: faberCredentialRecord.threadId,
      state: DidCommCredentialState.CredentialReceived,
    })

    // testLogger.test('Alice sends credential ack to Faber')
    await aliceAgent.didcomm.credentials.acceptCredential({ credentialExchangeRecordId: aliceCredentialRecord.id })

    testLogger.test('Faber waits for credential ack from Alice')
    faberCredentialRecord = await waitForCredentialRecordSubject(faberReplay, {
      threadId: faberCredentialRecord.threadId,
      state: DidCommCredentialState.Done,
    })
    expect(aliceCredentialRecord).toMatchObject({
      type: DidCommCredentialExchangeRecord.type,
      id: expect.any(String),
      createdAt: expect.any(Date),
      threadId: expect.any(String),
      connectionId: expect.any(String),
      state: DidCommCredentialState.CredentialReceived,
    })
  })

  test('Faber starts with offer, alice sends counter proposal, faber sends second offer, alice sends second proposal', async () => {
    let aliceCredentialRecordPromise = waitForCredentialRecord(aliceAgent, {
      state: DidCommCredentialState.OfferReceived,
    })

    testLogger.test('Faber sends credential offer to Alice')
    let faberCredentialRecord = await faberAgent.didcomm.credentials.offerCredential({
      comment: 'some comment about credential',
      connectionId: faberConnectionId,
      credentialFormats: {
        anoncreds: {
          attributes: credentialPreview.attributes,
          credentialDefinitionId: credentialDefinitionId,
        },
      },
      protocolVersion: 'v2',
    })

    testLogger.test('Alice waits for credential offer from Faber')
    let aliceCredentialRecord = await aliceCredentialRecordPromise

    let faberCredentialRecordPromise = waitForCredentialRecord(faberAgent, {
      threadId: aliceCredentialRecord.threadId,
      state: DidCommCredentialState.ProposalReceived,
    })

    aliceCredentialRecord = await aliceAgent.didcomm.credentials.negotiateOffer({
      credentialExchangeRecordId: aliceCredentialRecord.id,
      credentialFormats: {
        anoncreds: {
          ...anonCredsCredentialProposal,
          attributes: newCredentialPreview.attributes,
        },
      },
    })

    expect(aliceCredentialRecord.state).toBe(DidCommCredentialState.ProposalSent)

    testLogger.test('Faber waits for credential proposal from Alice')
    faberCredentialRecord = await faberCredentialRecordPromise

    aliceCredentialRecordPromise = waitForCredentialRecord(aliceAgent, {
      threadId: faberCredentialRecord.threadId,
      state: DidCommCredentialState.OfferReceived,
    })
    faberCredentialRecord = await faberAgent.didcomm.credentials.negotiateProposal({
      credentialExchangeRecordId: faberCredentialRecord.id,
      credentialFormats: {
        anoncreds: {
          credentialDefinitionId: credentialDefinitionId,
          attributes: newCredentialPreview.attributes,
        },
      },
    })

    testLogger.test('Alice waits for credential offer from Faber')

    aliceCredentialRecord = await aliceCredentialRecordPromise

    faberCredentialRecordPromise = waitForCredentialRecord(faberAgent, {
      threadId: aliceCredentialRecord.threadId,
      state: DidCommCredentialState.ProposalReceived,
    })

    aliceCredentialRecord = await aliceAgent.didcomm.credentials.negotiateOffer({
      credentialExchangeRecordId: aliceCredentialRecord.id,
      credentialFormats: {
        anoncreds: {
          ...anonCredsCredentialProposal,
          attributes: newCredentialPreview.attributes,
        },
      },
    })

    expect(aliceCredentialRecord.state).toBe(DidCommCredentialState.ProposalSent)

    testLogger.test('Faber waits for credential proposal from Alice')
    faberCredentialRecord = await faberCredentialRecordPromise

    aliceCredentialRecordPromise = waitForCredentialRecord(aliceAgent, {
      threadId: faberCredentialRecord.threadId,
      state: DidCommCredentialState.OfferReceived,
    })

    testLogger.test('Faber sends credential offer to Alice')
    await faberAgent.didcomm.credentials.acceptProposal({
      credentialExchangeRecordId: faberCredentialRecord.id,
      comment: 'V2 AnonCreds Proposal',
      credentialFormats: {
        anoncreds: {
          credentialDefinitionId: credentialDefinitionId,
          attributes: credentialPreview.attributes,
        },
      },
    })

    testLogger.test('Alice waits for credential offer from Faber')
    aliceCredentialRecord = await aliceCredentialRecordPromise

    faberCredentialRecordPromise = waitForCredentialRecord(faberAgent, {
      threadId: aliceCredentialRecord.threadId,
      state: DidCommCredentialState.RequestReceived,
    })

    const offerCredentialExchangeRecord = await aliceAgent.didcomm.credentials.acceptOffer({
      credentialExchangeRecordId: aliceCredentialRecord.id,
    })

    expect(offerCredentialExchangeRecord).toMatchObject({
      connectionId: aliceConnectionId,
      state: DidCommCredentialState.RequestSent,
      protocolVersion: 'v2',
    })

    testLogger.test('Faber waits for credential request from Alice')
    faberCredentialRecord = await faberCredentialRecordPromise

    aliceCredentialRecordPromise = waitForCredentialRecord(aliceAgent, {
      threadId: faberCredentialRecord.threadId,
      state: DidCommCredentialState.CredentialReceived,
    })

    testLogger.test('Faber sends credential to Alice')
    await faberAgent.didcomm.credentials.acceptRequest({
      credentialExchangeRecordId: faberCredentialRecord.id,
      comment: 'V2 AnonCreds Credential',
    })

    testLogger.test('Alice waits for credential from Faber')
    aliceCredentialRecord = await aliceCredentialRecordPromise

    const proposalMessage = await aliceAgent.didcomm.credentials.findProposalMessage(aliceCredentialRecord.id)
    const offerMessage = await aliceAgent.didcomm.credentials.findOfferMessage(aliceCredentialRecord.id)
    const requestMessage = await aliceAgent.didcomm.credentials.findRequestMessage(aliceCredentialRecord.id)
    const credentialMessage = await aliceAgent.didcomm.credentials.findCredentialMessage(aliceCredentialRecord.id)

    expect(proposalMessage).toBeInstanceOf(DidCommProposeCredentialV2Message)
    expect(offerMessage).toBeInstanceOf(DidCommOfferCredentialV2Message)
    expect(requestMessage).toBeInstanceOf(DidCommRequestCredentialV2Message)
    expect(credentialMessage).toBeInstanceOf(DidCommIssueCredentialV2Message)

    const formatData = await aliceAgent.didcomm.credentials.getFormatData(aliceCredentialRecord.id)
    expect(formatData).toMatchObject({
      proposalAttributes: [
        {
          name: 'name',
          mimeType: 'text/plain',
          value: 'John',
        },
        {
          name: 'age',
          mimeType: 'text/plain',
          value: '99',
        },
        {
          name: 'x-ray',
          mimeType: 'text/plain',
          value: 'another x-ray value',
        },
        {
          name: 'profile_picture',
          mimeType: 'text/plain',
          value: 'another profile picture',
        },
      ],
      proposal: {
        anoncreds: {
          schema_issuer_did: expect.any(String),
          schema_id: expect.any(String),
          schema_name: expect.any(String),
          schema_version: expect.any(String),
          cred_def_id: expect.any(String),
          issuer_did: expect.any(String),
        },
      },
      offer: {
        anoncreds: {
          schema_id: expect.any(String),
          cred_def_id: expect.any(String),
          key_correctness_proof: expect.any(Object),
          nonce: expect.any(String),
        },
      },
      offerAttributes: [
        {
          name: 'name',
          mimeType: 'text/plain',
          value: 'John',
        },
        {
          name: 'age',
          mimeType: 'text/plain',
          value: '99',
        },
        {
          name: 'x-ray',
          mimeType: 'text/plain',
          value: 'some x-ray',
        },
        {
          name: 'profile_picture',
          mimeType: 'text/plain',
          value: 'profile picture',
        },
      ],
      request: {
        anoncreds: {
          entropy: expect.any(String),
          cred_def_id: expect.any(String),
          blinded_ms: expect.any(Object),
          blinded_ms_correctness_proof: expect.any(Object),
          nonce: expect.any(String),
        },
      },
      credential: {
        anoncreds: {
          schema_id: expect.any(String),
          cred_def_id: expect.any(String),
          rev_reg_id: null,
          values: {
            age: { raw: '99', encoded: '99' },
            profile_picture: {
              raw: 'profile picture',
              encoded: '28661874965215723474150257281172102867522547934697168414362313592277831163345',
            },
            name: {
              raw: 'John',
              encoded: '76355713903561865866741292988746191972523015098789458240077478826513114743258',
            },
            'x-ray': {
              raw: 'some x-ray',
              encoded: '43715611391396952879378357808399363551139229809726238083934532929974486114650',
            },
          },
          signature: expect.any(Object),
          signature_correctness_proof: expect.any(Object),
          rev_reg: null,
          witness: null,
        },
      },
    })
  })

  test('Faber starts with V2 offer, alice declines the offer', async () => {
    testLogger.test('Faber sends credential offer to Alice')
    const faberCredentialExchangeRecord = await faberAgent.didcomm.credentials.offerCredential({
      comment: 'some comment about credential',
      connectionId: faberConnectionId,
      credentialFormats: {
        anoncreds: {
          attributes: credentialPreview.attributes,
          credentialDefinitionId: credentialDefinitionId,
        },
      },
      protocolVersion: 'v2',
    })

    testLogger.test('Alice waits for credential offer from Faber')
    let aliceCredentialRecord = await waitForCredentialRecordSubject(aliceReplay, {
      threadId: faberCredentialExchangeRecord.threadId,
      state: DidCommCredentialState.OfferReceived,
    })

    expect(aliceCredentialRecord).toMatchObject({
      id: expect.any(String),
      type: DidCommCredentialExchangeRecord.type,
    })

    testLogger.test('Alice declines offer')
    aliceCredentialRecord = await aliceAgent.didcomm.credentials.declineOffer({
      credentialExchangeRecordId: aliceCredentialRecord.id,
    })

    expect(aliceCredentialRecord.state).toBe(DidCommCredentialState.Declined)
  })
})<|MERGE_RESOLUTION|>--- conflicted
+++ resolved
@@ -248,13 +248,8 @@
     // see if deleteCredential is called
     const holderService = aliceAgent.dependencyManager.resolve<AnonCredsHolderService>(AnonCredsHolderServiceSymbol)
 
-<<<<<<< HEAD
     const deleteCredentialSpy = vi.spyOn(holderService, 'deleteCredential')
-    await aliceAgent.modules.credentials.deleteById(holderCredentialExchangeRecord.id, {
-=======
-    const deleteCredentialSpy = jest.spyOn(holderService, 'deleteCredential')
     await aliceAgent.didcomm.credentials.deleteById(holderCredentialExchangeRecord.id, {
->>>>>>> e23865d4
       deleteAssociatedCredentials: true,
       deleteAssociatedDidCommMessages: true,
     })
