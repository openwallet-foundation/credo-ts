--- conflicted
+++ resolved
@@ -119,13 +119,8 @@
     })
 
     testLogger.test('Faber sends credential offer to Alice')
-<<<<<<< HEAD
     await faberAgent.didcomm.credentials.acceptProposal({
-      credentialRecordId: faberCredentialRecord.id,
-=======
-    await faberAgent.modules.credentials.acceptProposal({
-      credentialExchangeRecordId: faberCredentialRecord.id,
->>>>>>> 494c4997
+      credentialExchangeRecordId: faberCredentialRecord.id,
       comment: 'V2 AnonCreds Proposal',
       credentialFormats: {
         anoncreds: {
@@ -194,13 +189,8 @@
       credentialIds: [],
     })
 
-<<<<<<< HEAD
     const offerCredentialExchangeRecord = await aliceAgent.didcomm.credentials.acceptOffer({
-      credentialRecordId: aliceCredentialRecord.id,
-=======
-    const offerCredentialExchangeRecord = await aliceAgent.modules.credentials.acceptOffer({
       credentialExchangeRecordId: aliceCredentialRecord.id,
->>>>>>> 494c4997
     })
 
     expect(offerCredentialExchangeRecord).toMatchObject({
@@ -217,13 +207,8 @@
     })
 
     testLogger.test('Faber sends credential to Alice')
-<<<<<<< HEAD
     await faberAgent.didcomm.credentials.acceptRequest({
-      credentialRecordId: faberCredentialRecord.id,
-=======
-    await faberAgent.modules.credentials.acceptRequest({
-      credentialExchangeRecordId: faberCredentialRecord.id,
->>>>>>> 494c4997
+      credentialExchangeRecordId: faberCredentialRecord.id,
       comment: 'V2 AnonCreds Credential',
     })
 
@@ -233,13 +218,8 @@
       state: DidCommCredentialState.CredentialReceived,
     })
 
-<<<<<<< HEAD
     await aliceAgent.didcomm.credentials.acceptCredential({
-      credentialRecordId: aliceCredentialRecord.id,
-=======
-    await aliceAgent.modules.credentials.acceptCredential({
       credentialExchangeRecordId: aliceCredentialRecord.id,
->>>>>>> 494c4997
     })
 
     testLogger.test('Faber waits for state done')
@@ -313,13 +293,8 @@
       state: DidCommCredentialState.OfferReceived,
     })
 
-<<<<<<< HEAD
     faberCredentialRecord = await faberAgent.didcomm.credentials.negotiateProposal({
-      credentialRecordId: faberCredentialRecord.id,
-=======
-    faberCredentialRecord = await faberAgent.modules.credentials.negotiateProposal({
-      credentialExchangeRecordId: faberCredentialRecord.id,
->>>>>>> 494c4997
+      credentialExchangeRecordId: faberCredentialRecord.id,
       credentialFormats: {
         anoncreds: {
           credentialDefinitionId: credentialDefinitionId,
@@ -332,19 +307,11 @@
     let aliceCredentialRecord = await aliceCredentialRecordPromise
 
     // Check if the state of the credential records did not change
-<<<<<<< HEAD
     faberCredentialRecord = await faberAgent.didcomm.credentials.getById(faberCredentialRecord.id)
-    faberCredentialRecord.assertState(CredentialState.OfferSent)
+    faberCredentialRecord.assertState(DidCommCredentialState.OfferSent)
 
     aliceCredentialRecord = await aliceAgent.didcomm.credentials.getById(aliceCredentialRecord.id)
-    aliceCredentialRecord.assertState(CredentialState.OfferReceived)
-=======
-    faberCredentialRecord = await faberAgent.modules.credentials.getById(faberCredentialRecord.id)
-    faberCredentialRecord.assertState(DidCommCredentialState.OfferSent)
-
-    aliceCredentialRecord = await aliceAgent.modules.credentials.getById(aliceCredentialRecord.id)
     aliceCredentialRecord.assertState(DidCommCredentialState.OfferReceived)
->>>>>>> 494c4997
 
     faberCredentialRecordPromise = waitForCredentialRecord(faberAgent, {
       threadId: aliceCredentialExchangeRecord.threadId,
@@ -352,13 +319,8 @@
     })
 
     // second proposal
-<<<<<<< HEAD
     aliceCredentialExchangeRecord = await aliceAgent.didcomm.credentials.negotiateOffer({
-      credentialRecordId: aliceCredentialRecord.id,
-=======
-    aliceCredentialExchangeRecord = await aliceAgent.modules.credentials.negotiateOffer({
       credentialExchangeRecordId: aliceCredentialRecord.id,
->>>>>>> 494c4997
       credentialFormats: {
         anoncreds: {
           ...anonCredsCredentialProposal,
@@ -377,13 +339,8 @@
       state: DidCommCredentialState.OfferReceived,
     })
 
-<<<<<<< HEAD
     faberCredentialRecord = await faberAgent.didcomm.credentials.negotiateProposal({
-      credentialRecordId: faberCredentialRecord.id,
-=======
-    faberCredentialRecord = await faberAgent.modules.credentials.negotiateProposal({
-      credentialExchangeRecordId: faberCredentialRecord.id,
->>>>>>> 494c4997
+      credentialExchangeRecordId: faberCredentialRecord.id,
       credentialFormats: {
         anoncreds: {
           credentialDefinitionId: credentialDefinitionId,
@@ -396,13 +353,8 @@
 
     aliceCredentialRecord = await aliceCredentialRecordPromise
 
-<<<<<<< HEAD
     const offerCredentialExchangeRecord = await aliceAgent.didcomm.credentials.acceptOffer({
-      credentialRecordId: aliceCredentialExchangeRecord.id,
-=======
-    const offerCredentialExchangeRecord = await aliceAgent.modules.credentials.acceptOffer({
       credentialExchangeRecordId: aliceCredentialExchangeRecord.id,
->>>>>>> 494c4997
     })
 
     expect(offerCredentialExchangeRecord).toMatchObject({
@@ -419,13 +371,8 @@
     })
     testLogger.test('Faber sends credential to Alice')
 
-<<<<<<< HEAD
     await faberAgent.didcomm.credentials.acceptRequest({
-      credentialRecordId: faberCredentialRecord.id,
-=======
-    await faberAgent.modules.credentials.acceptRequest({
-      credentialExchangeRecordId: faberCredentialRecord.id,
->>>>>>> 494c4997
+      credentialExchangeRecordId: faberCredentialRecord.id,
       comment: 'V2 AnonCreds Credential',
     })
 
@@ -436,11 +383,7 @@
     })
 
     // testLogger.test('Alice sends credential ack to Faber')
-<<<<<<< HEAD
-    await aliceAgent.didcomm.credentials.acceptCredential({ credentialRecordId: aliceCredentialRecord.id })
-=======
-    await aliceAgent.modules.credentials.acceptCredential({ credentialExchangeRecordId: aliceCredentialRecord.id })
->>>>>>> 494c4997
+    await aliceAgent.didcomm.credentials.acceptCredential({ credentialExchangeRecordId: aliceCredentialRecord.id })
 
     testLogger.test('Faber waits for credential ack from Alice')
     faberCredentialRecord = await waitForCredentialRecordSubject(faberReplay, {
@@ -483,13 +426,8 @@
       state: DidCommCredentialState.ProposalReceived,
     })
 
-<<<<<<< HEAD
     aliceCredentialRecord = await aliceAgent.didcomm.credentials.negotiateOffer({
-      credentialRecordId: aliceCredentialRecord.id,
-=======
-    aliceCredentialRecord = await aliceAgent.modules.credentials.negotiateOffer({
       credentialExchangeRecordId: aliceCredentialRecord.id,
->>>>>>> 494c4997
       credentialFormats: {
         anoncreds: {
           ...anonCredsCredentialProposal,
@@ -507,13 +445,8 @@
       threadId: faberCredentialRecord.threadId,
       state: DidCommCredentialState.OfferReceived,
     })
-<<<<<<< HEAD
     faberCredentialRecord = await faberAgent.didcomm.credentials.negotiateProposal({
-      credentialRecordId: faberCredentialRecord.id,
-=======
-    faberCredentialRecord = await faberAgent.modules.credentials.negotiateProposal({
-      credentialExchangeRecordId: faberCredentialRecord.id,
->>>>>>> 494c4997
+      credentialExchangeRecordId: faberCredentialRecord.id,
       credentialFormats: {
         anoncreds: {
           credentialDefinitionId: credentialDefinitionId,
@@ -531,13 +464,8 @@
       state: DidCommCredentialState.ProposalReceived,
     })
 
-<<<<<<< HEAD
     aliceCredentialRecord = await aliceAgent.didcomm.credentials.negotiateOffer({
-      credentialRecordId: aliceCredentialRecord.id,
-=======
-    aliceCredentialRecord = await aliceAgent.modules.credentials.negotiateOffer({
       credentialExchangeRecordId: aliceCredentialRecord.id,
->>>>>>> 494c4997
       credentialFormats: {
         anoncreds: {
           ...anonCredsCredentialProposal,
@@ -557,13 +485,8 @@
     })
 
     testLogger.test('Faber sends credential offer to Alice')
-<<<<<<< HEAD
     await faberAgent.didcomm.credentials.acceptProposal({
-      credentialRecordId: faberCredentialRecord.id,
-=======
-    await faberAgent.modules.credentials.acceptProposal({
-      credentialExchangeRecordId: faberCredentialRecord.id,
->>>>>>> 494c4997
+      credentialExchangeRecordId: faberCredentialRecord.id,
       comment: 'V2 AnonCreds Proposal',
       credentialFormats: {
         anoncreds: {
@@ -581,13 +504,8 @@
       state: DidCommCredentialState.RequestReceived,
     })
 
-<<<<<<< HEAD
     const offerCredentialExchangeRecord = await aliceAgent.didcomm.credentials.acceptOffer({
-      credentialRecordId: aliceCredentialRecord.id,
-=======
-    const offerCredentialExchangeRecord = await aliceAgent.modules.credentials.acceptOffer({
       credentialExchangeRecordId: aliceCredentialRecord.id,
->>>>>>> 494c4997
     })
 
     expect(offerCredentialExchangeRecord).toMatchObject({
@@ -605,13 +523,8 @@
     })
 
     testLogger.test('Faber sends credential to Alice')
-<<<<<<< HEAD
     await faberAgent.didcomm.credentials.acceptRequest({
-      credentialRecordId: faberCredentialRecord.id,
-=======
-    await faberAgent.modules.credentials.acceptRequest({
-      credentialExchangeRecordId: faberCredentialRecord.id,
->>>>>>> 494c4997
+      credentialExchangeRecordId: faberCredentialRecord.id,
       comment: 'V2 AnonCreds Credential',
     })
 
@@ -756,13 +669,9 @@
     })
 
     testLogger.test('Alice declines offer')
-<<<<<<< HEAD
-    aliceCredentialRecord = await aliceAgent.didcomm.credentials.declineOffer(aliceCredentialRecord.id)
-=======
-    aliceCredentialRecord = await aliceAgent.modules.credentials.declineOffer({
+    aliceCredentialRecord = await aliceAgent.didcomm.credentials.declineOffer({
       credentialExchangeRecordId: aliceCredentialRecord.id,
     })
->>>>>>> 494c4997
 
     expect(aliceCredentialRecord.state).toBe(DidCommCredentialState.Declined)
   })
