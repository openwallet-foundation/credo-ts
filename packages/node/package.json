{
  "name": "@sicpa-dlab/aries-framework-node",
  "main": "build/index",
  "types": "build/index",
<<<<<<< HEAD
  "version": "0.1.5",
=======
  "version": "0.2.4",
>>>>>>> 0d14a715
  "files": [
    "build",
    "bin"
  ],
  "license": "Apache-2.0",
  "publishConfig": {
    "registry": "https://npm.pkg.github.com"
  },
  "homepage": "https://github.com/hyperledger/aries-framework-javascript/tree/main/packages/node",
  "repository": {
    "type": "git",
    "url": "https://github.com/sicpa-dlab/aries-framework-javascript/",
    "directory": "packages/node"
  },
  "bin": {
    "is-indy-installed": "bin/is-indy-installed.js"
  },
  "scripts": {
    "build": "yarn run clean && yarn run compile",
    "clean": "rimraf -rf ./build",
    "compile": "tsc -p tsconfig.build.json",
    "prepublishOnly": "yarn run build",
    "test": "jest"
  },
  "dependencies": {
<<<<<<< HEAD
    "@aries-framework/core": "npm:@sicpa-dlab/aries-framework-core",
    "didcomm-node": "0.3.4",
=======
    "@aries-framework/core": "0.2.4",
>>>>>>> 0d14a715
    "express": "^4.17.1",
    "ffi-napi": "^4.0.3",
    "indy-sdk": "^1.16.0-dev-1636",
    "node-fetch": "^2.6.1",
    "ref-napi": "^3.0.3",
    "ws": "^7.5.3"
  },
  "devDependencies": {
    "@types/express": "^4.17.13",
    "@types/ffi-napi": "^4.0.5",
    "@types/node": "^15.14.4",
    "@types/node-fetch": "^2.5.10",
    "@types/ref-napi": "^3.0.4",
    "@types/ws": "^7.4.6",
    "rimraf": "~3.0.2",
    "typescript": "~4.3.0"
  }
}<|MERGE_RESOLUTION|>--- conflicted
+++ resolved
@@ -2,11 +2,7 @@
   "name": "@sicpa-dlab/aries-framework-node",
   "main": "build/index",
   "types": "build/index",
-<<<<<<< HEAD
   "version": "0.1.5",
-=======
-  "version": "0.2.4",
->>>>>>> 0d14a715
   "files": [
     "build",
     "bin"
@@ -32,12 +28,8 @@
     "test": "jest"
   },
   "dependencies": {
-<<<<<<< HEAD
     "@aries-framework/core": "npm:@sicpa-dlab/aries-framework-core",
     "didcomm-node": "0.3.4",
-=======
-    "@aries-framework/core": "0.2.4",
->>>>>>> 0d14a715
     "express": "^4.17.1",
     "ffi-napi": "^4.0.3",
     "indy-sdk": "^1.16.0-dev-1636",
