<<<<<<< HEAD
import type { Agent, FileSystem, WalletConfig, AnonCredsCredentialValue } from '@aries-framework/core'
=======
import type { AnonCredsCredentialValue } from '@credo-ts/anoncreds'
import type { Agent, FileSystem, WalletConfig } from '@credo-ts/core'
>>>>>>> 22d5bffc
import type { EntryObject } from '@hyperledger/aries-askar-shared'

import { AnonCredsCredentialRecord, AnonCredsLinkSecretRecord } from '@credo-ts/anoncreds'
import { AskarWallet } from '@credo-ts/askar'
import { InjectionSymbols, KeyDerivationMethod, JsonTransformer, TypedArrayEncoder } from '@credo-ts/core'
import { Migration, Key, KeyAlgs, Store } from '@hyperledger/aries-askar-shared'

import { IndySdkToAskarMigrationError } from './errors/IndySdkToAskarMigrationError'
import { keyDerivationMethodToStoreKeyMethod, transformFromRecordTagValues } from './utils'

/**
 *
 * Migration class to move a wallet form the indy-sdk structure to the new
 * askar wallet structure.
 *
 * Right now, this is ONLY supported within React Native environments AND only sqlite.
 *
 * The reason it only works within React Native is that we ONLY update the
 * keys, masterSecret and credentials for now. If you have an agent in Node.JS
 * where it only contains these records, it may be used but we cannot
 * guarantee a successful migration.
 *
 */
export class IndySdkToAskarMigrationUpdater {
  private store?: Store
  private walletConfig: WalletConfig
  private defaultLinkSecretId: string
  private agent: Agent
  private dbPath: string
  private fs: FileSystem

  private constructor(walletConfig: WalletConfig, agent: Agent, dbPath: string, defaultLinkSecretId?: string) {
    this.walletConfig = walletConfig
    this.dbPath = dbPath
    this.agent = agent
    this.fs = this.agent.dependencyManager.resolve<FileSystem>(InjectionSymbols.FileSystem)
    this.defaultLinkSecretId = defaultLinkSecretId ?? walletConfig.id
  }

  public static async initialize({
    dbPath,
    agent,
    defaultLinkSecretId,
  }: {
    dbPath: string
    agent: Agent
    defaultLinkSecretId?: string
  }) {
    const {
      config: { walletConfig },
    } = agent
    if (typeof process?.versions?.node !== 'undefined') {
      agent.config.logger.warn(
        'Node.JS is not fully supported. Using this will likely leave the wallet in a half-migrated state'
      )
    }

    if (!walletConfig) {
      throw new IndySdkToAskarMigrationError('Wallet config is required for updating the wallet')
    }

    if (walletConfig.storage && walletConfig.storage.type !== 'sqlite') {
      throw new IndySdkToAskarMigrationError('Only sqlite wallets are supported, right now')
    }

    if (agent.isInitialized) {
      throw new IndySdkToAskarMigrationError('Wallet migration can not be done on an initialized agent')
    }

    if (!(agent.dependencyManager.resolve(InjectionSymbols.Wallet) instanceof AskarWallet)) {
      throw new IndySdkToAskarMigrationError("Wallet on the agent must be of instance 'AskarWallet'")
    }

    return new IndySdkToAskarMigrationUpdater(walletConfig, agent, dbPath, defaultLinkSecretId)
  }

  /**
   * This function migrates the old database to the new structure.
   *
   * This doubles checks some fields as later it might be possible to run this function
   */
  private async migrate() {
    const specUri = this.backupFile
    const kdfLevel = this.walletConfig.keyDerivationMethod ?? KeyDerivationMethod.Argon2IMod
    const walletName = this.walletConfig.id
    const walletKey = this.walletConfig.key
    const storageType = this.walletConfig.storage?.type ?? 'sqlite'

    if (storageType !== 'sqlite') {
      throw new IndySdkToAskarMigrationError("Storage type defined and not of type 'sqlite'")
    }

    if (!walletKey) {
      throw new IndySdkToAskarMigrationError('Wallet key is not defined in the wallet configuration')
    }

    this.agent.config.logger.info('Migration indy-sdk database structure to askar')
    await Migration.migrate({ specUri, walletKey, kdfLevel, walletName })
  }

  /*
   * Checks whether the destination locations are already used. This might
   * happen if you want to migrate a wallet when you already have a new wallet
   * with the same id.
   */
  private async assertDestinationsAreFree() {
    const areAllDestinationsTaken =
      (await this.fs.exists(this.backupFile)) || (await this.fs.exists(this.newWalletPath))

    if (areAllDestinationsTaken) {
      throw new IndySdkToAskarMigrationError(
        `Files already exist at paths that will be used for backing up. Please remove them manually. Backup path: '${this.backupFile}' and new wallet path: ${this.newWalletPath} `
      )
    }
  }

  /**
   * Location of the new wallet
   */
  public get newWalletPath() {
    return `${this.fs.dataPath}/wallet/${this.walletConfig.id}/sqlite.db`
  }

  /**
   * Temporary backup location of the pre-migrated script
   */
  private get backupFile() {
    return `${this.fs.tempPath}/${this.walletConfig.id}.db`
  }

  private async copyDatabaseWithOptionalWal(src: string, dest: string) {
    // Copy the supplied database to the backup destination
    await this.fs.copyFile(src, dest)

    // If a wal-file is included, also copy it (https://www.sqlite.org/wal.html)
    if (await this.fs.exists(`${src}-wal`)) {
      await this.fs.copyFile(`${src}-wal`, `${dest}-wal`)
    }
  }

  /**
   * Backup the database file. This function makes sure that the the indy-sdk
   * database file is backed up within our temporary directory path. If some
   * error occurs, `this.revertDatabase()` will be called to revert the backup.
   */
  private async backupDatabase() {
    const src = this.dbPath
    const dest = this.backupFile
    this.agent.config.logger.trace(`Creating backup from '${src}' to '${dest}'`)

    // Create the directories for the backup
    await this.fs.createDirectory(dest)

    // Copy the supplied database to the backup destination, with optional wal-file
    await this.copyDatabaseWithOptionalWal(src, dest)

    if (!(await this.fs.exists(dest))) {
      throw new IndySdkToAskarMigrationError('Could not locate the new backup file')
    }
  }

  // Delete the backup as `this.fs.copyFile` only copies and no deletion
  // Since we use `tempPath` which is cleared when certain events happen,
  // e.g. cron-job and system restart (depending on the os) we could omit
  // this call `await this.fs.delete(this.backupFile)`.
  private async cleanBackup() {
    this.agent.config.logger.trace(`Deleting the backup file at '${this.backupFile}'`)
    await this.fs.delete(this.backupFile)

    // Also delete wal-file if it exists
    if (await this.fs.exists(`${this.backupFile}-wal`)) {
      await this.fs.delete(`${this.backupFile}-wal`)
    }
  }

  /**
   * Move the migrated and updated database file to the new location according
   * to the `FileSystem.dataPath`.
   */
  private async moveToNewLocation() {
    const src = this.backupFile
    // New path for the database
    const dest = this.newWalletPath

    // create the wallet directory
    await this.fs.createDirectory(dest)

    this.agent.config.logger.trace(`Moving upgraded database from ${src} to ${dest}`)

    // Copy the file from the database path to the new location, with optional wal-file
    await this.copyDatabaseWithOptionalWal(src, dest)
  }

  /**
   * Function that updates the values from an indy-sdk structure to the new askar structure.
   *
   * > NOTE: It is very important that this script is ran before the 0.3.x to
   *         0.4.x migration script. This can easily be done by calling this when you
   *         upgrade, before you initialize the agent with `autoUpdateStorageOnStartup:
   *         true`.
   *
   * - Assert that the paths that will be used are free
   * - Create a backup of the database
   * - Migrate the database to askar structure
   * - Update the Keys
   * - Update the Master Secret (Link Secret)
   * - Update the credentials
   * If any of those failed:
   *   - Revert the database
   * - Clear the backup from the temporary directory
   */
  public async update() {
    await this.assertDestinationsAreFree()

    await this.backupDatabase()
    try {
      // Migrate the database
      await this.migrate()

      const keyMethod = keyDerivationMethodToStoreKeyMethod(
        this.walletConfig.keyDerivationMethod ?? KeyDerivationMethod.Argon2IMod
      )
      this.store = await Store.open({ uri: `sqlite://${this.backupFile}`, passKey: this.walletConfig.key, keyMethod })

      // Update the values to reflect the new structure
      await this.updateKeys()
      await this.updateCredentialDefinitions()
      await this.updateMasterSecret()
      await this.updateCredentials()

      // Move the migrated and updated file to the expected location for credo
      await this.moveToNewLocation()
    } catch (err) {
      this.agent.config.logger.error(`Migration failed. Restoring state. ${err.message}`)

      throw new IndySdkToAskarMigrationError(`Migration failed. State has been restored. ${err.message}`, {
        cause: err.cause,
      })
    } finally {
      await this.cleanBackup()
    }
  }

  private async updateKeys() {
    if (!this.store) {
      throw new IndySdkToAskarMigrationError('Update keys can not be called outside of the `update()` function')
    }

    const category = 'Indy::Key'

    this.agent.config.logger.info(`Migrating category: ${category}`)

    let updateCount = 0
    const session = this.store.transaction()
    for (;;) {
      const txn = await session.open()
      const keys = await txn.fetchAll({ category, limit: 50 })
      if (!keys || keys.length === 0) {
        await txn.close()
        break
      }

      for (const row of keys) {
        this.agent.config.logger.debug(`Migrating ${row.name} to the new askar format`)
        const signKey: string = JSON.parse(row.value as string).signkey
        const keySk = TypedArrayEncoder.fromBase58(signKey)
        const key = Key.fromSecretBytes({
          algorithm: KeyAlgs.Ed25519,
          secretKey: new Uint8Array(keySk.slice(0, 32)),
        })
        await txn.insertKey({ name: row.name, key })

        await txn.remove({ category, name: row.name })
        key.handle.free()
        updateCount++
      }
      await txn.commit()
    }

    this.agent.config.logger.info(`Migrated ${updateCount} records of type ${category}`)
  }

  private async updateCredentialDefinitions() {
    if (!this.store) {
      throw new IndySdkToAskarMigrationError('Update keys can not be called outside of the `update()` function')
    }

    const category = 'Indy::CredentialDefinition'

    this.agent.config.logger.info(`Migrating category: ${category}`)

    const session = this.store.transaction()
    for (;;) {
      const txn = await session.open()
      const keys = await txn.fetchAll({ category, limit: 50 })
      if (!keys || keys.length === 0) {
        await txn.close()
        break
      } else {
        // This will be entered if there are credential definitions in the wallet
        await txn.close()
        throw new IndySdkToAskarMigrationError('Migration of Credential Definitions is not yet supported')
      }
    }
  }

  private async updateMasterSecret() {
    if (!this.store) {
      throw new IndySdkToAskarMigrationError(
        'Update master secret can not be called outside of the `update()` function'
      )
    }

    const category = 'Indy::MasterSecret'

    this.agent.config.logger.info(`Migrating category: ${category}`)

    let updateCount = 0
    const session = this.store.transaction()

    for (;;) {
      const txn = await session.open()
      const masterSecrets = await txn.fetchAll({ category, limit: 50 })
      if (!masterSecrets || masterSecrets.length === 0) {
        await txn.close()
        break
      }

      if (!masterSecrets.some((ms: EntryObject) => ms.name === this.defaultLinkSecretId)) {
        throw new IndySdkToAskarMigrationError('defaultLinkSecretId can not be established.')
      }

      this.agent.config.logger.info(`Default link secret id for migration is ${this.defaultLinkSecretId}`)

      for (const row of masterSecrets) {
        this.agent.config.logger.debug(`Migrating ${row.name} to the new askar format`)

        const isDefault = masterSecrets.length === 0 || row.name === this.walletConfig.id

        const {
          value: { ms },
        } = JSON.parse(row.value as string) as { value: { ms: string } }

        const record = new AnonCredsLinkSecretRecord({ linkSecretId: row.name, value: ms })
        record.setTag('isDefault', isDefault)
        const value = JsonTransformer.serialize(record)

        const tags = transformFromRecordTagValues(record.getTags())

        await txn.insert({ category: record.type, name: record.id, value, tags })

        await txn.remove({ category, name: row.name })
        updateCount++
      }
      await txn.commit()
    }

    this.agent.config.logger.info(`Migrated ${updateCount} records of type ${category}`)
  }

  private async updateCredentials() {
    if (!this.store) {
      throw new IndySdkToAskarMigrationError('Update credentials can not be called outside of the `update()` function')
    }

    const category = 'Indy::Credential'

    this.agent.config.logger.info(`Migrating category: ${category}`)

    let updateCount = 0
    const session = this.store.transaction()
    for (;;) {
      const txn = await session.open()
      const credentials = await txn.fetchAll({ category, limit: 50 })
      if (!credentials || credentials.length === 0) {
        await txn.close()
        break
      }

      for (const row of credentials) {
        this.agent.config.logger.debug(`Migrating ${row.name} to the new askar format`)
        const data = JSON.parse(row.value as string) as {
          schema_id: string
          cred_def_id: string
          rev_reg_id?: string
          values: Record<string, AnonCredsCredentialValue>
          signature: Record<string, unknown>
          signature_correctness_proof: Record<string, unknown>
          rev_reg?: Record<string, unknown>
          witness?: Record<string, unknown>
        }
        const [issuerId] = data.cred_def_id.split(':')
        const [schemaIssuerId, , schemaName, schemaVersion] = data.schema_id.split(':')

        const record = new AnonCredsCredentialRecord({
          credential: data,
          issuerId,
          schemaName,
          schemaIssuerId,
          schemaVersion,
          credentialId: row.name,
          linkSecretId: this.defaultLinkSecretId,
          // Hardcode methodName to indy as all IndySDK credentials are indy credentials
          methodName: 'indy',
        })

        const tags = transformFromRecordTagValues(record.getTags())
        const value = JsonTransformer.serialize(record)

        await txn.insert({ category: record.type, name: record.id, value, tags })

        await txn.remove({ category, name: row.name })
        updateCount++
      }
      await txn.commit()
    }

    this.agent.config.logger.info(`Migrated ${updateCount} records of type ${category}`)
  }
}<|MERGE_RESOLUTION|>--- conflicted
+++ resolved
@@ -1,9 +1,4 @@
-<<<<<<< HEAD
-import type { Agent, FileSystem, WalletConfig, AnonCredsCredentialValue } from '@aries-framework/core'
-=======
-import type { AnonCredsCredentialValue } from '@credo-ts/anoncreds'
-import type { Agent, FileSystem, WalletConfig } from '@credo-ts/core'
->>>>>>> 22d5bffc
+import type { Agent, FileSystem, WalletConfig, AnonCredsCredentialValue } from '@credo-ts/core'
 import type { EntryObject } from '@hyperledger/aries-askar-shared'
 
 import { AnonCredsCredentialRecord, AnonCredsLinkSecretRecord } from '@credo-ts/anoncreds'
