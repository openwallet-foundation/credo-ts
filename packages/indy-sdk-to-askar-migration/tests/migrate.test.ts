--- conflicted
+++ resolved
@@ -1,18 +1,8 @@
 import type { InitConfig } from '@credo-ts/core'
 
-<<<<<<< HEAD
-import { KeyDerivationMethod, Agent } from '@aries-framework/core'
-import { agentDependencies } from '@aries-framework/node'
+import { KeyDerivationMethod, Agent } from '@credo-ts/core'
+import { agentDependencies } from '@credo-ts/node'
 import { copyFileSync, existsSync, mkdirSync, unlinkSync } from 'fs'
-=======
-import { AskarModule } from '@credo-ts/askar'
-import { utils, KeyDerivationMethod, Agent } from '@credo-ts/core'
-import { IndySdkModule } from '@credo-ts/indy-sdk'
-import { agentDependencies } from '@credo-ts/node'
-import { ariesAskar } from '@hyperledger/aries-askar-nodejs'
-import { registerAriesAskar } from '@hyperledger/aries-askar-shared'
-import indy from 'indy-sdk'
->>>>>>> 6f088673
 import { homedir } from 'os'
 import path from 'path'
 
