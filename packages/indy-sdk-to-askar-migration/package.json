{
  "name": "@credo-ts/indy-sdk-to-askar-migration",
  "main": "build/index",
  "types": "build/index",
<<<<<<< HEAD
  "version": "0.5.1",
=======
  "version": "0.5.2",
>>>>>>> 7ea616be
  "files": [
    "build"
  ],
  "license": "Apache-2.0",
  "publishConfig": {
    "access": "public"
  },
  "homepage": "https://github.com/openwallet-foundation/credo-ts/tree/main/packages/indy-sdk-to-askar-migration",
  "repository": {
    "type": "git",
    "url": "https://github.com/openwallet-foundation/credo-ts",
    "directory": "packages/indy-sdk-to-askar-migration"
  },
  "scripts": {
    "build": "yarn run clean && yarn run compile",
    "clean": "rimraf ./build",
    "compile": "tsc -p tsconfig.build.json",
    "prepublishOnly": "yarn run build",
    "test": "jest"
  },
  "dependencies": {
<<<<<<< HEAD
    "@credo-ts/anoncreds": "0.5.1",
    "@credo-ts/askar": "0.5.1",
    "@credo-ts/core": "0.5.1",
    "@credo-ts/node": "0.5.1"
=======
    "@credo-ts/anoncreds": "0.5.2",
    "@credo-ts/askar": "0.5.2",
    "@credo-ts/core": "0.5.2",
    "@credo-ts/node": "0.5.2"
>>>>>>> 7ea616be
  },
  "devDependencies": {
    "@hyperledger/aries-askar-nodejs": "^0.2.1",
    "@hyperledger/aries-askar-shared": "^0.2.1",
    "rimraf": "^4.4.0",
    "typescript": "~4.9.5"
  },
  "peerDependencies": {
    "@hyperledger/aries-askar-shared": "^0.2.1"
  }
}<|MERGE_RESOLUTION|>--- conflicted
+++ resolved
@@ -2,11 +2,7 @@
   "name": "@credo-ts/indy-sdk-to-askar-migration",
   "main": "build/index",
   "types": "build/index",
-<<<<<<< HEAD
-  "version": "0.5.1",
-=======
   "version": "0.5.2",
->>>>>>> 7ea616be
   "files": [
     "build"
   ],
@@ -28,17 +24,10 @@
     "test": "jest"
   },
   "dependencies": {
-<<<<<<< HEAD
-    "@credo-ts/anoncreds": "0.5.1",
-    "@credo-ts/askar": "0.5.1",
-    "@credo-ts/core": "0.5.1",
-    "@credo-ts/node": "0.5.1"
-=======
     "@credo-ts/anoncreds": "0.5.2",
     "@credo-ts/askar": "0.5.2",
     "@credo-ts/core": "0.5.2",
     "@credo-ts/node": "0.5.2"
->>>>>>> 7ea616be
   },
   "devDependencies": {
     "@hyperledger/aries-askar-nodejs": "^0.2.1",
