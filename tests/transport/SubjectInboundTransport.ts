<<<<<<< HEAD
import type { InboundTransport, Agent, EncryptedMessage } from '../../packages/core/src'
=======
import type { InboundTransport, Agent, AgentContext } from '../../packages/core/src'
>>>>>>> aaa13dc7
import type { TransportSession } from '../../packages/core/src/agent/TransportService'
import type { OutboundPackagePayload } from '@aries-framework/core/src/didcomm'
import type { Subscription } from 'rxjs'

import { Subject } from 'rxjs'

import { MessageReceiver } from '../../packages/core/src'
import { TransportService } from '../../packages/core/src/agent/TransportService'
import { uuid } from '../../packages/core/src/utils/uuid'

export type SubjectMessage = { message: OutboundPackagePayload; replySubject?: Subject<SubjectMessage> }

export class SubjectInboundTransport implements InboundTransport {
  public readonly ourSubject: Subject<SubjectMessage>
  private subscription?: Subscription

  public constructor(ourSubject = new Subject<SubjectMessage>()) {
    this.ourSubject = ourSubject
  }

  public async start(agent: Agent) {
    this.subscribe(agent)
  }

  public async stop() {
    this.subscription?.unsubscribe()
  }

  private subscribe(agent: Agent) {
    const logger = agent.config.logger
    const transportService = agent.dependencyManager.resolve(TransportService)
    const messageReceiver = agent.dependencyManager.resolve(MessageReceiver)

    this.subscription = this.ourSubject.subscribe({
      next: async ({ message, replySubject }: SubjectMessage) => {
        logger.test('Received message')

        let session: SubjectTransportSession | undefined
        if (replySubject) {
          session = new SubjectTransportSession(`subject-session-${uuid()}`, replySubject)

          // When the subject is completed (e.g. when the session is closed), we need to
          // remove the session from the transport service so it won't be used for sending messages
          // in the future.
          replySubject.subscribe({
            complete: () => session && transportService.removeSession(session),
          })
        }

        await messageReceiver.receiveMessage(message, { session })
      },
    })
  }
}

export class SubjectTransportSession implements TransportSession {
  public id: string
  public readonly type = 'subject'
  private replySubject: Subject<SubjectMessage>

  public constructor(id: string, replySubject: Subject<SubjectMessage>) {
    this.id = id
    this.replySubject = replySubject
  }

  public async send(agentContext: AgentContext, encryptedMessage: EncryptedMessage): Promise<void> {
    this.replySubject.next({ message: encryptedMessage })
  }

  public async close(): Promise<void> {
    this.replySubject.complete()
  }
}<|MERGE_RESOLUTION|>--- conflicted
+++ resolved
@@ -1,8 +1,4 @@
-<<<<<<< HEAD
-import type { InboundTransport, Agent, EncryptedMessage } from '../../packages/core/src'
-=======
 import type { InboundTransport, Agent, AgentContext } from '../../packages/core/src'
->>>>>>> aaa13dc7
 import type { TransportSession } from '../../packages/core/src/agent/TransportService'
 import type { OutboundPackagePayload } from '@aries-framework/core/src/didcomm'
 import type { Subscription } from 'rxjs'
