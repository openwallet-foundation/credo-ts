--- conflicted
+++ resolved
@@ -6,10 +6,6 @@
 import { e2eTest } from './e2e-test'
 
 import { Agent } from '@credo-ts/core'
-<<<<<<< HEAD
-import { AutoAcceptCredential, HttpOutboundTransport, MediatorPickupStrategy } from '@credo-ts/didcomm'
-import { HttpInboundTransport } from '@credo-ts/node'
-=======
 import {
   DidCommAutoAcceptCredential,
   DidCommHttpOutboundTransport,
@@ -18,7 +14,6 @@
   DidCommMediatorPickupStrategy,
 } from '@credo-ts/didcomm'
 import { DidCommHttpInboundTransport } from '@credo-ts/node'
->>>>>>> 494c4997
 
 const recipientAgentOptions = getAgentOptions(
   'E2E HTTP Recipient',
@@ -26,21 +21,11 @@
   {},
   {
     ...getAnonCredsModules({
-<<<<<<< HEAD
-      autoAcceptCredentials: AutoAcceptCredential.ContentApproved,
-      extraDidCommConfig: {
-        mediationRecipient: {
-          mediatorPollingInterval: 500,
-          mediatorPickupStrategy: MediatorPickupStrategy.PickUpV1,
-        },
-      },
-=======
       autoAcceptCredentials: DidCommAutoAcceptCredential.ContentApproved,
     }),
     mediationRecipient: new DidCommMediationRecipientModule({
       mediatorPollingInterval: 500,
       mediatorPickupStrategy: DidCommMediatorPickupStrategy.PickUpV1,
->>>>>>> 494c4997
     }),
   },
   { requireDidcomm: true }
@@ -58,12 +43,9 @@
     ...getAnonCredsModules({
       autoAcceptCredentials: DidCommAutoAcceptCredential.ContentApproved,
     }),
-<<<<<<< HEAD
-=======
     mediator: new DidCommMediatorModule({
       autoAcceptMediationRequests: true,
     }),
->>>>>>> 494c4997
   },
   { requireDidcomm: true }
 )
@@ -100,17 +82,17 @@
 
   test('Full HTTP flow (connect, request mediation, issue, verify)', async () => {
     // Recipient Setup
-    recipientAgent.modules.didcomm.registerOutboundTransport(new DidCommHttpOutboundTransport())
+    recipientAgent.didcomm.registerOutboundTransport(new DidCommHttpOutboundTransport())
     await recipientAgent.initialize()
 
     // Mediator Setup
-    mediatorAgent.modules.didcomm.registerInboundTransport(new DidCommHttpInboundTransport({ port: mediatorPort }))
-    mediatorAgent.modules.didcomm.registerOutboundTransport(new DidCommHttpOutboundTransport())
+    mediatorAgent.didcomm.registerInboundTransport(new DidCommHttpInboundTransport({ port: mediatorPort }))
+    mediatorAgent.didcomm.registerOutboundTransport(new DidCommHttpOutboundTransport())
     await mediatorAgent.initialize()
 
     // Sender Setup
-    senderAgent.modules.didcomm.registerInboundTransport(new DidCommHttpInboundTransport({ port: senderPort }))
-    senderAgent.modules.didcomm.registerOutboundTransport(new DidCommHttpOutboundTransport())
+    senderAgent.didcomm.registerInboundTransport(new DidCommHttpInboundTransport({ port: senderPort }))
+    senderAgent.didcomm.registerOutboundTransport(new DidCommHttpOutboundTransport())
     await senderAgent.initialize()
 
     await e2eTest({
