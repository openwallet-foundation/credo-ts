--- conflicted
+++ resolved
@@ -3,19 +3,12 @@
 import { getAnonCredsModules } from '../packages/anoncreds/tests/anoncredsSetup'
 import { getAgentOptions } from '../packages/core/tests/helpers'
 import {
-<<<<<<< HEAD
-  AutoAcceptCredential,
-  MediatorPickupStrategy,
-  MessageForwardingStrategy,
-  WsOutboundTransport,
-=======
   DidCommAutoAcceptCredential,
   DidCommMediationRecipientModule,
   DidCommMediatorModule,
   DidCommMediatorPickupStrategy,
   DidCommMessageForwardingStrategy,
   DidCommWsOutboundTransport,
->>>>>>> 494c4997
 } from '../packages/didcomm/src'
 
 import { e2eTest } from './e2e-test'
@@ -42,13 +35,10 @@
     ...getAnonCredsModules({
       autoAcceptCredentials: DidCommAutoAcceptCredential.ContentApproved,
     }),
-<<<<<<< HEAD
-=======
     mediator: new DidCommMediatorModule({
       autoAcceptMediationRequests: true,
       messageForwardingStrategy: DidCommMessageForwardingStrategy.QueueAndLiveModeDelivery,
     }),
->>>>>>> 494c4997
   },
   { requireDidcomm: true }
 )
@@ -93,21 +83,11 @@
       {},
       {
         ...getAnonCredsModules({
-<<<<<<< HEAD
-          autoAcceptCredentials: AutoAcceptCredential.ContentApproved,
-          extraDidCommConfig: {
-            mediationRecipient: {
-              mediatorPickupStrategy: MediatorPickupStrategy.PickUpV2,
-              mediatorPollingInterval: 500,
-            },
-          },
-=======
           autoAcceptCredentials: DidCommAutoAcceptCredential.ContentApproved,
         }),
         mediationRecipient: new DidCommMediationRecipientModule({
           mediatorPickupStrategy: DidCommMediatorPickupStrategy.PickUpV2,
           mediatorPollingInterval: 500,
->>>>>>> 494c4997
         }),
       },
       { requireDidcomm: true }
@@ -116,17 +96,17 @@
     recipientAgent = new Agent(recipientOptions) as unknown as AnonCredsTestsAgent
 
     // Recipient Setup
-    recipientAgent.modules.didcomm.registerOutboundTransport(new DidCommWsOutboundTransport())
+    recipientAgent.didcomm.registerOutboundTransport(new DidCommWsOutboundTransport())
     await recipientAgent.initialize()
 
     // Mediator Setup
-    mediatorAgent.modules.didcomm.registerInboundTransport(new DidCommWsInboundTransport({ port: mediatorPort }))
-    mediatorAgent.modules.didcomm.registerOutboundTransport(new DidCommWsOutboundTransport())
+    mediatorAgent.didcomm.registerInboundTransport(new DidCommWsInboundTransport({ port: mediatorPort }))
+    mediatorAgent.didcomm.registerOutboundTransport(new DidCommWsOutboundTransport())
     await mediatorAgent.initialize()
 
     // Sender Setup
-    senderAgent.modules.didcomm.registerInboundTransport(new DidCommWsInboundTransport({ port: senderPort }))
-    senderAgent.modules.didcomm.registerOutboundTransport(new DidCommWsOutboundTransport())
+    senderAgent.didcomm.registerInboundTransport(new DidCommWsInboundTransport({ port: senderPort }))
+    senderAgent.didcomm.registerOutboundTransport(new DidCommWsOutboundTransport())
     await senderAgent.initialize()
 
     await e2eTest({
@@ -143,19 +123,10 @@
       {},
       {
         ...getAnonCredsModules({
-<<<<<<< HEAD
-          autoAcceptCredentials: AutoAcceptCredential.ContentApproved,
-          extraDidCommConfig: {
-            mediationRecipient: {
-              mediatorPickupStrategy: MediatorPickupStrategy.PickUpV2LiveMode,
-            },
-          },
-=======
           autoAcceptCredentials: DidCommAutoAcceptCredential.ContentApproved,
         }),
         mediationRecipient: new DidCommMediationRecipientModule({
           mediatorPickupStrategy: DidCommMediatorPickupStrategy.PickUpV2LiveMode,
->>>>>>> 494c4997
         }),
       },
       { requireDidcomm: true }
@@ -164,17 +135,17 @@
     recipientAgent = new Agent(recipientOptions) as unknown as AnonCredsTestsAgent
 
     // Recipient Setup
-    recipientAgent.modules.didcomm.registerOutboundTransport(new DidCommWsOutboundTransport())
+    recipientAgent.didcomm.registerOutboundTransport(new DidCommWsOutboundTransport())
     await recipientAgent.initialize()
 
     // Mediator Setup
-    mediatorAgent.modules.didcomm.registerInboundTransport(new DidCommWsInboundTransport({ port: mediatorPort }))
-    mediatorAgent.modules.didcomm.registerOutboundTransport(new DidCommWsOutboundTransport())
+    mediatorAgent.didcomm.registerInboundTransport(new DidCommWsInboundTransport({ port: mediatorPort }))
+    mediatorAgent.didcomm.registerOutboundTransport(new DidCommWsOutboundTransport())
     await mediatorAgent.initialize()
 
     // Sender Setup
-    senderAgent.modules.didcomm.registerInboundTransport(new DidCommWsInboundTransport({ port: senderPort }))
-    senderAgent.modules.didcomm.registerOutboundTransport(new DidCommWsOutboundTransport())
+    senderAgent.didcomm.registerInboundTransport(new DidCommWsInboundTransport({ port: senderPort }))
+    senderAgent.didcomm.registerOutboundTransport(new DidCommWsOutboundTransport())
     await senderAgent.initialize()
 
     await e2eTest({
