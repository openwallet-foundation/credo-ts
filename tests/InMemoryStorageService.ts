import type { AgentContext } from '../packages/core/src/agent'
import type { BaseRecord, TagsBase } from '../packages/core/src/storage/BaseRecord'
import type { StorageService, BaseRecordConstructor, Query } from '../packages/core/src/storage/StorageService'

import {
  RecordNotFoundError,
  RecordDuplicateError,
  JsonTransformer,
  AriesFrameworkError,
  injectable,
} from '@aries-framework/core'

interface StorageRecord {
  value: Record<string, unknown>
  tags: Record<string, unknown>
  type: string
  id: string
}

@injectable()
export class InMemoryStorageService<T extends BaseRecord = BaseRecord> implements StorageService<T> {
  public records: { [id: string]: StorageRecord }

  public constructor(records: { [id: string]: StorageRecord } = {}) {
    this.records = records
  }

  private recordToInstance(record: StorageRecord, recordClass: BaseRecordConstructor<T>): T {
    const instance = JsonTransformer.fromJSON<T>(record.value, recordClass)
    instance.id = record.id
    instance.replaceTags(record.tags as TagsBase)

    return instance
  }

  /** @inheritDoc */
  public async save(agentContext: AgentContext, record: T) {
    const value = JsonTransformer.toJSON(record)

    if (this.records[record.id]) {
      throw new RecordDuplicateError(`Record with id ${record.id} already exists`, { recordType: record.type })
    }

    this.records[record.id] = {
      value,
      id: record.id,
      type: record.type,
      tags: record.getTags(),
    }
  }

  /** @inheritDoc */
  public async update(agentContext: AgentContext, record: T): Promise<void> {
    const value = JsonTransformer.toJSON(record)
    delete value._tags

    if (!this.records[record.id]) {
      throw new RecordNotFoundError(`record with id ${record.id} not found.`, {
        recordType: record.type,
      })
    }

    this.records[record.id] = {
      value,
      id: record.id,
      type: record.type,
      tags: record.getTags(),
    }
  }

  /** @inheritDoc */
  public async delete(agentContext: AgentContext, record: T) {
    if (!this.records[record.id]) {
      throw new RecordNotFoundError(`record with id ${record.id} not found.`, {
        recordType: record.type,
      })
    }

    delete this.records[record.id]
  }

  /** @inheritDoc */
<<<<<<< HEAD
=======
  public async deleteById(
    agentContext: AgentContext,
    recordClass: BaseRecordConstructor<T>,
    id: string
  ): Promise<void> {
    if (!this.records[id]) {
      throw new RecordNotFoundError(`record with id ${id} not found.`, {
        recordType: recordClass.type,
      })
    }

    delete this.records[id]
  }

  /** @inheritDoc */
>>>>>>> f38ac058
  public async getById(agentContext: AgentContext, recordClass: BaseRecordConstructor<T>, id: string): Promise<T> {
    const record = this.records[id]

    if (!record) {
      throw new RecordNotFoundError(`record with id ${id} not found.`, {
        recordType: recordClass.type,
      })
    }

    return this.recordToInstance(record, recordClass)
  }

  /** @inheritDoc */
  public async getAll(agentContext: AgentContext, recordClass: BaseRecordConstructor<T>): Promise<T[]> {
    const records = Object.values(this.records)
      .filter((record) => record.type === recordClass.type)
      .map((record) => this.recordToInstance(record, recordClass))

    return records
  }

  /** @inheritDoc */
  public async findByQuery(
    agentContext: AgentContext,
    recordClass: BaseRecordConstructor<T>,
    query: Query<T>
  ): Promise<T[]> {
    if (query.$and || query.$or || query.$not) {
      throw new AriesFrameworkError(
        'Advanced wallet query features $and, $or or $not not supported in in memory storage'
      )
    }

    const records = Object.values(this.records)
      .filter((record) => {
        const tags = record.tags as TagsBase

        for (const [key, value] of Object.entries(query)) {
          if (Array.isArray(value)) {
            const tagValue = tags[key]
            if (!Array.isArray(tagValue) || !value.every((v) => tagValue.includes(v))) {
              return false
            }
          } else if (tags[key] !== value) {
            return false
          }
        }

        return true
      })
      .map((record) => this.recordToInstance(record, recordClass))

    return records
  }
}<|MERGE_RESOLUTION|>--- conflicted
+++ resolved
@@ -80,8 +80,6 @@
   }
 
   /** @inheritDoc */
-<<<<<<< HEAD
-=======
   public async deleteById(
     agentContext: AgentContext,
     recordClass: BaseRecordConstructor<T>,
@@ -97,7 +95,6 @@
   }
 
   /** @inheritDoc */
->>>>>>> f38ac058
   public async getById(agentContext: AgentContext, recordClass: BaseRecordConstructor<T>, id: string): Promise<T> {
     const record = this.records[id]
 
