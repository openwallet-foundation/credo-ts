--- conflicted
+++ resolved
@@ -4,19 +4,12 @@
   Wallet,
   WalletConfig,
   WalletCreateKeyOptions,
+  WalletDirectEncryptCompactJwtEcdhEsOptions,
   WalletSignOptions,
   WalletVerifyOptions,
-<<<<<<< HEAD
-  Wallet,
-  WalletDirectEncryptCompactJwtEcdhEsOptions,
 } from '@credo-ts/core'
 
-import { CryptoBox, Key as AskarKey, keyAlgorithmFromString } from '@openwallet-foundation/askar-nodejs'
-=======
-} from '@credo-ts/core'
-
-import { Key as AskarKey, CryptoBox, Store, keyAlgorithmFromString } from '@openwallet-foundation/askar-nodejs'
->>>>>>> e7b59000
+import { Key as AskarKey, CryptoBox, keyAlgorithmFromString } from '@openwallet-foundation/askar-nodejs'
 
 import { convertToAskarKeyBackend } from '../packages/askar/src/utils/askarKeyBackend'
 import { didcommV1Pack, didcommV1Unpack } from '../packages/askar/src/wallet/didcommV1'
