--- conflicted
+++ resolved
@@ -95,13 +95,6 @@
   expect(verifierProof.state).toBe(ProofState.Done)
 
   // We want to stop the mediator polling before the agent is shutdown.
-<<<<<<< HEAD
-  // FIXME: add a way to stop mediator polling from the public api, and make sure this is
-  // being handled in the agent shutdown so we don't get any errors with wallets being closed.
-  const recipientStop$ = recipientAgent.injectionContainer.resolve<Subject<boolean>>(InjectionSymbols.Stop$)
-  recipientStop$.next(true)
-=======
   await recipientAgent.mediationRecipient.stopMessagePickup()
->>>>>>> c789081f
   await sleep(2000)
 }