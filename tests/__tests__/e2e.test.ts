--- conflicted
+++ resolved
@@ -1,13 +1,8 @@
-<<<<<<< HEAD
-import express, { Express } from 'express'
 import WebSocket from 'ws'
 import fetch from 'node-fetch'
 import {
   Agent,
-  assertConnection,
-  Connection,
   ConnectionRecord,
-  ConnectionState,
   InboundTransporter,
   MediationRecord,
   MediationState,
@@ -16,33 +11,18 @@
   WsOutboundTransporter,
   WebSocketTransportSession,
 } from '../../src'
-import testLogger, { TestLogger } from '../../src/__tests__/logger'
-import { get } from '../http'
+import testLogger from '../../src/__tests__/logger'
 import {
   getBaseConfig,
   makeConnection,
   makeInBoundTransporter,
   mockOutBoundTransporter,
   makeTransport,
-  sleep,
-  waitForBasicMessage,
   mockInBoundTransporter,
-  MockMediatorOutboundTransporter,
 } from '../../src/__tests__/helpers'
 import logger from '../../src/__tests__/logger'
-import cors from 'cors'
 import { InMemoryMessageRepository } from '../../src/storage/InMemoryMessageRepository'
-import { MessageRepository } from '../../src/storage/MessageRepository'
-import { ReturnRouteTypes } from '../../src/decorators/transport/TransportDecorator'
-import { HttpOutboundTransporter } from '../mediation-server'
-import { Server } from 'http'
-import { noop, timer } from 'rxjs'
-=======
-import { Agent, HttpOutboundTransporter, PollingInboundTransporter } from '../../src'
-import { getBaseConfig, waitForBasicMessage } from '../../src/__tests__/helpers'
-import logger from '../../src/__tests__/logger'
-import { get } from '../http'
->>>>>>> 6a26337f
+import { noop } from 'rxjs'
 
 const recipientConfig = getBaseConfig('recipient')
 const mediatorConfig = getBaseConfig('mediator', {
@@ -171,6 +151,13 @@
     }
   })
 })
+
+/* 
+* tests below are dependent on pickup protocol which is not available yet. 
+* they could be constructed to use trust ping to retrieve messages, but that is not advisable by some developers 
+* and is intentionally not demonstrated below.
+*/
+
 /*describe('mediator features', () => {
   let recipientAgent: Agent
   let mediatorAgent: Agent
@@ -334,7 +321,6 @@
     this.run = false
   }
 
-<<<<<<< HEAD
   private async pollDownloadMessages(recipient: Agent, run = this.run, connection_?: ConnectionRecord) {
     setInterval(async () => {
       if (this.run) {
@@ -378,7 +364,6 @@
           logger.error('Error closing socket server')
           reject(error)
         } else {
-          //console.log('Socket Server closed')
           resolve()
         }
       })
@@ -398,9 +383,4 @@
       }
     })
   }
-}
-=======
-    expect(basicMessage.content).toBe(message)
-  })
-})
->>>>>>> 6a26337f
+}