--- conflicted
+++ resolved
@@ -14,11 +14,7 @@
 const aliceConfig: InitConfig = {
   label: 'e2e Alice',
   host: 'http://localhost',
-<<<<<<< HEAD
-  port: 4001,
-=======
   port: 3001,
->>>>>>> ea9ab393
   walletConfig: { id: 'e2e-alice' },
   walletCredentials: { key: '00000000000000000000000000000Test01' },
   autoAcceptConnections: true,
@@ -29,11 +25,7 @@
 const bobConfig: InitConfig = {
   label: 'e2e Bob',
   host: 'http://localhost',
-<<<<<<< HEAD
-  port: 4002,
-=======
   port: 3002,
->>>>>>> ea9ab393
   walletConfig: { id: 'e2e-bob' },
   walletCredentials: { key: '00000000000000000000000000000Test02' },
   autoAcceptConnections: true,
@@ -44,11 +36,7 @@
 const mediatorConfig: InitConfig = {
   label: 'e2e ned',
   host: 'http://localhost',
-<<<<<<< HEAD
-  port: 4003,
-=======
   port: 3003,
->>>>>>> ea9ab393
   walletConfig: { id: 'e2e-ned' },
   walletCredentials: { key: '00000000000000000000000000000Test03' },
   autoAcceptConnections: true,
@@ -91,11 +79,7 @@
     await aliceAgent.init()
     expect(aliceAgent)
 
-<<<<<<< HEAD
-    mediator = new Agent(mediatorConfig)
-=======
     mediator = new Agent(bobConfig)
->>>>>>> ea9ab393
     const mediatorInBoundTransporter = new PollingInboundTransporter()
     mediator.setInboundTransporter(mediatorInBoundTransporter)
     mediator.setOutboundTransporter(new HttpOutboundTransporter(mediator))
@@ -119,14 +103,7 @@
     // Once mediator is connected, mediation request can be sent
     const aliceMediationRecord = await aliceAgent.mediationRecipient.requestAndWaitForAcception(
       aliceMediatorConnection,
-<<<<<<< HEAD
-      aliceAgent,
-      {
-        state: MediationState.Granted,
-      },
-=======
       aliceAgent.mediationRecipient.events,
->>>>>>> ea9ab393
       2000
     )
 
