import type { DummyRecord, DummyStateChangedEvent } from './dummy'

import { AskarModule } from '@credo-ts/askar'
import { Agent, ConsoleLogger, CredoError, LogLevel } from '@credo-ts/core'
<<<<<<< HEAD
import { DidCommModule, HttpOutboundTransport, WsOutboundTransport } from '@credo-ts/didcomm'
=======
import {
  DidCommConnectionsModule,
  DidCommHttpOutboundTransport,
  DidCommMessagePickupModule,
  DidCommModule,
  DidCommOutOfBandModule,
  DidCommWsOutboundTransport,
} from '@credo-ts/didcomm'
>>>>>>> 494c4997
import { agentDependencies } from '@credo-ts/node'
import { askar } from '@openwallet-foundation/askar-nodejs'
import { ReplaySubject, filter, first, firstValueFrom, map, timeout } from 'rxjs'

import { DummyEventTypes, DummyModule, DummyState } from './dummy'

const run = async () => {
  // Create transports
  const port = process.env.RESPONDER_PORT ? Number(process.env.RESPONDER_PORT) : 3002
  const wsOutboundTransport = new DidCommWsOutboundTransport()
  const httpOutboundTransport = new DidCommHttpOutboundTransport()

  // Setup the agent
  const agent = new Agent({
    config: {
      logger: new ConsoleLogger(LogLevel.info),
    },
    modules: {
      askar: new AskarModule({
        askar,
        store: {
          id: 'requester',
          key: 'requester',
        },
      }),
<<<<<<< HEAD
      didcomm: new DidCommModule({
        connections: {
          autoAcceptConnections: true,
        },
=======
      didcomm: new DidCommModule(),
      oob: new DidCommOutOfBandModule(),
      messagePickup: new DidCommMessagePickupModule(),
      dummy: new DummyModule(),
      connections: new DidCommConnectionsModule({
        autoAcceptConnections: true,
>>>>>>> 494c4997
      }),
      dummy: new DummyModule(),
    },
    dependencies: agentDependencies,
  })

  // Register transports
  agent.modules.didcomm.registerOutboundTransport(wsOutboundTransport)
  agent.modules.didcomm.registerOutboundTransport(httpOutboundTransport)

  // Now agent will handle messages and events from Dummy protocol

  //Initialize the agent
  await agent.initialize()

  // Connect to responder using its invitation endpoint
  const invitationUrl = await (await agentDependencies.fetch(`http://localhost:${port}/invitation`)).text()
  const { connectionRecord } = await agent.didcomm.oob.receiveInvitationFromUrl(invitationUrl, {
    label: 'requester',
  })
  if (!connectionRecord) {
    throw new CredoError('Connection record for out-of-band invitation was not created.')
  }
  await agent.didcomm.connections.returnWhenIsConnected(connectionRecord.id)

  // Create observable for Response Received event
  const observable = agent.events.observable<DummyStateChangedEvent>(DummyEventTypes.StateChanged)
  const subject = new ReplaySubject<DummyRecord>(1)

  observable
    .pipe(
      filter((event: DummyStateChangedEvent) => event.payload.dummyRecord.state === DummyState.ResponseReceived),
      map((e) => e.payload.dummyRecord),
      first(),
      timeout(5000)
    )
    .subscribe(subject)

  // Send a dummy request and wait for response
  const record = await agent.modules.dummy.request(connectionRecord.id)
  agent.config.logger.info(`Request sent for Dummy Record: ${record.id}`)

  const dummyRecord = await firstValueFrom(subject)
  agent.config.logger.info(`Response received for Dummy Record: ${dummyRecord.id}`)

  await agent.shutdown()
}

void run()<|MERGE_RESOLUTION|>--- conflicted
+++ resolved
@@ -2,9 +2,6 @@
 
 import { AskarModule } from '@credo-ts/askar'
 import { Agent, ConsoleLogger, CredoError, LogLevel } from '@credo-ts/core'
-<<<<<<< HEAD
-import { DidCommModule, HttpOutboundTransport, WsOutboundTransport } from '@credo-ts/didcomm'
-=======
 import {
   DidCommConnectionsModule,
   DidCommHttpOutboundTransport,
@@ -13,7 +10,6 @@
   DidCommOutOfBandModule,
   DidCommWsOutboundTransport,
 } from '@credo-ts/didcomm'
->>>>>>> 494c4997
 import { agentDependencies } from '@credo-ts/node'
 import { askar } from '@openwallet-foundation/askar-nodejs'
 import { ReplaySubject, filter, first, firstValueFrom, map, timeout } from 'rxjs'
@@ -39,19 +35,11 @@
           key: 'requester',
         },
       }),
-<<<<<<< HEAD
-      didcomm: new DidCommModule({
-        connections: {
-          autoAcceptConnections: true,
-        },
-=======
       didcomm: new DidCommModule(),
       oob: new DidCommOutOfBandModule(),
       messagePickup: new DidCommMessagePickupModule(),
-      dummy: new DummyModule(),
       connections: new DidCommConnectionsModule({
         autoAcceptConnections: true,
->>>>>>> 494c4997
       }),
       dummy: new DummyModule(),
     },
@@ -59,8 +47,8 @@
   })
 
   // Register transports
-  agent.modules.didcomm.registerOutboundTransport(wsOutboundTransport)
-  agent.modules.didcomm.registerOutboundTransport(httpOutboundTransport)
+  agent.didcomm.registerOutboundTransport(wsOutboundTransport)
+  agent.didcomm.registerOutboundTransport(httpOutboundTransport)
 
   // Now agent will handle messages and events from Dummy protocol
 
