/**
 * This file contains a sample mediator. The mediator supports both
 * HTTP and WebSockets for communication and will automatically accept
 * incoming mediation requests.
 *
 * You can get an invitation by going to '/invitation', which by default is
 * http://localhost:3001/invitation
 *
 * To connect to the mediator from another agent, you can set the
 * 'mediatorConnectionsInvite' parameter in the agent config to the
 * url that is returned by the '/invitation/ endpoint. This will connect
 * to the mediator, request mediation and set the mediator as default.
 */

import type { Socket } from 'net'
import type { InitConfig } from '@credo-ts/core'

import { askar } from '@openwallet-foundation/askar-nodejs'
import express from 'express'
import { Server } from 'ws'

import { TestLogger } from '../packages/core/tests/logger'

import { AskarModule } from '@credo-ts/askar'
import { Agent, LogLevel } from '@credo-ts/core'
import {
  DidCommConnectionInvitationMessage,
  DidCommHttpOutboundTransport,
  DidCommModule,
  DidCommWsOutboundTransport,
} from '@credo-ts/didcomm'
import { DidCommHttpInboundTransport, DidCommWsInboundTransport, agentDependencies } from '@credo-ts/node'

const port = process.env.AGENT_PORT ? Number(process.env.AGENT_PORT) : 3001

// We create our own instance of express here. This is not required
// but allows use to use the same server (and port) for both WebSockets and HTTP
const app = express()
const socketServer = new Server({ noServer: true })

const endpoints = process.env.AGENT_ENDPOINTS?.split(',') ?? [`http://localhost:${port}`, `ws://localhost:${port}`]

const logger = new TestLogger(LogLevel.info)

const agentConfig: InitConfig = {
  logger,
}

// Create all transports
const httpInboundTransport = new DidCommHttpInboundTransport({ app, port })
const httpOutboundTransport = new DidCommHttpOutboundTransport()
const wsInboundTransport = new DidCommWsInboundTransport({ server: socketServer })
const _wsOutboundTransport = new DidCommWsOutboundTransport()

// Set up agent
const agent = new Agent({
  config: agentConfig,
  dependencies: agentDependencies,
  modules: {
    askar: new AskarModule({
      askar,
      store: {
        id: process.env.WALLET_NAME || 'Credo',
        key: process.env.WALLET_KEY || 'Credo',
      },
    }),
    didcomm: new DidCommModule({
      endpoints,
<<<<<<< HEAD
      transports: {
        inbound: [httpInboundTransport, wsInboundTransport],
        outbound: [httpOutboundTransport, httpOutboundTransport],
      },
    }),
    oob: new DidCommOutOfBandModule(),
    messagePickup: new DidCommMessagePickupModule(),
    mediator: new DidCommMediatorModule({
      autoAcceptMediationRequests: true,
    }),
    connections: new DidCommConnectionsModule({
      autoAcceptConnections: true,
    }),
  },
})

=======
      mediator: {
        autoAcceptMediationRequests: true,
      },
      connections: {
        autoAcceptConnections: true,
      },
    }),
  },
})

// Create all transports
const httpInboundTransport = new DidCommHttpInboundTransport({ app, port })
const httpOutboundTransport = new DidCommHttpOutboundTransport()
const wsInboundTransport = new DidCommWsInboundTransport({ server: socketServer })
const wsOutboundTransport = new DidCommWsOutboundTransport()

// Register all Transports
agent.didcomm.registerInboundTransport(httpInboundTransport)
agent.didcomm.registerOutboundTransport(httpOutboundTransport)
agent.didcomm.registerInboundTransport(wsInboundTransport)
agent.didcomm.registerOutboundTransport(wsOutboundTransport)

>>>>>>> e23865d4
// Allow to create invitation, no other way to ask for invitation yet
httpInboundTransport.app.get('/invitation', async (req, res) => {
  if (typeof req.query.c_i === 'string') {
    const invitation = DidCommConnectionInvitationMessage.fromUrl(req.url)
    res.send(invitation.toJSON())
  } else {
    const { outOfBandInvitation } = await agent.didcomm.oob.createInvitation()
    const httpEndpoint = endpoints.find((e) => e.startsWith('http'))
    res.send(outOfBandInvitation.toUrl({ domain: `${httpEndpoint}/invitation` }))
  }
})

const run = async () => {
  await agent.initialize()

  // When an 'upgrade' to WS is made on our http server, we forward the
  // request to the WS server
  httpInboundTransport.server?.on('upgrade', (request, socket, head) => {
    socketServer.handleUpgrade(request, socket as Socket, head, (socket) => {
      socketServer.emit('connection', socket, request)
    })
  })
}

void run()<|MERGE_RESOLUTION|>--- conflicted
+++ resolved
@@ -66,24 +66,10 @@
     }),
     didcomm: new DidCommModule({
       endpoints,
-<<<<<<< HEAD
       transports: {
         inbound: [httpInboundTransport, wsInboundTransport],
         outbound: [httpOutboundTransport, httpOutboundTransport],
-      },
-    }),
-    oob: new DidCommOutOfBandModule(),
-    messagePickup: new DidCommMessagePickupModule(),
-    mediator: new DidCommMediatorModule({
-      autoAcceptMediationRequests: true,
-    }),
-    connections: new DidCommConnectionsModule({
-      autoAcceptConnections: true,
-    }),
-  },
-})
-
-=======
+      },      
       mediator: {
         autoAcceptMediationRequests: true,
       },
@@ -94,19 +80,6 @@
   },
 })
 
-// Create all transports
-const httpInboundTransport = new DidCommHttpInboundTransport({ app, port })
-const httpOutboundTransport = new DidCommHttpOutboundTransport()
-const wsInboundTransport = new DidCommWsInboundTransport({ server: socketServer })
-const wsOutboundTransport = new DidCommWsOutboundTransport()
-
-// Register all Transports
-agent.didcomm.registerInboundTransport(httpInboundTransport)
-agent.didcomm.registerOutboundTransport(httpOutboundTransport)
-agent.didcomm.registerInboundTransport(wsInboundTransport)
-agent.didcomm.registerOutboundTransport(wsOutboundTransport)
-
->>>>>>> e23865d4
 // Allow to create invitation, no other way to ask for invitation yet
 httpInboundTransport.app.get('/invitation', async (req, res) => {
   if (typeof req.query.c_i === 'string') {
