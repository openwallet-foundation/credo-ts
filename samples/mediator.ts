/**
 * This file contains a sample mediator. The mediator supports both
 * HTTP and WebSockets for communication and will automatically accept
 * incoming mediation requests.
 *
 * You can get an invitation by going to '/invitation', which by default is
 * http://localhost:3001/invitation
 *
 * To connect to the mediator from another agent, you can set the
 * 'mediatorConnectionsInvite' parameter in the agent config to the
 * url that is returned by the '/invitation/ endpoint. This will connect
 * to the mediator, request mediation and set the mediator as default.
 */

import type { Socket } from 'net'
import type { InitConfig } from '@credo-ts/core'

import { askar } from '@openwallet-foundation/askar-nodejs'
import express from 'express'
import { Server } from 'ws'

import { TestLogger } from '../packages/core/tests/logger'

import { AskarModule } from '@credo-ts/askar'
import { Agent, LogLevel } from '@credo-ts/core'
import {
<<<<<<< HEAD
  ConnectionInvitationMessage,
  DidCommModule,
  HttpOutboundTransport,
  WsOutboundTransport,
=======
  DidCommConnectionInvitationMessage,
  DidCommConnectionsModule,
  DidCommHttpOutboundTransport,
  DidCommMediatorModule,
  DidCommMessagePickupModule,
  DidCommModule,
  DidCommOutOfBandModule,
  DidCommWsOutboundTransport,
>>>>>>> 494c4997
} from '@credo-ts/didcomm'
import { DidCommHttpInboundTransport, DidCommWsInboundTransport, agentDependencies } from '@credo-ts/node'

const port = process.env.AGENT_PORT ? Number(process.env.AGENT_PORT) : 3001

// We create our own instance of express here. This is not required
// but allows use to use the same server (and port) for both WebSockets and HTTP
const app = express()
const socketServer = new Server({ noServer: true })

const endpoints = process.env.AGENT_ENDPOINTS?.split(',') ?? [`http://localhost:${port}`, `ws://localhost:${port}`]

const logger = new TestLogger(LogLevel.info)

const agentConfig: InitConfig = {
  logger,
}

// Set up agent
const agent = new Agent({
  config: agentConfig,
  dependencies: agentDependencies,
  modules: {
    askar: new AskarModule({
      askar,
      store: {
        id: process.env.WALLET_NAME || 'Credo',
        key: process.env.WALLET_KEY || 'Credo',
      },
    }),
<<<<<<< HEAD
    didcomm: new DidCommModule({
      endpoints,
      mediator: {
        autoAcceptMediationRequests: true,
      },
      connections: {
        autoAcceptConnections: true,
      },
=======
    didcomm: new DidCommModule({ endpoints }),
    oob: new DidCommOutOfBandModule(),
    messagePickup: new DidCommMessagePickupModule(),
    mediator: new DidCommMediatorModule({
      autoAcceptMediationRequests: true,
    }),
    connections: new DidCommConnectionsModule({
      autoAcceptConnections: true,
>>>>>>> 494c4997
    }),
  },
})

// Create all transports
const httpInboundTransport = new DidCommHttpInboundTransport({ app, port })
const httpOutboundTransport = new DidCommHttpOutboundTransport()
const wsInboundTransport = new DidCommWsInboundTransport({ server: socketServer })
const wsOutboundTransport = new DidCommWsOutboundTransport()

// Register all Transports
agent.modules.didcomm.registerInboundTransport(httpInboundTransport)
agent.modules.didcomm.registerOutboundTransport(httpOutboundTransport)
agent.modules.didcomm.registerInboundTransport(wsInboundTransport)
agent.modules.didcomm.registerOutboundTransport(wsOutboundTransport)

// Allow to create invitation, no other way to ask for invitation yet
httpInboundTransport.app.get('/invitation', async (req, res) => {
  if (typeof req.query.c_i === 'string') {
    const invitation = DidCommConnectionInvitationMessage.fromUrl(req.url)
    res.send(invitation.toJSON())
  } else {
    const { outOfBandInvitation } = await agent.didcomm.oob.createInvitation()
    const httpEndpoint = endpoints.find((e) => e.startsWith('http'))
    res.send(outOfBandInvitation.toUrl({ domain: `${httpEndpoint}/invitation` }))
  }
})

const run = async () => {
  await agent.initialize()

  // When an 'upgrade' to WS is made on our http server, we forward the
  // request to the WS server
  httpInboundTransport.server?.on('upgrade', (request, socket, head) => {
    socketServer.handleUpgrade(request, socket as Socket, head, (socket) => {
      socketServer.emit('connection', socket, request)
    })
  })
}

void run()<|MERGE_RESOLUTION|>--- conflicted
+++ resolved
@@ -24,12 +24,6 @@
 import { AskarModule } from '@credo-ts/askar'
 import { Agent, LogLevel } from '@credo-ts/core'
 import {
-<<<<<<< HEAD
-  ConnectionInvitationMessage,
-  DidCommModule,
-  HttpOutboundTransport,
-  WsOutboundTransport,
-=======
   DidCommConnectionInvitationMessage,
   DidCommConnectionsModule,
   DidCommHttpOutboundTransport,
@@ -38,7 +32,6 @@
   DidCommModule,
   DidCommOutOfBandModule,
   DidCommWsOutboundTransport,
->>>>>>> 494c4997
 } from '@credo-ts/didcomm'
 import { DidCommHttpInboundTransport, DidCommWsInboundTransport, agentDependencies } from '@credo-ts/node'
 
@@ -69,16 +62,6 @@
         key: process.env.WALLET_KEY || 'Credo',
       },
     }),
-<<<<<<< HEAD
-    didcomm: new DidCommModule({
-      endpoints,
-      mediator: {
-        autoAcceptMediationRequests: true,
-      },
-      connections: {
-        autoAcceptConnections: true,
-      },
-=======
     didcomm: new DidCommModule({ endpoints }),
     oob: new DidCommOutOfBandModule(),
     messagePickup: new DidCommMessagePickupModule(),
@@ -87,7 +70,6 @@
     }),
     connections: new DidCommConnectionsModule({
       autoAcceptConnections: true,
->>>>>>> 494c4997
     }),
   },
 })
@@ -99,10 +81,10 @@
 const wsOutboundTransport = new DidCommWsOutboundTransport()
 
 // Register all Transports
-agent.modules.didcomm.registerInboundTransport(httpInboundTransport)
-agent.modules.didcomm.registerOutboundTransport(httpOutboundTransport)
-agent.modules.didcomm.registerInboundTransport(wsInboundTransport)
-agent.modules.didcomm.registerOutboundTransport(wsOutboundTransport)
+agent.didcomm.registerInboundTransport(httpInboundTransport)
+agent.didcomm.registerOutboundTransport(httpOutboundTransport)
+agent.didcomm.registerInboundTransport(wsInboundTransport)
+agent.didcomm.registerOutboundTransport(wsOutboundTransport)
 
 // Allow to create invitation, no other way to ask for invitation yet
 httpInboundTransport.app.get('/invitation', async (req, res) => {
