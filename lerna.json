{
  "packages": ["packages/*"],
<<<<<<< HEAD
  "version": "0.5.1",
=======
  "version": "0.5.2",
>>>>>>> 7ea616be
  "useWorkspaces": true,
  "npmClient": "yarn",
  "command": {
    "version": {
      "allowBranch": "main"
    },
    "publish": {
      "graphType": "all"
    }
  }
}<|MERGE_RESOLUTION|>--- conflicted
+++ resolved
@@ -1,10 +1,6 @@
 {
   "packages": ["packages/*"],
-<<<<<<< HEAD
-  "version": "0.5.1",
-=======
   "version": "0.5.2",
->>>>>>> 7ea616be
   "useWorkspaces": true,
   "npmClient": "yarn",
   "command": {
