{
<<<<<<< HEAD
  "packages": ["packages/*", "demo"],
=======
  "packages": ["packages/*"],
>>>>>>> 048d440c
  "version": "0.1.0",
  "useWorkspaces": true,
  "npmClient": "yarn",
  "command": {
    "version": {
      "allowBranch": "main"
    }
  }
}<|MERGE_RESOLUTION|>--- conflicted
+++ resolved
@@ -1,9 +1,5 @@
 {
-<<<<<<< HEAD
-  "packages": ["packages/*", "demo"],
-=======
   "packages": ["packages/*"],
->>>>>>> 048d440c
   "version": "0.1.0",
   "useWorkspaces": true,
   "npmClient": "yarn",
