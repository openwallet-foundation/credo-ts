module.exports = {
  parser: '@typescript-eslint/parser',
  extends: [
    'eslint:recommended',
    'plugin:import/recommended',
    'plugin:import/typescript',
    'plugin:@typescript-eslint/recommended',
    'plugin:prettier/recommended',
  ],
  parserOptions: {
    tsconfigRootDir: __dirname,
    project: ['./tsconfig.eslint.json'],
  },
  settings: {
    'import/extensions': ['.js', '.ts'],
    'import/parsers': {
      '@typescript-eslint/parser': ['.ts', '.tsx'],
    },
    'import/resolver': {
      typescript: {
        project: 'packages/*/tsconfig.json',
        alwaysTryTypes: true,
      },
    },
  },
  rules: {
    '@typescript-eslint/explicit-function-return-type': 'off',
    '@typescript-eslint/explicit-module-boundary-types': 'off',
<<<<<<< HEAD
    '@typescript-eslint/camelcase': 'off',
=======
>>>>>>> 2465d4d8
    '@typescript-eslint/no-use-before-define': ['error', { functions: false, classes: false, variables: true }],
    '@typescript-eslint/explicit-member-accessibility': 'error',
    'no-console': 'error',
    '@typescript-eslint/ban-ts-comment': 'warn',
    '@typescript-eslint/consistent-type-imports': 'error',
    'import/no-cycle': 'error',
    'import/order': [
      'error',
      {
        groups: ['type', ['builtin', 'external'], 'parent', 'sibling', 'index'],
        alphabetize: {
          order: 'asc',
        },
        'newlines-between': 'always',
      },
    ],
    'import/no-extraneous-dependencies': [
      'error',
      {
        devDependencies: false,
      },
    ],
  },
  overrides: [
    {
      files: ['jest.config.ts', '.eslintrc.js'],
      env: {
        node: true,
      },
    },
    {
      files: ['*.test.ts', '**/__tests__/**', '**/tests/**', 'jest.*.ts'],
      env: {
        jest: true,
        node: false,
      },
      rules: {
        'import/no-extraneous-dependencies': [
          'error',
          {
            devDependencies: true,
          },
        ],
      },
    },
  ],
}<|MERGE_RESOLUTION|>--- conflicted
+++ resolved
@@ -26,10 +26,6 @@
   rules: {
     '@typescript-eslint/explicit-function-return-type': 'off',
     '@typescript-eslint/explicit-module-boundary-types': 'off',
-<<<<<<< HEAD
-    '@typescript-eslint/camelcase': 'off',
-=======
->>>>>>> 2465d4d8
     '@typescript-eslint/no-use-before-define': ['error', { functions: false, classes: false, variables: true }],
     '@typescript-eslint/explicit-member-accessibility': 'error',
     'no-console': 'error',
@@ -61,7 +57,7 @@
       },
     },
     {
-      files: ['*.test.ts', '**/__tests__/**', '**/tests/**', 'jest.*.ts'],
+      files: ['*.test.ts', '**/__tests__/**', '**/tests/**', 'jest.*.ts', 'samples'],
       env: {
         jest: true,
         node: false,
