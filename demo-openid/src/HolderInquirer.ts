import type { MdocRecord, SdJwtVcRecord, W3cCredentialRecord } from '@credo-ts/core'
import type {
  OpenId4VcSiopResolvedAuthorizationRequest,
  OpenId4VciCredentialConfigurationsSupportedWithFormats,
  OpenId4VciResolvedCredentialOffer,
} from '@credo-ts/openid4vc'

<<<<<<< HEAD
import { Mdoc } from '@credo-ts/core'
=======
import console, { clear } from 'console'
import { DifPresentationExchangeService, Mdoc } from '@credo-ts/core'
>>>>>>> 9df09fa5
import { preAuthorizedCodeGrantIdentifier } from '@credo-ts/openid4vc'
import { textSync } from 'figlet'

import { BaseInquirer } from './BaseInquirer'
import { Holder } from './Holder'
import { Title, greenText, redText } from './OutputClass'

export const runHolder = async () => {
  clear()
  console.log(textSync('Holder', { horizontalLayout: 'full' }))
  const holder = await HolderInquirer.build()
  await holder.processAnswer()
}

enum PromptOptions {
  ResolveCredentialOffer = 'Resolve a credential offer.',
  DynamicCredentialRequest = 'Dynamically request issuance of credential from issuer.',
  RequestCredential = 'Accept the credential offer.',
  ResolveProofRequest = 'Resolve a proof request.',
  AcceptPresentationRequest = 'Accept the presentation request.',
  AddTrustedCertificate = 'Add trusted certificate',
  Exit = 'Exit',
  Restart = 'Restart',
}

export class HolderInquirer extends BaseInquirer {
  public holder: Holder
  public resolvedCredentialOffer?: OpenId4VciResolvedCredentialOffer
  public resolvedPresentationRequest?: OpenId4VcSiopResolvedAuthorizationRequest

  public constructor(holder: Holder) {
    super()
    this.holder = holder
  }

  public static async build(): Promise<HolderInquirer> {
    const holder = await Holder.build()
    return new HolderInquirer(holder)
  }

  private async getPromptChoice() {
    const promptOptions = [
      PromptOptions.ResolveCredentialOffer,
      PromptOptions.DynamicCredentialRequest,
      PromptOptions.ResolveProofRequest,
      PromptOptions.AddTrustedCertificate,
    ]

    if (this.resolvedCredentialOffer) promptOptions.unshift(PromptOptions.RequestCredential)
    if (this.resolvedPresentationRequest) promptOptions.unshift(PromptOptions.AcceptPresentationRequest)

    return this.pickOne(promptOptions)
  }

  public async processAnswer() {
    const choice = await this.getPromptChoice()

    switch (choice) {
      case PromptOptions.ResolveCredentialOffer:
        await this.resolveCredentialOffer()
        break
      case PromptOptions.DynamicCredentialRequest:
        await this.dynamicCredentialRequest()
        break
      case PromptOptions.RequestCredential:
        await this.requestCredential()
        break
      case PromptOptions.ResolveProofRequest:
        await this.resolveProofRequest()
        break
      case PromptOptions.AcceptPresentationRequest:
        await this.acceptPresentationRequest()
        break
      case PromptOptions.AddTrustedCertificate:
        await this.addTrustedCertificate()
        break
      case PromptOptions.Exit:
        await this.exit()
        break
      case PromptOptions.Restart:
        await this.restart()
        return
    }
    await this.processAnswer()
  }

  public async exitUseCase(title: string) {
    return await this.inquireConfirmation(title)
  }

  public async resolveCredentialOffer() {
    const credentialOffer = await this.inquireInput('Enter credential offer: ')
    const resolvedCredentialOffer = await this.holder.resolveCredentialOffer(credentialOffer)
    this.resolvedCredentialOffer = resolvedCredentialOffer

    console.log(greenText('Received credential offer for the following credentials.'))
    console.log(greenText(Object.keys(resolvedCredentialOffer.offeredCredentialConfigurations).join('\n')))
  }

  public async dynamicCredentialRequest() {
    const credentialOffer = await this.inquireInput('Enter issuer url: ')
    const issuerMetadata = await this.holder.resolveIssuerMetadata(credentialOffer)
    const configurationsWithScope = Object.entries(
      issuerMetadata.credentialIssuer.credential_configurations_supported
    ).filter(([, configuration]) => configuration.scope)

    this.resolvedCredentialOffer = {
      credentialOfferPayload: {
        credential_configuration_ids: configurationsWithScope.map(([id]) => id),
        credential_issuer: issuerMetadata.credentialIssuer.credential_issuer,
        grants: {
          authorization_code: {
            authorization_server: issuerMetadata.authorizationServers.find((a) => a.authorization_endpoint)?.issuer,
          },
        },
      },
      metadata: issuerMetadata,
      offeredCredentialConfigurations: Object.fromEntries(
        configurationsWithScope
      ) as OpenId4VciCredentialConfigurationsSupportedWithFormats,
    }

    console.log(greenText('We can request authorization for the following credentials.'))
    console.log(greenText(configurationsWithScope.map(([id]) => id).join('\n')))
  }

  public async addTrustedCertificate() {
    const trustedCertificate = await this.inquireInput('Enter trusted certificate: ')
    await this.holder.agent.x509.addTrustedCertificate(trustedCertificate)

    console.log(greenText('Added trusted certificate'))
  }

  public async requestCredential() {
    if (!this.resolvedCredentialOffer) {
      throw new Error('No credential offer resolved yet.')
    }

    const credentialsThatCanBeRequested = Object.keys(this.resolvedCredentialOffer.offeredCredentialConfigurations)
    const credentialsToRequest = await this.pickMultiple(credentialsThatCanBeRequested)

    const resolvedAuthorization = await this.holder.initiateAuthorization(
      this.resolvedCredentialOffer,
      credentialsToRequest
    )
    let authorizationCode: string | undefined = undefined
    let codeVerifier: string | undefined = undefined
    let txCode: string | undefined = undefined

    if (resolvedAuthorization.authorizationFlow === 'Oauth2Redirect') {
      console.log(redText('Authorization required for credential issuance', true))
      console.log("Open the following url in your browser to authorize. Once you're done come back here")
      console.log(resolvedAuthorization.authorizationRequestUrl)

      const code = new Promise<string>((resolve, reject) => {
        this.holder.app.get('/redirect', (req, res) => {
          if (req.query.code) {
            resolve(req.query.code as string)
            // Store original routes
            const originalStack = this.holder.app._router.stack

            // Remove specific GET route by path
            this.holder.app._router.stack = originalStack.filter(
              (layer: { route?: { path: string; methods: { get?: unknown } } }) =>
                !(layer.route && layer.route.path === '/redirect' && layer.route.methods.get)
            )
            res.send('Success! You can now go back to the terminal')
          } else {
            console.log(redText('Error during authorization', true))
            console.log(JSON.stringify(req.query, null, 2))
            res.status(500).send('Error during authentication')
            reject()
          }
        })
      })

      console.log('\n\n')
      codeVerifier = resolvedAuthorization.codeVerifier
      authorizationCode = await code
      console.log(greenText('Authorization complete', true))
    } else if (resolvedAuthorization.authorizationFlow === 'PresentationDuringIssuance') {
      console.log(redText('Presentation during issuance not supported yet', true))
      return
    } else if (resolvedAuthorization.authorizationFlow === 'PreAuthorized') {
      if (this.resolvedCredentialOffer.credentialOfferPayload.grants?.[preAuthorizedCodeGrantIdentifier]?.tx_code) {
        txCode = await this.inquireInput('Enter PIN')
      }
    }

    console.log(greenText(`Requesting the following credential '${credentialsToRequest}'`))

    const credentials = await this.holder.requestAndStoreCredentials(this.resolvedCredentialOffer, {
      credentialsToRequest,
      clientId: authorizationCode ? this.holder.client.clientId : undefined,
      codeVerifier,
      code: authorizationCode,
      redirectUri: authorizationCode ? this.holder.client.redirectUri : undefined,
      txCode,
    })

    console.log(greenText('Received and stored the following credentials.', true))
    this.resolvedCredentialOffer = undefined

    credentials.forEach(this.printCredential)
  }

  public async resolveProofRequest() {
    const proofRequestUri = await this.inquireInput('Enter proof request: ')
    this.resolvedPresentationRequest = await this.holder.resolveProofRequest(proofRequestUri)

<<<<<<< HEAD
    if (this.resolvedPresentationRequest.presentationExchange) {
      const presentationDefinition = this.resolvedPresentationRequest.presentationExchange.definition
      console.log(
        greenText(`Received DIF Presentation Exchange request with purpose: '${presentationDefinition.purpose}'`)
      )

      if (this.resolvedPresentationRequest.presentationExchange.credentialsForRequest.areRequirementsSatisfied) {
        const selectedCredentials = Object.values(
          this.holder.agent.modules.openId4VcHolder.selectCredentialsForPresentationExchangeRequest(
            this.resolvedPresentationRequest.presentationExchange.credentialsForRequest
          )
        ).flatMap((e) => e)
        console.log(
          greenText(
            `All requirements for creating the presentation are satisfied. The following credentials will be shared`,
            true
          )
        )
        selectedCredentials.forEach(this.printCredential)
      } else {
        console.log(redText(`No credentials available that satisfy the proof request.`))
      }
    } else if (this.resolvedPresentationRequest.dcql) {
      console.log(greenText('Received DCQL request'))

      if (this.resolvedPresentationRequest.dcql.queryResult.canBeSatisfied) {
        const selectedCredentials = Object.values(
          this.holder.agent.modules.openId4VcHolder.selectCredentialsForDcqlRequest(
            this.resolvedPresentationRequest.dcql.queryResult
          )
        ).flatMap((e) => e.credentialRecord)
        console.log(
          greenText(
            `All requirements for creating the presentation are satisfied. The following credentials will be shared`,
            true
          )
        )
        selectedCredentials.forEach(this.printCredential)
      } else {
        console.log(redText(`No credentials available that satisfy the proof request.`))
      }
=======
    const presentationDefinition = this.resolvedPresentationRequest?.presentationExchange?.definition
    console.log(greenText(`Presentation Purpose: '${presentationDefinition?.purpose}'`))

    if (this.resolvedPresentationRequest?.presentationExchange?.credentialsForRequest.areRequirementsSatisfied) {
      const selectedCredentials = Object.values(
        this.holder.agent.dependencyManager
          .resolve(DifPresentationExchangeService)
          .selectCredentialsForRequest(this.resolvedPresentationRequest.presentationExchange.credentialsForRequest)
      ).flat()
      console.log(
        greenText(
          'All requirements for creating the presentation are satisfied. The following credentials will be shared',
          true
        )
      )
      selectedCredentials.forEach(this.printCredential)
    } else {
      console.log(redText('No credentials available that satisfy the proof request.'))
>>>>>>> 9df09fa5
    }
  }

  public async acceptPresentationRequest() {
    if (!this.resolvedPresentationRequest) throw new Error('No presentation request resolved yet.')

    console.log(greenText('Accepting the presentation request.'))

    const serverResponse = await this.holder.acceptPresentationRequest(this.resolvedPresentationRequest)

    if (serverResponse && serverResponse.status >= 200 && serverResponse.status < 300) {
      console.log(`received success status code '${serverResponse.status}'`)
    } else {
      console.log(`received error status code '${serverResponse?.status}'. ${JSON.stringify(serverResponse?.body)}`)
    }

    this.resolvedPresentationRequest = undefined
  }

  public async exit() {
    if (await this.inquireConfirmation(Title.ConfirmTitle)) {
      await this.holder.exit()
    }
  }

  public async restart() {
    const confirmed = await this.inquireConfirmation(Title.ConfirmTitle)
    if (confirmed) {
      await this.holder.restart()
      await runHolder()
    } else {
      await this.processAnswer()
    }
  }

  private printCredential = (credential: W3cCredentialRecord | SdJwtVcRecord | MdocRecord) => {
    if (credential.type === 'W3cCredentialRecord') {
      console.log(greenText(`W3cCredentialRecord with claim format ${credential.credential.claimFormat}`, true))
      console.log(JSON.stringify(credential.credential.jsonCredential, null, 2))
      console.log('')
    } else if (credential.type === 'MdocRecord') {
      console.log(greenText('MdocRecord', true))
      const namespaces = Mdoc.fromBase64Url(credential.base64Url).issuerSignedNamespaces
      console.log(JSON.stringify(namespaces, null, 2))
      console.log('')
    } else {
      console.log(greenText('SdJwtVcRecord', true))
      const prettyClaims = this.holder.agent.sdJwtVc.fromCompact(credential.compactSdJwtVc).prettyClaims
      console.log(JSON.stringify(prettyClaims, null, 2))
      console.log('')
    }
  }
}

void runHolder()<|MERGE_RESOLUTION|>--- conflicted
+++ resolved
@@ -5,12 +5,7 @@
   OpenId4VciResolvedCredentialOffer,
 } from '@credo-ts/openid4vc'
 
-<<<<<<< HEAD
 import { Mdoc } from '@credo-ts/core'
-=======
-import console, { clear } from 'console'
-import { DifPresentationExchangeService, Mdoc } from '@credo-ts/core'
->>>>>>> 9df09fa5
 import { preAuthorizedCodeGrantIdentifier } from '@credo-ts/openid4vc'
 import { textSync } from 'figlet'
 
@@ -221,7 +216,6 @@
     const proofRequestUri = await this.inquireInput('Enter proof request: ')
     this.resolvedPresentationRequest = await this.holder.resolveProofRequest(proofRequestUri)
 
-<<<<<<< HEAD
     if (this.resolvedPresentationRequest.presentationExchange) {
       const presentationDefinition = this.resolvedPresentationRequest.presentationExchange.definition
       console.log(
@@ -233,16 +227,16 @@
           this.holder.agent.modules.openId4VcHolder.selectCredentialsForPresentationExchangeRequest(
             this.resolvedPresentationRequest.presentationExchange.credentialsForRequest
           )
-        ).flatMap((e) => e)
+        ).flat()
         console.log(
           greenText(
-            `All requirements for creating the presentation are satisfied. The following credentials will be shared`,
+            'All requirements for creating the presentation are satisfied. The following credentials will be shared',
             true
           )
         )
         selectedCredentials.forEach(this.printCredential)
       } else {
-        console.log(redText(`No credentials available that satisfy the proof request.`))
+        console.log(redText('No credentials available that satisfy the proof request.'))
       }
     } else if (this.resolvedPresentationRequest.dcql) {
       console.log(greenText('Received DCQL request'))
@@ -255,34 +249,14 @@
         ).flatMap((e) => e.credentialRecord)
         console.log(
           greenText(
-            `All requirements for creating the presentation are satisfied. The following credentials will be shared`,
+            'All requirements for creating the presentation are satisfied. The following credentials will be shared',
             true
           )
         )
         selectedCredentials.forEach(this.printCredential)
       } else {
-        console.log(redText(`No credentials available that satisfy the proof request.`))
+        console.log(redText('No credentials available that satisfy the proof request.'))
       }
-=======
-    const presentationDefinition = this.resolvedPresentationRequest?.presentationExchange?.definition
-    console.log(greenText(`Presentation Purpose: '${presentationDefinition?.purpose}'`))
-
-    if (this.resolvedPresentationRequest?.presentationExchange?.credentialsForRequest.areRequirementsSatisfied) {
-      const selectedCredentials = Object.values(
-        this.holder.agent.dependencyManager
-          .resolve(DifPresentationExchangeService)
-          .selectCredentialsForRequest(this.resolvedPresentationRequest.presentationExchange.credentialsForRequest)
-      ).flat()
-      console.log(
-        greenText(
-          'All requirements for creating the presentation are satisfied. The following credentials will be shared',
-          true
-        )
-      )
-      selectedCredentials.forEach(this.printCredential)
-    } else {
-      console.log(redText('No credentials available that satisfy the proof request.'))
->>>>>>> 9df09fa5
     }
   }
 
