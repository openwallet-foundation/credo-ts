--- conflicted
+++ resolved
@@ -30,10 +30,7 @@
         with:
           node-version: 16
           cache: 'yarn'
-<<<<<<< HEAD
-=======
           registry-url: 'https://registry.npmjs.org/'
->>>>>>> 67954262
 
       - name: Install dependencies
         run: yarn install --frozen-lockfile
@@ -82,10 +79,7 @@
         with:
           node-version: 16
           cache: 'yarn'
-<<<<<<< HEAD
-=======
           registry-url: 'https://registry.npmjs.org/'
->>>>>>> 67954262
 
       - name: Install dependencies
         run: yarn install --frozen-lockfile
