--- conflicted
+++ resolved
@@ -2,12 +2,7 @@
 import type { BaseRecordConstructor, StorageService } from './StorageService'
 import type { WalletQuery } from 'indy-sdk'
 
-<<<<<<< HEAD
-import { BaseRecord } from './BaseRecord'
-import { StorageService, BaseRecordConstructor } from './StorageService'
-=======
 import { RecordDuplicateError, RecordNotFoundError } from '../error'
->>>>>>> 6a26337f
 
 export class Repository<T extends BaseRecord> {
   private storageService: StorageService<T>
