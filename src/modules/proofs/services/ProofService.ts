import { inject, scoped, Lifecycle } from 'tsyringe'
import type { IndyProof, Schema, CredDef } from 'indy-sdk'
import { validateOrReject } from 'class-validator'

import { AgentMessage } from '../../../agent/AgentMessage'
import { LedgerService } from '../../ledger/services/LedgerService'
import { InboundMessageContext } from '../../../agent/models/InboundMessageContext'
import { Attachment, AttachmentData } from '../../../decorators/attachment/Attachment'
import { ConnectionRecord } from '../../connections'
import { ProofRecord } from '../repository/ProofRecord'
import { JsonEncoder } from '../../../utils/JsonEncoder'
import { JsonTransformer } from '../../../utils/JsonTransformer'
import { uuid } from '../../../utils/uuid'
import { Wallet } from '../../../wallet/Wallet'
import { CredentialUtils, Credential, IndyCredentialInfo } from '../../credentials'

import {
  PresentationMessage,
  PresentationPreview,
  PresentationPreviewAttribute,
  ProposePresentationMessage,
  RequestPresentationMessage,
  PresentationAckMessage,
  INDY_PROOF_REQUEST_ATTACHMENT_ID,
  INDY_PROOF_ATTACHMENT_ID,
} from '../messages'
import { AckStatus } from '../../common'
import {
  PartialProof,
  ProofAttributeInfo,
  AttributeFilter,
  ProofPredicateInfo,
  ProofRequest,
  RequestedCredentials,
  RequestedAttribute,
  RequestedPredicate,
} from '../models'
import { ProofState } from '../ProofState'
import { AgentConfig } from '../../../agent/AgentConfig'
import { Logger } from '../../../logger'
import { ProofRepository } from '../repository'
import { Symbols } from '../../../symbols'
import { IndyHolderService, IndyVerifierService } from '../../indy'
import { EventEmitter } from '../../../agent/EventEmitter'
import { ProofEventTypes, ProofStateChangedEvent } from '../ProofEvents'
import { AriesFrameworkError } from '../../../error'

/**
 * @todo add method to check if request matches proposal. Useful to see if a request I received is the same as the proposal I sent.
 * @todo add method to reject / revoke messages
 * @todo validate attachments / messages
 */
@scoped(Lifecycle.ContainerScoped)
export class ProofService {
  private proofRepository: ProofRepository
  private ledgerService: LedgerService
  private wallet: Wallet
  private logger: Logger
  private indyHolderService: IndyHolderService
  private indyVerifierService: IndyVerifierService
  private eventEmitter: EventEmitter

  public constructor(
    proofRepository: ProofRepository,
    ledgerService: LedgerService,
    @inject(Symbols.Wallet) wallet: Wallet,
    agentConfig: AgentConfig,
    indyHolderService: IndyHolderService,
    indyVerifierService: IndyVerifierService,
    eventEmitter: EventEmitter
  ) {
    this.proofRepository = proofRepository
    this.ledgerService = ledgerService
    this.wallet = wallet
    this.logger = agentConfig.logger
    this.indyHolderService = indyHolderService
    this.indyVerifierService = indyVerifierService
    this.eventEmitter = eventEmitter
  }

  /**
   * Create a {@link ProposePresentationMessage} not bound to an existing presentation exchange.
   * To create a proposal as response to an existing presentation exchange, use {@link ProofService#createProposalAsResponse}.
   *
   * @param connectionRecord The connection for which to create the presentation proposal
   * @param presentationProposal The presentation proposal to include in the message
   * @param config Additional configuration to use for the proposal
   * @returns Object containing proposal message and associated proof record
   *
   */
  public async createProposal(
    connectionRecord: ConnectionRecord,
    presentationProposal: PresentationPreview,
    config?: {
      comment?: string
    }
  ): Promise<ProofProtocolMsgReturnType<ProposePresentationMessage>> {
    // Assert
    connectionRecord.assertReady()

    // Create message
    const proposalMessage = new ProposePresentationMessage({
      comment: config?.comment,
      presentationProposal,
    })

    // Create record
    const proofRecord = new ProofRecord({
      connectionId: connectionRecord.id,
      state: ProofState.ProposalSent,
      proposalMessage,
      tags: { threadId: proposalMessage.threadId },
    })
    await this.proofRepository.save(proofRecord)
    this.eventEmitter.emit<ProofStateChangedEvent>({
      type: ProofEventTypes.ProofStateChanged,
      payload: { proofRecord, previousState: null },
    })

    return { message: proposalMessage, proofRecord }
  }

  /**
   * Create a {@link ProposePresentationMessage} as response to a received presentation request.
   * To create a proposal not bound to an existing presentation exchange, use {@link ProofService#createProposal}.
   *
   * @param proofRecord The proof record for which to create the presentation proposal
   * @param presentationProposal The presentation proposal to include in the message
   * @param config Additional configuration to use for the proposal
   * @returns Object containing proposal message and associated proof record
   *
   */
  public async createProposalAsResponse(
    proofRecord: ProofRecord,
    presentationProposal: PresentationPreview,
    config?: {
      comment?: string
    }
  ): Promise<ProofProtocolMsgReturnType<ProposePresentationMessage>> {
    // Assert
    proofRecord.assertState(ProofState.RequestReceived)

    // Create message
    const proposalMessage = new ProposePresentationMessage({
      comment: config?.comment,
      presentationProposal,
    })
    proposalMessage.setThread({ threadId: proofRecord.tags.threadId })

    // Update record
    proofRecord.proposalMessage = proposalMessage
    this.updateState(proofRecord, ProofState.ProposalSent)

    return { message: proposalMessage, proofRecord }
  }

  /**
   * Process a received {@link ProposePresentationMessage}. This will not accept the presentation proposal
   * or send a presentation request. It will only create a new, or update the existing proof record with
   * the information from the presentation proposal message. Use {@link ProofService#createRequestAsResponse}
   * after calling this method to create a presentation request.
   *
   * @param messageContext The message context containing a presentation proposal message
   * @returns proof record associated with the presentation proposal message
   *
   */
  public async processProposal(
    messageContext: InboundMessageContext<ProposePresentationMessage>
  ): Promise<ProofRecord> {
    let proofRecord: ProofRecord
    const { message: proposalMessage, connection } = messageContext

    // Assert connection
    connection?.assertReady()
    if (!connection) {
      throw new AriesFrameworkError(
        `No connection associated with incoming presentation proposal message with thread id ${proposalMessage.threadId}`
      )
    }

    try {
      // Proof record already exists
      proofRecord = await this.getByThreadId(proposalMessage.threadId)

      // Assert
      proofRecord.assertState(ProofState.RequestSent)
      proofRecord.assertConnection(connection.id)

      // Update record
      proofRecord.proposalMessage = proposalMessage
      await this.updateState(proofRecord, ProofState.ProposalReceived)
    } catch {
      // No proof record exists with thread id
      proofRecord = new ProofRecord({
        connectionId: connection.id,
        proposalMessage,
        state: ProofState.ProposalReceived,
        tags: { threadId: proposalMessage.threadId },
      })

      // Save record
      await this.proofRepository.save(proofRecord)
      this.eventEmitter.emit<ProofStateChangedEvent>({
        type: ProofEventTypes.ProofStateChanged,
        payload: {
          proofRecord,
          previousState: null,
        },
      })
    }

    return proofRecord
  }

  /**
   * Create a {@link RequestPresentationMessage} as response to a received presentation proposal.
   * To create a request not bound to an existing presentation exchange, use {@link ProofService#createRequest}.
   *
   * @param proofRecord The proof record for which to create the presentation request
   * @param proofRequest The proof request to include in the message
   * @param config Additional configuration to use for the request
   * @returns Object containing request message and associated proof record
   *
   */
  public async createRequestAsResponse(
    proofRecord: ProofRecord,
    proofRequest: ProofRequest,
    config?: {
      comment?: string
    }
  ): Promise<ProofProtocolMsgReturnType<RequestPresentationMessage>> {
    // Assert
    proofRecord.assertState(ProofState.ProposalReceived)

    // Create message
    const attachment = new Attachment({
      id: INDY_PROOF_REQUEST_ATTACHMENT_ID,
      mimeType: 'application/json',
      data: new AttachmentData({
        base64: JsonEncoder.toBase64(proofRequest),
      }),
    })
    const requestPresentationMessage = new RequestPresentationMessage({
      comment: config?.comment,
      requestPresentationAttachments: [attachment],
    })
    requestPresentationMessage.setThread({
      threadId: proofRecord.tags.threadId,
    })

    // Update record
    proofRecord.requestMessage = requestPresentationMessage
    await this.updateState(proofRecord, ProofState.RequestSent)

    return { message: requestPresentationMessage, proofRecord }
  }

  /**
   * Create a {@link RequestPresentationMessage} not bound to an existing presentation exchange.
   * To create a request as response to an existing presentation exchange, use {@link ProofService#createRequestAsResponse}.
   *
   * @param connectionRecord The connection for which to create the presentation request
   * @param proofRequest The proof request to include in the message
   * @param config Additional configuration to use for the request
   * @returns Object containing request message and associated proof record
   *
   */
  public async createRequest(
    connectionRecord: ConnectionRecord,
    proofRequest: ProofRequest,
    config?: {
      comment?: string
    }
  ): Promise<ProofProtocolMsgReturnType<RequestPresentationMessage>> {
    // Assert
    connectionRecord.assertReady()

    // Create message
    const attachment = new Attachment({
      id: INDY_PROOF_REQUEST_ATTACHMENT_ID,
      mimeType: 'application/json',
      data: new AttachmentData({
        base64: JsonEncoder.toBase64(proofRequest),
      }),
    })
    const requestPresentationMessage = new RequestPresentationMessage({
      comment: config?.comment,
      requestPresentationAttachments: [attachment],
    })

    // Create record
    const proofRecord = new ProofRecord({
      connectionId: connectionRecord.id,
      requestMessage: requestPresentationMessage,
      state: ProofState.RequestSent,
      tags: { threadId: requestPresentationMessage.threadId },
    })

    await this.proofRepository.save(proofRecord)
    this.eventEmitter.emit<ProofStateChangedEvent>({
      type: ProofEventTypes.ProofStateChanged,
      payload: { proofRecord, previousState: null },
    })

    return { message: requestPresentationMessage, proofRecord }
  }

  /**
   * Process a received {@link RequestPresentationMessage}. This will not accept the presentation request
   * or send a presentation. It will only create a new, or update the existing proof record with
   * the information from the presentation request message. Use {@link ProofService#createPresentation}
   * after calling this method to create a presentation.
   *
   * @param messageContext The message context containing a presentation request message
   * @returns proof record associated with the presentation request message
   *
   */
  public async processRequest(messageContext: InboundMessageContext<RequestPresentationMessage>): Promise<ProofRecord> {
    let proofRecord: ProofRecord
    const { message: proofRequestMessage, connection } = messageContext

    // Assert connection
    connection?.assertReady()
    if (!connection) {
      throw new AriesFrameworkError(
        `No connection associated with incoming presentation request message with thread id ${proofRequestMessage.threadId}`
      )
    }

    const proofRequest = proofRequestMessage.indyProofRequest

    // Assert attachment
    if (!proofRequest) {
      throw new AriesFrameworkError(
        `Missing required base64 encoded attachment data for presentation request with thread id ${proofRequestMessage.threadId}`
      )
    }
    await validateOrReject(proofRequest)

    this.logger.debug('received proof request', proofRequest)

    try {
      // Proof record already exists
      proofRecord = await this.getByThreadId(proofRequestMessage.threadId)

      // Assert
      proofRecord.assertState(ProofState.ProposalSent)
      proofRecord.assertConnection(connection.id)

      // Update record
      proofRecord.requestMessage = proofRequestMessage
      await this.updateState(proofRecord, ProofState.RequestReceived)
    } catch {
      // No proof record exists with thread id
      proofRecord = new ProofRecord({
        connectionId: connection.id,
        requestMessage: proofRequestMessage,
        state: ProofState.RequestReceived,
        tags: { threadId: proofRequestMessage.threadId },
      })

      // Save in repository
      await this.proofRepository.save(proofRecord)
      this.eventEmitter.emit<ProofStateChangedEvent>({
        type: ProofEventTypes.ProofStateChanged,
        payload: { proofRecord, previousState: null },
      })
    }

    return proofRecord
  }

  /**
   * Create a {@link PresentationMessage} as response to a received presentation request.
   *
   * @param proofRecord The proof record for which to create the presentation
   * @param requestedCredentials The requested credentials object specifying which credentials to use for the proof
   * @param config Additional configuration to use for the presentation
   * @returns Object containing presentation message and associated proof record
   *
   */
  public async createPresentation(
    proofRecord: ProofRecord,
    requestedCredentials: RequestedCredentials,
    config?: {
      comment?: string
    }
  ): Promise<ProofProtocolMsgReturnType<PresentationMessage>> {
    // Assert
    proofRecord.assertState(ProofState.RequestReceived)

    const indyProofRequest = proofRecord.requestMessage?.indyProofRequest
    if (!indyProofRequest) {
      throw new AriesFrameworkError(
        `Missing required base64 encoded attachment data for presentation with thread id ${proofRecord.tags.threadId}`
      )
    }

    // Create proof
    const proof = await this.createProof(indyProofRequest, requestedCredentials)

    // Create message
    const attachment = new Attachment({
      id: INDY_PROOF_ATTACHMENT_ID,
      mimeType: 'application/json',
      data: new AttachmentData({
        base64: JsonEncoder.toBase64(proof),
      }),
    })
    const presentationMessage = new PresentationMessage({
      comment: config?.comment,
      presentationAttachments: [attachment],
    })
    presentationMessage.setThread({ threadId: proofRecord.tags.threadId })

    // Update record
    proofRecord.presentationMessage = presentationMessage
    await this.updateState(proofRecord, ProofState.PresentationSent)

    return { message: presentationMessage, proofRecord }
  }

  /**
   * Process a received {@link PresentationMessage}. This will not accept the presentation
   * or send a presentation acknowledgement. It will only update the existing proof record with
   * the information from the presentation message. Use {@link ProofService#createAck}
   * after calling this method to create a presentation acknowledgement.
   *
   * @param messageContext The message context containing a presentation message
   * @returns proof record associated with the presentation message
   *
   */
  public async processPresentation(messageContext: InboundMessageContext<PresentationMessage>): Promise<ProofRecord> {
    const { message: presentationMessage, connection } = messageContext

    // Assert connection
    connection?.assertReady()
    if (!connection) {
      throw new AriesFrameworkError(
        `No connection associated with incoming presentation message with thread id ${presentationMessage.threadId}`
      )
    }

    // Assert proof record
    const proofRecord = await this.getByThreadId(presentationMessage.threadId)
    proofRecord.assertState(ProofState.RequestSent)

    // TODO: add proof class with validator
    const indyProofJson = presentationMessage.indyProof
    const indyProofRequest = proofRecord.requestMessage?.indyProofRequest

    if (!indyProofJson) {
      throw new AriesFrameworkError(
        `Missing required base64 encoded attachment data for presentation with thread id ${presentationMessage.threadId}`
      )
    }

    if (!indyProofRequest) {
      throw new AriesFrameworkError(
        `Missing required base64 encoded attachment data for presentation request with thread id ${presentationMessage.threadId}`
      )
    }

    const isValid = await this.verifyProof(indyProofJson, indyProofRequest)

    // Update record
    proofRecord.isVerified = isValid
    proofRecord.presentationMessage = presentationMessage
    await this.updateState(proofRecord, ProofState.PresentationReceived)

    return proofRecord
  }

  /**
   * Create a {@link PresentationAckMessage} as response to a received presentation.
   *
   * @param proofRecord The proof record for which to create the presentation acknowledgement
   * @returns Object containing presentation acknowledgement message and associated proof record
   *
   */
  public async createAck(proofRecord: ProofRecord): Promise<ProofProtocolMsgReturnType<PresentationAckMessage>> {
    // Assert
    proofRecord.assertState(ProofState.PresentationReceived)

    // Create message
    const ackMessage = new PresentationAckMessage({
      status: AckStatus.OK,
      threadId: proofRecord.tags.threadId!,
    })

    // Update record
    await this.updateState(proofRecord, ProofState.Done)

    return { message: ackMessage, proofRecord }
  }

  /**
   * Process a received {@link PresentationAckMessage}.
   *
   * @param messageContext The message context containing a presentation acknowledgement message
   * @returns proof record associated with the presentation acknowledgement message
   *
   */
  public async processAck(messageContext: InboundMessageContext<PresentationAckMessage>): Promise<ProofRecord> {
    const { message: presentationAckMessage, connection } = messageContext

    // Assert connection
    connection?.assertReady()
    if (!connection) {
      throw new AriesFrameworkError(
        `No connection associated with incoming presentation acknowledgement message with thread id ${presentationAckMessage.threadId}`
      )
    }

    // Assert proof record
    const proofRecord = await this.getByThreadId(presentationAckMessage.threadId)
    proofRecord.assertState(ProofState.PresentationSent)

    // Update record
    await this.updateState(proofRecord, ProofState.Done)

    return proofRecord
  }

  public async generateProofRequestNonce() {
    return this.wallet.generateNonce()
  }

  /**
   * Create a {@link ProofRequest} from a presentation proposal. This method can be used to create the
   * proof request from a received proposal for use in {@link ProofService#createRequestAsResponse}
   *
   * @param presentationProposal The presentation proposal to create a proof request from
   * @param config Additional configuration to use for the proof request
   * @returns proof request object
   *
   */
  public async createProofRequestFromProposal(
    presentationProposal: PresentationPreview,
    config: { name: string; version: string; nonce?: string }
  ): Promise<ProofRequest> {
    const nonce = config.nonce ?? (await this.generateProofRequestNonce())

    const proofRequest = new ProofRequest({
      name: config.name,
      version: config.version,
      nonce,
    })

    /**
     * Create mapping of attributes by referent. This required the
     * attributes to come from the same credential.
     * @see https://github.com/hyperledger/aries-rfcs/blob/master/features/0037-present-proof/README.md#referent
     *
     * {
     *  "referent1": [Attribute1, Attribute2],
     *  "referent2": [Attribute3]
     * }
     */
    const attributesByReferent: Record<string, PresentationPreviewAttribute[]> = {}
    for (const proposedAttributes of presentationProposal.attributes) {
      if (!proposedAttributes.referent) proposedAttributes.referent = uuid()

      const referentAttributes = attributesByReferent[proposedAttributes.referent]

      // Referent key already exist, add to list
      if (referentAttributes) {
        referentAttributes.push(proposedAttributes)
      }
      // Referent key does not exist yet, create new entry
      else {
        attributesByReferent[proposedAttributes.referent] = [proposedAttributes]
      }
    }

    // Transform attributes by referent to requested attributes
    for (const [referent, proposedAttributes] of Object.entries(attributesByReferent)) {
      // Either attributeName or attributeNames will be undefined
      const attributeName = proposedAttributes.length == 1 ? proposedAttributes[0].name : undefined
      const attributeNames = proposedAttributes.length > 1 ? proposedAttributes.map((a) => a.name) : undefined

      const requestedAttribute = new ProofAttributeInfo({
        name: attributeName,
        names: attributeNames,
        restrictions: [
          new AttributeFilter({
            credentialDefinitionId: proposedAttributes[0].credentialDefinitionId,
          }),
        ],
      })

      proofRequest.requestedAttributes[referent] = requestedAttribute
    }

    this.logger.debug('proposal predicates', presentationProposal.predicates)
    // Transform proposed predicates to requested predicates
    for (const proposedPredicate of presentationProposal.predicates) {
      const requestedPredicate = new ProofPredicateInfo({
        name: proposedPredicate.name,
        predicateType: proposedPredicate.predicate,
        predicateValue: proposedPredicate.threshold,
        restrictions: [
          new AttributeFilter({
            credentialDefinitionId: proposedPredicate.credentialDefinitionId,
          }),
        ],
      })

      proofRequest.requestedPredicates[uuid()] = requestedPredicate
    }

    return proofRequest
  }

  /**
   * Create a {@link RequestedCredentials} object. Given input proof request and presentation proposal,
   * use credentials in the wallet to build indy requested credentials object for input to proof creation.
   * If restrictions allow, self attested attributes will be used.
   *
   * Use the return value of this method as input to {@link ProofService.createPresentation} to automatically
   * accept a received presentation request.
   *
   * @param proofRequest The proof request to build the requested credentials object from
   * @param presentationProposal Optional presentation proposal to improve credential selection algorithm
   * @returns Requested credentials object for use in proof creation
   */
  public async getRequestedCredentialsForProofRequest(
    proofRequest: ProofRequest,
    presentationProposal?: PresentationPreview
  ): Promise<RequestedCredentials> {
    const requestedCredentials = new RequestedCredentials({})

    for (const [referent, requestedAttribute] of Object.entries(proofRequest.requestedAttributes)) {
      let credentialMatch: Credential | null = null
      const credentials = await this.getCredentialsForProofRequest(proofRequest, referent)

      // Can't construct without matching credentials
      if (credentials.length === 0) {
        throw new AriesFrameworkError(
          `Could not automatically construct requested credentials for proof request '${proofRequest.name}'`
        )
      }
      // If we have exactly one credential, or no proposal to pick preferences
      // on the credential to use, we will use the first one
      else if (credentials.length === 1 || !presentationProposal) {
        credentialMatch = credentials[0]
      }
      // If we have a proposal we will use that to determine the credential to use
      else {
        const names = requestedAttribute.names ?? [requestedAttribute.name]

        // Find credential that matches all parameters from the proposal
        for (const credential of credentials) {
          const { attributes, credentialDefinitionId } = credential.credentialInfo

          // Check if credential matches all parameters from proposal
          const isMatch = names.every((name) =>
            presentationProposal.attributes.find(
              (a) =>
                a.name === name &&
                a.credentialDefinitionId === credentialDefinitionId &&
                (!a.value || a.value === attributes[name])
            )
          )

          if (isMatch) {
            credentialMatch = credential
            break
          }
        }

        if (!credentialMatch) {
          throw new AriesFrameworkError(
            `Could not automatically construct requested credentials for proof request '${proofRequest.name}'`
          )
        }
      }

      if (requestedAttribute.restrictions) {
        requestedCredentials.requestedAttributes[referent] = new RequestedAttribute({
          credentialId: credentialMatch.credentialInfo.referent,
          revealed: true,
        })
      }
      // If there are no restrictions we can self attest the attribute
      else {
        // eslint-disable-next-line @typescript-eslint/no-non-null-assertion
        const value = credentialMatch.credentialInfo.attributes[requestedAttribute.name!]

        // eslint-disable-next-line @typescript-eslint/no-non-null-assertion
        requestedCredentials.selfAttestedAttributes[referent] = value!
      }
    }

    for (const [referent, requestedPredicate] of Object.entries(proofRequest.requestedPredicates)) {
      const credentials = await this.getCredentialsForProofRequest(proofRequest, referent)

      // Can't create requestedPredicates without matching credentials
      if (credentials.length === 0) {
        throw new AriesFrameworkError(
          `Could not automatically construct requested credentials for proof request '${proofRequest.name}'`
        )
      }

      const credentialMatch = credentials[0]
      if (requestedPredicate.restrictions) {
        requestedCredentials.requestedPredicates[referent] = new RequestedPredicate({
          credentialId: credentialMatch.credentialInfo.referent,
        })
      }
      // If there are no restrictions we can self attest the attribute
      else {
        // eslint-disable-next-line @typescript-eslint/no-non-null-assertion
        const value = credentialMatch.credentialInfo.attributes[requestedPredicate.name!]

        // eslint-disable-next-line @typescript-eslint/no-non-null-assertion
        requestedCredentials.selfAttestedAttributes[referent] = value!
      }
    }

    return requestedCredentials
  }

  /**
   * Verify an indy proof object. Will also verify raw values against encodings.
   *
   * @param proofRequest The proof request to use for proof verification
   * @param proofJson The proof object to verify
   * @throws {Error} If the raw values do not match the encoded values
   * @returns Boolean whether the proof is valid
   *
   */
  public async verifyProof(proofJson: IndyProof, proofRequest: ProofRequest): Promise<boolean> {
    const proof = JsonTransformer.fromJSON(proofJson, PartialProof)

    for (const [referent, attribute] of proof.requestedProof.revealedAttributes.entries()) {
      if (!CredentialUtils.checkValidEncoding(attribute.raw, attribute.encoded)) {
        throw new AriesFrameworkError(
          `The encoded value for '${referent}' is invalid. ` +
            `Expected '${CredentialUtils.encode(attribute.raw)}'. ` +
            `Actual '${attribute.encoded}'`
        )
      }
    }

    // TODO: pre verify proof json
    // I'm not 100% sure how much indy does. Also if it checks whether the proof requests matches the proof
    // @see https://github.com/hyperledger/aries-cloudagent-python/blob/master/aries_cloudagent/indy/sdk/verifier.py#L79-L164

    const schemas = await this.getSchemas(new Set(proof.identifiers.map((i) => i.schemaId)))
    const credentialDefinitions = await this.getCredentialDefinitions(
      new Set(proof.identifiers.map((i) => i.credentialDefinitionId))
    )

    return await this.indyVerifierService.verifyProof({
      proofRequest: proofRequest.toJSON(),
      proof: proofJson,
      schemas,
      credentialDefinitions,
    })
  }

  /**
   * Retrieve all proof records
   *
   * @returns List containing all proof records
   */
  public async getAll(): Promise<ProofRecord[]> {
    return this.proofRepository.getAll()
  }

  /**
   * Retrieve a proof record by id
   *
   * @param proofRecordId The proof record id
   * @throws {RecordNotFoundError} If no record is found
   * @return The proof record
   *
   */
  public async getById(proofRecordId: string): Promise<ProofRecord> {
    return this.proofRepository.getById(proofRecordId)
  }

  /**
   * Retrieve a proof record by id
   *
   * @param proofRecordId The proof record id
   * @return The proof record or null if not found
   *
   */
  public async findById(proofRecordId: string): Promise<ProofRecord | null> {
    return this.proofRepository.findById(proofRecordId)
  }

  /**
   * Retrieve a proof record by thread id
   *
   * @param threadId The thread id
   * @throws {RecordNotFoundError} If no record is found
   * @throws {RecordDuplicateError} If multiple records are found
   * @returns The proof record
   */
  public async getByThreadId(threadId: string): Promise<ProofRecord> {
    return this.proofRepository.getSingleByQuery({ threadId })
  }

  /**
   * Create indy proof from a given proof request and requested credential object.
   *
   * @param proofRequest The proof request to create the proof for
   * @param requestedCredentials The requested credentials object specifying which credentials to use for the proof
   * @returns indy proof object
   */
  private async createProof(
    proofRequest: ProofRequest,
    requestedCredentials: RequestedCredentials
  ): Promise<IndyProof> {
    const credentialObjects: IndyCredentialInfo[] = []

    for (const credentialId of requestedCredentials.getCredentialIdentifiers()) {
      const credentialInfo = JsonTransformer.fromJSON(
        await this.indyHolderService.getCredential(credentialId),
        IndyCredentialInfo
      )

      credentialObjects.push(credentialInfo)
    }

    const schemas = await this.getSchemas(new Set(credentialObjects.map((c) => c.schemaId)))
    const credentialDefinitions = await this.getCredentialDefinitions(
      new Set(credentialObjects.map((c) => c.credentialDefinitionId))
    )

    const proof = await this.indyHolderService.createProof({
      proofRequest: proofRequest.toJSON(),
      requestedCredentials: requestedCredentials.toJSON(),
      schemas,
      credentialDefinitions,
    })

    return proof
  }

  private async getCredentialsForProofRequest(
    proofRequest: ProofRequest,
    attributeReferent: string
  ): Promise<Credential[]> {
<<<<<<< HEAD
    const credentialsJson = await this.wallet.getCredentialsForProofRequest(proofRequest.toJSON(), attributeReferent)
=======
    const credentialsJson = await this.indyHolderService.getCredentialsForProofRequest({
      proofRequest: proofRequest.toJSON(),
      attributeReferent,
    })

>>>>>>> 0b3726f2
    return JsonTransformer.fromJSON(credentialsJson, Credential) as unknown as Credential[]
  }

  /**
   * Update the record to a new state and emit an state changed event. Also updates the record
   * in storage.
   *
   * @param proofRecord The proof record to update the state for
   * @param newState The state to update to
   *
   */
  private async updateState(proofRecord: ProofRecord, newState: ProofState) {
    const previousState = proofRecord.state
    proofRecord.state = newState
    await this.proofRepository.update(proofRecord)

    this.eventEmitter.emit<ProofStateChangedEvent>({
      type: ProofEventTypes.ProofStateChanged,
      payload: { proofRecord, previousState: previousState },
    })
  }

  /**
   * Build schemas object needed to create and verify proof objects.
   *
   * Creates object with `{ schemaId: Schema }` mapping
   *
   * @param schemaIds List of schema ids
   * @returns Object containing schemas for specified schema ids
   *
   */
  private async getSchemas(schemaIds: Set<string>) {
    const schemas: { [key: string]: Schema } = {}

    for (const schemaId of schemaIds) {
      const schema = await this.ledgerService.getSchema(schemaId)
      schemas[schemaId] = schema
    }

    return schemas
  }

  /**
   * Build credential definitions object needed to create and verify proof objects.
   *
   * Creates object with `{ credentialDefinitionId: CredentialDefinition }` mapping
   *
   * @param credentialDefinitionIds List of credential definition ids
   * @returns Object containing credential definitions for specified credential definition ids
   *
   */
  private async getCredentialDefinitions(credentialDefinitionIds: Set<string>) {
    const credentialDefinitions: { [key: string]: CredDef } = {}

    for (const credDefId of credentialDefinitionIds) {
      const credDef = await this.ledgerService.getCredentialDefinition(credDefId)
      credentialDefinitions[credDefId] = credDef
    }

    return credentialDefinitions
  }
}

export interface ProofProtocolMsgReturnType<MessageType extends AgentMessage> {
  message: MessageType
  proofRecord: ProofRecord
}<|MERGE_RESOLUTION|>--- conflicted
+++ resolved
@@ -845,15 +845,11 @@
     proofRequest: ProofRequest,
     attributeReferent: string
   ): Promise<Credential[]> {
-<<<<<<< HEAD
-    const credentialsJson = await this.wallet.getCredentialsForProofRequest(proofRequest.toJSON(), attributeReferent)
-=======
     const credentialsJson = await this.indyHolderService.getCredentialsForProofRequest({
       proofRequest: proofRequest.toJSON(),
       attributeReferent,
     })
 
->>>>>>> 0b3726f2
     return JsonTransformer.fromJSON(credentialsJson, Credential) as unknown as Credential[]
   }
 
