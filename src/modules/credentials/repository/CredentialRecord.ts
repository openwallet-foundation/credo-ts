--- conflicted
+++ resolved
@@ -1,9 +1,5 @@
-<<<<<<< HEAD
-import type { Tags } from '../../../storage/BaseRecord'
+import type { TagsBase } from '../../../storage/BaseRecord'
 import type { AutoAcceptCredential } from '../../../types'
-=======
-import type { TagsBase } from '../../../storage/BaseRecord'
->>>>>>> 4e9a48b0
 import type { CredentialState } from '../CredentialState'
 
 import { Type } from 'class-transformer'
