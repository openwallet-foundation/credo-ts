--- conflicted
+++ resolved
@@ -382,22 +382,6 @@
     autoAcceptConnection?: boolean
     tags?: ConnectionTags
   }): Promise<ConnectionRecord> {
-<<<<<<< HEAD
-    const gotten_routing = await getRouting(
-      this.config,
-      this.recipientService,
-      this.wallet,
-      this.recipientService,
-      options.mediatorId,
-      options.recipientKeys ?? [],
-      options.routingKeys ?? [],
-      options.endpoint
-    )
-    const endpoint: string = gotten_routing.endpoint
-    const did: Did = gotten_routing.did
-    const verkey: Verkey = gotten_routing.verkey || ''
-    const routingKeys: Verkey[] = gotten_routing.routingKeys
-=======
     const myRouting = await getRouting(
       //my routing
       this.config,
@@ -411,7 +395,6 @@
     const did: Did = myRouting.did
     const verkey: Verkey = myRouting.verkey || ''
     const routingKeys: Verkey[] = myRouting.routingKeys
->>>>>>> ea9ab393
 
     const publicKey = new Ed25119Sig2018({
       // TODO: shouldn't this name be ED25519
