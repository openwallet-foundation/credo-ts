import type { Verkey } from 'indy-sdk'
import { EventEmitter } from 'events'
import { validateOrReject } from 'class-validator'

import { AgentConfig } from '../../../agent/AgentConfig'
import { ConnectionRecord, ConnectionTags } from '../repository/ConnectionRecord'
import { Repository } from '../../../storage/Repository'
import { Wallet } from '../../../wallet/Wallet'
import {
  ConnectionInvitationMessage,
  ConnectionRequestMessage,
  ConnectionResponseMessage,
  TrustPingMessage,
} from '../messages'
import { AckMessage } from '../../common'
import { signData, unpackAndVerifySignatureDecorator } from '../../../decorators/signature/SignatureDecoratorUtils'
import {
  Connection,
  ConnectionState,
  ConnectionRole,
  DidDoc,
  Ed25119Sig2018,
  authenticationTypes,
  ReferencedAuthentication,
  DidCommService,
  IndyAgentService,
} from '../models'
import { InboundMessageContext } from '../../../agent/models/InboundMessageContext'
import { JsonTransformer } from '../../../utils/JsonTransformer'
import { AgentMessage } from '../../../agent/AgentMessage'
import { KeylistUpdate, KeylistUpdated, MediationRecipientService, MediationRecord } from '../../../modules/routing'
import { MediationStateChangedEvent, MediationKeylistEvent} from '../../routing/services/MediationService'
import { KeylistState } from '../../routing'
import {waitForEventWithTimeout} from '../../../utils/promiseWithTimeOut'
export enum ConnectionEventType {
  StateChanged = 'stateChanged',
}

export interface keylistUpdateEvent {
  mediationRecord: MediationRecord
  keylist: KeylistUpdate
  threadId: string
}

export interface ConnectionStateChangedEvent {
  connectionRecord: ConnectionRecord
  previousState: ConnectionState | null
}

export interface ConnectionProtocolMsgReturnType<MessageType extends AgentMessage> {
  message: MessageType
  connectionRecord: ConnectionRecord
}

export class ConnectionService extends EventEmitter {
  private wallet: Wallet
  private config: AgentConfig
  private connectionRepository: Repository<ConnectionRecord>
  private mediationRecipientService: MediationRecipientService

  public constructor(wallet: Wallet, config: AgentConfig, connectionRepository: Repository<ConnectionRecord>,mediationRecipientService: MediationRecipientService) {
    super()
    this.wallet = wallet
    this.config = config
    this.connectionRepository = connectionRepository
    this.mediationRecipientService = mediationRecipientService
  }

  public async createRouting(mediationId: string | undefined) {
    let mediationRecord : MediationRecord | null = null
    let endpoint, routingKeys: Verkey[]
    const defaultMediator = await this.mediationRecipientService.getDefaultMediator()
    if(mediationId){
      mediationRecord = await this.mediationRecipientService.findById(mediationId)
    }
    else if( defaultMediator){ 
      mediationRecord = defaultMediator
    }
    const [did, verkey] = await this.wallet.createDid()
    if(mediationRecord){
      endpoint = mediationRecord.endpoint
      const message = await this.mediationRecipientService.prepareKeylistUpdateMessage(verkey)
      routingKeys = mediationRecord.routingKeys
      // assumption, UpdateMessage will only ever have one keylistupdate
      const event: keylistUpdateEvent = {
        mediationRecord,
        keylist: message.updates[0],
        threadId: message.threadId
      }
      this.emit( KeylistState.Update, event)
      //TODO: catch this event in module and send and update message to mediator
      //TODO: emit KeylistState.updated event on this listener from mediationservice handler
      await waitForEventWithTimeout(this, KeylistState.Updated , message, 2000)
    }else{ // no mediation
      endpoint = this.config.getEndpoint()
      routingKeys = [verkey]
    }
    return [mediationRecord, endpoint, routingKeys]
  }
  
  /**
   * Create a new connection record containing a connection invitation message
   *
   * @param config config for creation of connection and invitation
   * @returns new connection record
   */
  public async createInvitation(config?: {
    autoAcceptConnection?: boolean
    alias?: string
  }): Promise<ConnectionProtocolMsgReturnType<ConnectionInvitationMessage>> {
    // TODO: public did, multi use
    const connectionRecord = await this.createConnection({
      role: ConnectionRole.Inviter,
      state: ConnectionState.Invited,
      alias: config?.alias,
      autoAcceptConnection: config?.autoAcceptConnection,
    })

    const { didDoc } = connectionRecord
    const [service] = didDoc.didCommServices
    const invitation = new ConnectionInvitationMessage({
      label: this.config.label,
      recipientKeys: service.recipientKeys,
      serviceEndpoint: service.serviceEndpoint,
      routingKeys: service.routingKeys,
    })

    connectionRecord.invitation = invitation

    await this.connectionRepository.update(connectionRecord)

    const event: ConnectionStateChangedEvent = {
      connectionRecord: connectionRecord,
      previousState: null,
    }
    this.emit(ConnectionEventType.StateChanged, event)

    return { connectionRecord: connectionRecord, message: invitation }
  }

  /**
   * Process a received invitation message. This will not accept the invitation
   * or send an invitation request message. It will only create a connection record
   * with all the information about the invitation stored. Use {@link ConnectionService#createRequest}
   * after calling this function to create a connection request.
   *
   * @param invitation the invitation message to process
   * @returns new connection record.
   */
  public async processInvitation(
    invitation: ConnectionInvitationMessage,
    config?: {
      autoAcceptConnection?: boolean
      alias?: string
    }
  ): Promise<ConnectionRecord> {
    const connectionRecord = await this.createConnection({
      role: ConnectionRole.Invitee,
      state: ConnectionState.Invited,
      alias: config?.alias,
      autoAcceptConnection: config?.autoAcceptConnection,
      invitation,
      tags: {
        invitationKey: invitation.recipientKeys && invitation.recipientKeys[0],
      },
    })

    await this.connectionRepository.update(connectionRecord)

    const event: ConnectionStateChangedEvent = {
      connectionRecord: connectionRecord,
      previousState: null,
    }
    this.emit(ConnectionEventType.StateChanged, event)

    return connectionRecord
  }

  /**
   * Create a connection request message for the connection with the specified connection id.
   *
   * @param connectionId the id of the connection for which to create a connection request
   * @returns outbound message containing connection request
   */
  public async createRequest(connectionId: string): Promise<ConnectionProtocolMsgReturnType<ConnectionRequestMessage>> {
    const connectionRecord = await this.connectionRepository.find(connectionId)

    connectionRecord.assertState(ConnectionState.Invited)
    connectionRecord.assertRole(ConnectionRole.Invitee)

    const connectionRequest = new ConnectionRequestMessage({
      label: this.config.label,
      did: connectionRecord.did,
      didDoc: connectionRecord.didDoc,
    })

    await this.updateState(connectionRecord, ConnectionState.Requested)

    return {
      connectionRecord: connectionRecord,
      message: connectionRequest,
    }
  }

  /**
   * Process a received connection request message. This will not accept the connection request
   * or send a connection response message. It will only update the existing connection record
   * with all the new information from the connection request message. Use {@link ConnectionService#createResponse}
   * after calling this function to create a connection respone.
   *
   * @param messageContext the message context containing a connetion request message
   * @returns updated connection record
   */
  public async processRequest(
    messageContext: InboundMessageContext<ConnectionRequestMessage>
  ): Promise<ConnectionRecord> {
    const { message, connection: connectionRecord, recipientVerkey } = messageContext

    if (!connectionRecord) {
      throw new Error(`Connection for verkey ${recipientVerkey} not found!`)
    }

    connectionRecord.assertState(ConnectionState.Invited)
    connectionRecord.assertRole(ConnectionRole.Inviter)

    // TODO: validate using class-validator
    if (!message.connection) {
      throw new Error('Invalid message')
    }

    connectionRecord.theirDid = message.connection.did
    connectionRecord.theirDidDoc = message.connection.didDoc

    if (!connectionRecord.theirKey) {
      throw new Error(`Connection with id ${connectionRecord.id} has no recipient keys.`)
    }

    connectionRecord.tags = {
      ...connectionRecord.tags,
      theirKey: connectionRecord.theirKey,
      threadId: message.id,
    }

    await this.updateState(connectionRecord, ConnectionState.Requested)

    return connectionRecord
  }

  /**
   * Create a connection response message for the connection with the specified connection id.
   *
   * @param connectionId the id of the connection for which to create a connection response
   * @returns outbound message contaning connection response
   */
  public async createResponse(
    connectionId: string
  ): Promise<ConnectionProtocolMsgReturnType<ConnectionResponseMessage>> {
    const connectionRecord = await this.connectionRepository.find(connectionId)

    connectionRecord.assertState(ConnectionState.Requested)
    connectionRecord.assertRole(ConnectionRole.Inviter)

    const connection = new Connection({
      did: connectionRecord.did,
      didDoc: connectionRecord.didDoc,
    })

    const connectionJson = JsonTransformer.toJSON(connection)

    const connectionResponse = new ConnectionResponseMessage({
      threadId: connectionRecord.tags.threadId!,
      connectionSig: await signData(connectionJson, this.wallet, connectionRecord.verkey),
    })

    await this.updateState(connectionRecord, ConnectionState.Responded)

    return {
      connectionRecord: connectionRecord,
      message: connectionResponse,
    }
  }

  /**
   * Process a received connection response message. This will not accept the connection request
   * or send a connection acknowledgement message. It will only update the existing connection record
   * with all the new information from the connection response message. Use {@link ConnectionService#createTrustPing}
   * after calling this function to create a trust ping message.
   *
   * @param messageContext the message context containing a connetion response message
   * @returns updated connection record
   */
  public async processResponse(
    messageContext: InboundMessageContext<ConnectionResponseMessage>
  ): Promise<ConnectionRecord> {
    const { message, connection: connectionRecord, recipientVerkey } = messageContext

    if (!connectionRecord) {
      throw new Error(`Connection for verkey ${recipientVerkey} not found!`)
    }
    connectionRecord.assertState(ConnectionState.Requested)
    connectionRecord.assertRole(ConnectionRole.Invitee)

    const connectionJson = await unpackAndVerifySignatureDecorator(message.connectionSig, this.wallet)

    const connection = JsonTransformer.fromJSON(connectionJson, Connection)
    // TODO: throw framework error stating the connection object is invalid
    await validateOrReject(connection)

    // Per the Connection RFC we must check if the key used to sign the connection~sig is the same key
    // as the recipient key(s) in the connection invitation message
    const signerVerkey = message.connectionSig.signer
    const invitationKey = connectionRecord.tags.invitationKey
    if (signerVerkey !== invitationKey) {
      throw new Error('Connection in connection response is not signed with same key as recipient key in invitation')
    }

    connectionRecord.theirDid = connection.did
    connectionRecord.theirDidDoc = connection.didDoc

    if (!connectionRecord.theirKey) {
      throw new Error(`Connection with id ${connectionRecord.id} has no recipient keys.`)
    }

    connectionRecord.tags = {
      ...connectionRecord.tags,
      theirKey: connectionRecord.theirKey,
      threadId: message.threadId,
    }

    await this.updateState(connectionRecord, ConnectionState.Responded)
    return connectionRecord
  }

  /**
   * Create a trust ping message for the connection with the specified connection id.
   *
   * @param connectionId the id of the connection for which to create a trust ping message
   * @returns outbound message contaning trust ping message
   */
  public async createTrustPing(connectionId: string): Promise<ConnectionProtocolMsgReturnType<TrustPingMessage>> {
    const connectionRecord = await this.connectionRepository.find(connectionId)

    connectionRecord.assertState([ConnectionState.Responded, ConnectionState.Complete])

    // TODO:
    //  - create ack message
    //  - allow for options
    //  - maybe this shouldn't be in the connection service?
    const trustPing = new TrustPingMessage()

    await this.updateState(connectionRecord, ConnectionState.Complete)

    return {
      connectionRecord: connectionRecord,
      message: trustPing,
    }
  }

  /**
   * Process a received ack message. This will update the state of the connection
   * to Completed if this is not already the case.
   *
   * @param messageContext the message context containing an ack message
   * @returns updated connection record
   */
  public async processAck(messageContext: InboundMessageContext<AckMessage>): Promise<ConnectionRecord> {
    const connection = messageContext.connection

    if (!connection) {
      throw new Error(`Connection for verkey ${messageContext.recipientVerkey} not found!`)
    }

    // TODO: This is better addressed in a middleware of some kind because
    // any message can transition the state to complete, not just an ack or trust ping
    if (connection.state === ConnectionState.Responded && connection.role === ConnectionRole.Inviter) {
      await this.updateState(connection, ConnectionState.Complete)
    }

    return connection
  }

  public async updateState(connectionRecord: ConnectionRecord, newState: ConnectionState) {
    const previousState = connectionRecord.state
    connectionRecord.state = newState
    await this.connectionRepository.update(connectionRecord)

    const event: ConnectionStateChangedEvent = {
      connectionRecord: connectionRecord,
      previousState,
    }

    this.emit(ConnectionEventType.StateChanged, event)
  }

  private async createConnection(options: {
    role: ConnectionRole
    state: ConnectionState
    invitation?: ConnectionInvitationMessage
    alias?: string
    mediationId?: string
    autoAcceptConnection?: boolean
    tags?: ConnectionTags
  }): Promise<ConnectionRecord> {
    // const [mediationRecord, endpoint, routingKeys] = await this.createRouting(options.mediationId)
    const [did, verkey] = await this.wallet.createDid()
    const publicKey = new Ed25119Sig2018({
      id: `${did}#1`,
      controller: did,
      publicKeyBase58: verkey,
    })

    // IndyAgentService is old service type
    // DidCommService is new service type
    // Include both for better interoperability
    const indyAgentService = new IndyAgentService({
      id: `${did}#IndyAgentService`,
      serviceEndpoint: this.config.getEndpoint(),
      recipientKeys: [verkey],
      routingKeys: this.config.getRoutingKeys(),
    })
    const didCommService = new DidCommService({
      id: `${did}#did-communication`,
      serviceEndpoint: this.config.getEndpoint(),
      recipientKeys: [verkey],
<<<<<<< HEAD
      routingKeys: [],
=======
      routingKeys: this.config.getRoutingKeys(),
      // Prefer DidCommService over IndyAgentService
      priority: 1,
>>>>>>> e07b90e2
    })
    
    // TODO: abstract the second parameter for ReferencedAuthentication away. This can be
    // inferred from the publicKey class instance
    const auth = new ReferencedAuthentication(publicKey, authenticationTypes[publicKey.type])
    
    const didDoc = new DidDoc({
      id: did,
      authentication: [auth],
      service: [didCommService, indyAgentService],
      publicKey: [publicKey],
    })

    const connectionRecord = new ConnectionRecord({
      did,
      didDoc,
      verkey,
      state: options.state,
      role: options.role,
      tags: {
        verkey,
        ...options.tags,
      },
      invitation: options.invitation,
      alias: options.alias,
      autoAcceptConnection: options.autoAcceptConnection,
    })

    await this.connectionRepository.save(connectionRecord)
    return connectionRecord
  }

  public getConnections() {
    return this.connectionRepository.findAll()
  }

  /**
   * Retrieve a connection record by id
   *
   * @param connectionId The connection record id
   * @throws {Error} If no record is found
   * @return The connection record
   *
   */
  public async getById(connectionId: string): Promise<ConnectionRecord> {
    return this.connectionRepository.find(connectionId)
  }

  public async find(connectionId: string): Promise<ConnectionRecord | null> {
    try {
      const connection = await this.connectionRepository.find(connectionId)

      return connection
    } catch {
      // connection not found.
      return null
    }
  }

  public async findByVerkey(verkey: Verkey): Promise<ConnectionRecord | null> {
    const connectionRecords = await this.connectionRepository.findByQuery({
      verkey,
    })

    if (connectionRecords.length > 1) {
      throw new Error(`There is more than one connection for given verkey ${verkey}`)
    }

    if (connectionRecords.length < 1) {
      return null
    }

    return connectionRecords[0]
  }

  public async findByTheirKey(verkey: Verkey): Promise<ConnectionRecord | null> {
    const connectionRecords = await this.connectionRepository.findByQuery({
      theirKey: verkey,
    })

    if (connectionRecords.length > 1) {
      throw new Error(`There is more than one connection for given verkey ${verkey}`)
    }

    if (connectionRecords.length < 1) {
      return null
    }

    return connectionRecords[0]
  }

  public async returnWhenIsConnected(connectionId: string): Promise<ConnectionRecord> {
    const isConnected = (connection: ConnectionRecord) => {
      return connection.id === connectionId && connection.state === ConnectionState.Complete
    }

    const connection = await this.find(connectionId)
    if (connection && isConnected(connection)) return connection

    return new Promise((resolve) => {
      const listener = ({ connectionRecord: connectionRecord }: ConnectionStateChangedEvent) => {
        if (isConnected(connectionRecord)) {
          this.off(ConnectionEventType.StateChanged, listener)
          resolve(connectionRecord)
        }
      }

      this.on(ConnectionEventType.StateChanged, listener)
    })
  }
}<|MERGE_RESOLUTION|>--- conflicted
+++ resolved
@@ -416,19 +416,15 @@
       id: `${did}#IndyAgentService`,
       serviceEndpoint: this.config.getEndpoint(),
       recipientKeys: [verkey],
-      routingKeys: this.config.getRoutingKeys(),
+      routingKeys: [], //this.config.getRoutingKeys(),
     })
     const didCommService = new DidCommService({
       id: `${did}#did-communication`,
       serviceEndpoint: this.config.getEndpoint(),
       recipientKeys: [verkey],
-<<<<<<< HEAD
-      routingKeys: [],
-=======
-      routingKeys: this.config.getRoutingKeys(),
+      routingKeys: [], //this.config.getRoutingKeys(),
       // Prefer DidCommService over IndyAgentService
       priority: 1,
->>>>>>> e07b90e2
     })
     
     // TODO: abstract the second parameter for ReferencedAuthentication away. This can be
