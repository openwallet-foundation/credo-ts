--- conflicted
+++ resolved
@@ -1,29 +1,3 @@
-<<<<<<< HEAD
-import { AgentConfig } from '../../agent/AgentConfig';
-import { ProviderRoutingService, MessagePickupService, MediationRecipientService } from './services';
-import { MessageSender } from '../../agent/MessageSender';
-import { createOutboundMessage } from '../../agent/helpers';
-import {
-  ConnectionService,
-  ConnectionState,
-  ConnectionInvitationMessage,
-  ConnectionResponseMessage,
-} from '../connections';
-import { BatchMessage } from './messages';
-import type { Verkey } from 'indy-sdk';
-import { Dispatcher } from '../../agent/Dispatcher';
-import { MessagePickupHandler, ForwardHandler, KeylistUpdateHandler } from './handlers';
-import { Logger } from '../../logger';
-import { MediationService } from './services/MediationService';
-export class RoutingModule {
-  private agentConfig: AgentConfig;
-  private providerRoutingService: ProviderRoutingService;
-  private mediationService: MediationService;
-  private messagePickupService: MessagePickupService;
-  private connectionService: ConnectionService;
-  private messageSender: MessageSender;
-  private logger: Logger;
-=======
 import { EventEmitter } from 'events'
 import { AgentConfig } from '../../agent/AgentConfig'
 import { ProviderRoutingService, MessagePickupService, ProvisioningService } from './services'
@@ -51,7 +25,6 @@
   private messageSender: MessageSender
   private eventEmitter: EventEmitter
   private logger: Logger
->>>>>>> ce48d422
 
   public constructor(
     dispatcher: Dispatcher,
@@ -63,51 +36,6 @@
     messageSender: MessageSender,
     eventEmitter: EventEmitter
   ) {
-<<<<<<< HEAD
-    this.agentConfig = agentConfig;
-    this.providerRoutingService = providerRoutingService;
-    this.mediationService = mediationService;
-    this.messagePickupService = messagePickupService;
-    this.connectionService = connectionService;
-    this.messageSender = messageSender;
-    this.logger = agentConfig.logger;
-    this.registerHandlers(dispatcher);
-  }
-
-  public async provision(mediatorConfiguration: MediatorConfiguration) {
-    // let mediationRecord = await this.mediationService.find(mediatorConfiguration.);
-    let mediationRecord = null;
-
-    if (!mediationRecord) {
-      this.logger.info('No provision record found. Creating connection with mediator.');
-      const { verkey, invitationUrl, alias = 'Mediator' } = mediatorConfiguration;
-      const mediatorInvitation = await ConnectionInvitationMessage.fromUrl(invitationUrl);
-
-      const connection = await this.connectionService.processInvitation(mediatorInvitation, { alias });
-      const {
-        message: connectionRequest,
-        connectionRecord: connectionRecord,
-      } = await this.connectionService.createRequest(connection.id);
-      const connectionResponse = await this.messageSender.sendAndReceiveMessage(
-        createOutboundMessage(connectionRecord, connectionRequest, connectionRecord.invitation),
-        ConnectionResponseMessage
-      );
-      await this.connectionService.processResponse(connectionResponse);
-      const { message: trustPing } = await this.connectionService.createTrustPing(connectionRecord.id);
-      await this.messageSender.sendMessage(createOutboundMessage(connectionRecord, trustPing));
-
-      const provisioningProps = {
-        connectionId: connectionRecord.id,
-        recipientKey: verkey,
-      };
-      mediationRecord = await this.mediationService.create(provisioningProps);
-      this.logger.debug('Provisioning record has been saved.');
-    }
-
-    this.logger.debug('Provisioning record:', mediationRecord);
-
-    const agentConnectionAtMediator = await this.connectionService.find(mediationRecord.mediatorConnectionId);
-=======
     this.agentConfig = agentConfig
     this.providerRoutingService = providerRoutingService
     this.provisioningService = provisioningService
@@ -147,7 +75,6 @@
     this.logger.debug('Provisioning record:', provisioningRecord)
 
     const agentConnectionAtMediator = await this.connectionService.find(provisioningRecord.mediatorConnectionId)
->>>>>>> ce48d422
 
     if (!agentConnectionAtMediator) {
       throw new Error('Connection not found!')
