--- conflicted
+++ resolved
@@ -60,7 +60,6 @@
   }
 
   private provision() {
-<<<<<<< HEAD
     /* TODO: handle config flag behaviors.
     autoAcceptMediationRequests
                 "automatically granting to everyone asking, rather than enabling the feature altogether"
@@ -86,13 +85,6 @@
     // Use agent config to establish connection with mediator
     // request mediation record
     // Upon granting, set this.defaultMediator
-=======
-    // Check if inviation was provided in config
-    if (this.agentConfig.mediatorInvitation?.did) {
-      // this.createRequest(this.agentConfig.mediatorInvitation)
-    }
-    // Connect to the agent, request mediation
->>>>>>> 8d3d906e
   }
 
   public async createRequest(connection: ConnectionRecord): Promise<[MediationRecord, MediationRequestMessage]> {
