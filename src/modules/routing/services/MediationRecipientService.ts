import type { Verkey } from 'indy-sdk'
import { createOutboundMessage } from '../../../agent/helpers'
import { AgentConfig } from '../../../agent/AgentConfig'
import { MessageSender } from '../../../agent/MessageSender'
import {
  KeylistUpdateMessage,
  KeylistUpdate,
  KeylistUpdateAction,
  ForwardMessage,
  MediationGrantedMessage,
  MediationDeniedMessage,
} from '../messages'
import { Logger } from '../../../logger'
import { EventEmitter } from 'events'
import { Repository } from '../../../storage/Repository'
import { ConnectionInvitationMessage, ConnectionRecord } from '../../connections'
<<<<<<< HEAD
=======
import { RoutingTable } from './MediationService'
>>>>>>> 1d9165d6
import { InboundMessageContext } from '../../../agent/models/InboundMessageContext'
import { OutboundMessage } from '../../../types'
import { isIndyError } from '../../../utils/indyError'
import { DefaultMediationRecord, MediationProps, MediationRecord } from '..'

export enum MediationRecipientEventType {
  Granted = 'GRANTED',
  Denied = 'DENIED',
  KeylistUpdated = 'KEYLIST_UPDATED',
}

export class MediationRecipientService extends EventEmitter {
  // TODO: Review this, placeholder
  private logger: Logger
  private agentConfig: AgentConfig
  private mediatorRepository: Repository<MediationRecord>
  private messageSender: MessageSender
  private defaultMediatorId?: string

  // TODO: Review this, placeholder
  public constructor(
    agentConfig: AgentConfig,
    mediatorRepository: Repository<MediationRecord>,
    messageSender: MessageSender
  ) {
    super()
    this.agentConfig = agentConfig
    this.logger = agentConfig.logger
    this.mediatorRepository = mediatorRepository
    this.messageSender = messageSender
    this.provision()
  }
  private provision() {
    // Using agent config, establish connection with mediator.
    // Send mediation request.
    // Upon granting, set as default mediator.
  }

  public async createRoute(verkey: Verkey) {
    this.logger.debug(`Registering route for verkey '${verkey}' at mediator`)

    if (!this.agentConfig.inboundConnection) {
      this.logger.debug(`There is no mediator. Creating route for verkey '${verkey}' skipped.`)
    } else {
      const routingConnection = this.agentConfig.inboundConnection.connection

      const keylistUpdateMessage = new KeylistUpdateMessage({
        updates: [
          new KeylistUpdate({
            action: KeylistUpdateAction.add,
            recipientKey: verkey,
          }),
        ],
      })

      const outboundMessage = createOutboundMessage(routingConnection, keylistUpdateMessage)
      await this.messageSender.sendMessage(outboundMessage)
    }
  }

  // // TODO: Review this, placeholder
  // public async requestMediation(connectionRecord: ConnectionRecord): Promise<MediationRecipientRecord> {
  //   // Ensure that the connection is complete (check state) (validate, assert state)
  //   // Send mediation request message
  //   // create mediation recipient record and then return it.
  //   return new MediationRecipientRecord();
  // }

  // recieve and handle the "granted" response from the mediator
  public handleGranted() {
    this.emit(MediationRecipientEventType.Granted)
  }

  // recieve and handle the "denied" response from the mediator.
  public handleDenied() {
    this.emit(MediationRecipientEventType.Denied)
  }

  // Do we want to create a Mediator type?

  public async find(mediatorId: string): Promise<string | MediationRecord | null> {
    try {
      const connection = await this.mediationRecipientRepository.find(mediatorId)

      return connection
    } catch (error) {
      if (isIndyError(error, 'WalletItemNotFound')) {
        this.logger.debug(`Mediation recipient record with id '${mediatorId}' not found.`, {
          indyError: 'WalletItemNotFound',
        })
        return null
      } else {
        throw error
      }
    }
  }

  // Adding empty methods
  public getDefaultMediatorId() {
    // The default mediator id
  }
  public getDefaultMediator() {
    // The default mediator
  }

  public setDefaultMediator(mediatorId: string) {
    // The default mediator
  }

  public clearDefaultMediator() {
    // The default mediator
  }

  public prepareKeylistUpdateMessage(
    action: KeylistUpdateAction,
    recipientKey: Verkey,
    message?: KeylistUpdateMessage
  ) {
    // The default mediator
  }

  public storeKeylistUpdateResults() {
    // Method here
  }
  public prepareKeylistQuery(filter: Map<string, string>, paginateLimit = -1, paginateOffset = 0) {
    // Method here
  }

  public prepareRequest(connectionId: string, mediatorTerms: [string], recipientTerms: [string]) {
    // The default mediator
  }

  public reqeustGranted(mediationRecord: MediationRecord, grant: MediationGrantedMessage) {
    // The default mediator
  }

  public reqeustDenied(mediationRecord: MediationRecord, deny: MediationDeniedMessage) {
    // The default mediator
  }

  public getDefaultMediatorById(mediatorId: string) {
    // The default mediator
  }

  // Taken from Provisioning Service
  public async registerMediator(connectionRecord: ConnectionRecord): Promise<MediationRecord> {
    const mediationRecord = new MediationRecord({
      connectionRecord,
    })
    await this.mediationRecipientRepository.save(mediationRecord)
    return mediationRecord
  }

  //  Taken from ConsumerRoutingService
  public async sendAddKeylistUpdate(verkey: Verkey) {
    this.logger.debug(`Registering route for verkey '${verkey}' at mediator`)

    if (!this.agentConfig.inboundConnection) {
      this.logger.debug(`There is no mediator. Creating route for verkey '${verkey}' skipped.`)
    } else {
      const routingConnection = this.agentConfig.inboundConnection.connection

      const keylistUpdateMessage = new KeylistUpdateMessage({
        updates: [
          new KeylistUpdate({
            action: KeylistUpdateAction.add,
            recipientKey: verkey,
          }),
        ],
      })

      const outboundMessage = createOutboundMessage(routingConnection, keylistUpdateMessage)
      await this.messageSender.sendMessage(outboundMessage)
    }
  }
}

interface MediationRecipientProps {
  mediatorConnectionId: string
  mediatorPublicVerkey: Verkey
}<|MERGE_RESOLUTION|>--- conflicted
+++ resolved
@@ -14,14 +14,11 @@
 import { EventEmitter } from 'events'
 import { Repository } from '../../../storage/Repository'
 import { ConnectionInvitationMessage, ConnectionRecord } from '../../connections'
-<<<<<<< HEAD
-=======
 import { RoutingTable } from './MediationService'
->>>>>>> 1d9165d6
 import { InboundMessageContext } from '../../../agent/models/InboundMessageContext'
 import { OutboundMessage } from '../../../types'
 import { isIndyError } from '../../../utils/indyError'
-import { DefaultMediationRecord, MediationProps, MediationRecord } from '..'
+import { MediationRecord } from '..'
 
 export enum MediationRecipientEventType {
   Granted = 'GRANTED',
@@ -96,11 +93,9 @@
     this.emit(MediationRecipientEventType.Denied)
   }
 
-  // Do we want to create a Mediator type?
-
-  public async find(mediatorId: string): Promise<string | MediationRecord | null> {
+  public async fetchMediatorById(mediatorId: string): Promise<string | MediationRecord | null> {
     try {
-      const connection = await this.mediationRecipientRepository.find(mediatorId)
+      const connection = await this.mediatorRepository.find(mediatorId)
 
       return connection
     } catch (error) {
@@ -165,9 +160,9 @@
   // Taken from Provisioning Service
   public async registerMediator(connectionRecord: ConnectionRecord): Promise<MediationRecord> {
     const mediationRecord = new MediationRecord({
-      connectionRecord,
+      connectionRecord.id
     })
-    await this.mediationRecipientRepository.save(mediationRecord)
+    await this.mediatorRepository.save(mediationRecord)
     return mediationRecord
   }
 
