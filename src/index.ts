--- conflicted
+++ resolved
@@ -3,11 +3,8 @@
 
 export { Agent } from './agent/Agent'
 export { InitConfig, OutboundPackage, DidCommMimeType } from './types'
-<<<<<<< HEAD
 export { InjectionSymbols } from './constants'
-=======
 export type { Wallet } from './wallet/Wallet'
->>>>>>> d11f7646
 
 export * from './transport'
 export * from './modules/basic-messages'
