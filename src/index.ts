--- conflicted
+++ resolved
@@ -9,10 +9,7 @@
 export * from './modules/credentials'
 export * from './modules/proofs'
 export * from './modules/connections'
-<<<<<<< HEAD
-=======
 export * from './modules/ledger'
->>>>>>> 6a26337f
 export * from './modules/routing'
 export * from './utils/JsonTransformer'
 export * from './logger'
