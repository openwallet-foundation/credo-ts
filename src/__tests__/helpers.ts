<<<<<<< HEAD
import type { TransportSession } from '../agent/TransportService'
=======
import type { Agent } from '../agent/Agent'
>>>>>>> d35ede53
import type { BasicMessage, BasicMessageReceivedEvent } from '../modules/basic-messages'
import type { ConnectionRecordProps } from '../modules/connections'
import type {
  CredentialRecord,
  CredentialOfferTemplate,
  CredentialStateChangedEvent,
  AutoAcceptCredential,
} from '../modules/credentials'
import type { SchemaTemplate, CredentialDefinitionTemplate } from '../modules/ledger'
<<<<<<< HEAD
import type { ProofRecord, ProofState, ProofStateChangedEvent } from '../modules/proofs'
import type { InboundTransporter, OutboundTransporter } from '../transport'
import type { InitConfig, OutboundPackage, WireMessage } from '../types'
import type { Wallet } from '../wallet/Wallet'
import type { Schema, CredDef, Did } from 'indy-sdk'
=======
import type { ProofAttributeInfo, ProofPredicateInfo, ProofRecord, ProofStateChangedEvent } from '../modules/proofs'
import type { InitConfig } from '../types'
import type { CredDef, Did, Schema } from 'indy-sdk'
>>>>>>> d35ede53

import indy from 'indy-sdk'
import path from 'path'
import { Subject } from 'rxjs'

<<<<<<< HEAD
import { Agent } from '../agent/Agent'
import { InjectionSymbols } from '../constants'
=======
import { AriesFrameworkError } from '../error'
import { LogLevel } from '../logger/Logger'
>>>>>>> d35ede53
import { BasicMessageEventTypes } from '../modules/basic-messages'
import {
  ConnectionInvitationMessage,
  ConnectionRecord,
  ConnectionRole,
  ConnectionState,
  DidCommService,
  DidDoc,
} from '../modules/connections'
import {
  CredentialPreview,
  CredentialPreviewAttribute,
  CredentialEventTypes,
  CredentialState,
} from '../modules/credentials'
import { ProofEventTypes, ProofState } from '../modules/proofs'
import { NodeFileSystem } from '../storage/fs/NodeFileSystem'
import { uuid } from '../utils/uuid'

import testLogger, { TestLogger } from './logger'

export const genesisPath = process.env.GENESIS_TXN_PATH
  ? path.resolve(process.env.GENESIS_TXN_PATH)
  : path.join(__dirname, '../../network/genesis/local-genesis.txn')

export const publicDidSeed = process.env.TEST_AGENT_PUBLIC_DID_SEED ?? '000000000000000000000000Trustee9'

export function getBaseConfig(name: string, extraConfig: Partial<InitConfig> = {}) {
  const config: InitConfig = {
    label: `Agent: ${name}`,
    walletConfig: { id: `Wallet: ${name}` },
    walletCredentials: { key: `Key: ${name}` },
    publicDidSeed,
    autoAcceptConnections: true,
    poolName: `pool-${name.toLowerCase()}`,
    genesisPath,
    logger: new TestLogger(LogLevel.error, name),
    indy,
    fileSystem: new NodeFileSystem(),
    ...extraConfig,
  }

  return config
}

export async function waitForProofRecord(
  agent: Agent,
  {
    threadId,
    state,
    previousState,
  }: {
    threadId?: string
    state?: ProofState
    previousState?: ProofState | null
  }
): Promise<ProofRecord> {
  return new Promise((resolve) => {
    const listener = (event: ProofStateChangedEvent) => {
      const previousStateMatches = previousState === undefined || event.payload.previousState === previousState
      const threadIdMatches = threadId === undefined || event.payload.proofRecord.threadId === threadId
      const stateMatches = state === undefined || event.payload.proofRecord.state === state

      if (previousStateMatches && threadIdMatches && stateMatches) {
        agent.events.off<ProofStateChangedEvent>(ProofEventTypes.ProofStateChanged, listener)

        resolve(event.payload.proofRecord)
      }
    }

    agent.events.on<ProofStateChangedEvent>(ProofEventTypes.ProofStateChanged, listener)
  })
}

export async function waitForCredentialRecord(
  agent: Agent,
  {
    threadId,
    state,
    previousState,
  }: {
    threadId?: string
    state?: CredentialState
    previousState?: CredentialState | null
  }
): Promise<CredentialRecord> {
  return new Promise((resolve) => {
    const listener = (event: CredentialStateChangedEvent) => {
      const previousStateMatches = previousState === undefined || event.payload.previousState === previousState
      const threadIdMatches = threadId === undefined || event.payload.credentialRecord.threadId === threadId
      const stateMatches = state === undefined || event.payload.credentialRecord.state === state

      if (previousStateMatches && threadIdMatches && stateMatches) {
        agent.events.off<CredentialStateChangedEvent>(CredentialEventTypes.CredentialStateChanged, listener)

        resolve(event.payload.credentialRecord)
      }
    }

    agent.events.on<CredentialStateChangedEvent>(CredentialEventTypes.CredentialStateChanged, listener)
  })
}

export async function waitForBasicMessage(agent: Agent, { content }: { content?: string }): Promise<BasicMessage> {
  return new Promise((resolve) => {
    const listener = (event: BasicMessageReceivedEvent) => {
      const contentMatches = content === undefined || event.payload.message.content === content

      if (contentMatches) {
        agent.events.off<BasicMessageReceivedEvent>(BasicMessageEventTypes.BasicMessageReceived, listener)

        resolve(event.payload.message)
      }
    }

    agent.events.on<BasicMessageReceivedEvent>(BasicMessageEventTypes.BasicMessageReceived, listener)
  })
}

export function getMockConnection({
  state = ConnectionState.Invited,
  role = ConnectionRole.Invitee,
  id = 'test',
  did = 'test-did',
  threadId = 'threadId',
  verkey = 'key-1',
  didDoc = new DidDoc({
    id: did,
    publicKey: [],
    authentication: [],
    service: [
      new DidCommService({
        id: `${did};indy`,
        serviceEndpoint: 'https://endpoint.com',
        recipientKeys: [verkey],
      }),
    ],
  }),
  tags = {},
  invitation = new ConnectionInvitationMessage({
    label: 'test',
    recipientKeys: [verkey],
    serviceEndpoint: 'https:endpoint.com/msg',
  }),
  theirDid = 'their-did',
  theirDidDoc = new DidDoc({
    id: theirDid,
    publicKey: [],
    authentication: [],
    service: [
      new DidCommService({
        id: `${did};indy`,
        serviceEndpoint: 'https://endpoint.com',
        recipientKeys: [verkey],
      }),
    ],
  }),
}: Partial<ConnectionRecordProps> = {}) {
  return new ConnectionRecord({
    did,
    didDoc,
    threadId,
    theirDid,
    theirDidDoc,
    id,
    role,
    state,
    tags,
    verkey,
    invitation,
  })
}

export async function makeConnection(
  agentA: Agent,
  agentB: Agent,
  config?: {
    autoAcceptConnection?: boolean
    alias?: string
    mediatorId?: string
  }
) {
  // eslint-disable-next-line prefer-const
  let { invitation, connectionRecord: agentAConnection } = await agentA.connections.createConnection(config)
  let agentBConnection = await agentB.connections.receiveInvitation(invitation)

  agentAConnection = await agentA.connections.returnWhenIsConnected(agentAConnection.id)
  agentBConnection = await agentB.connections.returnWhenIsConnected(agentBConnection.id)

  return [agentAConnection, agentBConnection]
}

export async function registerSchema(agent: Agent, schemaTemplate: SchemaTemplate): Promise<Schema> {
  const schema = await agent.ledger.registerSchema(schemaTemplate)
  testLogger.test(`created schema with id ${schema.id}`, schema)
  return schema
}

export async function registerDefinition(
  agent: Agent,
  definitionTemplate: CredentialDefinitionTemplate
): Promise<CredDef> {
  const credentialDefinition = await agent.ledger.registerCredentialDefinition(definitionTemplate)
  testLogger.test(`created credential definition with id ${credentialDefinition.id}`, credentialDefinition)
  return credentialDefinition
}

export function previewFromAttributes(attributes: Record<string, string>): CredentialPreview {
  return new CredentialPreview({
    attributes: Object.entries(attributes).map(
      ([name, value]) =>
        new CredentialPreviewAttribute({
          name,
          value,
        })
    ),
  })
}

export async function prepareForIssuance(agent: Agent, attributes: string[]) {
  const publicDid = agent.publicDid?.did

  if (!publicDid) {
    throw new AriesFrameworkError('No public did')
  }

  await ensurePublicDidIsOnLedger(agent, publicDid)

  const schema = await registerSchema(agent, {
    attributes,
    name: `schema-${uuid()}`,
    version: '1.0',
  })

  const definition = await registerDefinition(agent, {
    schema,
    signatureType: 'CL',
    supportRevocation: false,
    tag: 'default',
  })

  return {
    schema,
    definition,
    publicDid,
  }
}

export async function ensurePublicDidIsOnLedger(agent: Agent, publicDid: Did) {
  try {
    testLogger.test(`Ensure test DID ${publicDid} is written to ledger`)
    await agent.ledger.getPublicDid(publicDid)
  } catch (error) {
    // Unfortunately, this won't prevent from the test suite running because of Jest runner runs all tests
    // regardless of thrown errors. We're more explicit about the problem with this error handling.
    throw new Error(`Test DID ${publicDid} is not written on ledger or ledger is not available: ${error.message}`)
  }
}

export async function issueCredential({
  issuerAgent,
  issuerConnectionId,
  holderAgent,
  credentialTemplate,
}: {
  issuerAgent: Agent
  issuerConnectionId: string
  holderAgent: Agent
  credentialTemplate: CredentialOfferTemplate
}) {
  let issuerCredentialRecord = await issuerAgent.credentials.offerCredential(issuerConnectionId, credentialTemplate)

  const holderCredentialRecord = await waitForCredentialRecord(holderAgent, {
    threadId: issuerCredentialRecord.threadId,
<<<<<<< HEAD
    state: CredentialState.Done,
=======
    state: CredentialState.OfferReceived,
  })

  let issuerCredentialRecordPromise = waitForCredentialRecord(issuerAgent, {
    threadId: holderCredentialRecord.threadId,
    state: CredentialState.RequestReceived,
  })
  holderCredentialRecord = await holderAgent.credentials.acceptOffer(holderCredentialRecord.id)
  issuerCredentialRecord = await issuerCredentialRecordPromise

  const holderCredentialRecordPromise = waitForCredentialRecord(holderAgent, {
    threadId: issuerCredentialRecord.threadId,
    state: CredentialState.CredentialReceived,
>>>>>>> d35ede53
  })
  issuerCredentialRecord = await issuerAgent.credentials.acceptRequest(issuerCredentialRecord.id)
  await holderCredentialRecordPromise

<<<<<<< HEAD
  issuerCredentialRecord = await waitForCredentialRecord(issuerAgent, {
=======
  issuerCredentialRecordPromise = waitForCredentialRecord(issuerAgent, {
>>>>>>> d35ede53
    threadId: issuerCredentialRecord.threadId,
    state: CredentialState.Done,
  })
  holderCredentialRecord = await holderAgent.credentials.acceptCredential(holderCredentialRecord.id)

  issuerCredentialRecord = await issuerCredentialRecordPromise

  return {
    issuerCredential: issuerCredentialRecord,
    holderCredential: holderCredentialRecord,
  }
}

export async function presentProof({
  verifierAgent,
  verifierConnectionId,
  holderAgent,
  presentationTemplate: { attributes, predicates },
}: {
  verifierAgent: Agent
  verifierConnectionId: string
  holderAgent: Agent
  presentationTemplate: {
    attributes?: Record<string, ProofAttributeInfo>
    predicates?: Record<string, ProofPredicateInfo>
  }
}) {
  let verifierRecord = await verifierAgent.proofs.requestProof(verifierConnectionId, {
    name: 'test-proof-request',
    requestedAttributes: attributes,
    requestedPredicates: predicates,
  })

  let holderRecord = await waitForProofRecord(holderAgent, {
    threadId: verifierRecord.threadId,
    state: ProofState.RequestReceived,
  })

  const verifierRecordPromise = waitForProofRecord(verifierAgent, {
    threadId: holderRecord.threadId,
    state: ProofState.PresentationReceived,
  })

  const indyProofRequest = holderRecord.requestMessage?.indyProofRequest
  if (!indyProofRequest) {
    throw new Error('indyProofRequest missing')
  }
  const retrievedCredentials = await holderAgent.proofs.getRequestedCredentialsForProofRequest(indyProofRequest)
  const requestedCredentials = holderAgent.proofs.autoSelectCredentialsForProofRequest(retrievedCredentials)
  await holderAgent.proofs.acceptRequest(holderRecord.id, requestedCredentials)

  verifierRecord = await verifierRecordPromise

  // assert presentation is valid
  expect(verifierRecord.isVerified).toBe(true)

  const holderRecordPromise = waitForProofRecord(holderAgent, {
    threadId: holderRecord.threadId,
    state: ProofState.Done,
  })

  verifierRecord = await verifierAgent.proofs.acceptPresentation(verifierRecord.id)
  holderRecord = await holderRecordPromise

  return {
    verifierProof: verifierRecord,
    holderProof: holderRecord,
  }
}

/**
 * Returns mock of function with correct type annotations according to original function `fn`.
 * It can be used also for class methods.
 *
 * @param fn function you want to mock
 * @returns mock function with type annotations
 */
// eslint-disable-next-line @typescript-eslint/no-explicit-any
export function mockFunction<T extends (...args: any[]) => any>(fn: T): jest.MockedFunction<T> {
  return fn as jest.MockedFunction<T>
}

export async function setupCredentialTests(
  faberName: string,
  aliceName: string,
  autoAcceptCredentials?: AutoAcceptCredential
) {
  const faberMessages = new Subject()
  const aliceMessages = new Subject()

  const faberConfig = getBaseConfig(faberName, {
    genesisPath,
    autoAcceptCredentials,
  })

  const aliceConfig = getBaseConfig(aliceName, {
    genesisPath,
    autoAcceptCredentials,
  })

  const faberAgent = new Agent(faberConfig)
  faberAgent.setInboundTransporter(new SubjectInboundTransporter(faberMessages, aliceMessages))
  faberAgent.setOutboundTransporter(new SubjectOutboundTransporter(aliceMessages))
  await faberAgent.initialize()

  const aliceAgent = new Agent(aliceConfig)
  aliceAgent.setInboundTransporter(new SubjectInboundTransporter(aliceMessages, faberMessages))
  aliceAgent.setOutboundTransporter(new SubjectOutboundTransporter(faberMessages))
  await aliceAgent.initialize()

  const schemaTemplate = {
    name: `test-schema-${Date.now()}`,
    attributes: ['name', 'age', 'lastname'],
    version: '1.0',
  }
  const schema = await registerSchema(faberAgent, schemaTemplate)
  const schemaId = schema.id

  const definitionTemplate = {
    schema,
    tag: 'TAG',
    signatureType: 'CL' as const,
    supportRevocation: false,
  }
  const credentialDefinition = await registerDefinition(faberAgent, definitionTemplate)
  const credDefId = credentialDefinition.id

  const publicDid = faberAgent.publicDid?.did

  // eslint-disable-next-line @typescript-eslint/no-non-null-assertion
  await ensurePublicDidIsOnLedger(faberAgent, publicDid!)
  const { agentAConnection, agentBConnection } = await makeConnection(faberAgent, aliceAgent)
  const faberConnection = agentAConnection
  const aliceConnection = agentBConnection

  return { faberAgent, aliceAgent, credDefId, schemaId, faberConnection, aliceConnection }
}<|MERGE_RESOLUTION|>--- conflicted
+++ resolved
@@ -1,40 +1,25 @@
-<<<<<<< HEAD
-import type { TransportSession } from '../agent/TransportService'
-=======
-import type { Agent } from '../agent/Agent'
->>>>>>> d35ede53
 import type { BasicMessage, BasicMessageReceivedEvent } from '../modules/basic-messages'
 import type { ConnectionRecordProps } from '../modules/connections'
 import type {
+  AutoAcceptCredential,
+  CredentialOfferTemplate,
   CredentialRecord,
-  CredentialOfferTemplate,
   CredentialStateChangedEvent,
-  AutoAcceptCredential,
 } from '../modules/credentials'
-import type { SchemaTemplate, CredentialDefinitionTemplate } from '../modules/ledger'
-<<<<<<< HEAD
-import type { ProofRecord, ProofState, ProofStateChangedEvent } from '../modules/proofs'
-import type { InboundTransporter, OutboundTransporter } from '../transport'
-import type { InitConfig, OutboundPackage, WireMessage } from '../types'
-import type { Wallet } from '../wallet/Wallet'
-import type { Schema, CredDef, Did } from 'indy-sdk'
-=======
+import type { CredentialDefinitionTemplate, SchemaTemplate } from '../modules/ledger'
 import type { ProofAttributeInfo, ProofPredicateInfo, ProofRecord, ProofStateChangedEvent } from '../modules/proofs'
 import type { InitConfig } from '../types'
 import type { CredDef, Did, Schema } from 'indy-sdk'
->>>>>>> d35ede53
 
 import indy from 'indy-sdk'
 import path from 'path'
 import { Subject } from 'rxjs'
 
-<<<<<<< HEAD
+import { SubjectInboundTransporter } from '../../tests/transport/SubjectInboundTransport'
+import { SubjectOutboundTransporter } from '../../tests/transport/SubjectOutboundTransport'
 import { Agent } from '../agent/Agent'
-import { InjectionSymbols } from '../constants'
-=======
 import { AriesFrameworkError } from '../error'
 import { LogLevel } from '../logger/Logger'
->>>>>>> d35ede53
 import { BasicMessageEventTypes } from '../modules/basic-messages'
 import {
   ConnectionInvitationMessage,
@@ -45,9 +30,9 @@
   DidDoc,
 } from '../modules/connections'
 import {
+  CredentialEventTypes,
   CredentialPreview,
   CredentialPreviewAttribute,
-  CredentialEventTypes,
   CredentialState,
 } from '../modules/credentials'
 import { ProofEventTypes, ProofState } from '../modules/proofs'
@@ -307,11 +292,8 @@
 }) {
   let issuerCredentialRecord = await issuerAgent.credentials.offerCredential(issuerConnectionId, credentialTemplate)
 
-  const holderCredentialRecord = await waitForCredentialRecord(holderAgent, {
+  let holderCredentialRecord = await waitForCredentialRecord(holderAgent, {
     threadId: issuerCredentialRecord.threadId,
-<<<<<<< HEAD
-    state: CredentialState.Done,
-=======
     state: CredentialState.OfferReceived,
   })
 
@@ -325,16 +307,11 @@
   const holderCredentialRecordPromise = waitForCredentialRecord(holderAgent, {
     threadId: issuerCredentialRecord.threadId,
     state: CredentialState.CredentialReceived,
->>>>>>> d35ede53
   })
   issuerCredentialRecord = await issuerAgent.credentials.acceptRequest(issuerCredentialRecord.id)
   await holderCredentialRecordPromise
 
-<<<<<<< HEAD
-  issuerCredentialRecord = await waitForCredentialRecord(issuerAgent, {
-=======
   issuerCredentialRecordPromise = waitForCredentialRecord(issuerAgent, {
->>>>>>> d35ede53
     threadId: issuerCredentialRecord.threadId,
     state: CredentialState.Done,
   })
