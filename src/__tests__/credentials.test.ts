import type { ConnectionRecord } from '../modules/connections'

import { Subject } from 'rxjs'

import { Agent } from '../agent/Agent'
import { Attachment, AttachmentData } from '../decorators/attachment/Attachment'
import {
  CredentialRecord,
  CredentialState,
  CredentialPreview,
  CredentialPreviewAttribute,
} from '../modules/credentials'
import { JsonTransformer } from '../utils/JsonTransformer'
import { LinkedAttachment } from '../utils/LinkedAttachment'

import {
  ensurePublicDidIsOnLedger,
  genesisPath,
  getBaseConfig,
  makeConnection,
  registerDefinition,
  registerSchema,
  SubjectInboundTransporter,
  SubjectOutboundTransporter,
  waitForCredentialRecord,
<<<<<<< HEAD
=======
  genesisPath,
  getBaseConfig,
  closeAndDeleteWallet,
>>>>>>> a79e4f45
} from './helpers'
import testLogger from './logger'

const faberConfig = getBaseConfig('Faber Credentials', {
  genesisPath,
})

const aliceConfig = getBaseConfig('Alice Credentials', {
  genesisPath,
})

const credentialPreview = new CredentialPreview({
  attributes: [
    new CredentialPreviewAttribute({
      name: 'name',
      mimeType: 'text/plain',
      value: 'John',
    }),
    new CredentialPreviewAttribute({
      name: 'age',
      mimeType: 'text/plain',
      value: '99',
    }),
  ],
})

describe('credentials', () => {
  let faberAgent: Agent
  let aliceAgent: Agent
  let credDefId: string
  let schemaId: string
  let faberConnection: ConnectionRecord
  let aliceConnection: ConnectionRecord
  let faberCredentialRecord: CredentialRecord
  let aliceCredentialRecord: CredentialRecord

  beforeAll(async () => {
    const faberMessages = new Subject()
    const aliceMessages = new Subject()

    faberAgent = new Agent(faberConfig)
    faberAgent.setInboundTransporter(new SubjectInboundTransporter(faberMessages, aliceMessages))
    faberAgent.setOutboundTransporter(new SubjectOutboundTransporter(aliceMessages))
    await faberAgent.initialize()

    aliceAgent = new Agent(aliceConfig)
    aliceAgent.setInboundTransporter(new SubjectInboundTransporter(aliceMessages, faberMessages))
    aliceAgent.setOutboundTransporter(new SubjectOutboundTransporter(faberMessages))
    await aliceAgent.initialize()

    const schemaTemplate = {
      name: `test-schema-${Date.now()}`,
      attributes: ['name', 'age', 'profile_picture', 'x-ray'],
      version: '1.0',
    }
    const schema = await registerSchema(faberAgent, schemaTemplate)
    schemaId = schema.id

    const definitionTemplate = {
      schema,
      tag: 'TAG',
      signatureType: 'CL' as const,
      supportRevocation: false,
    }
    const credentialDefinition = await registerDefinition(faberAgent, definitionTemplate)
    credDefId = credentialDefinition.id

    const publicDid = faberAgent.publicDid?.did

    await ensurePublicDidIsOnLedger(faberAgent, publicDid!)
    const { agentAConnection, agentBConnection } = await makeConnection(faberAgent, aliceAgent)
    faberConnection = agentAConnection
    aliceConnection = agentBConnection
  })

  afterAll(async () => {
    await closeAndDeleteWallet(aliceAgent)
    await closeAndDeleteWallet(faberAgent)
  })

  test('Alice starts with credential proposal to Faber', async () => {
    testLogger.test('Alice sends credential proposal to Faber')
    let aliceCredentialRecord = await aliceAgent.credentials.proposeCredential(aliceConnection.id, {
      credentialProposal: credentialPreview,
      credentialDefinitionId: credDefId,
    })

    testLogger.test('Faber waits for credential proposal from Alice')
    let faberCredentialRecord = await waitForCredentialRecord(faberAgent, {
      threadId: aliceCredentialRecord.threadId,
      state: CredentialState.ProposalReceived,
    })

    testLogger.test('Faber sends credential offer to Alice')
    faberCredentialRecord = await faberAgent.credentials.acceptProposal(faberCredentialRecord.id, {
      comment: 'some comment about credential',
    })

    testLogger.test('Alice waits for credential offer from Faber')
    aliceCredentialRecord = await waitForCredentialRecord(aliceAgent, {
      threadId: faberCredentialRecord.threadId,
      state: CredentialState.OfferReceived,
    })

    expect(JsonTransformer.toJSON(aliceCredentialRecord)).toMatchObject({
      createdAt: expect.any(Date),
      offerMessage: {
        '@id': expect.any(String),
        '@type': 'https://didcomm.org/issue-credential/1.0/offer-credential',
        comment: 'some comment about credential',
        credential_preview: {
          '@type': 'https://didcomm.org/issue-credential/1.0/credential-preview',
          attributes: [
            {
              name: 'name',
              'mime-type': 'text/plain',
              value: 'John',
            },
            {
              name: 'age',
              'mime-type': 'text/plain',
              value: '99',
            },
          ],
        },
        'offers~attach': expect.any(Array),
      },
      state: CredentialState.OfferReceived,
    })

    // below values are not in json object
    expect(aliceCredentialRecord.id).not.toBeNull()
    expect(aliceCredentialRecord.getTags()).toEqual({
      threadId: faberCredentialRecord.threadId,
      connectionId: aliceCredentialRecord.connectionId,
      state: aliceCredentialRecord.state,
    })
    expect(aliceCredentialRecord.type).toBe(CredentialRecord.name)

    testLogger.test('Alice sends credential request to Faber')
    aliceCredentialRecord = await aliceAgent.credentials.acceptOffer(aliceCredentialRecord.id)

    testLogger.test('Faber waits for credential request from Alice')
    faberCredentialRecord = await waitForCredentialRecord(faberAgent, {
      threadId: aliceCredentialRecord.threadId,
      state: CredentialState.RequestReceived,
    })

    testLogger.test('Faber sends credential to Alice')
    faberCredentialRecord = await faberAgent.credentials.acceptRequest(faberCredentialRecord.id)

    testLogger.test('Alice waits for credential from Faber')
    aliceCredentialRecord = await waitForCredentialRecord(aliceAgent, {
      threadId: faberCredentialRecord.threadId,
      state: CredentialState.CredentialReceived,
    })

    testLogger.test('Alice sends credential ack to Faber')
    aliceCredentialRecord = await aliceAgent.credentials.acceptCredential(aliceCredentialRecord.id)

    testLogger.test('Faber waits for credential ack from Alice')
    faberCredentialRecord = await waitForCredentialRecord(faberAgent, {
      threadId: faberCredentialRecord.threadId,
      state: CredentialState.Done,
    })

    expect(aliceCredentialRecord).toMatchObject({
      type: CredentialRecord.name,
      id: expect.any(String),
      createdAt: expect.any(Date),
      threadId: expect.any(String),
      connectionId: expect.any(String),
      offerMessage: expect.any(Object),
      requestMessage: expect.any(Object),
      metadata: {
        requestMetadata: expect.any(Object),
        schemaId,
        credentialDefinitionId: credDefId,
      },
      credentialId: expect.any(String),
      state: CredentialState.Done,
    })

    expect(faberCredentialRecord).toMatchObject({
      type: CredentialRecord.name,
      id: expect.any(String),
      createdAt: expect.any(Date),
      threadId: expect.any(String),
      connectionId: expect.any(String),
      metadata: {
        schemaId,
        credentialDefinitionId: credDefId,
      },
      offerMessage: expect.any(Object),
      requestMessage: expect.any(Object),
      state: CredentialState.Done,
    })
  })

  test('Faber starts with credential offer to Alice', async () => {
    testLogger.test('Faber sends credential offer to Alice')
    faberCredentialRecord = await faberAgent.credentials.offerCredential(faberConnection.id, {
      preview: credentialPreview,
      credentialDefinitionId: credDefId,
      comment: 'some comment about credential',
    })

    testLogger.test('Alice waits for credential offer from Faber')
    aliceCredentialRecord = await waitForCredentialRecord(aliceAgent, {
      threadId: faberCredentialRecord.threadId,
      state: CredentialState.OfferReceived,
    })

    expect(JsonTransformer.toJSON(aliceCredentialRecord)).toMatchObject({
      createdAt: expect.any(Date),
      offerMessage: {
        '@id': expect.any(String),
        '@type': 'https://didcomm.org/issue-credential/1.0/offer-credential',
        comment: 'some comment about credential',
        credential_preview: {
          '@type': 'https://didcomm.org/issue-credential/1.0/credential-preview',
          attributes: [
            {
              name: 'name',
              'mime-type': 'text/plain',
              value: 'John',
            },
            {
              name: 'age',
              'mime-type': 'text/plain',
              value: '99',
            },
          ],
        },
        'offers~attach': expect.any(Array),
      },
      state: CredentialState.OfferReceived,
    })

    // below values are not in json object
    expect(aliceCredentialRecord.id).not.toBeNull()
    expect(aliceCredentialRecord.getTags()).toEqual({
      threadId: faberCredentialRecord.threadId,
      connectionId: aliceConnection.id,
      state: aliceCredentialRecord.state,
    })
    expect(aliceCredentialRecord.type).toBe(CredentialRecord.name)

    testLogger.test('Alice sends credential request to Faber')
    aliceCredentialRecord = await aliceAgent.credentials.acceptOffer(aliceCredentialRecord.id)

    testLogger.test('Faber waits for credential request from Alice')
    faberCredentialRecord = await waitForCredentialRecord(faberAgent, {
      threadId: aliceCredentialRecord.threadId,
      state: CredentialState.RequestReceived,
    })

    testLogger.test('Faber sends credential to Alice')
    faberCredentialRecord = await faberAgent.credentials.acceptRequest(faberCredentialRecord.id)

    testLogger.test('Alice waits for credential from Faber')
    aliceCredentialRecord = await waitForCredentialRecord(aliceAgent, {
      threadId: faberCredentialRecord.threadId,
      state: CredentialState.CredentialReceived,
    })

    testLogger.test('Alice sends credential ack to Faber')
    aliceCredentialRecord = await aliceAgent.credentials.acceptCredential(aliceCredentialRecord.id)

    testLogger.test('Faber waits for credential ack from Alice')
    faberCredentialRecord = await waitForCredentialRecord(faberAgent, {
      threadId: faberCredentialRecord.threadId,
      state: CredentialState.Done,
    })

    expect(aliceCredentialRecord).toMatchObject({
      type: CredentialRecord.name,
      id: expect.any(String),
      createdAt: expect.any(Date),
      offerMessage: expect.any(Object),
      requestMessage: expect.any(Object),
      metadata: { requestMetadata: expect.any(Object) },
      credentialId: expect.any(String),
      state: CredentialState.Done,
      threadId: expect.any(String),
    })

    expect(faberCredentialRecord).toMatchObject({
      type: CredentialRecord.name,
      id: expect.any(String),
      createdAt: expect.any(Date),
      offerMessage: expect.any(Object),
      requestMessage: expect.any(Object),
      state: CredentialState.Done,
      threadId: expect.any(String),
      connectionId: expect.any(String),
    })
  })

  test('Alice starts with credential proposal, with attachments, to Faber', async () => {
    testLogger.test('Alice sends credential proposal to Faber')
    let aliceCredentialRecord = await aliceAgent.credentials.proposeCredential(aliceConnection.id, {
      credentialProposal: credentialPreview,
      credentialDefinitionId: credDefId,
      linkedAttachments: [
        new LinkedAttachment({
          name: 'profile_picture',
          attachment: new Attachment({
            mimeType: 'image/png',
            data: new AttachmentData({ base64: 'base64encodedpic' }),
          }),
        }),
      ],
    })

    testLogger.test('Faber waits for credential proposal from Alice')
    let faberCredentialRecord = await waitForCredentialRecord(faberAgent, {
      threadId: aliceCredentialRecord.threadId,
      state: CredentialState.ProposalReceived,
    })

    testLogger.test('Faber sends credential offer to Alice')
    faberCredentialRecord = await faberAgent.credentials.acceptProposal(faberCredentialRecord.id, {
      comment: 'some comment about credential',
    })

    testLogger.test('Alice waits for credential offer from Faber')
    aliceCredentialRecord = await waitForCredentialRecord(aliceAgent, {
      threadId: faberCredentialRecord.threadId,
      state: CredentialState.OfferReceived,
    })

    expect(JsonTransformer.toJSON(aliceCredentialRecord)).toMatchObject({
      createdAt: expect.any(Date),
      offerMessage: {
        '@id': expect.any(String),
        '@type': 'https://didcomm.org/issue-credential/1.0/offer-credential',
        comment: 'some comment about credential',
        credential_preview: {
          '@type': 'https://didcomm.org/issue-credential/1.0/credential-preview',
          attributes: [
            {
              name: 'name',
              'mime-type': 'text/plain',
              value: 'John',
            },
            {
              name: 'age',
              'mime-type': 'text/plain',
              value: '99',
            },
            {
              name: 'profile_picture',
              'mime-type': 'image/png',
              value: 'hl:zQmcKEWE6eZWpVqGKhbmhd8SxWBa9fgLX7aYW8RJzeHQMZg',
            },
          ],
        },
        '~attach': [{ '@id': 'zQmcKEWE6eZWpVqGKhbmhd8SxWBa9fgLX7aYW8RJzeHQMZg' }],
        'offers~attach': expect.any(Array),
      },
      state: CredentialState.OfferReceived,
    })

    // below values are not in json object
    expect(aliceCredentialRecord.id).not.toBeNull()
    expect(aliceCredentialRecord.getTags()).toEqual({
      state: aliceCredentialRecord.state,
      threadId: faberCredentialRecord.threadId,
      connectionId: aliceCredentialRecord.connectionId,
    })
    expect(aliceCredentialRecord.type).toBe(CredentialRecord.name)

    testLogger.test('Alice sends credential request to Faber')
    aliceCredentialRecord = await aliceAgent.credentials.acceptOffer(aliceCredentialRecord.id)

    testLogger.test('Faber waits for credential request from Alice')
    faberCredentialRecord = await waitForCredentialRecord(faberAgent, {
      threadId: aliceCredentialRecord.threadId,
      state: CredentialState.RequestReceived,
    })

    testLogger.test('Faber sends credential to Alice')
    faberCredentialRecord = await faberAgent.credentials.acceptRequest(faberCredentialRecord.id)

    testLogger.test('Alice waits for credential from Faber')
    aliceCredentialRecord = await waitForCredentialRecord(aliceAgent, {
      threadId: faberCredentialRecord.threadId,
      state: CredentialState.CredentialReceived,
    })

    testLogger.test('Alice sends credential ack to Faber')
    aliceCredentialRecord = await aliceAgent.credentials.acceptCredential(aliceCredentialRecord.id)

    testLogger.test('Faber waits for credential ack from Alice')
    faberCredentialRecord = await waitForCredentialRecord(faberAgent, {
      threadId: faberCredentialRecord.threadId,
      state: CredentialState.Done,
    })

    expect(aliceCredentialRecord).toMatchObject({
      type: CredentialRecord.name,
      id: expect.any(String),
      createdAt: expect.any(Date),
      offerMessage: expect.any(Object),
      requestMessage: expect.any(Object),
      metadata: {
        requestMetadata: expect.any(Object),
        schemaId,
        credentialDefinitionId: credDefId,
      },
      credentialId: expect.any(String),
      state: CredentialState.Done,
    })

    expect(faberCredentialRecord).toMatchObject({
      type: CredentialRecord.name,
      id: expect.any(String),
      createdAt: expect.any(Date),
      metadata: {
        schemaId,
        credentialDefinitionId: credDefId,
      },
      offerMessage: expect.any(Object),
      requestMessage: expect.any(Object),
      state: CredentialState.Done,
    })
  })

  test('Faber starts with credential, with attachments, offer to Alice', async () => {
    testLogger.test('Faber sends credential offer to Alice')
    faberCredentialRecord = await faberAgent.credentials.offerCredential(faberConnection.id, {
      preview: credentialPreview,
      credentialDefinitionId: credDefId,
      comment: 'some comment about credential',
      linkedAttachments: [
        new LinkedAttachment({
          name: 'x-ray',
          attachment: new Attachment({
            data: new AttachmentData({
              json: {
                hello: 'world',
              },
            }),
          }),
        }),
      ],
    })

    testLogger.test('Alice waits for credential offer from Faber')
    aliceCredentialRecord = await waitForCredentialRecord(aliceAgent, {
      threadId: faberCredentialRecord.threadId,
      state: CredentialState.OfferReceived,
    })

    expect(JsonTransformer.toJSON(aliceCredentialRecord)).toMatchObject({
      createdAt: expect.any(Date),
      offerMessage: {
        '@id': expect.any(String),
        '@type': 'https://didcomm.org/issue-credential/1.0/offer-credential',
        comment: 'some comment about credential',
        credential_preview: {
          '@type': 'https://didcomm.org/issue-credential/1.0/credential-preview',
          attributes: [
            {
              name: 'name',
              'mime-type': 'text/plain',
              value: 'John',
            },
            {
              name: 'age',
              'mime-type': 'text/plain',
              value: '99',
            },
            {
              name: 'x-ray',
              value: 'hl:zQmYGx7Wzqe5prvEsTSzYBQN8xViYUM9qsWJSF5EENLcNmM',
            },
          ],
        },
        '~attach': [{ '@id': 'zQmYGx7Wzqe5prvEsTSzYBQN8xViYUM9qsWJSF5EENLcNmM' }],
        'offers~attach': expect.any(Array),
      },
      state: CredentialState.OfferReceived,
    })

    // below values are not in json object
    expect(aliceCredentialRecord.id).not.toBeNull()
    expect(aliceCredentialRecord.getTags()).toEqual({
      state: aliceCredentialRecord.state,
      threadId: faberCredentialRecord.threadId,
      connectionId: aliceCredentialRecord.connectionId,
    })
    expect(aliceCredentialRecord.type).toBe(CredentialRecord.name)

    testLogger.test('Alice sends credential request to Faber')
    aliceCredentialRecord = await aliceAgent.credentials.acceptOffer(aliceCredentialRecord.id)

    testLogger.test('Faber waits for credential request from Alice')
    faberCredentialRecord = await waitForCredentialRecord(faberAgent, {
      threadId: aliceCredentialRecord.threadId,
      state: CredentialState.RequestReceived,
    })

    testLogger.test('Faber sends credential to Alice')
    faberCredentialRecord = await faberAgent.credentials.acceptRequest(faberCredentialRecord.id)

    testLogger.test('Alice waits for credential from Faber')
    aliceCredentialRecord = await waitForCredentialRecord(aliceAgent, {
      threadId: faberCredentialRecord.threadId,
      state: CredentialState.CredentialReceived,
    })

    testLogger.test('Alice sends credential ack to Faber')
    aliceCredentialRecord = await aliceAgent.credentials.acceptCredential(aliceCredentialRecord.id)

    testLogger.test('Faber waits for credential ack from Alice')
    faberCredentialRecord = await waitForCredentialRecord(faberAgent, {
      threadId: faberCredentialRecord.threadId,
      state: CredentialState.Done,
    })

    expect(aliceCredentialRecord).toMatchObject({
      type: CredentialRecord.name,
      id: expect.any(String),
      createdAt: expect.any(Date),
      requestMessage: expect.any(Object),
      metadata: { requestMetadata: expect.any(Object) },
      credentialId: expect.any(String),
      state: CredentialState.Done,
    })

    expect(faberCredentialRecord).toMatchObject({
      type: CredentialRecord.name,
      id: expect.any(String),
      createdAt: expect.any(Date),
      requestMessage: expect.any(Object),
      state: CredentialState.Done,
    })
  })
})<|MERGE_RESOLUTION|>--- conflicted
+++ resolved
@@ -23,12 +23,7 @@
   SubjectInboundTransporter,
   SubjectOutboundTransporter,
   waitForCredentialRecord,
-<<<<<<< HEAD
-=======
-  genesisPath,
-  getBaseConfig,
   closeAndDeleteWallet,
->>>>>>> a79e4f45
 } from './helpers'
 import testLogger from './logger'
 
