import { EventEmitter } from 'events'
import { Logger } from '../logger'
import { InboundConnection, InitConfig } from '../types'
import { IndyWallet } from '../wallet/IndyWallet'
import { MessageReceiver } from './MessageReceiver'
import { EnvelopeService } from './EnvelopeService'
import { ConnectionService, TrustPingService, ConnectionRecord, ConnectionState } from '../modules/connections'
import { CredentialService, CredentialRecord } from '../modules/credentials'
import { ProofService, ProofRecord } from '../modules/proofs'
import {
  ProviderRoutingService,
  MessagePickupService,
  MediationRecipientService,
  MediationRecipientRecord,
  MediationRecord,
  MediationService,
} from '../modules/routing'
import { BasicMessageService, BasicMessageRecord } from '../modules/basic-messages'
import { LedgerService } from '../modules/ledger'
import { Dispatcher } from './Dispatcher'
import { MessageSender } from './MessageSender'
import { InboundTransporter } from '../transport/InboundTransporter'
import { OutboundTransporter } from '../transport/OutboundTransporter'
import { MessageRepository } from '../storage/MessageRepository'
import { Repository } from '../storage/Repository'
import { IndyStorageService } from '../storage/IndyStorageService'
import { AgentConfig } from './AgentConfig'
import { Wallet } from '../wallet/Wallet'
import { ConnectionsModule } from '../modules/connections/ConnectionsModule'
import { CredentialsModule } from '../modules/credentials/CredentialsModule'
import { ProofsModule } from '../modules/proofs/ProofsModule'
import { RoutingModule } from '../modules/routing/RoutingModule'
import { BasicMessagesModule } from '../modules/basic-messages/BasicMessagesModule'
import { LedgerModule } from '../modules/ledger/LedgerModule'
<<<<<<< HEAD
import { MediationRecipientModule } from '../modules/routing/MediationRecipientModule'
import { MediationModule } from '../modules/routing/MediationModule'
=======
import { MediationService } from '../modules/routing/services/MediationService'
import { MediationRecord } from '../modules/routing/repository/MediationRecord'
>>>>>>> 4a77a5a8

export class Agent {
  protected logger: Logger
  protected eventEmitter: EventEmitter
  protected wallet: Wallet
  protected agentConfig: AgentConfig
  protected messageReceiver: MessageReceiver
  protected dispatcher: Dispatcher
  protected messageSender: MessageSender
  public inboundTransporter?: InboundTransporter

  protected connectionService: ConnectionService
  protected proofService: ProofService
  protected basicMessageService: BasicMessageService
  protected providerRoutingService: ProviderRoutingService
<<<<<<< HEAD
=======
  protected consumerRoutingService: ConsumerRoutingService
  protected mediationService: MediationService
>>>>>>> 4a77a5a8
  protected trustPingService: TrustPingService
  protected messagePickupService: MessagePickupService
  protected ledgerService: LedgerService
  protected credentialService: CredentialService
  protected mediationRecipientService: MediationRecipientService
  protected mediationService: MediationService
  protected basicMessageRepository: Repository<BasicMessageRecord>
  protected connectionRepository: Repository<ConnectionRecord>
<<<<<<< HEAD
=======
  protected provisioningRepository: Repository<ProvisioningRecord>
  protected mediationRepository: Repository<MediationRecord>
>>>>>>> 4a77a5a8
  protected credentialRepository: Repository<CredentialRecord>
  protected proofRepository: Repository<ProofRecord>
  protected mediationRepository: Repository<MediationRecord>
  protected mediationRecipientRepository: Repository<MediationRecipientRecord>

  public connections!: ConnectionsModule
  public proofs!: ProofsModule
  public routing!: RoutingModule
  public basicMessages!: BasicMessagesModule
  public ledger!: LedgerModule
  public credentials!: CredentialsModule
  public mediationRecipient!: MediationRecipientModule
  public mediator!: MediationModule

  public constructor(initialConfig: InitConfig, messageRepository?: MessageRepository) {
    this.agentConfig = new AgentConfig(initialConfig)
    this.logger = this.agentConfig.logger

    this.logger.info('Creating agent with config', {
      ...initialConfig,
      // Prevent large object being logged.
      // Will display true/false to indicate if value is present in config
      indy: initialConfig.indy != undefined,
      logger: initialConfig.logger != undefined,
    })

    this.eventEmitter = new EventEmitter()
    this.eventEmitter.addListener('agentMessage', async (payload) => {
      await this.receiveMessage(payload)
    })

    this.wallet = new IndyWallet(this.agentConfig)
    const envelopeService = new EnvelopeService(this.wallet, this.agentConfig)

    this.messageSender = new MessageSender(envelopeService)
    this.dispatcher = new Dispatcher(this.messageSender)

    const storageService = new IndyStorageService(this.wallet)
    this.mediationRepository = new Repository<MediationRecord>(MediationRecord, storageService)
    this.mediationRecipientRepository = new Repository<MediationRecipientRecord>(
      MediationRecipientRecord,
      storageService
    )
    this.basicMessageRepository = new Repository<BasicMessageRecord>(BasicMessageRecord, storageService)
    this.connectionRepository = new Repository<ConnectionRecord>(ConnectionRecord, storageService)
<<<<<<< HEAD
=======
    this.provisioningRepository = new Repository<ProvisioningRecord>(ProvisioningRecord, storageService)
    this.mediationRepository = new Repository<MediationRecord>(MediationRecord, storageService)
>>>>>>> 4a77a5a8
    this.credentialRepository = new Repository<CredentialRecord>(CredentialRecord, storageService)
    this.proofRepository = new Repository<ProofRecord>(ProofRecord, storageService)
    this.connectionService = new ConnectionService(this.wallet, this.agentConfig, this.connectionRepository)
    this.basicMessageService = new BasicMessageService(this.basicMessageRepository)
    this.providerRoutingService = new ProviderRoutingService()
<<<<<<< HEAD
=======
    this.consumerRoutingService = new ConsumerRoutingService(this.messageSender, this.agentConfig)
    this.mediationService = new MediationService(this.mediationRepository, this.agentConfig)
>>>>>>> 4a77a5a8
    this.trustPingService = new TrustPingService()
    this.messagePickupService = new MessagePickupService(messageRepository)
    this.ledgerService = new LedgerService(this.wallet, this.agentConfig)
    this.mediationService = new MediationService(this.agentConfig, this.mediationRepository, this.messageSender)
    this.mediationRecipientService = new MediationRecipientService(
      this.agentConfig,
      this.mediationRecipientRepository,
      this.messageSender
    )
    this.credentialService = new CredentialService(
      this.wallet,
      this.credentialRepository,
      this.connectionService,
      this.ledgerService,
      this.agentConfig
    )
    this.proofService = new ProofService(this.proofRepository, this.ledgerService, this.wallet, this.agentConfig)

    this.messageReceiver = new MessageReceiver(
      this.agentConfig,
      envelopeService,
      this.connectionService,
      this.dispatcher
    )

    this.registerModules()
  }

  public setInboundTransporter(inboundTransporter: InboundTransporter) {
    this.inboundTransporter = inboundTransporter
  }

  public setOutboundTransporter(outboundTransporter: OutboundTransporter) {
    this.messageSender.setOutboundTransporter(outboundTransporter)
  }

  public async init() {
    await this.wallet.init()

    const { publicDidSeed, genesisPath, poolName, mediatorRecordId } = this.agentConfig
    if (publicDidSeed) {
      // If an agent has publicDid it will be used as routing key.
      await this.wallet.initPublicDid({ seed: publicDidSeed })

      // Init routing key for mediation service (server role)
      if (this.wallet.publicDid) {
        this.mediationService.setRoutingKey(this.wallet.publicDid.verkey)
      }
    }

    // If the genesisPath is provided in the config, we will automatically handle ledger connection
    // otherwise the framework consumer needs to do this manually
    if (genesisPath) {
      await this.ledger.connect(poolName, {
        genesis_txn: genesisPath,
      })
    }

    // If mediator record Id is provided, search for it and (if record exists) update other properties
    // accordingly, overriding them if needed
    if (mediatorRecordId) {
      const mediationRecord = await this.mediationService.findById(mediatorRecordId)
      if (mediationRecord) {
        const connectionRecord = await this.connections.getById(mediationRecord.connectionId)
        if (connectionRecord) {
          this.setInboundConnection({
            connection: connectionRecord,
            verkey: mediationRecord.routingKeys[0],
          })
        }
      }
    }

    if (this.inboundTransporter) {
      await this.inboundTransporter.start(this)
    }
  }

  public get publicDid() {
    return this.wallet.publicDid
  }

  // TODO - Possibly unneeded. Update to use mediation recipient repository.
  public getMediatorUrl() {
    return this.agentConfig.mediatorUrl
  }

  public async setInboundConnection(inbound: InboundConnection) {
    inbound.connection.assertState(ConnectionState.Complete)

    this.agentConfig.establishInbound({
      verkey: inbound.verkey,
      connection: inbound.connection,
    })
  }

  public async receiveMessage(inboundPackedMessage: unknown) {
    return await this.messageReceiver.receiveMessage(inboundPackedMessage)
  }

  public async closeAndDeleteWallet() {
    await this.wallet.close()
    await this.wallet.delete()
  }

  protected registerModules() {
    this.connections = new ConnectionsModule(
      this.dispatcher,
      this.agentConfig,
      this.connectionService,
      this.trustPingService,
      this.messageSender,
      this.mediationService
    )

    this.mediator = new MediationModule(
      this.dispatcher,
      this.agentConfig,
      this.mediationService,
      this.messagePickupService,
      this.connectionService,
      this.messageSender,
      this.eventEmitter
    )

    this.mediationRecipient = new MediationRecipientModule(
      this.dispatcher,
      this.agentConfig,
<<<<<<< HEAD
      this.mediationRecipientService,
=======
      this.mediationService,
      this.providerRoutingService,
      this.provisioningService,
>>>>>>> 4a77a5a8
      this.messagePickupService,
      this.connectionService,
      this.messageSender,
      this.eventEmitter
    )

    this.credentials = new CredentialsModule(
      this.dispatcher,
      this.connectionService,
      this.credentialService,
      this.messageSender
    )

    this.proofs = new ProofsModule(this.dispatcher, this.proofService, this.connectionService, this.messageSender)

    this.basicMessages = new BasicMessagesModule(this.dispatcher, this.basicMessageService, this.messageSender)

    this.ledger = new LedgerModule(this.wallet, this.ledgerService)
  }
}<|MERGE_RESOLUTION|>--- conflicted
+++ resolved
@@ -1,4 +1,3 @@
-import { EventEmitter } from 'events'
 import { Logger } from '../logger'
 import { InboundConnection, InitConfig } from '../types'
 import { IndyWallet } from '../wallet/IndyWallet'
@@ -7,14 +6,7 @@
 import { ConnectionService, TrustPingService, ConnectionRecord, ConnectionState } from '../modules/connections'
 import { CredentialService, CredentialRecord } from '../modules/credentials'
 import { ProofService, ProofRecord } from '../modules/proofs'
-import {
-  ProviderRoutingService,
-  MessagePickupService,
-  MediationRecipientService,
-  MediationRecipientRecord,
-  MediationRecord,
-  MediationService,
-} from '../modules/routing'
+import { MessagePickupService, MediationRecipientService, MediationRecord, MediationService } from '../modules/routing'
 import { BasicMessageService, BasicMessageRecord } from '../modules/basic-messages'
 import { LedgerService } from '../modules/ledger'
 import { Dispatcher } from './Dispatcher'
@@ -29,16 +21,11 @@
 import { ConnectionsModule } from '../modules/connections/ConnectionsModule'
 import { CredentialsModule } from '../modules/credentials/CredentialsModule'
 import { ProofsModule } from '../modules/proofs/ProofsModule'
-import { RoutingModule } from '../modules/routing/RoutingModule'
 import { BasicMessagesModule } from '../modules/basic-messages/BasicMessagesModule'
 import { LedgerModule } from '../modules/ledger/LedgerModule'
-<<<<<<< HEAD
+import EventEmitter from 'events'
 import { MediationRecipientModule } from '../modules/routing/MediationRecipientModule'
 import { MediationModule } from '../modules/routing/MediationModule'
-=======
-import { MediationService } from '../modules/routing/services/MediationService'
-import { MediationRecord } from '../modules/routing/repository/MediationRecord'
->>>>>>> 4a77a5a8
 
 export class Agent {
   protected logger: Logger
@@ -53,12 +40,6 @@
   protected connectionService: ConnectionService
   protected proofService: ProofService
   protected basicMessageService: BasicMessageService
-  protected providerRoutingService: ProviderRoutingService
-<<<<<<< HEAD
-=======
-  protected consumerRoutingService: ConsumerRoutingService
-  protected mediationService: MediationService
->>>>>>> 4a77a5a8
   protected trustPingService: TrustPingService
   protected messagePickupService: MessagePickupService
   protected ledgerService: LedgerService
@@ -67,19 +48,13 @@
   protected mediationService: MediationService
   protected basicMessageRepository: Repository<BasicMessageRecord>
   protected connectionRepository: Repository<ConnectionRecord>
-<<<<<<< HEAD
-=======
-  protected provisioningRepository: Repository<ProvisioningRecord>
-  protected mediationRepository: Repository<MediationRecord>
->>>>>>> 4a77a5a8
   protected credentialRepository: Repository<CredentialRecord>
   protected proofRepository: Repository<ProofRecord>
   protected mediationRepository: Repository<MediationRecord>
-  protected mediationRecipientRepository: Repository<MediationRecipientRecord>
+  protected mediationRecipientRepository: Repository<MediationRecord>
 
   public connections!: ConnectionsModule
   public proofs!: ProofsModule
-  public routing!: RoutingModule
   public basicMessages!: BasicMessagesModule
   public ledger!: LedgerModule
   public credentials!: CredentialsModule
@@ -111,31 +86,17 @@
 
     const storageService = new IndyStorageService(this.wallet)
     this.mediationRepository = new Repository<MediationRecord>(MediationRecord, storageService)
-    this.mediationRecipientRepository = new Repository<MediationRecipientRecord>(
-      MediationRecipientRecord,
-      storageService
-    )
+    this.mediationRecipientRepository = new Repository<MediationRecord>(MediationRecord, storageService)
     this.basicMessageRepository = new Repository<BasicMessageRecord>(BasicMessageRecord, storageService)
     this.connectionRepository = new Repository<ConnectionRecord>(ConnectionRecord, storageService)
-<<<<<<< HEAD
-=======
-    this.provisioningRepository = new Repository<ProvisioningRecord>(ProvisioningRecord, storageService)
-    this.mediationRepository = new Repository<MediationRecord>(MediationRecord, storageService)
->>>>>>> 4a77a5a8
     this.credentialRepository = new Repository<CredentialRecord>(CredentialRecord, storageService)
     this.proofRepository = new Repository<ProofRecord>(ProofRecord, storageService)
     this.connectionService = new ConnectionService(this.wallet, this.agentConfig, this.connectionRepository)
     this.basicMessageService = new BasicMessageService(this.basicMessageRepository)
-    this.providerRoutingService = new ProviderRoutingService()
-<<<<<<< HEAD
-=======
-    this.consumerRoutingService = new ConsumerRoutingService(this.messageSender, this.agentConfig)
-    this.mediationService = new MediationService(this.mediationRepository, this.agentConfig)
->>>>>>> 4a77a5a8
     this.trustPingService = new TrustPingService()
     this.messagePickupService = new MessagePickupService(messageRepository)
     this.ledgerService = new LedgerService(this.wallet, this.agentConfig)
-    this.mediationService = new MediationService(this.agentConfig, this.mediationRepository, this.messageSender)
+    this.mediationService = new MediationService(this.messageSender, this.mediationRepository, this.agentConfig)
     this.mediationRecipientService = new MediationRecipientService(
       this.agentConfig,
       this.mediationRecipientRepository,
@@ -193,13 +154,13 @@
     // If mediator record Id is provided, search for it and (if record exists) update other properties
     // accordingly, overriding them if needed
     if (mediatorRecordId) {
-      const mediationRecord = await this.mediationService.findById(mediatorRecordId)
+      const mediationRecord = await this.mediationRecipientService.findById(mediatorRecordId)
       if (mediationRecord) {
         const connectionRecord = await this.connections.getById(mediationRecord.connectionId)
         if (connectionRecord) {
           this.setInboundConnection({
             connection: connectionRecord,
-            verkey: mediationRecord.routingKeys[0],
+            verkey: mediationRecord.recipientKeys[0],
           })
         }
       }
@@ -242,9 +203,9 @@
       this.dispatcher,
       this.agentConfig,
       this.connectionService,
+      this.mediationService,
       this.trustPingService,
-      this.messageSender,
-      this.mediationService
+      this.messageSender
     )
 
     this.mediator = new MediationModule(
@@ -260,13 +221,7 @@
     this.mediationRecipient = new MediationRecipientModule(
       this.dispatcher,
       this.agentConfig,
-<<<<<<< HEAD
       this.mediationRecipientService,
-=======
-      this.mediationService,
-      this.providerRoutingService,
-      this.provisioningService,
->>>>>>> 4a77a5a8
       this.messagePickupService,
       this.connectionService,
       this.messageSender,
