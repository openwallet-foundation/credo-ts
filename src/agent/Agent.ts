import { Logger } from '../logger'
import { InitConfig } from '../types'
import { IndyWallet } from '../wallet/IndyWallet'
import { MessageReceiver } from './MessageReceiver'
import { EnvelopeService } from './EnvelopeService'
import { ConnectionService, TrustPingService, ConnectionRecord, ConnectionState } from '../modules/connections'
import { CredentialService, CredentialRecord } from '../modules/credentials'
import { ProofService, ProofRecord } from '../modules/proofs'
import { MessagePickupService, MediationRecipientService, MediationRecord, MediationService } from '../modules/routing'
import { BasicMessageService, BasicMessageRecord } from '../modules/basic-messages'
import { LedgerService } from '../modules/ledger'
import { Dispatcher } from './Dispatcher'
import { MessageSender } from './MessageSender'
import { InboundTransporter } from '../transport/InboundTransporter'
import { OutboundTransporter } from '../transport/OutboundTransporter'
import { MessageRepository } from '../storage/MessageRepository'
import { Repository } from '../storage/Repository'
import { IndyStorageService } from '../storage/IndyStorageService'
import { AgentConfig } from './AgentConfig'
import { Wallet } from '../wallet/Wallet'
import { ConnectionsModule } from '../modules/connections/ConnectionsModule'
import { CredentialsModule } from '../modules/credentials/CredentialsModule'
import { ProofsModule } from '../modules/proofs/ProofsModule'
import { BasicMessagesModule } from '../modules/basic-messages/BasicMessagesModule'
import { LedgerModule } from '../modules/ledger/LedgerModule'
import EventEmitter from 'events'
import { MediationRecipientModule } from '../modules/routing/MediationRecipientModule'
import { MediationModule } from '../modules/routing/MediationModule'

export class Agent {
  protected logger: Logger
  protected eventEmitter: EventEmitter
  protected wallet: Wallet
  protected agentConfig: AgentConfig
  protected messageReceiver: MessageReceiver
  protected dispatcher: Dispatcher
  protected messageSender: MessageSender
  public inboundTransporter?: InboundTransporter
  
  protected connectionService: ConnectionService
  protected proofService: ProofService
  protected basicMessageService: BasicMessageService
  protected trustPingService: TrustPingService
  protected messagePickupService: MessagePickupService
  protected ledgerService: LedgerService
  protected credentialService: CredentialService
  protected mediationRecipientService: MediationRecipientService
  protected mediationService: MediationService
  protected basicMessageRepository: Repository<BasicMessageRecord>
  protected connectionRepository: Repository<ConnectionRecord>
  protected credentialRepository: Repository<CredentialRecord>
  protected proofRepository: Repository<ProofRecord>
  protected mediationRepository: Repository<MediationRecord>
  protected mediationRecipientRepository: Repository<MediationRecord>
  
  public connections!: ConnectionsModule
  public proofs!: ProofsModule
  public basicMessages!: BasicMessagesModule
  public ledger!: LedgerModule
  public credentials!: CredentialsModule
  public mediationRecipient!: MediationRecipientModule
  public mediator!: MediationModule
  
  public constructor(initialConfig: InitConfig, messageRepository?: MessageRepository) {
    this.agentConfig = new AgentConfig(initialConfig)
    this.logger = this.agentConfig.logger
    
    this.logger.info('Creating agent with config', {
      ...initialConfig,
      // Prevent large object being logged.
      // Will display true/false to indicate if value is present in config
      indy: initialConfig.indy != undefined,
      logger: initialConfig.logger != undefined,
    })
    
    this.eventEmitter = new EventEmitter()
    this.eventEmitter.addListener('agentMessage', async (payload) => {
      await this.receiveMessage(payload)
    })
    
    this.wallet = new IndyWallet(this.agentConfig)
    const envelopeService = new EnvelopeService(this.wallet, this.agentConfig)
    
    this.messageSender = new MessageSender(envelopeService)
    this.dispatcher = new Dispatcher(this.messageSender)
    
    const storageService = new IndyStorageService(this.wallet)
<<<<<<< HEAD
    // ---------------------- Repositories ----------------------
    this.mediationRepository = new Repository<MediationRecord>(MediationRecord, storageService)
    this.mediationRecipientRepository = new Repository<MediationRecord>(MediationRecord, storageService)
    this.basicMessageRepository = new Repository<BasicMessageRecord>(BasicMessageRecord, storageService)
    this.connectionRepository = new Repository<ConnectionRecord>(ConnectionRecord, storageService)
    this.credentialRepository = new Repository<CredentialRecord>(CredentialRecord, storageService)
    this.proofRepository = new Repository<ProofRecord>(ProofRecord, storageService)
    // ---------------------- Services ----------------------
    this.mediationService = new MediationService(this.messageSender, this.mediationRepository, this.agentConfig,this.wallet)
    this.mediationRecipientService = new MediationRecipientService(
=======
    this.basicMessageRepository = new Repository<BasicMessageRecord>(
      BasicMessageRecord,
      storageService as IndyStorageService<BasicMessageRecord>
    )
    this.connectionRepository = new Repository<ConnectionRecord>(
      ConnectionRecord,
      storageService as IndyStorageService<ConnectionRecord>
    )
    this.provisioningRepository = new Repository<ProvisioningRecord>(
      ProvisioningRecord,
      storageService as IndyStorageService<ProvisioningRecord>
    )
    this.credentialRepository = new Repository<CredentialRecord>(
      CredentialRecord,
      storageService as IndyStorageService<CredentialRecord>
    )
    this.proofRepository = new Repository<ProofRecord>(ProofRecord, storageService as IndyStorageService<ProofRecord>)
    this.provisioningService = new ProvisioningService(this.provisioningRepository, this.agentConfig)
    this.connectionService = new ConnectionService(this.wallet, this.agentConfig, this.connectionRepository)
    this.basicMessageService = new BasicMessageService(this.basicMessageRepository)
    this.providerRoutingService = new ProviderRoutingService()
    this.consumerRoutingService = new ConsumerRoutingService(this.messageSender, this.agentConfig)
    this.trustPingService = new TrustPingService()
    this.messagePickupService = new MessagePickupService(messageRepository)
    this.ledgerService = new LedgerService(this.wallet, this.agentConfig)
    this.credentialService = new CredentialService(
      this.wallet,
      this.credentialRepository,
      this.connectionService,
      this.ledgerService,
      this.agentConfig
    )
    this.proofService = new ProofService(this.proofRepository, this.ledgerService, this.wallet, this.agentConfig)

    this.messageReceiver = new MessageReceiver(
      this.agentConfig,
      envelopeService,
      this.connectionService,
      this.dispatcher
    )

    this.registerModules()
  }

  public setInboundTransporter(inboundTransporter: InboundTransporter) {
    this.inboundTransporter = inboundTransporter
  }

  public setOutboundTransporter(outboundTransporter: OutboundTransporter) {
    this.messageSender.setOutboundTransporter(outboundTransporter)
  }

  public async init() {
    await this.wallet.init()

    const { publicDidSeed, genesisPath, poolName } = this.agentConfig
    if (publicDidSeed) {
      // If an agent has publicDid it will be used as routing key.
      await this.wallet.initPublicDid({ seed: publicDidSeed })
    }

    // If the genesisPath is provided in the config, we will automatically handle ledger connection
    // otherwise the framework consumer needs to do this manually
    if (genesisPath) {
      await this.ledger.connect(poolName, {
        genesis_txn: genesisPath,
      })
    }

    if (this.inboundTransporter) {
      await this.inboundTransporter.start(this)
    }
  }

  public get publicDid() {
    return this.wallet.publicDid
  }

  public getMediatorUrl() {
    return this.agentConfig.mediatorUrl
  }

  public async receiveMessage(inboundPackedMessage: unknown) {
    return await this.messageReceiver.receiveMessage(inboundPackedMessage)
  }

  public async closeAndDeleteWallet() {
    await this.wallet.close()
    await this.wallet.delete()
  }

  protected registerModules() {
    this.connections = new ConnectionsModule(
      this.dispatcher,
>>>>>>> e07b90e2
      this.agentConfig,
      this.mediationRecipientRepository,
      this.messageSender,
      this.wallet
      )
      this.connectionService = new ConnectionService(this.wallet, this.agentConfig, this.connectionRepository, this.mediationRecipientService)
      this.basicMessageService = new BasicMessageService(this.basicMessageRepository)
      this.trustPingService = new TrustPingService()
      this.messagePickupService = new MessagePickupService(messageRepository)
      this.ledgerService = new LedgerService(this.wallet, this.agentConfig)
      this.credentialService = new CredentialService(
        this.wallet,
        this.credentialRepository,
        this.connectionService,
        this.ledgerService,
        this.agentConfig
        )
        this.proofService = new ProofService(this.proofRepository, this.ledgerService, this.wallet, this.agentConfig)
        
        this.messageReceiver = new MessageReceiver(
          this.agentConfig,
          envelopeService,
          this.connectionService,
          this.dispatcher
          )
          
          this.registerModules()
        }
        
        public setInboundTransporter(inboundTransporter: InboundTransporter) {
          this.inboundTransporter = inboundTransporter
        }
        
        public setOutboundTransporter(outboundTransporter: OutboundTransporter) {
          this.messageSender.setOutboundTransporter(outboundTransporter)
        }
        
        public async init() {
          await this.wallet.init()
          
          const { publicDidSeed, genesisPath, poolName } = this.agentConfig
          if (publicDidSeed) {
            // If an agent has publicDid it will be used as routing key.
            await this.wallet.initPublicDid({ seed: publicDidSeed })
          }
          
          // If the genesisPath is provided in the config, we will automatically handle ledger connection
          // otherwise the framework consumer needs to do this manually
          if (genesisPath) {
            await this.ledger.connect(poolName, {
              genesis_txn: genesisPath,
            })
          }
          
          if (this.inboundTransporter) {
            await this.inboundTransporter.start(this)
          }
        }
        
        public get publicDid() {
          return this.wallet.publicDid
        }
        
        public async receiveMessage(inboundPackedMessage: unknown) {
          return await this.messageReceiver.receiveMessage(inboundPackedMessage)
        }
        
        public async closeAndDeleteWallet() {
          await this.wallet.close()
          await this.wallet.delete()
        }

        public async getMediatorUrl() {
          const defaultMediator = await this.mediationRecipient.getDefaultMediator()
          if (defaultMediator){return defaultMediator.endpoint ?? this.agentConfig.getEndpoint()}
          return this.agentConfig.getEndpoint()
        }
        protected registerModules() {
          this.connections = new ConnectionsModule(
            this.dispatcher,
            this.agentConfig,
            this.connectionService,
            this.mediationService,
            this.trustPingService,
            this.messageSender
            )
            
            this.mediator = new MediationModule(
              this.dispatcher,
              this.agentConfig,
              this.mediationService,
              this.messagePickupService,
              this.connectionService,
              this.messageSender,
              this.eventEmitter
              )
              
              this.mediationRecipient = new MediationRecipientModule(
                this.dispatcher,
                this.agentConfig,
                this.mediationRecipientService,
                this.messagePickupService,
                this.connectionService,
                this.messageSender,
                this.eventEmitter
                )
                
                this.credentials = new CredentialsModule(
                  this.dispatcher,
                  this.connectionService,
                  this.credentialService,
                  this.messageSender
                  )
                  
                  this.proofs = new ProofsModule(this.dispatcher, this.proofService, this.connectionService, this.messageSender)
                  
                  this.basicMessages = new BasicMessagesModule(this.dispatcher, this.basicMessageService, this.messageSender)
                  
                  this.ledger = new LedgerModule(this.wallet, this.ledgerService)
                }

              }
              <|MERGE_RESOLUTION|>--- conflicted
+++ resolved
@@ -36,7 +36,7 @@
   protected dispatcher: Dispatcher
   protected messageSender: MessageSender
   public inboundTransporter?: InboundTransporter
-  
+
   protected connectionService: ConnectionService
   protected proofService: ProofService
   protected basicMessageService: BasicMessageService
@@ -52,7 +52,7 @@
   protected proofRepository: Repository<ProofRecord>
   protected mediationRepository: Repository<MediationRecord>
   protected mediationRecipientRepository: Repository<MediationRecord>
-  
+
   public connections!: ConnectionsModule
   public proofs!: ProofsModule
   public basicMessages!: BasicMessagesModule
@@ -60,11 +60,11 @@
   public credentials!: CredentialsModule
   public mediationRecipient!: MediationRecipientModule
   public mediator!: MediationModule
-  
+
   public constructor(initialConfig: InitConfig, messageRepository?: MessageRepository) {
     this.agentConfig = new AgentConfig(initialConfig)
     this.logger = this.agentConfig.logger
-    
+
     this.logger.info('Creating agent with config', {
       ...initialConfig,
       // Prevent large object being logged.
@@ -72,31 +72,28 @@
       indy: initialConfig.indy != undefined,
       logger: initialConfig.logger != undefined,
     })
-    
+
     this.eventEmitter = new EventEmitter()
     this.eventEmitter.addListener('agentMessage', async (payload) => {
       await this.receiveMessage(payload)
     })
-    
+
     this.wallet = new IndyWallet(this.agentConfig)
     const envelopeService = new EnvelopeService(this.wallet, this.agentConfig)
-    
+
     this.messageSender = new MessageSender(envelopeService)
     this.dispatcher = new Dispatcher(this.messageSender)
-    
+
     const storageService = new IndyStorageService(this.wallet)
-<<<<<<< HEAD
     // ---------------------- Repositories ----------------------
-    this.mediationRepository = new Repository<MediationRecord>(MediationRecord, storageService)
-    this.mediationRecipientRepository = new Repository<MediationRecord>(MediationRecord, storageService)
-    this.basicMessageRepository = new Repository<BasicMessageRecord>(BasicMessageRecord, storageService)
-    this.connectionRepository = new Repository<ConnectionRecord>(ConnectionRecord, storageService)
-    this.credentialRepository = new Repository<CredentialRecord>(CredentialRecord, storageService)
-    this.proofRepository = new Repository<ProofRecord>(ProofRecord, storageService)
-    // ---------------------- Services ----------------------
-    this.mediationService = new MediationService(this.messageSender, this.mediationRepository, this.agentConfig,this.wallet)
-    this.mediationRecipientService = new MediationRecipientService(
-=======
+    this.mediationRepository = new Repository<MediationRecord>(
+      MediationRecord,
+      storageService as IndyStorageService<MediationRecord>
+    )
+    this.mediationRecipientRepository = new Repository<MediationRecord>(
+      MediationRecord,
+      storageService as IndyStorageService<MediationRecord>
+    )
     this.basicMessageRepository = new Repository<BasicMessageRecord>(
       BasicMessageRecord,
       storageService as IndyStorageService<BasicMessageRecord>
@@ -105,20 +102,31 @@
       ConnectionRecord,
       storageService as IndyStorageService<ConnectionRecord>
     )
-    this.provisioningRepository = new Repository<ProvisioningRecord>(
-      ProvisioningRecord,
-      storageService as IndyStorageService<ProvisioningRecord>
-    )
     this.credentialRepository = new Repository<CredentialRecord>(
       CredentialRecord,
       storageService as IndyStorageService<CredentialRecord>
     )
     this.proofRepository = new Repository<ProofRecord>(ProofRecord, storageService as IndyStorageService<ProofRecord>)
-    this.provisioningService = new ProvisioningService(this.provisioningRepository, this.agentConfig)
-    this.connectionService = new ConnectionService(this.wallet, this.agentConfig, this.connectionRepository)
+    // ---------------------- Services ----------------------
+    this.mediationService = new MediationService(
+      this.messageSender,
+      this.mediationRepository,
+      this.agentConfig,
+      this.wallet
+    )
+    this.mediationRecipientService = new MediationRecipientService(
+      this.agentConfig,
+      this.mediationRecipientRepository,
+      this.messageSender,
+      this.wallet
+    )
+    this.connectionService = new ConnectionService(
+      this.wallet,
+      this.agentConfig,
+      this.connectionRepository,
+      this.mediationRecipientService
+    )
     this.basicMessageService = new BasicMessageService(this.basicMessageRepository)
-    this.providerRoutingService = new ProviderRoutingService()
-    this.consumerRoutingService = new ConsumerRoutingService(this.messageSender, this.agentConfig)
     this.trustPingService = new TrustPingService()
     this.messagePickupService = new MessagePickupService(messageRepository)
     this.ledgerService = new LedgerService(this.wallet, this.agentConfig)
@@ -175,143 +183,63 @@
     return this.wallet.publicDid
   }
 
-  public getMediatorUrl() {
-    return this.agentConfig.mediatorUrl
-  }
-
-  public async receiveMessage(inboundPackedMessage: unknown) {
-    return await this.messageReceiver.receiveMessage(inboundPackedMessage)
-  }
-
   public async closeAndDeleteWallet() {
     await this.wallet.close()
     await this.wallet.delete()
   }
 
+  public async receiveMessage(inboundPackedMessage: unknown) {
+    return await this.messageReceiver.receiveMessage(inboundPackedMessage)
+  }
+
+  public async getMediatorUrl() {
+    const defaultMediator = await this.mediationRecipient.getDefaultMediator()
+    if (defaultMediator) {
+      return defaultMediator.endpoint ?? this.agentConfig.getEndpoint()
+    }
+    return this.agentConfig.getEndpoint()
+  }
   protected registerModules() {
     this.connections = new ConnectionsModule(
       this.dispatcher,
->>>>>>> e07b90e2
-      this.agentConfig,
-      this.mediationRecipientRepository,
-      this.messageSender,
-      this.wallet
-      )
-      this.connectionService = new ConnectionService(this.wallet, this.agentConfig, this.connectionRepository, this.mediationRecipientService)
-      this.basicMessageService = new BasicMessageService(this.basicMessageRepository)
-      this.trustPingService = new TrustPingService()
-      this.messagePickupService = new MessagePickupService(messageRepository)
-      this.ledgerService = new LedgerService(this.wallet, this.agentConfig)
-      this.credentialService = new CredentialService(
-        this.wallet,
-        this.credentialRepository,
-        this.connectionService,
-        this.ledgerService,
-        this.agentConfig
-        )
-        this.proofService = new ProofService(this.proofRepository, this.ledgerService, this.wallet, this.agentConfig)
-        
-        this.messageReceiver = new MessageReceiver(
-          this.agentConfig,
-          envelopeService,
-          this.connectionService,
-          this.dispatcher
-          )
-          
-          this.registerModules()
-        }
-        
-        public setInboundTransporter(inboundTransporter: InboundTransporter) {
-          this.inboundTransporter = inboundTransporter
-        }
-        
-        public setOutboundTransporter(outboundTransporter: OutboundTransporter) {
-          this.messageSender.setOutboundTransporter(outboundTransporter)
-        }
-        
-        public async init() {
-          await this.wallet.init()
-          
-          const { publicDidSeed, genesisPath, poolName } = this.agentConfig
-          if (publicDidSeed) {
-            // If an agent has publicDid it will be used as routing key.
-            await this.wallet.initPublicDid({ seed: publicDidSeed })
-          }
-          
-          // If the genesisPath is provided in the config, we will automatically handle ledger connection
-          // otherwise the framework consumer needs to do this manually
-          if (genesisPath) {
-            await this.ledger.connect(poolName, {
-              genesis_txn: genesisPath,
-            })
-          }
-          
-          if (this.inboundTransporter) {
-            await this.inboundTransporter.start(this)
-          }
-        }
-        
-        public get publicDid() {
-          return this.wallet.publicDid
-        }
-        
-        public async receiveMessage(inboundPackedMessage: unknown) {
-          return await this.messageReceiver.receiveMessage(inboundPackedMessage)
-        }
-        
-        public async closeAndDeleteWallet() {
-          await this.wallet.close()
-          await this.wallet.delete()
-        }
-
-        public async getMediatorUrl() {
-          const defaultMediator = await this.mediationRecipient.getDefaultMediator()
-          if (defaultMediator){return defaultMediator.endpoint ?? this.agentConfig.getEndpoint()}
-          return this.agentConfig.getEndpoint()
-        }
-        protected registerModules() {
-          this.connections = new ConnectionsModule(
-            this.dispatcher,
-            this.agentConfig,
-            this.connectionService,
-            this.mediationService,
-            this.trustPingService,
-            this.messageSender
-            )
-            
-            this.mediator = new MediationModule(
-              this.dispatcher,
-              this.agentConfig,
-              this.mediationService,
-              this.messagePickupService,
-              this.connectionService,
-              this.messageSender,
-              this.eventEmitter
-              )
-              
-              this.mediationRecipient = new MediationRecipientModule(
-                this.dispatcher,
-                this.agentConfig,
-                this.mediationRecipientService,
-                this.messagePickupService,
-                this.connectionService,
-                this.messageSender,
-                this.eventEmitter
-                )
-                
-                this.credentials = new CredentialsModule(
-                  this.dispatcher,
-                  this.connectionService,
-                  this.credentialService,
-                  this.messageSender
-                  )
-                  
-                  this.proofs = new ProofsModule(this.dispatcher, this.proofService, this.connectionService, this.messageSender)
-                  
-                  this.basicMessages = new BasicMessagesModule(this.dispatcher, this.basicMessageService, this.messageSender)
-                  
-                  this.ledger = new LedgerModule(this.wallet, this.ledgerService)
-                }
-
-              }
-              +      this.agentConfig,
+      this.connectionService,
+      this.mediationService,
+      this.trustPingService,
+      this.messageSender
+    )
+
+    this.mediator = new MediationModule(
+      this.dispatcher,
+      this.agentConfig,
+      this.mediationService,
+      this.messagePickupService,
+      this.connectionService,
+      this.messageSender,
+      this.eventEmitter
+    )
+
+    this.mediationRecipient = new MediationRecipientModule(
+      this.dispatcher,
+      this.agentConfig,
+      this.mediationRecipientService,
+      this.messagePickupService,
+      this.connectionService,
+      this.messageSender,
+      this.eventEmitter
+    )
+
+    this.credentials = new CredentialsModule(
+      this.dispatcher,
+      this.connectionService,
+      this.credentialService,
+      this.messageSender
+    )
+
+    this.proofs = new ProofsModule(this.dispatcher, this.proofService, this.connectionService, this.messageSender)
+
+    this.basicMessages = new BasicMessagesModule(this.dispatcher, this.basicMessageService, this.messageSender)
+
+    this.ledger = new LedgerModule(this.wallet, this.ledgerService)
+  }
+}